Availability:NoPublish
Title:
Crumbs:
Description:

[EXCERPT:UMaterialExpressionAtmosphericFogColor]
The Atmospheric Fog Material Expression allows you to query the current color of the level's Atmospheric Fog, at any position in World Space. If no World Position is fed into it, then the world position of the pixel in question is used. This is useful when you need Materials to appear to fade into a distant fog color. 

[VAR:ToolTipFullLink]
Engine/Rendering/Materials/ExpressionReference/Atmosphere
[/VAR]
[/EXCERPT:UMaterialExpressionAtmosphericFogColor]

[EXCERPT:UMaterialExpressionAtmosphericLightVector]
The Atmospheric Light Vector Material Expression returns the Light Vector for the Directional Light in the scene with 'Atmosphere Sun Light' checked. Useful for effects materials that may want to perform some custom shading using the sun's Light Vector.

[VAR:ToolTipFullLink]
Engine/Rendering/Materials/ExpressionReference/Atmosphere
[/VAR]
[/EXCERPT:UMaterialExpressionAtmosphericLightVector]

[EXCERPT:UMaterialExpressionAtmosphericLightColor]
The Atmospheric Light Color Material Expression returns the Light Color for the Directional Light in the scene with 'Atmosphere Sun Light' checked. Useful for effects materials that may want to perform some custom shading using the sun's Light Color.

[VAR:ToolTipFullLink]
Engine/Rendering/Materials/ExpressionReference/Atmosphere
[/VAR]
[/EXCERPT:UMaterialExpressionAtmosphericLightColor]


[EXCERPT:UMaterialExpressionDesaturation]
The Desaturation expression desaturates its input, or converts the colors of its input into shades of gray, based a certain percentage. 

[VAR:ToolTipFullLink]
Engine/Rendering/Materials/ExpressionReference/Color#desaturation
[/VAR]
[/EXCERPT:UMaterialExpressionDesaturation]


[EXCERPT:UMaterialExpressionConstant]
The Constant expression outputs a single float value. It is one of the most commonly used expressions and can be connected to any input, regardless of the number of channels the input expects. For instance, if you connect a Constant to an input expecting a 3 Vector, the constant value will be used for all 3 elements. When supplying a single number, it can be useful to collapse the node using the small triangle icon in the description area. 
[VAR:ToolTipFullLink]
Engine/Rendering/Materials/ExpressionReference/Constant#constant
[/VAR]
[/EXCERPT:UMaterialExpressionConstant]

[EXCERPT:UMaterialExpressionConstant2Vector]
The Constant2Vector expression outputs a two-channel vector value, in other words, two constants numbers. 

[VAR:ToolTipFullLink]
Engine/Rendering/Materials/ExpressionReference/Constant#constant2vector
[/VAR]
[/EXCERPT:UMaterialExpressionConstant2Vector]

[EXCERPT:UMaterialExpressionConstant3Vector]
The Constant3Vector expression outputs a three-channel vector value, in other words, three constants numbers. An RGB color can be thought of as a Constant3Vector, where each channel is assigned to a color (red, green, blue). 

[VAR:ToolTipFullLink]
Engine/Rendering/Materials/ExpressionReference/Constant#constant3vector
[/VAR]
[/EXCERPT:UMaterialExpressionConstant3Vector]

[EXCERPT:UMaterialExpressionConstant4Vector]
The Constant4Vector expression outputs a four-channel vector value, in other words, four constants numbers. An RGBA color can be thought of as a Constant4Vector, where each channel is assigned to a color (red, green, blue, alpha). 

[VAR:ToolTipFullLink]
Engine/Rendering/Materials/ExpressionReference/Constant#constant4vector
[/VAR]
[/EXCERPT:UMaterialExpressionConstant4Vector]

[EXCERPT:UMaterialExpressionDistanceCullFade]
The DistanceCullFade expression outputs a scalar value that fades from black to white and can be used to fade an object in once it comes within the cull distance. It should be noted that it does not fade the object out. 

[VAR:ToolTipFullLink]
Engine/Rendering/Materials/ExpressionReference/Constant#distancecullfade
[/VAR]
[/EXCERPT:UMaterialExpressionDistanceCullFade]

[EXCERPT:UMaterialExpressionParticleColor]
The ParticleColor expression ties into the current color of a given particle based on any per-particle color data defined within Cascade. This must be plugged into the appropriate channel (emissive color).

[VAR:ToolTipFullLink]
Engine/Rendering/Materials/ExpressionReference/Constant#particlecolor
[/VAR]
[/EXCERPT:UMaterialExpressionParticleColor]

[EXCERPT:UMaterialExpressionParticleDirection]
The ParticleDirection expression outputs 3vector (RGB) data on a per-particle basis, representing the direction a given particle is currently traveling. 

[VAR:ToolTipFullLink]
Engine/Rendering/Materials/ExpressionReference/Constant#particledirection
[/VAR]
[/EXCERPT:UMaterialExpressionParticleDirection]


[EXCERPT:UMaterialExpressionParticleMotionBlurFade]
The ParticleMotionBlurFade expression outputs a value representing the amount of fade on a particle as a result of motion blur. A value of 1 represents no blur, black represents complete blur. 

[VAR:ToolTipFullLink]
Engine/Rendering/Materials/ExpressionReference/Constant#particlemotionblurfade
[/VAR]
[/EXCERPT:UMaterialExpressionParticleMotionBlurFade]

[EXCERPT:UMaterialExpressionParticleRadius]
The ParticleRadius expression outputs the radius in Unreal units of each particle individually. This allows, for example, for changes to be made to a material once the radius has reached a certain point. 

[VAR:ToolTipFullLink]
Engine/Rendering/Materials/ExpressionReference/Constant#particleradius
[/VAR]
[/EXCERPT:UMaterialExpressionParticleRadius]

[EXCERPT:UMaterialExpressionParticleRelativeTime]
The ParticleRelativeTime expression outputs a number between 0 and 1 representing a particle's age, with 0 being the moment of birth and 1 being the moment of death. 

[VAR:ToolTipFullLink]
Engine/Rendering/Materials/ExpressionReference/Constant#particlerelativetime
[/VAR]
[/EXCERPT:UMaterialExpressionParticleRelativeTime]


[EXCERPT:UMaterialExpressionParticleSize]
The Particle Size expression outputs the X and Y size of a particle sprite. This can then be used to drive some aspect of a Material. 

[VAR:ToolTipFullLink]
Engine/Rendering/Materials/ExpressionReference/Constant#particlesize
[/VAR]
[/EXCERPT:UMaterialExpressionParticleSize]

[EXCERPT:UMaterialExpressionParticleSpeed]
ParticleSpeed outputs the current speed each particle is traveling, measured in Unreal units per second. 

[VAR:ToolTipFullLink]
Engine/Rendering/Materials/ExpressionReference/Constant#particlespeed
[/VAR]
[/EXCERPT:UMaterialExpressionParticleSpeed]

[EXCERPT:UMaterialExpressionPerInstanceFadeAmount]
The PerInstanceFadeAmount expression outputs a float value associated with the amount of fade applied to an instanced Static Mesh, such as foliage. It is constant, but can be a different number for each individual instance of a mesh. 

Note: This only works when applied to an InstancedStaticMesh Actor or other Actor which utilizes InstancedStaticMeshComponents. 

[VAR:ToolTipFullLink]
Engine/Rendering/Materials/ExpressionReference/Constant#perinstancefadeamount
[/VAR]
[/EXCERPT:UMaterialExpressionPerInstanceFadeAmount]

[EXCERPT:UMaterialExpressionPerInstanceRandom]
The PerInstanceRandom expression outputs a different random float value per Static Mesh instance to which the material is applied. InstancedStaticMeshComponent sets a random float for instance, which is exposed so that it can be used for whatever is desired (e.g. random light level behind a window). It is constant, but different, for each instance of the mesh.

The output value will be a whole number between 0 and RAND_MAX for the target platform. 

Note: This only works when applied to an InstancedStaticMesh Actor or other Actor which utilizes InstancedStaticMeshComponents. 

[VAR:ToolTipFullLink]
Engine/Rendering/Materials/ExpressionReference/Constant#perinstancerandom
[/VAR]
[/EXCERPT:UMaterialExpressionPerInstanceRandom]

[EXCERPT:UMaterialExpressionTime]
The Time node is used to add the passage of time to a material, such as a Panner, Cosine, or other time-dependent operation. 

[VAR:ToolTipFullLink]
Engine/Rendering/Materials/ExpressionReference/Constant#time
[/VAR]
[/EXCERPT:UMaterialExpressionTime]

[EXCERPT:UMaterialExpressionTwoSidedSign]
The TwoSidedSign expression is useful for flipping the normal on backfaces of two sided custom lighting materials to match the functionality of Phong. +1 for frontfaces, -1 for backfaces of a twosided material. 

[VAR:ToolTipFullLink]
Engine/Rendering/Materials/ExpressionReference/Constant#twosidedsign
[/VAR]
[/EXCERPT:UMaterialExpressionTwoSidedSign]

[EXCERPT:UMaterialExpressionVertexColor]
The VertexColor expression is the access point for the material to the outputs of color modules affecting sprite particles emitters. 

[VAR:ToolTipFullLink]
Engine/Rendering/Materials/ExpressionReference/Constant#vertexcolor
[/VAR]
[/EXCERPT:UMaterialExpressionVertexColor]

[EXCERPT:UMaterialExpressionActorPositionWS]
ActorPositionWS outputs 3vector (RGB) data representing the location of the object with this material on it in world space. 

[VAR:ToolTipFullLink]
Engine/Rendering/Materials/ExpressionReference/Coordinates#actorpositionws
[/VAR]
[/EXCERPT:UMaterialExpressionActorPositionWS]

[EXCERPT:UMaterialExpressionCameraPositionWS]
The CameraWorldPosition expression outputs a three-channel vector value representing the camera's position in world space. 

[VAR:ToolTipFullLink]
Engine/Rendering/Materials/ExpressionReference/Coordinates#camerapositionws
[/VAR]
[/EXCERPT:UMaterialExpressionCameraPositionWS]

[EXCERPT:UMaterialExpressionLightmapUVs]
The LightmapUVs expression outputs the lightmap UV texture coordinates in the form of a two-channel vector value. If lightmap UVs are unavailable, it will output a two-channel vector value of (0,0).

[VAR:ToolTipFullLink]
Engine/Rendering/Materials/ExpressionReference/Coordinates#lightmapuvs
[/VAR]
[/EXCERPT:UMaterialExpressionLightmapUVs]

[EXCERPT:UMaterialExpressionObjectOrientation]
The ObjectOrientation expression outputs the world-space up vector of the object. In other words, this is the direction the local positive Z-axis of the object the material is applied to is pointing. 

[VAR:ToolTipFullLink]
Engine/Rendering/Materials/ExpressionReference/Coordinates#objectorientation
[/VAR]
[/EXCERPT:UMaterialExpressionObjectOrientation]

[EXCERPT:UMaterialExpressionObjectPositionWS]
The ObjectPositionWS expression outputs the world-space center position of the object's bounds. This is useful for creating spherical lighting for foliage, for example. 

[VAR:ToolTipFullLink]
Engine/Rendering/Materials/ExpressionReference/Coordinates#objectpositionws
[/VAR]
[/EXCERPT:UMaterialExpressionObjectPositionWS]

[EXCERPT:UMaterialExpressionObjectRadius]
The object radius outputs a value equal to the radius of a given object in Unreal units. Scaling is taken into account and the results can be unique for each individual object. 

[VAR:ToolTipFullLink]
Engine/Rendering/Materials/ExpressionReference/Coordinates#objectradius
[/VAR]
[/EXCERPT:UMaterialExpressionObjectRadius]

[EXCERPT:UMaterialExpressionPanner]
The Panner expression outputs UV texture coordinates that can be used to create panning, or moving, textures. 

Panner generates UVs that change according to the Time input. The Coordinate input can be used to manipulate (e.g. offset) the UVs generated by the Panner node. 

[VAR:ToolTipFullLink]
Engine/Rendering/Materials/ExpressionReference/Coordinates#panner
[/VAR]
[/EXCERPT:UMaterialExpressionPanner]

[EXCERPT:UMaterialExpressionParticlePositionWS]
The ParticlePositionWS expression outputs 3vector (RGB) data representing each individual particle's position in world space. 

[VAR:ToolTipFullLink]
Engine/Rendering/Materials/ExpressionReference/Coordinates#particlepositionws
[/VAR]
[/EXCERPT:UMaterialExpressionParticlePositionWS]

[EXCERPT:UMaterialExpressionPixelNormalWS]
The PixelNormalWS expression outputs vector data representing the direction that pixels are facing based on the current normal. 

[VAR:ToolTipFullLink]
Engine/Rendering/Materials/ExpressionReference/Coordinates#pixelnormalws
[/VAR]
[/EXCERPT:UMaterialExpressionPixelNormalWS]

[EXCERPT:UMaterialExpressionRotator]
The Rotator expression outputs UV texture coordinates in the form of a two-channel vector value that can be used to create rotating textures.

[VAR:ToolTipFullLink]
Engine/Rendering/Materials/ExpressionReference/Coordinates#rotator
[/VAR]
[/EXCERPT:UMaterialExpressionRotator]

[EXCERPT:UMaterialExpressionSceneTexelSize]
The SceneTexelSize expression allows you to offset by texel sizes, as you would when using the SceneColor and SceneDepth expressions. This is useful for edge detection in multi-resolution systems, as without this calculation you would be forced to use a small static value, resulting in inconsistent results at lower resolutions. 

[VAR:ToolTipFullLink]
Engine/Rendering/Materials/ExpressionReference/Coordinates#scenetexelsize
[/VAR]
[/EXCERPT:UMaterialExpressionSceneTexelSize]

[EXCERPT:UMaterialExpressionScreenPosition]
The ScreenPosition expression outputs the screen-space position of the pixel currently being rendered.

[VAR:ToolTipFullLink]
Engine/Rendering/Materials/ExpressionReference/Coordinates#screenposition
[/VAR]
[/EXCERPT:UMaterialExpressionScreenPosition]

[EXCERPT:UMaterialExpressionTextureCoordinate]
The TextureCoordinate expression outputs UV texture coordinates in the form of a two-channel vector value allowing materials to use different UV channels, specify tiling, and otherwise operate on the UVs of a mesh. 

[VAR:ToolTipFullLink]
Engine/Rendering/Materials/ExpressionReference/Coordinates#texturecoordinate
[/VAR]
[/EXCERPT:UMaterialExpressionTextureCoordinate]

[EXCERPT:UMaterialExpressionVertexNormalWS]
The VertexNormalWS expression outputs the world space vertex normal. It can only be used in material inputs that are executed in the vertex shader, like WorldPositionOffset. This is useful for making a mesh grow or shrink. Note that offsetting position along the normal will cause the geometry to split apart along UV seams. 

[VAR:ToolTipFullLink]
Engine/Rendering/Materials/ExpressionReference/Coordinates#vertexnormalws
[/VAR]
[/EXCERPT:UMaterialExpressionVertexNormalWS]

[EXCERPT:UMaterialExpressionViewProperty]
The ViewProperty expression outputs a view dependant constant property. The view property to be accessed can be configured, and the type of the output depends on the configured accessed property.

[VAR:ToolTipFullLink]
Engine/Rendering/Materials/ExpressionReference/Constant#viewproperty
[/VAR]
[/EXCERPT:UMaterialExpressionViewProperty]

[EXCERPT:UMaterialExpressionViewSize]
The ViewSize expression outputs a 2D vector giving the size of the current view in pixels. This is useful for causing various changes in your materials based on the current resolution of the screen. 

[VAR:ToolTipFullLink]
Engine/Rendering/Materials/ExpressionReference/Coordinates#viewsize
[/VAR]
[/EXCERPT:UMaterialExpressionViewSize]

[EXCERPT:UMaterialExpressionWorldPosition]
The WorldPosition expression outputs the position of the current pixel in world space. To visualize, simply plug the output into Emissive. 

Common uses are to find the radial distance from the camera to a pixel (as opposed to the orthogonal distance from PixelDepth). WorldPosition is also useful to use as a texture coordinate and have unrelated meshes using the texture coord match up when they are near each other. Here is a basic example of using WorldPosition.xy to planar map a texture.

[VAR:ToolTipFullLink]
Engine/Rendering/Materials/ExpressionReference/Coordinates#worldposition
[/VAR]
[/EXCERPT:UMaterialExpressionWorldPosition]

[EXCERPT:UMaterialExpressionCustom]
The Custom expression allows you to write custom HLSL shader code operating on an arbitrary amount of inputs and outputting the result of the operation. 

[VAR:ToolTipFullLink]
Engine/Rendering/Materials/ExpressionReference/Custom#custom
[/VAR]
[/EXCERPT:UMaterialExpressionCustom]

[EXCERPT:UMaterialExpressionCustomTexture]
The CustomTexture expression allows you to refer to a texture in the HLSL code inside a Custom expression, typically to sample it inside the HLSL using the tex2D or similar function.

[VAR:ToolTipFullLink]
Engine/Rendering/Materials/ExpressionReference/Custom#customtexture
[/VAR]
[/EXCERPT:UMaterialExpressionCustomTexture]

[EXCERPT:UMaterialExpressionDecalDerivative]
The DecalDerivative is used to explicitly compute a decal's texture coordinate's derivative assuming there is no custom uv, to avoid the 2x2 pixel mipmap artefacts on the edges where the decal is project to, but still with support of anisotropic filtering.

[VAR:ToolTipFullLink]
Engine/Actors/DecalActor/DecalUserGuide
[/VAR]
[/EXCERPT:UMaterialExpressionDecalDerivative]

[EXCERPT:UMaterialExpressionDecalMipmapLevel]
Deprecated. Use DecalDerivative instead.

[VAR:ToolTipFullLink]
Engine/Actors/DecalActor/DecalUserGuide
[/VAR]
[/EXCERPT:UMaterialExpressionDecalMipmapLevel]

[EXCERPT:UMaterialExpressionDepthFade]
The DepthFade expression is used to hide unsightly seams that take place when translucent objects intersect with opaque ones. 

[VAR:ToolTipFullLink]
Engine/Rendering/Materials/ExpressionReference/Depth#depthfade
[/VAR]
[/EXCERPT:UMaterialExpressionDepthFade]

[EXCERPT:UMaterialExpressionPixelDepth]
The PixelDepth expression outputs the depth, or distance from the camera, of the pixel currently being rendered.

[VAR:ToolTipFullLink]
Engine/Rendering/Materials/ExpressionReference/Depth#pixeldepth
[/VAR]
[/EXCERPT:UMaterialExpressionPixelDepth]

[EXCERPT:UMaterialExpressionSceneDepth]
The SceneDepth expression outputs the existing scene depth. This is similar to PixelDepth, except that PixelDepth can sample the depth only at the pixel currently being drawn, whereas SceneDepth can sample depth at any location. 

Note: Only Translucent Materials may utilize SceneDepth.

[VAR:ToolTipFullLink]
Engine/Rendering/Materials/ExpressionReference/Depth#scenedepth
[/VAR]
[/EXCERPT:UMaterialExpressionSceneDepth]

[EXCERPT:UMaterialExpressionFontSample]
The FontSample expression allows you to sample the texture pages out of a font resource as regular 2D textures. The alpha channel of the font will contain the font outline value. Only valid font pages are allowed to be specified. 

[VAR:ToolTipFullLink]
Engine/Rendering/Materials/ExpressionReference/Font#fontsample
[/VAR]
[/EXCERPT:UMaterialExpressionFontSample]

[EXCERPT:UMaterialExpressionFontSampleParameter]
The FontSampleParameter expression provides a way to expose a font-based parameter in a material instance constant, making it easy to use different fonts in different instances. The alpha channel of the font will contain the font outline value. Only valid font pages are allowed to be specified. 

[VAR:ToolTipFullLink]
Engine/Rendering/Materials/ExpressionReference/Font#fontsampleparameter
[/VAR]
[/EXCERPT:UMaterialExpressionFontSampleParameter]

[EXCERPT:UMaterialExpressionMaterialFunctionCall]
The MaterialFunctionCall expression allows you to use an external MaterialFunction from another material or function. The external function's input and output nodes become inputs and outputs of the function call node. If a MaterialFunction is selected in the Content Browser when placing one of these expressions, it will automatically be assigned. 

[VAR:ToolTipFullLink]
Engine/Rendering/Materials/ExpressionReference/Functions#materialfunctioncall
[/VAR]
[/EXCERPT:UMaterialExpressionMaterialFunctionCall]

[EXCERPT:UMaterialExpressionStaticBool]
The StaticBool expression is used to provide a default bool value for a static bool function input within a function. This node does not switch between anything, so it must be used in conjunction with a StaticSwitch node. 

[VAR:ToolTipFullLink]
Engine/Rendering/Materials/ExpressionReference/Functions#staticbool
[/VAR]
[/EXCERPT:UMaterialExpressionStaticBool]

[EXCERPT:UMaterialExpressionStaticSwitch]
The StaticSwitch expression works like a StaticSwitchParameter, except that it only implements the switch and does not create a parameter. 

[VAR:ToolTipFullLink]
Engine/Rendering/Materials/ExpressionReference/Functions#staticswitch
[/VAR]
[/EXCERPT:UMaterialExpressionStaticSwitch]

[EXCERPT:UMaterialExpressionTextureObject]
The TextureObject expression is used to provide a default texture to sample from. In order to actually sample from the Texture Object, it must be used in conjunction with a TextureSample node.

[VAR:ToolTipFullLink]
Engine/Rendering/Materials/ExpressionReference/Functions#textureobject
[/VAR]
[/EXCERPT:UMaterialExpressionTextureObject]


[EXCERPT:UMaterialExpressionLandscapeLayerBlend]
The LandscapeLayerBlend node enables you to blend together multiple Landscape layers in a single node, as Textures or material network inputs. For more information, see Using LandscapeLayerBlend Nodes. 

You can set the properties of the LandscapeLayerBlend node in the Details panel. The properties for this node include an array for you to enter information about the layers to blend together. 

[VAR:ToolTipFullLink]
Engine/Rendering/Materials/ExpressionReference/Landscape#landscapelayerblend
[/VAR]
[/EXCERPT:UMaterialExpressionLandscapeLayerBlend]

[EXCERPT:UMaterialExpressionLandscapeLayerCoords]
The LandscapeLayerCoords node generates UV coordinates that can be used to map Material networks to Landscape terrains. 

[VAR:ToolTipFullLink]
Engine/Rendering/Materials/ExpressionReference/Landscape#landscapelayercoords
[/VAR]
[/EXCERPT:UMaterialExpressionLandscapeLayerCoords]

[EXCERPT:UMaterialExpressionLandscapeLayerSwitch]
The LandscapeLayerSwitch node allows you to exclude some Material operations when a particular layer is not contributing to a region of the Landscape. This allows you to optimize your Material by removing calculations that are not necessary when a particular layer's weight is zero. 

[VAR:ToolTipFullLink]
Engine/Rendering/Materials/ExpressionReference/Landscape#landscapelayerswitch
[/VAR]
[/EXCERPT:UMaterialExpressionLandscapeLayerSwitch]

[EXCERPT:UMaterialExpressionLandscapeLayerWeight]
The LandscapeLayerWeight expression allows Material networks to be blended based on the weight for the associated layer obtained from the Landscape the Material is applied to. For more information, see Using LandscapeLayerWeight Nodes. 

[VAR:ToolTipFullLink]
Engine/Rendering/Materials/ExpressionReference/Landscape#landscapelayerweight
[/VAR]
[/EXCERPT:UMaterialExpressionLandscapeLayerWeight]

[EXCERPT:UMaterialExpressionLandscapeVisibilityMask]
The LandscapeVisibilityMask node is used for removing the visibility of parts of your Landscape, so you can create holes, for example, for creating caves.

[VAR:ToolTipFullLink]
Engine/Rendering/Materials/ExpressionReference/Landscape#landscapevisibilitymask
[/VAR]
[/EXCERPT:UMaterialExpressionLandscapeVisibilityMask]

[EXCERPT:UMaterialExpressionBreakMaterialAttributes]
The Break Material Attributes expression is ideal when using a Layered Material - a feature of the Material Functions system. When using a Material Layer Function within a Material, you may want to use only one aspect of the layer. 

For example, you may have a Material Layer that defines a nice looking generic Material, such as steel. You may want to use only the Roughness and Base Color attributes from that layer in your final Material, rather than using the whole thing. 

In such cases, you can use a Break Material Attributes node to split up all of the incoming attributes of the Material Layer, and then just plug in the ones you want. This also allows for complex blending of various Material Attributes. 

[VAR:ToolTipFullLink]
Engine/Rendering/Materials/ExpressionReference/MaterialAttributes#breakmaterialattributes
[/VAR]
[/EXCERPT:UMaterialExpressionBreakMaterialAttributes]

[EXCERPT:UMaterialExpressionMakeMaterialAttributes]
The Make Material Attributes node does exactly the opposite of the Break Material Attributes node. Instead of splitting attributes apart, this brings them together. This is useful when creating your own Material Layer functions, as you will have access to all of the standard attributes for your output. 

This can also be used for complex Material setups in which you want to define more than one type of Material and blend them together, all within one Material. 

[VAR:ToolTipFullLink]
Engine/Rendering/Materials/ExpressionReference/MaterialAttributes#makematerialattributes
[/VAR]
[/EXCERPT:UMaterialExpressionMakeMaterialAttributes]

[EXCERPT:UMaterialExpressionAbs]
Abs is an abbreviation for the mathematical term "absolute value". The Abs expression outputs the absolute, or unsigned, value of the input it receives. Essentially, this means it turns negative numbers into positive numbers by dropping the minus sign, while positive numbers and zero remain unchanged. 

[VAR:ToolTipFullLink]
Engine/Rendering/Materials/ExpressionReference/Math#abs
[/VAR]
[/EXCERPT:UMaterialExpressionAbs]

[EXCERPT:UMaterialExpressionAdd]
The Add expression takes two inputs, adds them together and outputs the result. This addition operation is performed on a per channel basis, meaning that the inputs' R channels get added, G channels get added, B channels get added, etc. Both inputs must have the same number of channels unless one of them is a single Constant value. Constants can be added to a vector with any number of inputs. 

[VAR:ToolTipFullLink]
Engine/Rendering/Materials/ExpressionReference/Math#add
[/VAR]
[/EXCERPT:UMaterialExpressionAdd]

[EXCERPT:UMaterialExpressionAppendVector]
The AppendVector expression allows you to combine channels together to create a vector with more channels than the original. For example, you can take two individual Constants values and append them to make a two-channel Constant2Vector value. This can be useful for reordering the channels within a single texture or for combining multiple grayscale textures into one RGB color texture. 

[VAR:ToolTipFullLink]
Engine/Rendering/Materials/ExpressionReference/Math#appendvector
[/VAR]
[/EXCERPT:UMaterialExpressionAppendVector]

[EXCERPT:UMaterialExpressionCeil]
The Ceil expression takes in value(s), rounds them up to the next integer, and outputs the result. See also Floor and Frac. 

[VAR:ToolTipFullLink]
Engine/Rendering/Materials/ExpressionReference/Math#ceil
[/VAR]
[/EXCERPT:UMaterialExpressionCeil]

[EXCERPT:UMaterialExpressionClamp]
The Clamp expression takes in value(s) and constrains them to a specified range, defined by a minimum and maximum value. A minimum value of 0.0 and maximum value of 0.5 means that the resulting value(s) will never be less than 0.0 and never greater than 0.5. 

[VAR:ToolTipFullLink]
Engine/Rendering/Materials/ExpressionReference/Math#clamp
[/VAR]
[/EXCERPT:UMaterialExpressionClamp]

[EXCERPT:UMaterialExpressionComponentMask]
The ComponentMask expression allows you to select a specific subset of channels (R, G, B, and/or A) from the input to pass through to the output. Attempting to pass a channel through that does not exist in the input will cause an error, unless the input is a single constant value. In that case, the single value is passed through to each channel. The current channels selected to be passed through are displayed in the title bar of the expression. 

[VAR:ToolTipFullLink]
Engine/Rendering/Materials/ExpressionReference/Math#componentmask
[/VAR]
[/EXCERPT:UMaterialExpressionComponentMask]

[EXCERPT:UMaterialExpressionCosine]
The Cosine expression outputs the cosine of the value input (in radians). Most commonly, this is used to output a continuous oscillating waveform by connecting a Time expression to its input. The output value will cycle back and forth between -1 and 1.

[VAR:ToolTipFullLink]
Engine/Rendering/Materials/ExpressionReference/Math#cosine
[/VAR]
[/EXCERPT:UMaterialExpressionCosine]

[EXCERPT:UMaterialExpressionCrossProduct]
The CrossProduct expression computes the cross product of two three-channel vector value inputs and outputs the resulting three-channel vector value. Given two lines (or vectors) in space, the cross product is a line (or vector) which is perpendicular to both of the inputs. 

[VAR:ToolTipFullLink]
Engine/Rendering/Materials/ExpressionReference/Math#crossproduct
[/VAR]
[/EXCERPT:UMaterialExpressionCrossProduct]

[EXCERPT:UMaterialExpressionDivide]
The Divide expression takes two inputs and outputs the result of the first divided by the second. The division happens per channel, meaning that the R channel of the first is divided by the second, the G channel of the first is divided by the second, and so on. Both inputs must have the same number of values unless the divisor is a single float value. 

[VAR:ToolTipFullLink]
Engine/Rendering/Materials/ExpressionReference/Math#divide
[/VAR]
[/EXCERPT:UMaterialExpressionDivide]

[EXCERPT:UMaterialExpressionDotProduct]
The DotProduct expression computes the dot product, or the length of one vector projected onto the other. This calculation is used by many techniques for computing falloff. DotProduct requires both vector inputs to have the same number of channels. 

[VAR:ToolTipFullLink]
Engine/Rendering/Materials/ExpressionReference/Math#dotproduct
[/VAR]
[/EXCERPT:UMaterialExpressionDotProduct]

[EXCERPT:UMaterialExpressionFloor]
The Floor expression takes in value(s), rounds them down to the previous integer, and outputs the result. See also Ceil and Frac. 

[VAR:ToolTipFullLink]
Engine/Rendering/Materials/ExpressionReference/Math#floor
[/VAR]
[/EXCERPT:UMaterialExpressionFloor]

[EXCERPT:UMaterialExpressionFmod]
The FMod expression returns the floating-point remainder of the division operation of the two inputs. 

[VAR:ToolTipFullLink]
Engine/Rendering/Materials/ExpressionReference/Math#fmod
[/VAR]
[/EXCERPT:UMaterialExpressionFmod]

[EXCERPT:UMaterialExpressionFrac]
The Frac expression takes in value(s) and outputs the decimal part of those values. See also Ceil and Floor. 

[VAR:ToolTipFullLink]
Engine/Rendering/Materials/ExpressionReference/Math#frac
[/VAR]
[/EXCERPT:UMaterialExpressionFrac]

[EXCERPT:UMaterialExpressionIf]
The If expression compares two inputs and then passes through one of three other input values based on the result of the comparison. The two inputs to be compared must be single float values. 

[VAR:ToolTipFullLink]
Engine/Rendering/Materials/ExpressionReference/Math#if
[/VAR]
[/EXCERPT:UMaterialExpressionIf]

[EXCERPT:UMaterialExpressionLinearInterpolate]
The LinearInterpolate expression blends between two input value(s) based on a third input value used as a mask. This can be thought of as a mask to define transitions between two textures, like a layer mask in Photoshop. The intensity of the mask Alpha determines the ratio of color to take from the two input values. 

<<<<<<< HEAD
If Alpha is 0.0/white, the first input is used. If Alpha is 1.0/black, the second input is used. If Alpha is grey (somewhere between 0.0 and 1.0), the output is a blend between the two inputs. Keep in mind that the blend happens per channel. So, if Alpha is an RGB color, Alpha's red channel value defines the blend between A and B's red channels independently of Alpha's green channel, which defines the blend between A and B's green channels.
=======
If Alpha is 0.0/black, the first input is used. If Alpha is 1.0/white, the second input is used. If Alpha is grey (somewhere between 0.0 and 1.0), the output is a blend between the two inputs. Keep in mind that the blend happens per channel. So, if Alpha is an RGB color, Alpha's red channel value defines the blend between A and B's red channels independently of Alpha's green channel, which defines the blend between A and B's green channels.
>>>>>>> 92a3597a

[VAR:ToolTipFullLink]
Engine/Rendering/Materials/ExpressionReference/Math#linearinterpolate
[/VAR]
[/EXCERPT:UMaterialExpressionLinearInterpolate]

[EXCERPT:UMaterialExpressionMultiply]
The Multiply expression takes two inputs, multiplies them together, and outputs the result. Similar to Photoshop's multiply layer blend. The multiplication happens per channel, meaning that the R channel of the first is multiplied by the second; the G channel of the first is multiplied by the second, and so on. Both inputs must have the same number of values unless one of the values is a single float value. 

Note: Do not forget that materials in UE4 are not limited to [0,1]! If colors/values are greater than 1, Multiply will actually brighten colors. 

[VAR:ToolTipFullLink]
Engine/Rendering/Materials/ExpressionReference/Math#multiply
[/VAR]
[/EXCERPT:UMaterialExpressionMultiply]

[EXCERPT:UMaterialExpressionNormalize]
The Normalize expression calculates and outputs the normalized value of its input. This means each component of the input is divided by the L-2 norm (length) of the vector. 

Note: It is not necessary to normalize an expression which plugs into the Normal material output. 

[VAR:ToolTipFullLink]
Engine/Rendering/Materials/ExpressionReference/Math#normalize
[/VAR]
[/EXCERPT:UMaterialExpressionNormalize]

[EXCERPT:UMaterialExpressionOneMinus]
The OneMinus expression takes an input value and outputs one minus that value. This operation is performed per channel. 

[VAR:ToolTipFullLink]
Engine/Rendering/Materials/ExpressionReference/Math#oneminus
[/VAR]
[/EXCERPT:UMaterialExpressionOneMinus]

[EXCERPT:UMaterialExpressionPower]
The Power expression takes two inputs, raises Base to the Exp power, and outputs the result; in other words, Base multiplied by itself Exp times. 

[VAR:ToolTipFullLink]
Engine/Rendering/Materials/ExpressionReference/Math#power
[/VAR]
[/EXCERPT:UMaterialExpressionPower]

[EXCERPT:UMaterialExpressionLogarithm2]
The Logarithm expression takes two inputs, compute X's logarithm base 2, and outputs the result; in other words, the number of time you should get 2 multiply itself to find X. The logarithm computation happens per channel. Both inputs must have the same number of values unless one of the values is a single float value. 

[VAR:ToolTipFullLink]
Engine/Rendering/Materials/ExpressionReference/Math#Logarithm
[/VAR]
[/EXCERPT:UMaterialExpressionLogarithm2]

[EXCERPT:UMaterialExpressionSine]
The Sine expression outputs the sine of the value input (in radians). Most commonly, this is used to output a continuous oscillating waveform by connecting a Time expression to its input. The output value will cycle back and forth between -1 and 1. The difference between this and the output of the Cosine expression is the output waveform is offset half the period.

[VAR:ToolTipFullLink]
Engine/Rendering/Materials/ExpressionReference/Math#sine
[/VAR]
[/EXCERPT:UMaterialExpressionSine]

[EXCERPT:UMaterialExpressionSquareRoot]
The SquareRoot expression outputs the square root of the input value. SquareRoot can operate only on a single float input value. 

[VAR:ToolTipFullLink]
Engine/Rendering/Materials/ExpressionReference/Math#squareroot
[/VAR]
[/EXCERPT:UMaterialExpressionSquareRoot]

[EXCERPT:UMaterialExpressionSubtract]
The Subtract node takes in two inputs, subtracts the second input from the first, and outputs the difference. The subtraction happens per channel, meaning that the R channel of the second input gets subtracted from the first; the G channel of the second input gets subtracted from the first, and so on. 

Both inputs must have the same number of channels unless the second input is a single Constant value. Constants can be subtracted from a vector with any number of inputs.

[VAR:ToolTipFullLink]
Engine/Rendering/Materials/ExpressionReference/Math#subtract
[/VAR]
[/EXCERPT:UMaterialExpressionSubtract]

[EXCERPT:UMaterialExpressionCollectionParameter]
A Collection Parameter expression is used to reference a Parameter Collection asset. These are groups of parameters that can easily be reused by many different assets such as Materials, Blueprints, and much more. For more information on Parameter Collections, be sure to read the Parameter Collections Documentation.

Note: A Material can reference at most two different MaterialParameterCollections. One is typically used for game-wide values, and the other can be used for level specific parameters. A collection can have at most 1024 scalar parameters and 1024 vector parameters. 

[VAR:ToolTipFullLink]
Engine/Rendering/Materials/ExpressionReference/Parameters#collectionparameters
[/VAR]
[/EXCERPT:UMaterialExpressionCollectionParameter]

[EXCERPT:UMaterialExpressionDynamicParameter]
The DynamicParameter expression provides a conduit for particle emitters to pass up to four values to the material to be used in any manner. These values are set in Cascade via a ParameterDynamic module placed on an emitter. 

[VAR:ToolTipFullLink]
Engine/Rendering/Materials/ExpressionReference/Parameters#dynamicparameter
[/VAR]
[/EXCERPT:UMaterialExpressionDynamicParameter]

[EXCERPT:UMaterialExpressionScalarParameter]
The ScalarParameter expression outputs a single float value (Constant) that can be accessed and changed in an instance of the material or on the fly by code.

[VAR:ToolTipFullLink]
Engine/Rendering/Materials/ExpressionReference/Parameters#scalarparameter
[/VAR]
[/EXCERPT:UMaterialExpressionScalarParameter]

[EXCERPT:UMaterialExpressionStaticBoolParameter]
The StaticBoolParameter works like StaticSwitchParameter, except that it only creates a bool parameter and does not implement the switch. 

[VAR:ToolTipFullLink]
Engine/Rendering/Materials/ExpressionReference/Parameters#staticboolparameter
[/VAR]
[/EXCERPT:UMaterialExpressionStaticBoolParameter]

[EXCERPT:UMaterialExpressionStaticSwitchParameter]
The StaticSwitchParameter expression takes in two inputs, and outputs the first if the value of the parameter is true, and the second otherwise.

[VAR:ToolTipFullLink]
Engine/Rendering/Materials/ExpressionReference/Parameters#staticswitchparameter
[/VAR]
[/EXCERPT:UMaterialExpressionStaticSwitchParameter]

[EXCERPT:UMaterialExpressionVectorParameter]
The VectorParameter expression is identical to the Constant4Vector, except that it is a parameter and can be modified in instances of the material and through code. One nicety of the VectorParameter is that its value can be set using the Color picker. 

[VAR:ToolTipFullLink]
Engine/Rendering/Materials/ExpressionReference/Parameters#vectorparameter
[/VAR]
[/EXCERPT:UMaterialExpressionVectorParameter]

[EXCERPT:UMaterialExpressionTextureObjectParameter]
The TextureObjectParameter expression defines a texture parameter and outputs the texture object, used in materials that call a function with texture inputs. This node does not actually sample the texture, so it must be used in conjunction with a TextureSample node. 

[VAR:ToolTipFullLink]
Engine/Rendering/Materials/ExpressionReference/Parameters#textureobjectparameter
[/VAR]
[/EXCERPT:UMaterialExpressionTextureObjectParameter]

[EXCERPT:UMaterialExpressionTextureSampleParameter2D]
The TextureSampleParameter2D expression is identical to the TextureSample except that it is a parameter that can be modified in instances of the material and through code. 

[VAR:ToolTipFullLink]
Engine/Rendering/Materials/ExpressionReference/Parameters#texturesampleparameter2d
[/VAR]
[/EXCERPT:UMaterialExpressionTextureSampleParameter2D]

[EXCERPT:UMaterialExpressionTextureSampleParameterCube]
The TextureSampleParameterCube expression is identical to the TextureSample except that it only accepts cubemaps and it is a parameter that can be modified in instances of the material and through code. 

[VAR:ToolTipFullLink]
Engine/Rendering/Materials/ExpressionReference/Parameters#texturesampleparametercube
[/VAR]
[/EXCERPT:UMaterialExpressionTextureSampleParameterCube]

[EXCERPT:UMaterialExpressionTextureSampleParameterSubUV]
The TextureSampleParameterSubUV expression is identical to the ParticleSubUV except that it is a parameter that can be modified in instances of the material and through code. 

[VAR:ToolTipFullLink]
Engine/Rendering/Materials/ExpressionReference/Parameters#texturesampleparametersubuv
[/VAR]
[/EXCERPT:UMaterialExpressionTextureSampleParameterSubUV]

[EXCERPT:UMaterialExpressionParticleMacroUV]
The ParticleMacroUV expression outputs UV texture coordinates that can be used to map any 2d texture onto the entire particle system in a continuous way, meaning the texture will be seamless across particles. 

The UVs will be centered around MacroUVPosition (specified in Cascade on the ParticleSystem, under the MacroUV category) and MacroUVRadius determines the world space radius that the UVs should tile at.

The ParticleMacroUV node is useful for mapping continuous noise onto particles to break up the pattern introduced by mapping a texture onto each particle with normal texture coordinates.

[VAR:ToolTipFullLink]
Engine/Rendering/Materials/ExpressionReference/Particles#particlemacrouv
[/VAR]
[/EXCERPT:UMaterialExpressionParticleMacroUV]

[EXCERPT:UMaterialExpressionParticleSubUV]
The ParticleSubUV expression is used to render sub-images of a texture to a particle. ParticleSubUV is similar to a flipbook, except that ParticleSubUV allows the texture animation to be manipulated in Cascade. 

[VAR:ToolTipFullLink]
Engine/Rendering/Materials/ExpressionReference/Particles#particlesubuv
[/VAR]
[/EXCERPT:UMaterialExpressionParticleSubUV]

[EXCERPT:UMaterialExpressionSphericalParticleOpacity]
The SphericalParticleOpacity expression creates a procedural opacity map to cause sprite particles to appear spherical. This can be much simpler than having to create an import a texture map for a similar effect. 

[VAR:ToolTipFullLink]
Engine/Rendering/Materials/ExpressionReference/Particles#sphericalparticleopacity
[/VAR]
[/EXCERPT:UMaterialExpressionSphericalParticleOpacity]

[EXCERPT:UMaterialExpressionSceneColor]
The SceneColor expression outputs the existing scene color. 

[VAR:ToolTipFullLink]
Engine/Rendering/Materials/ExpressionReference/Textures#scenecolor
[/VAR]
[/EXCERPT:UMaterialExpressionSceneColor]

[EXCERPT:UMaterialExpressionTextureSample]
The TextureSample expression outputs the color value(s) from a texture. This texture can be a regular Texture2D (including normal maps), a cubemap, or a movie texture. 

[VAR:ToolTipFullLink]
Engine/Rendering/Materials/ExpressionReference/Textures#texturesample
[/VAR]
[/EXCERPT:UMaterialExpressionTextureSample]

[EXCERPT:UMaterialExpressionTextureProperty]
The TextureProperty expression exposes a texture's properties such as the texture's size or the texel size. 

[VAR:ToolTipFullLink]
Engine/Rendering/Materials/ExpressionReference/Textures#textureproperty
[/VAR]
[/EXCERPT:UMaterialExpressionTextureProperty]

[EXCERPT:UMaterialExpressionBlackBody]
The Black Body expression simulates the effects of black body radiation within your Material. The user inputs a temperature (in Kelvin) and the resulting color and intensity can be used to drive Base Color and Emissive values to get a physically accurate result. 

[VAR:ToolTipFullLink]
Engine/Rendering/Materials/ExpressionReference/Utility#blackbody
[/VAR]
[/EXCERPT:UMaterialExpressionBlackBody]

[EXCERPT:UMaterialExpressionBumpOffset]
BumpOffset is the Unreal Engine 4 term for what is commonly known as 'parallax mapping'. The BumpOffset expression allows a material to give the illusion of depth without the need for additional geometry.

 BumpOffset materials use a grayscale heightmap to give depth information. The brighter the value in the heightmap, the more 'popped out' the material will be; these areas will parallax (shift) as a camera moves across the surface. Darker areas in the heightmap are 'further away' and will shift the least. 

[VAR:ToolTipFullLink]
Engine/Rendering/Materials/ExpressionReference/Utility#bumpoffset
[/VAR]
[/EXCERPT:UMaterialExpressionBumpOffset]

[EXCERPT:UMaterialExpressionConstantBiasScale]
The ConstantBiasScale expression takes an input value, adds a bias value to it, and then multiplies it by a scaling factor outputting the result. So for example, to convert input data from [-1,1] to [0,1] you would use a bias of 1.0 and a scale of 0.5. 

[VAR:ToolTipFullLink]
Engine/Rendering/Materials/ExpressionReference/Utility#constantbiasscale
[/VAR]
[/EXCERPT:UMaterialExpressionConstantBiasScale]

[EXCERPT:UMaterialExpressionDDX]
The DDX expression exposes DDX derivative calculation, a GPU hardware feature used in pixel shader calculation. 

[VAR:ToolTipFullLink]
Engine/Rendering/Materials/ExpressionReference/Utility#ddx
[/VAR]
[/EXCERPT:UMaterialExpressionDDX]

[EXCERPT:UMaterialExpressionDDY]
The DDY expression exposes DDX derivative calculation, a GPU hardware feature used in pixel shader calculation. 

[VAR:ToolTipFullLink]
Engine/Rendering/Materials/ExpressionReference/Utility#ddy
[/VAR]
[/EXCERPT:UMaterialExpressionDDY]

[EXCERPT:UMaterialExpressionDepthOfFieldFunction]
The Depth of Field Function expression is designed to give artists control over what happens to a Material when it is being blurred by Depth of Field. It outputs a value between 0-1 such that 0 represents "in focus" and 1 represents "completely blurred."

This is useful for interpolating between sharp and blurry versions of a texture, for instance. The Depth input allows for the existing results from the scene's Depth of Field calculations to be overridden by other calculations. 

[VAR:ToolTipFullLink]
Engine/Rendering/Materials/ExpressionReference/Utility#depthoffieldfunction
[/VAR]
[/EXCERPT:UMaterialExpressionDepthOfFieldFunction]

[EXCERPT:UMaterialExpressionDistance]
The Distance expression computes the (Euclidian) distance between two points/colors/positions/vectors and outputs the resulting value. This works on one, two, three, and four component vectors, but both inputs to the expression must have the same number of channels. 

[VAR:ToolTipFullLink]
Engine/Rendering/Materials/ExpressionReference/Utility#distance
[/VAR]
[/EXCERPT:UMaterialExpressionDistance]

[EXCERPT:UMaterialExpressionFresnel]
The Fresnel expression calculates a falloff based on the dot product of the surface normal and the direction to the camera. When the surface normal points directly at the camera, a value of 0 is output. 

When the surface normal is perpendicular to the camera, a value of 1 is output. The result is clamped to [0,1] so you do not have any negative color in the center. 

[VAR:ToolTipFullLink]
Engine/Rendering/Materials/ExpressionReference/Utility#fresnel
[/VAR]
[/EXCERPT:UMaterialExpressionFresnel]

[EXCERPT:UMaterialExpressionLightmassReplace]
The LightmassReplace expression simply passes through the Realtime input when compiling the material for normal rendering purposes, and passes through the Lightmass input when exporting the material to Lightmass for global illumination.

This is useful to workaround material expressions that the exported version cannot handle correctly, for example WorldPosition. 

[VAR:ToolTipFullLink]
Engine/Rendering/Materials/ExpressionReference/Utility#lightmassreplace
[/VAR]
[/EXCERPT:UMaterialExpressionLightmassReplace]

[EXCERPT:UMaterialExpressionNoise]
The Noise expression creates a procedural noise field, giving you control over how it is generated. 

[VAR:ToolTipFullLink]
Engine/Rendering/Materials/ExpressionReference/Utility#noise
[/VAR]
[/EXCERPT:UMaterialExpressionNoise]

[EXCERPT:UMaterialExpressionQualitySwitch]
The QualitySwitch expression allows for the use of different expression networks based on the engine is switched between quality levels, such as using lower quality on lower-end devices. 

[VAR:ToolTipFullLink]
Engine/Rendering/Materials/ExpressionReference/Utility#qualityswitch
[/VAR]
[/EXCERPT:UMaterialExpressionQualitySwitch]

[EXCERPT:UMaterialExpressionRotateAboutAxis]
The RotateAboutAxis expression rotates a three-channel vector input given the rotation axis, a point on the axis, and the angle to rotate. It is useful for animations using WorldPositionOffset that have better quality than simple shears. 

Note: An Absolute World Position node is automatically created when a RotateAboutAxis node is added. 

[VAR:ToolTipFullLink]
Engine/Rendering/Materials/ExpressionReference/Utility#rotateaboutaxis
[/VAR]
[/EXCERPT:UMaterialExpressionRotateAboutAxis]

[EXCERPT:UMaterialExpressionAntialiasedTextureMask]
The AntialiasedTextureMask expression allows you to create a material using a soft (anti-aliased) transition mask. The mask can be used to blend between two complex material properties or to fade out an alpha blended material (works well with SoftMasked). 

Simply specify a texture with the mask specified in one channel (red, green, blue, or alpha), set the used channel in the expression and specify the comparison value.

Assuming the channel stores a grayscale value in the range 0=black to 1=white the comparison function defines if the resulting mask should be 0 or 1. This expression is a parameter, allowing the Texture property to be overridden by child MaterialInstances. 

[VAR:ToolTipFullLink]
Engine/Rendering/Materials/ExpressionReference/Utility#antialiasedtexturemask
[/VAR]
[/EXCERPT:UMaterialExpressionAntialiasedTextureMask]

[EXCERPT:UMaterialExpressionDeriveNormalZ]
The DeriveNormalZ expression derives the Z component of a tangent space normal given the X and Y components and outputs the resulting three-channel tangent space normal. Z is calculated as Z = sqrt(1 - (x x + y y)); 

[VAR:ToolTipFullLink]
Engine/Rendering/Materials/ExpressionReference/VectorOps#derivenormalz
[/VAR]
[/EXCERPT:UMaterialExpressionDeriveNormalZ]

[EXCERPT:UMaterialExpressionTransform]
The Transform expression converts a three-channel vector value from one reference coordinate system to another. 

By default, all shader calculations in a material are done in tangent space. The vector constants, camera vector, light vector, etc are all transformed to tangent space before being used in a material.

The Transform expression allows these vectors to be transformed from tangent space to world-space, local-space, or view-space coordinate systems. In addition, it allows world-space and local-space vectors to be transformed to any of the other reference coordinate systems. 

[VAR:ToolTipFullLink]
Engine/Rendering/Materials/ExpressionReference/VectorOps#transform
[/VAR]
[/EXCERPT:UMaterialExpressionTransform]

[EXCERPT:UMaterialExpressionTransformPosition]
The TransformPosition expression can transform any position from screen space to the destination space specified by the expression's TransformType variable. Currently only transforming into world space is supported.

This expression can be used to get world space coordinates in the material. To visualize world position, you can plug it straight into emissive.

[VAR:ToolTipFullLink]
Engine/Rendering/Materials/ExpressionReference/VectorOps#transformposition
[/VAR]
[/EXCERPT:UMaterialExpressionTransformPosition]

[EXCERPT:UMaterialExpressionCameraVectorWS]
The CameraVector expression outputs a three-channel vector value representing the direction of the camera with respect to the surface, in other words, the direction from the pixel to the camera. 

Example Usage: CameraVector is often used to fake environment maps by connecting the CameraVector to a ComponentMask and use the x and y channels of the CameraVector as texture coordinates. 

[VAR:ToolTipFullLink]
Engine/Rendering/Materials/ExpressionReference/Vector#cameravectorws
[/VAR]
[/EXCERPT:UMaterialExpressionCameraVectorWS]

[EXCERPT:UMaterialExpressionLightVector]
This expression is deprecated in Unreal Engine 4 as lighting calculations are now deferred.

[VAR:ToolTipFullLink]
Engine/Rendering/Materials/ExpressionReference/Vector#lightvector
[/VAR]
[/EXCERPT:UMaterialExpressionLightVector]

[EXCERPT:UMaterialExpressionObjectBounds]
The Object Bounds expression outputs the size of the object in each axis. If used as color, the X, Y, and Z axes correspond to R, G, and B, respectively. 

[VAR:ToolTipFullLink]
Engine/Rendering/Materials/ExpressionReference/Vector#objectbounds
[/VAR]
[/EXCERPT:UMaterialExpressionObjectBounds]

[EXCERPT:UMaterialExpressionReflectionVectorWS]
The ReflectionVectorWS expression is similar in spirit to CameraVectorWS, but it outputs a three-channel vector value representing the camera direction reflected across the surface normal. 

Example Usage: ReflectionVector is commonly used in environment maps, where the x/y components of the reflection vector are used as UVs into a cubemap texture. 

[VAR:ToolTipFullLink]
Engine/Rendering/Materials/ExpressionReference/Vector#reflectionvectorws
[/VAR]
[/EXCERPT:UMaterialExpressionReflectionVectorWS]

[EXCERPT:UMaterialExpressionStaticComponentMaskParameter]
The StaticComponentMaskParameter expression behaves just like an ordinary Component Mask, except that the mask values can be set by instances.

[VAR:ToolTipFullLink]
Engine/Rendering/Materials/ExpressionReference/Parameters#staticcomponentmaskparameter
[/VAR]
[/EXCERPT:UMaterialExpressionStaticComponentMaskParameter]

[EXCERPT:UMaterialExpressionSpeedTree]
The SpeedTree node allows you to access and gain SpeedTree wind and smooth LOD transitions. Geometry Type, Wind Type, LOD Type and Billboard Threshold can be set via the Details panel. 

[VAR:ToolTipFullLink]
Engine/Content/SpeedTree/ImportingModelsIntoUE4
[/VAR]
[/EXCERPT:UMaterialExpressionSpeedTree]

[EXCERPT:UMaterialExpressionSceneTexture]
Using the SceneTexture material expression, you can choose a texture you want to reference in the expression's properties, then using the input and output nodes, you can compute the depth difference of the current pixel to a neighbor pixel (e.g. In = 0,1 to return the delta to the pixel below). 

[VAR:ToolTipFullLink]
Engine/Rendering/PostProcessEffects/PostProcessMaterials
[/VAR]
[/EXCERPT:UMaterialExpressionSceneTexture]

[EXCERPT:UMaterialExpressionFeatureLevelSwitch]
The Feature Level Switch node allows you to make simplified materials for lower powered devices. 

Example Usage: You might have a material with 10 textures overlapping and complex math, but just a single static texture for mobile (feature level ES2). 

[VAR:ToolTipFullLink]
Engine/Rendering/Materials/ExpressionReference/Utility#featurelevelswitch
[/VAR]
[/EXCERPT:UMaterialExpressionFeatureLevelSwitch]

[EXCERPT:UMaterialExpressionGIReplace]
GIReplace allows artists to specify a different, usually simpler, expression chain when the material is being used for GI.  

Example Usage: Lightmass static GI and LPV dynamic GI use it.

[VAR:ToolTipFullLink]
Engine/Rendering/Materials/ExpressionReference/Utility#gireplace
[/VAR]
[/EXCERPT:UMaterialExpressionGIReplace]

[EXCERPT:UMaterialExpressionSpriteTextureSampler]
A custom sprite material can be created by duplicating one of the existing ones, or creating a new material in the Content Browser. When a sprite is rendered, the texture defined in a sprite asset will be piped into any texture parameters named "SpriteTexture" in the material. The SpriteTextureSampler node can be placed to do this automatically.

[VAR:ToolTipFullLink]
Engine/Rendering/Materials/ExpressionReference/Textures#spritetexturesampler
[/VAR]
[/EXCERPT:UMaterialExpressionSpriteTextureSampler]

[EXCERPT:UMaterialExpressionMax]
The Max expression takes in two inputs then takes the maximum of the two. 

This node is similar to Photoshop's Lighten. 
[VAR:ToolTipFullLink]
Engine/Rendering/Materials/ExpressionReference/Math#max
[/VAR]
[/EXCERPT:UMaterialExpressionMax]

[EXCERPT:UMaterialExpressionMin]
The Min expression takes in two inputs then takes the minimum of the two. 

This node is similar to Photoshop's Darken. 

[VAR:ToolTipFullLink]
Engine/Rendering/Materials/ExpressionReference/Math#min
[/VAR]
[/EXCERPT:UMaterialExpressionMin]<|MERGE_RESOLUTION|>--- conflicted
+++ resolved
@@ -606,11 +606,7 @@
 [EXCERPT:UMaterialExpressionLinearInterpolate]
 The LinearInterpolate expression blends between two input value(s) based on a third input value used as a mask. This can be thought of as a mask to define transitions between two textures, like a layer mask in Photoshop. The intensity of the mask Alpha determines the ratio of color to take from the two input values. 
 
-<<<<<<< HEAD
-If Alpha is 0.0/white, the first input is used. If Alpha is 1.0/black, the second input is used. If Alpha is grey (somewhere between 0.0 and 1.0), the output is a blend between the two inputs. Keep in mind that the blend happens per channel. So, if Alpha is an RGB color, Alpha's red channel value defines the blend between A and B's red channels independently of Alpha's green channel, which defines the blend between A and B's green channels.
-=======
 If Alpha is 0.0/black, the first input is used. If Alpha is 1.0/white, the second input is used. If Alpha is grey (somewhere between 0.0 and 1.0), the output is a blend between the two inputs. Keep in mind that the blend happens per channel. So, if Alpha is an RGB color, Alpha's red channel value defines the blend between A and B's red channels independently of Alpha's green channel, which defines the blend between A and B's green channels.
->>>>>>> 92a3597a
 
 [VAR:ToolTipFullLink]
 Engine/Rendering/Materials/ExpressionReference/Math#linearinterpolate
