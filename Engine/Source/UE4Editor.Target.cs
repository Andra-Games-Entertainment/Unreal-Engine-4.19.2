// Copyright 1998-2014 Epic Games, Inc. All Rights Reserved.

using UnrealBuildTool;
using System.Collections.Generic;

public class UE4EditorTarget : TargetRules
{
	public UE4EditorTarget( TargetInfo Target )
	{
		Type = TargetType.Editor;
	}

	public override bool GetSupportedPlatforms(ref List<UnrealTargetPlatform> OutPlatforms)
	{
		return UnrealBuildTool.UnrealBuildTool.GetAllDesktopPlatforms(ref OutPlatforms, false);
	}

	public override void SetupBinaries(
		TargetInfo Target,
		ref List<UEBuildBinaryConfiguration> OutBuildBinaryConfigurations,
		ref List<string> OutExtraModuleNames
		)
	{
		if ((Target.Platform == UnrealTargetPlatform.Win32) || (Target.Platform == UnrealTargetPlatform.Win64))
		{
			OutExtraModuleNames.Add("OnlineSubsystemNull");
			OutExtraModuleNames.Add("OnlineSubsystemAmazon");
			if (UEBuildConfiguration.bCompileSteamOSS == true)
			{
				OutExtraModuleNames.Add("OnlineSubsystemSteam");
			}
			OutExtraModuleNames.Add("OnlineSubsystemFacebook");
		}
		else if (Target.Platform == UnrealTargetPlatform.Mac)
		{
			OutExtraModuleNames.Add("OnlineSubsystemNull");
			if (UEBuildConfiguration.bCompileSteamOSS == true)
			{
				OutExtraModuleNames.Add("OnlineSubsystemSteam");
			}
		}
	}

	public override void SetupGlobalEnvironment(
		TargetInfo Target,
		ref LinkEnvironmentConfiguration OutLinkEnvironmentConfiguration,
		ref CPPEnvironmentConfiguration OutCPPEnvironmentConfiguration
		)
	{
		if( UnrealBuildTool.UnrealBuildTool.BuildingRocket() )
		{ 
			// no exports, so no need to verify that a .lib and .exp file was emitted by the linker.
			OutLinkEnvironmentConfiguration.bHasExports = false;
		}
	}
    public override GUBPProjectOptions GUBP_IncludeProjectInPromotedBuild_EditorTypeOnly(UnrealTargetPlatform HostPlatform)
    {
        var Result = new GUBPProjectOptions();
        Result.bIsPromotable = true;
        return Result;
    }
    public override Dictionary<string, List<UnrealTargetPlatform>> GUBP_NonCodeProjects_BaseEditorTypeOnly(UnrealTargetPlatform HostPlatform)
    {
        var NonCodeProjectNames = new Dictionary<string, List<UnrealTargetPlatform>>();
<<<<<<< HEAD
        NonCodeProjectNames.Add("Elemental", new List<UnrealTargetPlatform> { HostPlatform });
        NonCodeProjectNames.Add("Infiltrator", new List<UnrealTargetPlatform> { HostPlatform });
        NonCodeProjectNames.Add("HoverShip", new List<UnrealTargetPlatform> { HostPlatform });
        NonCodeProjectNames.Add("BlueprintExamples", new List<UnrealTargetPlatform> { HostPlatform });
        NonCodeProjectNames.Add("Reflections", new List<UnrealTargetPlatform> { HostPlatform });
        NonCodeProjectNames.Add("ElementalVR", new List<UnrealTargetPlatform> { HostPlatform });
        NonCodeProjectNames.Add("VersusVR", new List<UnrealTargetPlatform> { HostPlatform });
        NonCodeProjectNames.Add("Stylized", new List<UnrealTargetPlatform> { HostPlatform });
        NonCodeProjectNames.Add("Landscape", new List<UnrealTargetPlatform> { HostPlatform });
        NonCodeProjectNames.Add("Matinee", new List<UnrealTargetPlatform> { HostPlatform });
        NonCodeProjectNames.Add("RealisticRendering", new List<UnrealTargetPlatform> { HostPlatform });
        NonCodeProjectNames.Add("Effects", new List<UnrealTargetPlatform> { HostPlatform });
        NonCodeProjectNames.Add("GDC2014", new List<UnrealTargetPlatform> { HostPlatform });
        NonCodeProjectNames.Add("ContentExamples", new List<UnrealTargetPlatform> { HostPlatform });
=======

        List<UnrealTargetPlatform> DesktopPlats = null;
        if (HostPlatform == UnrealTargetPlatform.Win64)
        {
            DesktopPlats = new List<UnrealTargetPlatform> { HostPlatform, UnrealTargetPlatform.Linux };
        }
        else
        {
            DesktopPlats = new List<UnrealTargetPlatform> { HostPlatform };
        }

        NonCodeProjectNames.Add("ElementalDemo", DesktopPlats);
        NonCodeProjectNames.Add("InfiltratorDemo", DesktopPlats);
        NonCodeProjectNames.Add("HoverShip", DesktopPlats);
        NonCodeProjectNames.Add("BlueprintOffice", DesktopPlats);
        NonCodeProjectNames.Add("ReflectionsSubway", DesktopPlats);
        NonCodeProjectNames.Add("ElementalVR", DesktopPlats);
        NonCodeProjectNames.Add("CouchKnights", DesktopPlats);
        NonCodeProjectNames.Add("Stylized", DesktopPlats);
        //NonCodeProjectNames.Add("Landscape", new List<UnrealTargetPlatform> { HostPlatform });
        NonCodeProjectNames.Add("MatineeFightScene", DesktopPlats);
        NonCodeProjectNames.Add("RealisticRendering", DesktopPlats);
        NonCodeProjectNames.Add("EffectsCave", DesktopPlats);
        NonCodeProjectNames.Add("GDC2014", DesktopPlats);
        NonCodeProjectNames.Add("ContentExamples", DesktopPlats);
        NonCodeProjectNames.Add("PhysicsPirateShip", DesktopPlats);
        NonCodeProjectNames.Add("TowerDefenseGame", DesktopPlats);
        NonCodeProjectNames.Add("LandscapeMountains", DesktopPlats);
        NonCodeProjectNames.Add("MorphTargets", DesktopPlats);
        NonCodeProjectNames.Add("PostProcessMatinee", DesktopPlats);
        NonCodeProjectNames.Add("SciFiHallway", DesktopPlats);
>>>>>>> ed5a1010

        List<UnrealTargetPlatform> MobilePlats = null;
        if (HostPlatform == UnrealTargetPlatform.Mac)
        {
            MobilePlats = new List<UnrealTargetPlatform> { HostPlatform, UnrealTargetPlatform.IOS };
        }
        else
        {
            MobilePlats = new List<UnrealTargetPlatform> { HostPlatform, UnrealTargetPlatform.Android };
        }

        NonCodeProjectNames.Add("BlackJack", MobilePlats);
<<<<<<< HEAD
        NonCodeProjectNames.Add("Card", MobilePlats);
=======
        NonCodeProjectNames.Add("MemoryGame", MobilePlats);
>>>>>>> ed5a1010
        NonCodeProjectNames.Add("TappyChicken", MobilePlats);
        NonCodeProjectNames.Add("SwingNinja", MobilePlats);
        NonCodeProjectNames.Add("MobileTemple", MobilePlats);

        NonCodeProjectNames.Add("StarterContent", MobilePlats);
        NonCodeProjectNames.Add("TP_FirstPersonBP", MobilePlats);
        NonCodeProjectNames.Add("TP_FlyingBP", MobilePlats);
        NonCodeProjectNames.Add("TP_RollingBP", MobilePlats);
        NonCodeProjectNames.Add("TP_SideScrollerBP", MobilePlats);
        NonCodeProjectNames.Add("TP_ThirdPersonBP", MobilePlats);
        NonCodeProjectNames.Add("TP_TopDownBP", MobilePlats);
        NonCodeProjectNames.Add("TP_VehicleBP", MobilePlats);

        return NonCodeProjectNames;
    }
    public override Dictionary<string, List<KeyValuePair<UnrealTargetPlatform, UnrealTargetConfiguration>>> GUBP_NonCodeFormalBuilds_BaseEditorTypeOnly()
    {
        var NonCodeProjectNames = new Dictionary<string, List<KeyValuePair<UnrealTargetPlatform, UnrealTargetConfiguration>>>();
        NonCodeProjectNames.Add("TappyChicken", 
            new List<KeyValuePair<UnrealTargetPlatform, UnrealTargetConfiguration>>
            {
                    new KeyValuePair<UnrealTargetPlatform, UnrealTargetConfiguration>(UnrealTargetPlatform.IOS, UnrealTargetConfiguration.Shipping),
                    new KeyValuePair<UnrealTargetPlatform, UnrealTargetConfiguration>(UnrealTargetPlatform.IOS, UnrealTargetConfiguration.Test),
                    new KeyValuePair<UnrealTargetPlatform, UnrealTargetConfiguration>(UnrealTargetPlatform.Android, UnrealTargetConfiguration.Shipping),
                    new KeyValuePair<UnrealTargetPlatform, UnrealTargetConfiguration>(UnrealTargetPlatform.Android, UnrealTargetConfiguration.Test)
            }
        );
        return NonCodeProjectNames;
    }
}<|MERGE_RESOLUTION|>--- conflicted
+++ resolved
@@ -62,22 +62,6 @@
     public override Dictionary<string, List<UnrealTargetPlatform>> GUBP_NonCodeProjects_BaseEditorTypeOnly(UnrealTargetPlatform HostPlatform)
     {
         var NonCodeProjectNames = new Dictionary<string, List<UnrealTargetPlatform>>();
-<<<<<<< HEAD
-        NonCodeProjectNames.Add("Elemental", new List<UnrealTargetPlatform> { HostPlatform });
-        NonCodeProjectNames.Add("Infiltrator", new List<UnrealTargetPlatform> { HostPlatform });
-        NonCodeProjectNames.Add("HoverShip", new List<UnrealTargetPlatform> { HostPlatform });
-        NonCodeProjectNames.Add("BlueprintExamples", new List<UnrealTargetPlatform> { HostPlatform });
-        NonCodeProjectNames.Add("Reflections", new List<UnrealTargetPlatform> { HostPlatform });
-        NonCodeProjectNames.Add("ElementalVR", new List<UnrealTargetPlatform> { HostPlatform });
-        NonCodeProjectNames.Add("VersusVR", new List<UnrealTargetPlatform> { HostPlatform });
-        NonCodeProjectNames.Add("Stylized", new List<UnrealTargetPlatform> { HostPlatform });
-        NonCodeProjectNames.Add("Landscape", new List<UnrealTargetPlatform> { HostPlatform });
-        NonCodeProjectNames.Add("Matinee", new List<UnrealTargetPlatform> { HostPlatform });
-        NonCodeProjectNames.Add("RealisticRendering", new List<UnrealTargetPlatform> { HostPlatform });
-        NonCodeProjectNames.Add("Effects", new List<UnrealTargetPlatform> { HostPlatform });
-        NonCodeProjectNames.Add("GDC2014", new List<UnrealTargetPlatform> { HostPlatform });
-        NonCodeProjectNames.Add("ContentExamples", new List<UnrealTargetPlatform> { HostPlatform });
-=======
 
         List<UnrealTargetPlatform> DesktopPlats = null;
         if (HostPlatform == UnrealTargetPlatform.Win64)
@@ -109,7 +93,6 @@
         NonCodeProjectNames.Add("MorphTargets", DesktopPlats);
         NonCodeProjectNames.Add("PostProcessMatinee", DesktopPlats);
         NonCodeProjectNames.Add("SciFiHallway", DesktopPlats);
->>>>>>> ed5a1010
 
         List<UnrealTargetPlatform> MobilePlats = null;
         if (HostPlatform == UnrealTargetPlatform.Mac)
@@ -122,11 +105,7 @@
         }
 
         NonCodeProjectNames.Add("BlackJack", MobilePlats);
-<<<<<<< HEAD
-        NonCodeProjectNames.Add("Card", MobilePlats);
-=======
         NonCodeProjectNames.Add("MemoryGame", MobilePlats);
->>>>>>> ed5a1010
         NonCodeProjectNames.Add("TappyChicken", MobilePlats);
         NonCodeProjectNames.Add("SwingNinja", MobilePlats);
         NonCodeProjectNames.Add("MobileTemple", MobilePlats);
