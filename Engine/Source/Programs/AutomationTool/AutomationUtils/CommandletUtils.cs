--- conflicted
+++ resolved
@@ -224,20 +224,12 @@
 			Log("Commandlet log file is {0}", LocalLogFile);
 			string Args = String.Format(
 				"{0} -run={1} {2} -abslog={3} -stdout -FORCELOGFLUSH -CrashForUAT -unattended {5}{4}",
-<<<<<<< HEAD
-				(ProjectName == null) ? "" : CommandUtils.MakePathSafeToUseWithCommandLine(ProjectName),
-=======
 				(ProjectName == null) ? "" : CommandUtils.MakePathSafeToUseWithCommandLine(ProjectName.FullName),
->>>>>>> 73f66985
 				Commandlet,
 				String.IsNullOrEmpty(Parameters) ? "" : Parameters,
 				CommandUtils.MakePathSafeToUseWithCommandLine(LocalLogFile),
 				IsBuildMachine ? "-buildmachine" : "",
-<<<<<<< HEAD
-				GlobalCommandLine.Verbose ? "-AllowStdOutLogVerbosity" : ""
-=======
 				GlobalCommandLine.Verbose ? "-AllowStdOutLogVerbosity " : ""
->>>>>>> 73f66985
 			);
 			ERunOptions Opts = ERunOptions.Default;
 			if (GlobalCommandLine.UTF8Output)
