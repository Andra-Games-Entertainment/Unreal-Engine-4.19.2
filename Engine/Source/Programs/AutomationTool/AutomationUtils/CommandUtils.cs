--- conflicted
+++ resolved
@@ -2131,11 +2131,7 @@
 				CommandUtils.CreateDirectory(BaseDirectory);
 
 				// Use system unzip tool as there have been instances of Ionic not being able to open zips created with Mac zip tool
-<<<<<<< HEAD
-				string Output = CommandUtils.RunAndLog("unzip", "\"" + ZipFileName + "\" -d \"" + BaseDirectory + "\"");
-=======
 				string Output = CommandUtils.RunAndLog("unzip", "\"" + ZipFileName + "\" -d \"" + BaseDirectory + "\"", Options: ERunOptions.Default | ERunOptions.SpewIsVerbose);
->>>>>>> f00d6e77
 
 				// Split log output into lines
 				string[] Lines = Output.Split(new char[] { '\n', '\r' });
