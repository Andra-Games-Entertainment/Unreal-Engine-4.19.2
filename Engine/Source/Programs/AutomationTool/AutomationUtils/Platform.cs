// Copyright 1998-2017 Epic Games, Inc. All Rights Reserved.

using System;
using System.Collections.Generic;
using System.IO;
using System.Linq;
using System.Text;
using System.Reflection;
using UnrealBuildTool;

namespace AutomationTool
{
    /// <summary>
    /// Holds information for targeting specific platform (platform type + cook flavor)
    /// </summary>
    public struct TargetPlatformDescriptor
    {
        public UnrealTargetPlatform Type;
        public string CookFlavor;

        public TargetPlatformDescriptor(UnrealTargetPlatform InType)
        {
            Type = InType;
            CookFlavor = "";
        }
        public TargetPlatformDescriptor(UnrealTargetPlatform InType, string InCookFlavor)
        {
            Type = InType;
            CookFlavor = InCookFlavor;
        }

        public override string ToString()
        {
            return Type.ToString();
        }
    }

	/// <summary>
	/// Platform abstraction layer.
	/// </summary>
	public class Platform : CommandUtils
	{
		#region Intialization

		private static Dictionary<TargetPlatformDescriptor, Platform> AllPlatforms = new Dictionary<TargetPlatformDescriptor, Platform>();
		internal static void InitializePlatforms(Assembly[] AssembliesWithPlatforms = null)
		{
			LogVerbose("Creating platforms.");

			// Create all available platforms.
			foreach (var ScriptAssembly in (AssembliesWithPlatforms != null ? AssembliesWithPlatforms : AppDomain.CurrentDomain.GetAssemblies()))
			{
				CreatePlatformsFromAssembly(ScriptAssembly);
			}
			// Create dummy platforms for platforms we don't support
			foreach (var PlatformType in Enum.GetValues(typeof(UnrealTargetPlatform)))
			{
				var TargetDesc = new TargetPlatformDescriptor((UnrealTargetPlatform)PlatformType);
				Platform ExistingInstance;
				if (AllPlatforms.TryGetValue(TargetDesc, out ExistingInstance) == false)
				{
					LogVerbose("Creating placeholder platform for target: {0}", TargetDesc.Type);
					AllPlatforms.Add(TargetDesc, new Platform(TargetDesc.Type));
				}
			}
		}

		private static void CreatePlatformsFromAssembly(Assembly ScriptAssembly)
		{
			LogVerbose("Looking for platforms in {0}", ScriptAssembly.Location);
			Type[] AllTypes = null;
			try
			{
				AllTypes = ScriptAssembly.GetTypes();
			}
			catch (Exception Ex)
			{
				LogError("Failed to get assembly types for {0}", ScriptAssembly.Location);
				if (Ex is ReflectionTypeLoadException)
				{					
					var TypeLoadException = (ReflectionTypeLoadException)Ex;
					if (!IsNullOrEmpty(TypeLoadException.LoaderExceptions))
					{
						LogError("Loader Exceptions:");
						foreach (var LoaderException in TypeLoadException.LoaderExceptions)
						{
							LogError(LogUtils.FormatException(LoaderException));
						}
					}
					else
					{
						LogError("No Loader Exceptions available.");
					}
				}
				// Re-throw, this is still a critical error!
				throw Ex;
			}
			foreach (var PotentialPlatformType in AllTypes)
			{
				if (PotentialPlatformType != typeof(Platform) && typeof(Platform).IsAssignableFrom(PotentialPlatformType) && !PotentialPlatformType.IsAbstract)
				{
					LogVerbose("Creating platform {0} from {1}.", PotentialPlatformType.Name, ScriptAssembly.Location);
					var PlatformInstance = Activator.CreateInstance(PotentialPlatformType) as Platform;
                    var PlatformDesc = PlatformInstance.GetTargetPlatformDescriptor();

                    Platform ExistingInstance;
                    if (!AllPlatforms.TryGetValue(PlatformDesc, out ExistingInstance))
					{
						AllPlatforms.Add(PlatformDesc, PlatformInstance);
					}
					else
					{
						LogWarning("Platform {0} already exists", PotentialPlatformType.Name);
					}
				}
			}
		}

		#endregion

		protected UnrealTargetPlatform TargetPlatformType = UnrealTargetPlatform.Unknown;
		protected UnrealTargetPlatform TargetIniPlatformType = UnrealTargetPlatform.Unknown;

		public Platform(UnrealTargetPlatform PlatformType)
		{
			TargetPlatformType = PlatformType;
			TargetIniPlatformType = PlatformType;
		}

		/// <summary>
		/// Allow the platform to alter the ProjectParams
		/// </summary>
		/// <param name="ProjParams"></param>
		public virtual void PlatformSetupParams(ref ProjectParams ProjParams)
		{

		}

        public virtual TargetPlatformDescriptor GetTargetPlatformDescriptor()
        {
            return new TargetPlatformDescriptor(TargetPlatformType, "");
        }

        /// <summary>
        /// Package files for the current platform.
        /// </summary>
        /// <param name="ProjectPath"></param>
        /// <param name="ProjectExeFilename"></param>
        public virtual void Package(ProjectParams Params, DeploymentContext SC, int WorkingCL)
		{
			throw new AutomationException("{0} does not yet implement Packaging.", PlatformType);
		}

        /// <summary>
        /// Does the reverse of the output from the package process
        /// </summary>
        /// <param name="SourcePath"></param>
        /// <param name="DestinationPath"></param>
        public virtual void ExtractPackage(ProjectParams Params, string SourcePath, string DestinationPath)
        {
            throw new AutomationException("{0} does not yet implement ExtractPackage.", PlatformType);
        }

		/// <summary>
		/// Allow platform to do platform specific work on archived project before it's deployed.
		/// </summary>
		/// <param name="Params"></param>
		/// <param name="SC"></param>
		public virtual void ProcessArchivedProject(ProjectParams Params, DeploymentContext SC)
		{
		}

        /// <summary>
        /// Get all connected device names for this platform
        /// </summary>
        /// <param name="Params"></param>
        /// <param name="SC"></param>
        public virtual void GetConnectedDevices(ProjectParams Params, out List<string> Devices)
        {
            Devices = null;
            LogWarning("{0} does not implement GetConnectedDevices", PlatformType);
        }



		/// <summary>
		/// Deploy the application on the current platform
		/// </summary>
		/// <param name="Params"></param>
		/// <param name="SC"></param>
		public virtual void Deploy(ProjectParams Params, DeploymentContext SC)
		{
			LogWarning("{0} does not implement Deploy...", PlatformType);
		}

		/// <summary>
		/// Run the client application on the platform
		/// </summary>
		/// <param name="ClientRunFlags"></param>
		/// <param name="ClientApp"></param>
		/// <param name="ClientCmdLine"></param>
		public virtual IProcessResult RunClient(ERunOptions ClientRunFlags, string ClientApp, string ClientCmdLine, ProjectParams Params)
		{
			PushDir(Path.GetDirectoryName(ClientApp));
			// Always start client process and don't wait for exit.
			IProcessResult ClientProcess = Run(ClientApp, ClientCmdLine, null, ClientRunFlags | ERunOptions.NoWaitForExit);
			PopDir();

			return ClientProcess;
		}

		/// <summary>
		/// Allow platform specific clean-up or detection after client has run
		/// </summary>
		/// <param name="ClientRunFlags"></param>
		public virtual void PostRunClient(IProcessResult Result, ProjectParams Params)
		{
			// do nothing in the default case
		}

		/// <summary>
		/// Get the platform-specific name for the executable (with out the file extension)
		/// </summary>
		/// <param name="InExecutableName"></param>
		/// <returns></returns>
		public virtual string GetPlatformExecutableName(string InExecutableName)
		{
			return InExecutableName;
		}

		public virtual List<FileReference> GetExecutableNames(DeploymentContext SC)
		{
			List<FileReference> ExecutableNames = new List<FileReference>();
			foreach (StageTarget Target in SC.StageTargets)
			{
				foreach (BuildProduct Product in Target.Receipt.BuildProducts)
				{
<<<<<<< HEAD
					DirectoryReference ProjectRoot = new DirectoryReference(SC.ProjectRoot);
					foreach (StageTarget Target in SC.StageTargets)
=======
					if (Product.Type == BuildProductType.Executable)
>>>>>>> f30f9b45
					{
						FileReference BuildProductFile = Product.Path;
						if (BuildProductFile.IsUnderDirectory(SC.ProjectRoot))
						{
<<<<<<< HEAD
							if (Product.Type == BuildProductType.Executable)
							{
								FileReference BuildProductFile = new FileReference(Product.Path);
								if (BuildProductFile.IsUnderDirectory(ProjectRoot))
								{
									ExecutableNames.Add(CombinePaths(SC.RuntimeProjectRootDir, BuildProductFile.MakeRelativeTo(ProjectRoot)));
								}
								else
								{
									ExecutableNames.Add(CombinePaths(SC.RuntimeRootDir, BuildProductFile.MakeRelativeTo(RootDirectory)));
								}
							}
=======
							ExecutableNames.Add(FileReference.Combine(SC.RuntimeProjectRootDir, BuildProductFile.MakeRelativeTo(SC.ProjectRoot)));
>>>>>>> f30f9b45
						}
						else
						{
							ExecutableNames.Add(FileReference.Combine(SC.RuntimeRootDir, BuildProductFile.MakeRelativeTo(RootDirectory)));
						}
					}
				}
			}
			return ExecutableNames;
		}

		/// <summary>
		/// Get the files to deploy, specific to this platform, typically binaries
		/// </summary>
		/// <param name="SC">Deployment Context</param>
		public virtual void GetFilesToDeployOrStage(ProjectParams Params, DeploymentContext SC)
		{
			throw new AutomationException("{0} does not yet implement GetFilesToDeployOrStage.", PlatformType);
		}

		/// <summary>
		/// Called after CopyUsingStagingManifest.  Does anything platform specific that requires a final list of staged files.
		/// e.g.  PlayGo emulation control file generation for PS4.
		/// </summary>
		/// <param name="Params"></param>
		/// <param name="SC"></param>
		public virtual void PostStagingFileCopy(ProjectParams Params, DeploymentContext SC)
		{
		}

		/// <summary>
		/// Get the files to deploy, specific to this platform, typically binaries
		/// </summary>
		/// <param name="SC">Deployment Context</param>
		public virtual void GetFilesToArchive(ProjectParams Params, DeploymentContext SC)
		{
			SC.ArchiveFiles(SC.StageDirectory.FullName);
		}

		/// <summary>
		/// Gets cook platform name for this platform.
		/// </summary>
		/// <param name="bDedicatedServer">True if cooking for dedicated server</param>
		/// <param name="bIsClientOnly">True if cooking for client only</param>
		/// <returns>Cook platform string.</returns>
		public virtual string GetCookPlatform(bool bDedicatedServer, bool bIsClientOnly)
		{
			throw new AutomationException("{0} does not yet implement GetCookPlatform.", PlatformType);
		}

        /// <summary>
        /// Gets extra cook commandline arguments for this platform.
        /// </summary>
        /// <param name="Params"> ProjectParams </param>
        /// <returns>Cook platform string.</returns>
        public virtual string GetCookExtraCommandLine(ProjectParams Params)
        {
            return ""; 
        }

        /// <summary>
        /// Gets extra maps needed on this platform.
        /// </summary>
        /// <returns>extra maps</returns>
        public virtual List<string> GetCookExtraMaps()
        {
            return new List<string>();
        }

        /// <summary>
        /// Get a release pak file path, if we are currently building a patch then get the previous release pak file path, if we are creating a new release this will be the output path
        /// </summary>
        /// <param name="SC"></param>
        /// <param name="Params"></param>
        /// <param name="PakName"></param>
        /// <returns></returns>
        public virtual string GetReleasePakFilePath(DeploymentContext SC, ProjectParams Params, string PakName)
        {
            if (Params.IsGeneratingPatch)
            {
                return CombinePaths(Params.GetBasedOnReleaseVersionPath(SC, Params.Client), PakName);
            }
            else
            {
                return CombinePaths(Params.GetCreateReleaseVersionPath(SC, Params.Client), PakName);
            }        
        }

        /// <summary>
        /// Gets editor cook platform name for this platform. Cooking the editor is not useful, but this is used to fill the derived data cache
        /// </summary>
        /// <returns>Cook platform string.</returns>
        public virtual string GetEditorCookPlatform()
        {
            return GetCookPlatform(false, false);
        }

		/// <summary>
		/// return true if we need to change the case of filenames outside of pak files
		/// </summary>
		/// <returns></returns>
		public virtual bool DeployLowerCaseFilenames(bool bUFSFile)
		{
			return false;
		}

		/// <summary>
		/// Converts local path to target platform path.
		/// </summary>
		/// <param name="LocalPath">Local path.</param>
		/// <param name="LocalRoot">Local root.</param>
		/// <returns>Local path converted to device format path.</returns>
		public virtual string LocalPathToTargetPath(string LocalPath, string LocalRoot)
		{
			return LocalPath;
		}
        /// <summary>
        /// Returns a list of the compiler produced debug file extensions
        /// </summary>
        /// <returns>a list of the compiler produced debug file extensions</returns>
        public virtual List<string> GetDebugFileExtentions()
        {
            return new List<string>();
        }

		/// <summary>
		/// Remaps movie directory for platforms that need a remap
		/// </summary>
		public virtual bool StageMovies
		{
			get { return true; }
		}

		/// <summary>
		/// UnrealTargetPlatform type for this platform.
		/// </summary>
		public UnrealTargetPlatform PlatformType
		{
			get { return TargetPlatformType; }
		}

		/// <summary>
		/// UnrealTargetPlatform type for this platform.
		/// </summary>
		public UnrealTargetPlatform IniPlatformType
		{
			get { return TargetIniPlatformType; }
		}

		/// <summary>
		/// True if this platform is supported.
		/// </summary>
		public virtual bool IsSupported
		{
			get { return false; }
		}

		/// <summary>
		/// True if this platform requires UFE for deploying
		/// </summary>
		public virtual bool DeployViaUFE
		{
			get { return false; }
		}

		/// <summary>
		/// True if this platform requires UFE for launching
		/// </summary>
		public virtual bool LaunchViaUFE
		{
			get { return false; }
		}

		/// <summary>
		/// True if this platform can write to the abslog path that's on the host desktop.
		/// </summary>
		public virtual bool UseAbsLog
		{
			get { return true; }
		}

		/// <summary>
		/// Remaps the given content directory to its final location
		/// </summary>
		public virtual StagedFileReference Remap(StagedFileReference Dest)
		{
			return Dest;
		}
		
		/// <summary>
		/// Tri-state - The intent is to override command line parameters for pak if needed per platform.
		/// </summary>
        /// 
        public enum PakType { Always, Never, DontCare };

        public virtual PakType RequiresPak(ProjectParams Params)
		{
            return PakType.DontCare;
		}

        /// <summary>
        /// Returns platform specific command line options for UnrealPak
        /// </summary>
        public virtual string GetPlatformPakCommandLine()
        {
            return "";
        }

        /// <summary>
        /// True if this platform is supported.
        /// </summary>
        public virtual bool SupportsMultiDeviceDeploy
        {
            get { return false; }
        }

        /// <summary>
        /// Returns true if the platform wants patches to generate a small .pak file containing the difference
        /// of current data against a shipped pak file.
        /// </summary>
        /// <returns></returns>
        public virtual bool GetPlatformPatchesWithDiffPak(ProjectParams Params, DeploymentContext SC)
		{
			return true;
		}

		/// <summary>
		///  Returns whether the platform requires a package to deploy to a device
		/// </summary>
		public virtual bool RequiresPackageToDeploy
		{
			get { return false; }
		}

		public virtual HashSet<StagedFileReference> GetFilesForCRCCheck()
		{
			string CmdLine = "UE4CommandLine.txt";
			if (DeployLowerCaseFilenames(true))
			{
				CmdLine = CmdLine.ToLowerInvariant();
			}
			return new HashSet<StagedFileReference>() { new StagedFileReference(CmdLine) };
		}

		public virtual void StripSymbols(FileReference SourceFile, FileReference TargetFile)
		{
			if (SourceFile == TargetFile)
			{
				CommandUtils.LogWarning("StripSymbols() has not been implemented for {0}", PlatformType.ToString());
			}
			else
			{
				CommandUtils.LogWarning("StripSymbols() has not been implemented for {0}; copying files", PlatformType.ToString());
				File.Copy(SourceFile.FullName, TargetFile.FullName, true);
			}
		}

        public virtual bool PublishSymbols(DirectoryReference SymbolStoreDirectory, List<FileReference> Files, string Product)
        {
            CommandUtils.LogWarning("PublishSymbols() has not been implemented for {0}", PlatformType.ToString());
            return false;
        }

        /// <summary>
        /// When overridden, returns the directory structure of the platform's symbol server.
        /// Each element is a semi-colon separated string of possible directory names.
        /// The * wildcard is allowed in any entry. {0} will be substituted for a custom filter string.
        /// </summary>
        public virtual string[] SymbolServerDirectoryStructure
        {
             get { return null; }
        }

		#region Hooks

		public virtual void PreBuildAgenda(UE4Build Build, UE4Build.BuildAgenda Agenda)
		{

		}

		/// <summary>
		/// General purpose command to run generic string commands inside the platform interfeace
		/// </summary>
		/// <param name="Command"></param>
		public virtual int RunCommand(string Command)
		{
			return 0;
		}

		public virtual bool ShouldUseManifestForUBTBuilds(string AddArgs)
		{
			return true;
		}

		/// <summary>
		/// Determines whether we should stage a UE4CommandLine.txt for this platform 
		/// </summary>
		public virtual bool ShouldStageCommandLine(ProjectParams Params, DeploymentContext SC)
		{
			return true;
		}

        /// <summary>
        /// Only relevant for the mac and PC at the moment. Example calling the Mac platform with PS4 as an arg will return false. Can't compile or cook for the PS4 on the mac.
        /// </summary>
        public virtual bool CanHostPlatform(UnrealTargetPlatform Platform)
        {
            return false;
        }

		/// <summary>
		/// Allows some platforms to not be compiled, for instance when BuildCookRun -build is performed
		/// </summary>
		/// <returns><c>true</c> if this instance can be compiled; otherwise, <c>false</c>.</returns>
		public virtual bool CanBeCompiled()
		{
			return true;
		}

		public virtual bool RetrieveDeployedManifests(ProjectParams Params, DeploymentContext SC, string DeviceName, out List<string> UFSManifests, out List<string> NonUFSManifests)
		{
			UFSManifests = null;
			NonUFSManifests = null;
			return false;
		}

		public virtual bool SignExecutables(DeploymentContext SC, ProjectParams Params)
		{
			return true;
		}

		public virtual UnrealTargetPlatform[] GetStagePlatforms()
		{
			return new UnrealTargetPlatform[] { PlatformType };
		}

		#endregion

		#region Utilities

		// let the platform set the exe extension if it chooses (otherwise, use
		// the switch statement in GetExeExtension below)
		protected virtual string GetPlatformExeExtension()
		{
			return null;
		}

		public static string GetExeExtension(UnrealTargetPlatform Target)
		{
			Platform Plat = GetPlatform(Target);
			string PlatformExeExtension = Plat.GetPlatformExeExtension();
			if (!string.IsNullOrEmpty(PlatformExeExtension))
			{
				return PlatformExeExtension;
			}

			switch (Target)
			{
				case UnrealTargetPlatform.Win32:
				case UnrealTargetPlatform.Win64:
				case UnrealTargetPlatform.XboxOne:
					return ".exe";
				case UnrealTargetPlatform.PS4:
					return ".self";
				case UnrealTargetPlatform.IOS:
					return ".stub";
				case UnrealTargetPlatform.Linux:
					return "";
				case UnrealTargetPlatform.HTML5:
					return ".js";
			}

			return String.Empty;
		}

		public static Dictionary<TargetPlatformDescriptor, Platform> Platforms
		{
			get { return AllPlatforms; }
		}

        public static Platform GetPlatform(UnrealTargetPlatform PlatformType)
        {
            TargetPlatformDescriptor Desc = new TargetPlatformDescriptor(PlatformType);
            return AllPlatforms[Desc];
        }

        public static Platform GetPlatform(UnrealTargetPlatform PlatformType, string CookFlavor)
        {
            TargetPlatformDescriptor Desc = new TargetPlatformDescriptor(PlatformType, CookFlavor);
            return AllPlatforms[Desc];
        }

        public static bool IsValidTargetPlatform(TargetPlatformDescriptor PlatformDesc)
        {
            return AllPlatforms.ContainsKey(PlatformDesc);
        }

        public static List<TargetPlatformDescriptor> GetValidTargetPlatforms(UnrealTargetPlatform PlatformType, List<string> CookFlavors)
        {
            List<TargetPlatformDescriptor> ValidPlatforms = new List<TargetPlatformDescriptor>();
            if (!CommandUtils.IsNullOrEmpty(CookFlavors))
            {
                foreach (string CookFlavor in CookFlavors)
                {
                    TargetPlatformDescriptor TargetDesc = new TargetPlatformDescriptor(PlatformType, CookFlavor);
                    if (IsValidTargetPlatform(TargetDesc))
                    {
                        ValidPlatforms.Add(TargetDesc);
                    }
                }
            }

            // In case there are no flavors specified or this platform type does not care/support flavors add it as generic platform 
            if (ValidPlatforms.Count == 0)
            {
                TargetPlatformDescriptor TargetDesc = new TargetPlatformDescriptor(PlatformType);
                if (IsValidTargetPlatform(TargetDesc))
                {
                    ValidPlatforms.Add(TargetDesc);
                }
            }

            return ValidPlatforms;
        }

		#endregion
	}
}<|MERGE_RESOLUTION|>--- conflicted
+++ resolved
@@ -235,32 +235,12 @@
 			{
 				foreach (BuildProduct Product in Target.Receipt.BuildProducts)
 				{
-<<<<<<< HEAD
-					DirectoryReference ProjectRoot = new DirectoryReference(SC.ProjectRoot);
-					foreach (StageTarget Target in SC.StageTargets)
-=======
 					if (Product.Type == BuildProductType.Executable)
->>>>>>> f30f9b45
 					{
 						FileReference BuildProductFile = Product.Path;
 						if (BuildProductFile.IsUnderDirectory(SC.ProjectRoot))
 						{
-<<<<<<< HEAD
-							if (Product.Type == BuildProductType.Executable)
-							{
-								FileReference BuildProductFile = new FileReference(Product.Path);
-								if (BuildProductFile.IsUnderDirectory(ProjectRoot))
-								{
-									ExecutableNames.Add(CombinePaths(SC.RuntimeProjectRootDir, BuildProductFile.MakeRelativeTo(ProjectRoot)));
-								}
-								else
-								{
-									ExecutableNames.Add(CombinePaths(SC.RuntimeRootDir, BuildProductFile.MakeRelativeTo(RootDirectory)));
-								}
-							}
-=======
 							ExecutableNames.Add(FileReference.Combine(SC.RuntimeProjectRootDir, BuildProductFile.MakeRelativeTo(SC.ProjectRoot)));
->>>>>>> f30f9b45
 						}
 						else
 						{
