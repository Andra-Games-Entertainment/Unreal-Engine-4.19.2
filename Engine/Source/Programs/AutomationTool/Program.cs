﻿// Copyright 1998-2016 Epic Games, Inc. All Rights Reserved.
// This software is provided "as-is," without any express or implied warranty. 
// In no event shall the author, nor Epic Games, Inc. be held liable for any damages arising from the use of this software.
// This software will not be supported.
// Use at your own risk.
using System;
using System.Threading;
using System.Diagnostics;
using UnrealBuildTool;
using System.Reflection;
using Tools.DotNETCommon;
using System.IO;

namespace AutomationTool
{
	public class Program
	{
		[STAThread]
		public static int Main()
		{
            var CommandLine = SharedUtils.ParseCommandLine();
            LogUtils.InitLogging(CommandLine);

            ExitCode ReturnCode = ExitCode.Success;

			try
			{
				// ensure we can resolve any external assemblies as necessary.
				AssemblyUtils.InstallAssemblyResolver(Path.GetDirectoryName(Assembly.GetEntryAssembly().GetOriginalLocation()));
				HostPlatform.Initialize();

<<<<<<< HEAD
                Log.TraceVerbose("Running on {0} as a {1}-bit process.", HostPlatform.Current.GetType().Name, Environment.Is64BitProcess ? 64 : 32);
=======
				Log.TraceInformation("{2}: Running on {0} as a {1}-bit process.", HostPlatform.Current.GetType().Name, Environment.Is64BitProcess ? 64 : 32, DateTime.UtcNow.ToString("o"));
>>>>>>> 73f66985

				XmlConfigLoader.Init();

				// Log if we're running from the launcher
				var ExecutingAssemblyLocation = Assembly.GetExecutingAssembly().Location;
				if (string.Compare(ExecutingAssemblyLocation, Assembly.GetEntryAssembly().GetOriginalLocation(), StringComparison.OrdinalIgnoreCase) != 0)
				{
					Log.TraceVerbose("Executed from AutomationToolLauncher ({0})", ExecutingAssemblyLocation);
				}
				Log.TraceVerbose("CWD={0}", Environment.CurrentDirectory);

				// Hook up exit callbacks
				var Domain = AppDomain.CurrentDomain;
				Domain.ProcessExit += Domain_ProcessExit;
				Domain.DomainUnload += Domain_ProcessExit;
				HostPlatform.Current.SetConsoleCtrlHandler(CtrlHandler);

				var Version = AssemblyUtils.ExecutableVersion;
				Log.TraceVerbose("{0} ver. {1}", Version.ProductName, Version.ProductVersion);

				// Don't allow simultaneous execution of AT (in the same branch)
				ReturnCode = InternalUtils.RunSingleInstance(MainProc, CommandLine);

			}
			catch (AutomationException Ex)
			{
				Log.TraceError("AutomationTool terminated with exception: {0}", Ex);
				ReturnCode = Ex.ErrorCode;
			}
			catch (Exception Ex)
			{
				// Catch all exceptions and propagate the ErrorCode if we are given one.
				Log.TraceError("AutomationTool terminated with exception: {0}", Ex);
				ReturnCode = ExitCode.Error_Unknown;
			}
            finally
            {
                // In all cases, do necessary shut down stuff, but don't let any additional exceptions leak out while trying to shut down.

                // Make sure there's no directories on the stack.
                NoThrow(() => CommandUtils.ClearDirStack(), "Clear Dir Stack");

                // Try to kill process before app domain exits to leave the other KillAll call to extreme edge cases
                NoThrow(() => { if (ShouldKillProcesses && !Utils.IsRunningOnMono) ProcessManager.KillAll(); }, "Kill All Processes");

                Log.TraceInformation("AutomationTool exiting with ExitCode={0} ({1})", (int)ReturnCode, ReturnCode);

                // Can't use NoThrow here because the code logs exceptions. We're shutting down logging!
                LogUtils.ShutdownLogging();
            }

            // STOP: No code beyond the return statement should go beyond this point!
            // Nothing should happen after the finally block above is finished. 
            return (int)ReturnCode;
        }

        /// <summary>
        /// Wraps an action in an exception block.
        /// Ensures individual actions can be performed and exceptions won't prevent further actions from being executed.
        /// Useful for shutdown code where shutdown may be in several stages and it's important that all stages get a chance to run.
        /// </summary>
        /// <param name="Action"></param>
        private static void NoThrow(System.Action Action, string ActionDesc)
        {
            try
            {
                Action();
            }
            catch (Exception Ex)
            {
                Log.TraceError("Exception performing nothrow action \"{0}\": {1}", ActionDesc, LogUtils.FormatException(Ex));
            }
        }

        static bool CtrlHandler(CtrlTypes EventType)
		{
			Domain_ProcessExit(null, null);
			if (EventType == CtrlTypes.CTRL_C_EVENT)
			{
				// Force exit
				Environment.Exit(3);
			}			
			return true;
		}

		static void Domain_ProcessExit(object sender, EventArgs e)
		{
			// Kill all spawned processes (Console instead of Log because logging is closed at this time anyway)
			Console.WriteLine("Domain_ProcessExit");
			if (ShouldKillProcesses && !Utils.IsRunningOnMono)
			{			
				ProcessManager.KillAll();
			}
			Trace.Close();
		}

		static ExitCode MainProc(object Param)
		{
			ExitCode Result = Automation.Process((string[])Param);
			ShouldKillProcesses = Automation.ShouldKillProcesses;
			return Result;
		}

		static bool ShouldKillProcesses = true;
	}
}<|MERGE_RESOLUTION|>--- conflicted
+++ resolved
@@ -29,11 +29,7 @@
 				AssemblyUtils.InstallAssemblyResolver(Path.GetDirectoryName(Assembly.GetEntryAssembly().GetOriginalLocation()));
 				HostPlatform.Initialize();
 
-<<<<<<< HEAD
-                Log.TraceVerbose("Running on {0} as a {1}-bit process.", HostPlatform.Current.GetType().Name, Environment.Is64BitProcess ? 64 : 32);
-=======
 				Log.TraceInformation("{2}: Running on {0} as a {1}-bit process.", HostPlatform.Current.GetType().Name, Environment.Is64BitProcess ? 64 : 32, DateTime.UtcNow.ToString("o"));
->>>>>>> 73f66985
 
 				XmlConfigLoader.Init();
 
