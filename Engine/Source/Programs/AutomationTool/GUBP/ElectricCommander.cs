﻿// Copyright 1998-2016 Epic Games, Inc. All Rights Reserved.

using System;
using System.Collections.Generic;
using System.Diagnostics;
using System.IO;
using System.Linq;
using System.Text;
using System.Xml;
using AutomationTool;
using UnrealBuildTool;

namespace AutomationTool
{
	class ElectricCommander
	{
		BuildCommand Command;

		public ElectricCommander(BuildCommand InCommand)
		{
			Command = InCommand;
		}

		public string RunECTool(string Args, bool bQuiet = false)
		{
			if (Command.ParseParam("FakeEC"))
			{
				CommandUtils.LogWarning("***** Would have ran ectool {0}", Args);
				return "We didn't actually run ectool";
			}
			else
			{
				CommandUtils.ERunOptions Opts = CommandUtils.ERunOptions.Default | CommandUtils.ERunOptions.SpewIsVerbose;
				if (bQuiet)
				{
					Opts = (Opts & ~CommandUtils.ERunOptions.AllowSpew) | CommandUtils.ERunOptions.NoLoggingOfRunCommand;
				}
				return CommandUtils.RunAndLog("ectool", "--timeout 900 " + Args, Options: Opts);
			}
		}

		enum JobStepExclusiveMode
		{
			None,
			Call,
		}

		enum JobStepReleaseMode
		{
			Keep,
			Release,
		}

		[DebuggerDisplay("{Name}")]
		class JobStep
		{
			public string ParentPath;
			public string Name;
			public string SubProcedure;
			public bool Parallel;
			public string PreCondition;
			public string RunCondition;
			public JobStepExclusiveMode Exclusive;
			public string ResourceName;
			public Dictionary<string, string> ActualParameters = new Dictionary<string, string>();
			public JobStepReleaseMode ReleaseMode;

			public JobStep(string InParentPath, string InName, string InSubProcedure, bool InParallel, string InPreCondition, string InRunCondition, JobStepReleaseMode InReleaseMode)
			{
				ParentPath = InParentPath;
				Name = InName;
				SubProcedure = InSubProcedure;
				Parallel = InParallel;
				PreCondition = InPreCondition;
				RunCondition = InRunCondition;
				ReleaseMode = InReleaseMode;
			}

			public string GetCreationStatement()
			{
				StringBuilder Args = new StringBuilder();
				Args.Append("$batch->createJobStep({");
				Args.AppendFormat("parentPath => '{0}'", ParentPath);
				if (!String.IsNullOrEmpty(Name))
				{
					Args.AppendFormat(", jobStepName => '{0}'", Name);
				}
				if(!String.IsNullOrEmpty(SubProcedure))
				{
					Args.AppendFormat(", subprocedure => '{0}'", SubProcedure);
				}
				Args.AppendFormat(", parallel => '{0}'", Parallel ? 1 : 0);
				if (Exclusive != JobStepExclusiveMode.None)
				{
					Args.AppendFormat(", exclusiveMode => '{0}'", Exclusive.ToString().ToLower());
				}
				if (!String.IsNullOrEmpty(ResourceName))
				{
					Args.AppendFormat(", resourceName => '{0}'", ResourceName);
				}
				if (ActualParameters.Count > 0)
				{
					Args.AppendFormat(", actualParameter => [{0}]", String.Join(", ", ActualParameters.Select(x => String.Format("{{actualParameterName => '{0}', value => '{1}'}}", x.Key, x.Value))));
				}
				if (!String.IsNullOrEmpty(PreCondition))
				{
					Args.AppendFormat(", precondition => {0}", PreCondition);
				}
				if (!String.IsNullOrEmpty(RunCondition))
				{
					Args.AppendFormat(", condition => {0}", RunCondition);
				}
				if (ReleaseMode == JobStepReleaseMode.Release)
				{
					Args.Append(", releaseMode => 'release'");
				}
				Args.Append("});");
				return Args.ToString();
			}

			public string GetCompletedCondition()
			{
				return String.Format("\"\\$\" . \"[/javascript if(getProperty('{0}/jobSteps[{1}]/status') == 'completed') true;]\"", ParentPath, Name);
			}
		}

		static void WriteECPerl(List<JobStep> Steps)
		{
			List<string> Lines = new List<string>();
			Lines.Add("use strict;");
			Lines.Add("use diagnostics;");
			Lines.Add("use ElectricCommander();");
			Lines.Add("my $ec = new ElectricCommander;");
			Lines.Add("$ec->setTimeout(600);");
			Lines.Add("my $batch = $ec->newBatch(\"serial\");");
			foreach (JobStep Step in Steps)
			{
				Lines.Add(Step.GetCreationStatement());
			}
			Lines.Add("$batch->submit();");

			string ECPerlFile = CommandUtils.CombinePaths(CommandUtils.CmdEnv.LogFolder, "jobsteps.pl");
			CommandUtils.WriteAllLines_NoExceptions(ECPerlFile, Lines.ToArray());
		}

		string GetPropertyFromStep(string PropertyPath)
		{
			string Property = "";
			Property = RunECTool("getProperty \"" + PropertyPath + "\"");
			Property = Property.TrimEnd('\r', '\n');
			return Property;
		}

		static string GetJobStepPath(BuildNode Dep)
		{
			if (Dep.AgentSharingGroup == "")
			{
				return "jobSteps[" + Dep.Name + "]";
			}
			else
			{
				return "jobSteps[" + Dep.AgentSharingGroup + "]/jobSteps[" + Dep.Name + "]";
			}
		}
		static string GetJobStep(string ParentPath, BuildNode Dep)
		{
			return ParentPath + "/" + GetJobStepPath(Dep);
		}

		List<string> GetECPropsForNode(BuildNode NodeToDo)
		{
			List<string> ECProps = new List<string>();
			ECProps.Add("FailEmails/" + NodeToDo.Name + "=" + String.Join(" ", NodeToDo.RecipientsForFailureEmails));
	
			string AgentReq = NodeToDo.AgentRequirements;
			if(Command.ParseParamValue("AgentOverride") != "" && !NodeToDo.Name.Contains("OnMac"))
			{
				AgentReq = Command.ParseParamValue("AgentOverride");
			}
			ECProps.Add(string.Format("AgentRequirementString/{0}={1}", NodeToDo.Name, AgentReq));
			ECProps.Add(string.Format("RequiredMemory/{0}={1}", NodeToDo.Name, NodeToDo.AgentMemoryRequirement));
			ECProps.Add(string.Format("Timeouts/{0}={1}", NodeToDo.Name, NodeToDo.TimeoutInMinutes));
			ECProps.Add(string.Format("JobStepPath/{0}={1}", NodeToDo.Name, GetJobStepPath(NodeToDo)));
		
			return ECProps;
		}
	
		public void UpdateECProps(BuildNode NodeToDo)
		{
			try
			{
				CommandUtils.Log("Updating node props for node {0}", NodeToDo.Name);
				RunECTool(String.Format("setProperty \"/myWorkflow/FailEmails/{0}\" \"{1}\"", NodeToDo.Name, String.Join(" ", NodeToDo.RecipientsForFailureEmails)), true);
			}
			catch (Exception Ex)
			{
				CommandUtils.LogWarning("Failed to UpdateECProps.");
				CommandUtils.LogWarning(LogUtils.FormatException(Ex));
			}
		}
		public void UpdateECBuildTime(BuildNode NodeToDo, double BuildDuration)
		{
			try
			{
				CommandUtils.Log("Updating duration prop for node {0}", NodeToDo.Name);
				RunECTool(String.Format("setProperty \"/myWorkflow/NodeDuration/{0}\" \"{1}\"", NodeToDo.Name, BuildDuration.ToString()));
				RunECTool(String.Format("setProperty \"/myJobStep/NodeDuration\" \"{0}\"", BuildDuration.ToString()));
			}
			catch (Exception Ex)
			{
				CommandUtils.LogWarning("Failed to UpdateECBuildTime.");
				CommandUtils.LogWarning(LogUtils.FormatException(Ex));
			}
		}

        public void SaveStatus(TempStorageNodeInfo TempStorageNodeInfo, bool bSaveSharedTempStorage, string JobStepIDForFailure = null)
		{
			string Contents = "Just a status record: " + TempStorageNodeInfo.NodeStorageName;
			if (!String.IsNullOrEmpty(JobStepIDForFailure) && CommandUtils.IsBuildMachine)
			{
				try
				{
					Contents = RunECTool(String.Format("getProperties --jobStepId {0} --recurse 1", JobStepIDForFailure), true);
				}
				catch (Exception Ex)
				{
					CommandUtils.LogWarning("Failed to get properties for jobstep to save them.");
					CommandUtils.LogWarning(LogUtils.FormatException(Ex));
				}
			}
			string RecordOfSuccess = CommandUtils.CombinePaths(CommandUtils.CmdEnv.LocalRoot, "Engine", "Saved", "Logs", TempStorageNodeInfo.NodeStorageName +".log");
			CommandUtils.CreateDirectory(Path.GetDirectoryName(RecordOfSuccess));
			CommandUtils.WriteAllText(RecordOfSuccess, Contents);
            TempStorage.StoreToTempStorage(TempStorageNodeInfo, new List<string> { RecordOfSuccess }, !bSaveSharedTempStorage, CommandUtils.CmdEnv.LocalRoot);		
		}

		public void UpdateEmailProperties(BuildNode NodeToDo, int LastSucceededCL, string FailedString, string FailCauserEMails, string EMailNote, bool SendSuccessForGreenAfterRed)
		{
			RunECTool(String.Format("setProperty \"/myWorkflow/LastGreen/{0}\" \"{1}\"", NodeToDo.Name, LastSucceededCL), true);
			RunECTool(String.Format("setProperty \"/myWorkflow/LastGreen/{0}\" \"{1}\"", NodeToDo.Name, FailedString), true);
			RunECTool(String.Format("setProperty \"/myWorkflow/FailCausers/{0}\" \"{1}\"", NodeToDo.Name, FailCauserEMails));
			RunECTool(String.Format("setProperty \"/myWorkflow/EmailNotes/{0}\" \"{1}\"", NodeToDo.Name, EMailNote));
			{
				HashSet<string> Emails = new HashSet<string>(NodeToDo.RecipientsForFailureEmails);
				if (Command.ParseParam("CIS") && !NodeToDo.SendSuccessEmail && NodeToDo.AddSubmittersToFailureEmails)
				{
					Emails.UnionWith(FailCauserEMails.Split(new char[] { ' ' }, StringSplitOptions.RemoveEmptyEntries));
				}
				RunECTool(String.Format("setProperty \"/myWorkflow/FailEmails/{0}\" \"{1}\"", NodeToDo.Name, String.Join(" ", Emails)));
			}
			if (NodeToDo.SendSuccessEmail || SendSuccessForGreenAfterRed)
			{
				RunECTool(String.Format("setProperty \"/myWorkflow/SendSuccessEmail/{0}\" \"{1}\"", NodeToDo.Name, "1"));
			}
			else
			{
				RunECTool(String.Format("setProperty \"/myWorkflow/SendSuccessEmail/{0}\" \"{1}\"", NodeToDo.Name, "0"));
			}
		}

        public void DoCommanderSetup(IEnumerable<BuildNode> AllNodes, IEnumerable<AggregateNode> AllAggregates, List<BuildNode> OrderedToDo, List<BuildNode> SortedNodes, int TimeIndex, int TimeQuantum, bool bSkipTriggers, bool bFake, bool bFakeEC, TriggerNode ExplicitTrigger, List<TriggerNode> UnfinishedTriggers)
		{
			// Check there's some nodes in the graph
			if (OrderedToDo.Count == 0)
			{
				throw new AutomationException("No nodes to do!");
			}

			// Make sure everything before the explicit trigger is completed.
			if (ExplicitTrigger != null)
			{
				foreach (BuildNode NodeToDo in OrderedToDo)
				{
					if (!NodeToDo.IsComplete && NodeToDo != ExplicitTrigger && !NodeToDo.DependsOn(ExplicitTrigger)) // if something is already finished, we don't put it into EC
					{
						throw new AutomationException("We are being asked to process node {0}, however, this is an explicit trigger {1}, so everything before it should already be handled. It seems likely that you waited too long to run the trigger. You will have to do a new build from scratch.", NodeToDo.Name, ExplicitTrigger.Name);
					}
				}
			}

			// Update all the EC properties, and the branch definition files
			WriteProperties(AllNodes, AllAggregates, OrderedToDo, SortedNodes, TimeIndex, TimeQuantum);

			// Write all the job setup
			WriteJobSteps(OrderedToDo, bSkipTriggers);

			// Export it as JSON too
			WriteJson(OrderedToDo, bSkipTriggers);
		}

		private void WriteProperties(IEnumerable<BuildNode> AllNodes, IEnumerable<AggregateNode> AllAggregates, List<BuildNode> OrderedToDo, List<BuildNode> SortedNodes, int TimeIndex, int TimeQuantum)
		{
			Dictionary<BuildNode, int> FullNodeListSortKey = GetDisplayOrder(SortedNodes);

			List<string> ECProps = new List<string>();
			ECProps.Add(String.Format("TimeIndex={0}", TimeIndex));
			foreach (BuildNode Node in SortedNodes.Where(x => x.FrequencyShift != BuildNode.ExplicitFrequencyShift))
			{
				ECProps.Add(string.Format("AllNodes/{0}={1}", Node.Name, GetNodeForAllNodesProperty(Node, TimeQuantum)));
			}
<<<<<<< HEAD
			foreach (KeyValuePair<BuildNode, int> NodePair in FullNodeListSortKey.Where(x => x.Key.FrequencyShift != BuildNode.ExplicitFrequencyShift))
=======
			foreach (KeyValuePair<BuildNode, int> NodePair in FullNodeListSortKey.Where(x => x.Key.ControllingTriggers.Length == 0 && x.Key.FrequencyShift != BuildNode.ExplicitFrequencyShift))
>>>>>>> 73f66985
			{
				ECProps.Add(string.Format("SortKey/{0}={1}", NodePair.Key.Name, NodePair.Value));
			}

			foreach (BuildNode NodeToDo in OrderedToDo)
			{
				if (!NodeToDo.IsComplete) // if something is already finished, we don't put it into EC  
				{
					List<string> NodeProps = GetECPropsForNode(NodeToDo);
					ECProps.AddRange(NodeProps);
				}
			}

			ECProps.Add("GUBP_LoadedProps=1");
			string BranchDefFile = CommandUtils.CombinePaths(CommandUtils.CmdEnv.LogFolder, "BranchDef.properties");
			CommandUtils.WriteAllLines(BranchDefFile, ECProps.ToArray());
			RunECTool(String.Format("setProperty \"/myWorkflow/BranchDefFile\" \"{0}\"", BranchDefFile.Replace("\\", "\\\\")));

			ECProps.Add("GUBP_LoadedJobProps=1");
			string BranchJobDefFile = CommandUtils.CombinePaths(CommandUtils.CmdEnv.LogFolder, "BranchJobDef.properties");
			CommandUtils.WriteAllLines(BranchJobDefFile, ECProps.ToArray());
			RunECTool(String.Format("setProperty \"/myJob/BranchJobDefFile\" \"{0}\"", BranchJobDefFile.Replace("\\", "\\\\")));

			bool bHasTests = OrderedToDo.Any(x => x.IsTest);
			RunECTool(String.Format("setProperty \"/myWorkflow/HasTests\" \"{0}\"", bHasTests));
		}

		private static string GetAgentGroupOrSticky(BuildNode NodeToDo)
		{
			string AgentGroup = NodeToDo.AgentSharingGroup;
			if (NodeToDo.IsSticky)
			{
				if (NodeToDo.AgentSharingGroup != "")
				{
					throw new AutomationException("Node {0} is both agent sharing and sitcky.", NodeToDo.Name);
				}
				if (NodeToDo.AgentPlatform != UnrealTargetPlatform.Win64)
				{
					throw new AutomationException("Node {0} is sticky, but {1} hosted. Sticky nodes must be PC hosted.", NodeToDo.Name, NodeToDo.AgentPlatform);
				}
				if (NodeToDo.AgentRequirements != "")
				{
					throw new AutomationException("Node {0} is sticky but has agent requirements.", NodeToDo.Name);
				}
				AgentGroup = "Sticky";
			}
			return AgentGroup;
		}

		private void WriteJson(List<BuildNode> OrderedToDo, bool bSkipTriggers)
		{
			using(JsonWriter JsonWriter = new JsonWriter(CommandUtils.CombinePaths(CommandUtils.CmdEnv.LogFolder, "JobSteps.json")))
			{
				JsonWriter.WriteObjectStart();
				JsonWriter.WriteArrayStart("JobSteps");

				string CurrentAgentGroup = "";
				foreach (BuildNode NodeToDo in OrderedToDo)
				{
					if (!NodeToDo.IsComplete) // if something is already finished, we don't put it into EC  
					{
						// Write the agent group object
						string AgentGroup = GetAgentGroupOrSticky(NodeToDo);
						if(AgentGroup != CurrentAgentGroup)
						{
							if(CurrentAgentGroup != "")
							{
								JsonWriter.WriteArrayEnd();
								JsonWriter.WriteObjectEnd();
							}
							CurrentAgentGroup = AgentGroup;
							if(CurrentAgentGroup != "")
							{
								JsonWriter.WriteObjectStart();
								JsonWriter.WriteValue("Group", AgentGroup);
								JsonWriter.WriteValue("AgentPlatform", NodeToDo.AgentPlatform.ToString());
								JsonWriter.WriteArrayStart("JobSteps");
							}
						}

						// Add this node
						JsonWriter.WriteObjectStart();
						JsonWriter.WriteValue("Node", NodeToDo.Name);
						if(CurrentAgentGroup == "")
						{
							JsonWriter.WriteValue("AgentPlatform", NodeToDo.AgentPlatform.ToString());
						}
						if(!String.IsNullOrEmpty(NodeToDo.AgentRequirements))
						{
							JsonWriter.WriteValue("AgentRequirements", NodeToDo.AgentRequirements);
						}

						// Write all the dependencies
						StringBuilder DependsOnList = new StringBuilder();
						foreach (BuildNode Dep in FindDirectOrderDependencies(NodeToDo))
						{
							if (!Dep.IsComplete && OrderedToDo.Contains(Dep)) // if something is already finished, we don't put it into EC
							{
								if (OrderedToDo.IndexOf(Dep) > OrderedToDo.IndexOf(NodeToDo))
								{
									throw new AutomationException("Topological sort error, node {0} has a dependency of {1} which sorted after it.", NodeToDo.Name, Dep.Name);
								}
								if(DependsOnList.Length > 0)
								{
									DependsOnList.Append(";");
								}
								string DepAgentGroup = GetAgentGroupOrSticky(Dep);
								if(DepAgentGroup != "")
								{
									DependsOnList.AppendFormat("{0}/", DepAgentGroup);
								}
								DependsOnList.Append(Dep.Name);
							}
						}
						JsonWriter.WriteValue("DependsOn", DependsOnList.ToString());

						// Add any trigger-specific settings
						TriggerNode TriggerNodeToDo = NodeToDo as TriggerNode;
						if (TriggerNodeToDo != null && !TriggerNodeToDo.IsTriggered)
						{
							JsonWriter.WriteValue("TriggerState", TriggerNodeToDo.StateName);
							JsonWriter.WriteValue("TriggerActionText", TriggerNodeToDo.ActionText);
							JsonWriter.WriteValue("TriggerDescriptionText", TriggerNodeToDo.DescriptionText);
							if (NodeToDo.RecipientsForFailureEmails.Length > 0)
							{
								JsonWriter.WriteValue("TriggerEmailRecipients", String.Join(" ", NodeToDo.RecipientsForFailureEmails));
							}
						}

						JsonWriter.WriteObjectEnd();
					}
				}
				if(CurrentAgentGroup != "")
				{
					JsonWriter.WriteArrayEnd();
					JsonWriter.WriteObjectEnd();
				}
				JsonWriter.WriteArrayEnd();
				JsonWriter.WriteObjectEnd();
			}
		}

		private void WriteJobSteps(List<BuildNode> OrderedToDo, bool bSkipTriggers)
		{
			BuildNode LastSticky = null;
			bool HitNonSticky = false;
			bool bHaveECNodes = false;
			// sticky nodes are ones that we run on the main agent. We run then first and they must not be intermixed with parallel jobs
			foreach (BuildNode NodeToDo in OrderedToDo)
			{
				if (!NodeToDo.IsComplete) // if something is already finished, we don't put it into EC
				{
					bHaveECNodes = true;
					if (NodeToDo.IsSticky)
					{
						LastSticky = NodeToDo;
						if (HitNonSticky && !bSkipTriggers)
						{
							throw new AutomationException("Sticky and non-sticky jobs did not sort right.");
						}
					}
					else
					{
						HitNonSticky = true;
					}
				}
			}

			List<JobStep> Steps = new List<JobStep>();
			using (TelemetryStopwatch PerlOutputStopwatch = new TelemetryStopwatch("PerlOutput"))
			{
				string ParentPath = Command.ParseParamValue("ParentPath");

				bool bHasNoop = false;
				if (LastSticky == null && bHaveECNodes)
				{
					// if we don't have any sticky nodes and we have other nodes, we run a fake noop just to release the resource 
					JobStep NoopStep = new JobStep(ParentPath, "Noop", "GUBP_UAT_Node", false, null, null, JobStepReleaseMode.Release);
					NoopStep.ActualParameters.Add("NodeName", "Noop");
					NoopStep.ActualParameters.Add("Sticky", "1");
					Steps.Add(NoopStep);

					bHasNoop = true;
				}

				Dictionary<string, List<BuildNode>> AgentGroupChains = new Dictionary<string, List<BuildNode>>();
				List<BuildNode> StickyChain = new List<BuildNode>();
				foreach (BuildNode NodeToDo in OrderedToDo)
				{
					if (!NodeToDo.IsComplete) // if something is already finished, we don't put it into EC  
					{
						string MyAgentGroup = NodeToDo.AgentSharingGroup;
						if (MyAgentGroup != "")
						{
							if (!AgentGroupChains.ContainsKey(MyAgentGroup))
							{
								AgentGroupChains.Add(MyAgentGroup, new List<BuildNode> { NodeToDo });
							}
							else
							{
								AgentGroupChains[MyAgentGroup].Add(NodeToDo);
							}
						}
					}
					if (NodeToDo.IsSticky)
					{
						if (!StickyChain.Contains(NodeToDo))
						{
							StickyChain.Add(NodeToDo);
						}
					}
				}
				foreach (BuildNode NodeToDo in OrderedToDo)
				{
					if (!NodeToDo.IsComplete) // if something is already finished, we don't put it into EC  
					{
						bool Sticky = NodeToDo.IsSticky;
						if (NodeToDo.IsSticky)
						{
							if (NodeToDo.AgentSharingGroup != "")
							{
								throw new AutomationException("Node {0} is both agent sharing and sitcky.", NodeToDo.Name);
							}
							if (NodeToDo.AgentPlatform != UnrealTargetPlatform.Win64)
							{
								throw new AutomationException("Node {0} is sticky, but {1} hosted. Sticky nodes must be PC hosted.", NodeToDo.Name, NodeToDo.AgentPlatform);
							}
							if (NodeToDo.AgentRequirements != "")
							{
								throw new AutomationException("Node {0} is sticky but has agent requirements.", NodeToDo.Name);
							}
						}

						string ProcedureInfix = "";
						if (NodeToDo.AgentPlatform != UnrealTargetPlatform.Unknown && NodeToDo.AgentPlatform != UnrealTargetPlatform.Win64)
						{
							ProcedureInfix = "_" + NodeToDo.AgentPlatform.ToString();
						}

						bool DoParallel = !Sticky || NodeToDo.IsParallelAgentShareEditor;

						List<BuildNode> UncompletedEcDeps = new List<BuildNode>();
						foreach (BuildNode Dep in FindDirectOrderDependencies(NodeToDo))
						{
							if (!Dep.IsComplete && OrderedToDo.Contains(Dep)) // if something is already finished, we don't put it into EC
							{
								if (OrderedToDo.IndexOf(Dep) > OrderedToDo.IndexOf(NodeToDo))
								{
									throw new AutomationException("Topological sort error, node {0} has a dependency of {1} which sorted after it.", NodeToDo.Name, Dep.Name);
								}
								UncompletedEcDeps.Add(Dep);
							}
						}

						string PreCondition = GetPreConditionForNode(OrderedToDo, ParentPath, bHasNoop, AgentGroupChains, StickyChain, NodeToDo, UncompletedEcDeps);
						string RunCondition = GetRunConditionForNode(UncompletedEcDeps, ParentPath);

						// Create the job steps for this node
						TriggerNode TriggerNodeToDo = NodeToDo as TriggerNode;
						if (TriggerNodeToDo == null)
						{
							// Create the jobs to setup the agent sharing group if necessary
							string NodeParentPath = ParentPath;
							if (NodeToDo.AgentSharingGroup != "")
							{
								NodeParentPath = String.Format("{0}/jobSteps[{1}]", NodeParentPath, NodeToDo.AgentSharingGroup);

								List<BuildNode> MyChain = AgentGroupChains[NodeToDo.AgentSharingGroup];
								if (MyChain.IndexOf(NodeToDo) <= 0)
								{
									// Create the parent job step for this group
									JobStep ParentStep = new JobStep(ParentPath, NodeToDo.AgentSharingGroup, null, true, PreCondition, null, JobStepReleaseMode.Keep);
									Steps.Add(ParentStep);

									// Get the resource pool
									JobStep GetPoolStep = new JobStep(NodeParentPath, String.Format("{0}_GetPool", NodeToDo.AgentSharingGroup), String.Format("GUBP{0}_AgentShare_GetPool", ProcedureInfix), true, PreCondition, null, JobStepReleaseMode.Keep);
									GetPoolStep.ActualParameters.Add("AgentSharingGroup", NodeToDo.AgentSharingGroup);
									GetPoolStep.ActualParameters.Add("NodeName", NodeToDo.Name);
									Steps.Add(GetPoolStep);

									// Get the agent for this sharing group
									JobStep GetAgentStep = new JobStep(NodeParentPath, String.Format("{0}_GetAgent", NodeToDo.AgentSharingGroup), String.Format("GUBP{0}_AgentShare_GetAgent", ProcedureInfix), true, GetPoolStep.GetCompletedCondition(), null, JobStepReleaseMode.Keep);
									GetAgentStep.Exclusive = JobStepExclusiveMode.Call;
									GetAgentStep.ResourceName = String.Format("$[/myJob/jobSteps[{0}]/ResourcePool]", NodeToDo.AgentSharingGroup);
									GetAgentStep.ActualParameters.Add("AgentSharingGroup", NodeToDo.AgentSharingGroup);
									GetAgentStep.ActualParameters.Add("NodeName", NodeToDo.Name);
									Steps.Add(GetAgentStep);

									// Set the precondition from this point onwards to be whether the group was set up, since it can't succeed unless the original precondition succeeded
									PreCondition = GetAgentStep.GetCompletedCondition();
								}
							}

							// Get the procedure name
							string Procedure;
							if (NodeToDo.IsParallelAgentShareEditor)
							{
								if (NodeToDo.AgentSharingGroup == "")
								{
									Procedure = "GUBP_UAT_Node_Parallel_AgentShare_Editor";
								}
								else
								{
									Procedure = "GUBP_UAT_Node_Parallel_AgentShare3_Editor";
								}
							}
							else
							{
								if (NodeToDo.IsSticky)
								{
									Procedure = "GUBP" + ProcedureInfix + "_UAT_Node";
								}
								else if (NodeToDo.AgentSharingGroup == "")
								{
									Procedure = String.Format("GUBP{0}_UAT_Node_Parallel", ProcedureInfix);
								}
								else
								{
									Procedure = String.Format("GUBP{0}_UAT_Node_Parallel_AgentShare3", ProcedureInfix);
								}
							}
							if (NodeToDo.IsSticky && NodeToDo == LastSticky)
							{
								Procedure += "_Release";
							}

							// Build the job step for this node
							JobStep MainStep = new JobStep(NodeParentPath, NodeToDo.Name, Procedure, DoParallel, PreCondition, RunCondition, (NodeToDo.IsSticky && NodeToDo == LastSticky) ? JobStepReleaseMode.Release : JobStepReleaseMode.Keep);
							MainStep.ActualParameters.Add("NodeName", NodeToDo.Name);
							MainStep.ActualParameters.Add("Sticky", NodeToDo.IsSticky ? "1" : "0");
							if (NodeToDo.AgentSharingGroup != "")
							{
								MainStep.ActualParameters.Add("AgentSharingGroup", NodeToDo.AgentSharingGroup);
							}
							Steps.Add(MainStep);
						}
						else
						{
							// Get the procedure name
							string Procedure;
							if (TriggerNodeToDo.IsTriggered)
							{
								Procedure = String.Format("GUBP{0}_UAT_Node{1}", ProcedureInfix, (NodeToDo == LastSticky) ? "_Release" : "");
							}
							else if (TriggerNodeToDo.RequiresRecursiveWorkflow)
							{
								Procedure = "GUBP_UAT_Trigger"; //here we run a recursive workflow to wait for the trigger
							}
							else
							{
								Procedure = "GUBP_Hardcoded_Trigger"; //here we advance the state in the hardcoded workflow so folks can approve
							}

							// Create the job step
							JobStep TriggerStep = new JobStep(ParentPath, NodeToDo.Name, Procedure, DoParallel, PreCondition, RunCondition, (NodeToDo.IsSticky && NodeToDo == LastSticky) ? JobStepReleaseMode.Release : JobStepReleaseMode.Keep);
							TriggerStep.ActualParameters.Add("NodeName", NodeToDo.Name);
							TriggerStep.ActualParameters.Add("Sticky", NodeToDo.IsSticky ? "1" : "0");
							if (!TriggerNodeToDo.IsTriggered)
							{
								TriggerStep.ActualParameters.Add("TriggerState", TriggerNodeToDo.StateName);
								TriggerStep.ActualParameters.Add("ActionText", TriggerNodeToDo.ActionText);
								TriggerStep.ActualParameters.Add("DescText", TriggerNodeToDo.DescriptionText);
								if (NodeToDo.RecipientsForFailureEmails.Length > 0)
								{
									TriggerStep.ActualParameters.Add("EmailsForTrigger", String.Join(" ", NodeToDo.RecipientsForFailureEmails));
								}
							}
							Steps.Add(TriggerStep);
						}
					}
				}
				WriteECPerl(Steps);
			}
		}

		private string GetPreConditionForNode(List<BuildNode> OrderedToDo, string PreconditionParentPath, bool bHasNoop, Dictionary<string, List<BuildNode>> AgentGroupChains, List<BuildNode> StickyChain, BuildNode NodeToDo, List<BuildNode> UncompletedEcDeps)
		{
			List<BuildNode> PreConditionUncompletedEcDeps = new List<BuildNode>();
			if(NodeToDo.AgentSharingGroup == "")
			{
				PreConditionUncompletedEcDeps = new List<BuildNode>(UncompletedEcDeps);
			}
			else 
			{
				List<BuildNode> MyChain = AgentGroupChains[NodeToDo.AgentSharingGroup];
				int MyIndex = MyChain.IndexOf(NodeToDo);
				if (MyIndex > 0)
				{
					PreConditionUncompletedEcDeps.Add(MyChain[MyIndex - 1]);
				}
				else
				{
					// to avoid idle agents (and also EC doesn't actually reserve our agent!), we promote all dependencies to the first one
					foreach (BuildNode Chain in MyChain)
					{
						foreach (BuildNode Dep in FindDirectOrderDependencies(Chain))
						{
							if (!Dep.IsComplete && OrderedToDo.Contains(Dep)) // if something is already finished, we don't put it into EC
							{
								if (OrderedToDo.IndexOf(Dep) > OrderedToDo.IndexOf(Chain))
								{
									throw new AutomationException("Topological sort error, node {0} has a dependency of {1} which sorted after it.", Chain.Name, Dep.Name);
								}
								if (!MyChain.Contains(Dep) && !PreConditionUncompletedEcDeps.Contains(Dep))
								{
									PreConditionUncompletedEcDeps.Add(Dep);
								}
							}
						}
					}
				}
			}
			if (NodeToDo.IsSticky)
			{
				List<BuildNode> MyChain = StickyChain;
				int MyIndex = MyChain.IndexOf(NodeToDo);
				if (MyIndex > 0)
				{
					if (!PreConditionUncompletedEcDeps.Contains(MyChain[MyIndex - 1]) && !MyChain[MyIndex - 1].IsComplete)
					{
						PreConditionUncompletedEcDeps.Add(MyChain[MyIndex - 1]);
					}
				}
				else
				{
					foreach (BuildNode Dep in FindDirectOrderDependencies(NodeToDo))
					{
						if (!Dep.IsComplete && OrderedToDo.Contains(Dep)) // if something is already finished, we don't put it into EC
						{
							if (OrderedToDo.IndexOf(Dep) > OrderedToDo.IndexOf(NodeToDo))
							{
								throw new AutomationException("Topological sort error, node {0} has a dependency of {1} which sorted after it.", NodeToDo.Name, Dep.Name);
							}
							if (!MyChain.Contains(Dep) && !PreConditionUncompletedEcDeps.Contains(Dep))
							{
								PreConditionUncompletedEcDeps.Add(Dep);
							}
						}
					}
				}
			}

			List<string> JobStepNames = new List<string>();
			if (bHasNoop && PreConditionUncompletedEcDeps.Count == 0)
			{
				JobStepNames.Add(PreconditionParentPath + "/jobSteps[Noop]");
			}
			else
			{
				JobStepNames.AddRange(PreConditionUncompletedEcDeps.Select(x => GetJobStep(PreconditionParentPath, x)));
			}

			string PreCondition = "";
			if (JobStepNames.Count > 0)
			{
				PreCondition = String.Format("\"\\$\" . \"[/javascript if({0}) true;]\"", String.Join(" && ", JobStepNames.Select(x => String.Format("getProperty('{0}/status') == 'completed'", x))));
			}
			return PreCondition;
		}

		private static HashSet<BuildNode> FindDirectOrderDependencies(BuildNode Node)
		{
			HashSet<BuildNode> DirectDependencies = new HashSet<BuildNode>(Node.OrderDependencies);
			foreach(BuildNode OrderDependency in Node.OrderDependencies)
			{
				DirectDependencies.ExceptWith(OrderDependency.OrderDependencies);
			}
			return DirectDependencies;
		}

		private static string GetNodeForAllNodesProperty(BuildNode Node, int TimeQuantum)
		{
			string Note = Node.ControllingTriggerDotName;
			if (Note == "")
			{
				int Minutes = TimeQuantum << Node.FrequencyShift;
				if (Minutes == TimeQuantum)
				{
					Note = "always";
				}
				else if (Minutes < 60)
				{
					Note = String.Format("{0}m", Minutes);
				}
				else
				{
					Note = String.Format("{0}h{1}m", Minutes / 60, Minutes % 60);
				}
			}
			return Note;
		}

		private static string GetRunConditionForNode(List<BuildNode> UncompletedEcDeps, string PreconditionParentPath)
		{
			string RunCondition = "";
			if (UncompletedEcDeps.Count > 0)
			{
				RunCondition = "\"\\$\" . \"[/javascript if(";
				int Index = 0;
				foreach (BuildNode Dep in UncompletedEcDeps)
				{
					RunCondition = RunCondition + "((\'\\$\" . \"[" + GetJobStep(PreconditionParentPath, Dep) + "/outcome]\' == \'success\') || ";
					RunCondition = RunCondition + "(\'\\$\" . \"[" + GetJobStep(PreconditionParentPath, Dep) + "/outcome]\' == \'warning\'))";

					Index++;
					if (Index != UncompletedEcDeps.Count)
					{
						RunCondition = RunCondition + " && ";
					}
				}
				RunCondition = RunCondition + ")true; else false;]\"";
			}
			return RunCondition;
		}

		/// <summary>
		/// Sorts a list of nodes to display in EC. The default order is based on execution order and agent groups, whereas this function arranges nodes by
		/// frequency then execution order, while trying to group nodes on parallel paths (eg. Mac/Windows editor nodes) together.
		/// </summary>
		static Dictionary<BuildNode, int> GetDisplayOrder(List<BuildNode> Nodes)
		{
			// Split the nodes into separate lists for each frequency
			SortedDictionary<int, List<BuildNode>> NodesByFrequency = new SortedDictionary<int,List<BuildNode>>();
			foreach(BuildNode Node in Nodes)
			{
				List<BuildNode> NodesByThisFrequency;
				if(!NodesByFrequency.TryGetValue(Node.FrequencyShift, out NodesByThisFrequency))
				{
					NodesByThisFrequency = new List<BuildNode>();
					NodesByFrequency.Add(Node.FrequencyShift, NodesByThisFrequency);
				}
				NodesByThisFrequency.Add(Node);
			}

			// Build the output list by scanning each frequency in order
			HashSet<BuildNode> VisitedNodes = new HashSet<BuildNode>();
			Dictionary<BuildNode, int> SortedNodes = new Dictionary<BuildNode,int>();
			foreach(List<BuildNode> NodesByThisFrequency in NodesByFrequency.Values)
			{
				// Find a list of nodes in each display group. If the group name matches the node name, put that node at the front of the list.
				Dictionary<string, List<BuildNode>> DisplayGroups = new Dictionary<string,List<BuildNode>>();
				foreach(BuildNode Node in NodesByThisFrequency)
				{
					string GroupName = Node.DisplayGroupName;
					if(!DisplayGroups.ContainsKey(GroupName))
					{
						DisplayGroups.Add(GroupName, new List<BuildNode>{ Node });
					}
					else if(GroupName == Node.Name)
					{
						DisplayGroups[GroupName].Insert(0, Node);
					}
					else
					{
						DisplayGroups[GroupName].Add(Node);
					}
				}

				// Build a list of ordering dependencies, putting all Mac nodes after Windows nodes with the same names.
				Dictionary<BuildNode, List<BuildNode>> NodeDependencies = new Dictionary<BuildNode,List<BuildNode>>(Nodes.ToDictionary(x => x, x => x.OrderDependencies.ToList()));
				foreach(KeyValuePair<string, List<BuildNode>> DisplayGroup in DisplayGroups)
				{
					List<BuildNode> GroupNodes = DisplayGroup.Value;
					for (int Idx = 1; Idx < GroupNodes.Count; Idx++)
					{
						NodeDependencies[GroupNodes[Idx]].Add(GroupNodes[0]);
					}
				}

				// Add nodes for each frequency into the master list, trying to match up different groups along the way
				foreach(BuildNode FirstNode in NodesByThisFrequency)
				{
					List<BuildNode> GroupNodes = DisplayGroups[FirstNode.DisplayGroupName];
					foreach(BuildNode GroupNode in GroupNodes)
					{
						AddNodeAndDependencies(GroupNode, NodeDependencies, VisitedNodes, SortedNodes);
					}
				}
			}
			return SortedNodes;
		}

		static void AddNodeAndDependencies(BuildNode Node, Dictionary<BuildNode, List<BuildNode>> NodeDependencies, HashSet<BuildNode> VisitedNodes, Dictionary<BuildNode, int> SortedNodes)
		{
			if(!VisitedNodes.Contains(Node))
			{
				VisitedNodes.Add(Node);
				foreach (BuildNode NodeDependency in NodeDependencies[Node])
				{
					AddNodeAndDependencies(NodeDependency, NodeDependencies, VisitedNodes, SortedNodes);
				}
				SortedNodes.Add(Node, SortedNodes.Count);
			}
		}
	}
}

public class ECJobPropsUtils
{
    public static HashSet<string> ErrorsFromProps(string Filename)
    {
        var Result = new HashSet<string>();
        XmlDocument Doc = new XmlDocument();
        Doc.Load(Filename);
        foreach (XmlElement ChildNode in Doc.FirstChild.ChildNodes)
        {
            if (ChildNode.Name == "propertySheet")
            {
                foreach (XmlElement PropertySheetChild in ChildNode.ChildNodes)
                {
                    if (PropertySheetChild.Name == "property")
                    {
                        bool IsDiag = false;
                        foreach (XmlElement PropertySheetChildDiag in PropertySheetChild.ChildNodes)
                        {
                            if (PropertySheetChildDiag.Name == "propertyName" && PropertySheetChildDiag.InnerText == "ec_diagnostics")
                            {
                                IsDiag = true;
                            }
                            if (IsDiag && PropertySheetChildDiag.Name == "propertySheet")
                            {
                                foreach (XmlElement PropertySheetChildDiagSheet in PropertySheetChildDiag.ChildNodes)
                                {
                                    if (PropertySheetChildDiagSheet.Name == "property")
                                    {
                                        bool IsError = false;
                                        foreach (XmlElement PropertySheetChildDiagSheetElem in PropertySheetChildDiagSheet.ChildNodes)
                                        {
                                            if (PropertySheetChildDiagSheetElem.Name == "propertyName" && PropertySheetChildDiagSheetElem.InnerText.StartsWith("error-"))
                                            {
                                                IsError = true;
                                            }
                                            if (IsError && PropertySheetChildDiagSheetElem.Name == "propertySheet")
                                            {
                                                foreach (XmlElement PropertySheetChildDiagSheetElemInner in PropertySheetChildDiagSheetElem.ChildNodes)
                                                {
                                                    if (PropertySheetChildDiagSheetElemInner.Name == "property")
                                                    {
                                                        bool IsMessage = false;
                                                        foreach (XmlElement PropertySheetChildDiagSheetElemInner2 in PropertySheetChildDiagSheetElemInner.ChildNodes)
                                                        {
                                                            if (PropertySheetChildDiagSheetElemInner2.Name == "propertyName" && PropertySheetChildDiagSheetElemInner2.InnerText == "message")
                                                            {
                                                                IsMessage = true;
                                                            }
                                                            if (IsMessage && PropertySheetChildDiagSheetElemInner2.Name == "value")
                                                            {
                                                                if (!PropertySheetChildDiagSheetElemInner2.InnerText.Contains("LogTailsAndChanges")
                                                                    && !PropertySheetChildDiagSheetElemInner2.InnerText.Contains("-MyJobStepId=")
                                                                    && !PropertySheetChildDiagSheetElemInner2.InnerText.Contains("CommandUtils.Run: Run: Took ")
                                                                    )
                                                                {
                                                                    Result.Add(PropertySheetChildDiagSheetElemInner2.InnerText);
                                                                }
                                                            }
                                                        }
                                                    }
                                                }
                                            }
                                        }
                                    }
                                }
                            }
                        }
                    }
                }
            }
        }
        return Result;
    }
}

public class TestECJobErrorParse : BuildCommand
{
    public override void ExecuteBuild()
    {
		Log("*********************** TestECJobErrorParse");

        string Filename = CombinePaths(@"P:\Builds\UE4\GUBP\++depot+UE4-2104401-RootEditor_Failed\Engine\Saved\Logs", "RootEditor_Failed.log");
        var Errors = ECJobPropsUtils.ErrorsFromProps(Filename);
        foreach (var ThisError in Errors)
        {
            LogError(" {0}", ThisError);
        }
    }
}<|MERGE_RESOLUTION|>--- conflicted
+++ resolved
@@ -298,11 +298,7 @@
 			{
 				ECProps.Add(string.Format("AllNodes/{0}={1}", Node.Name, GetNodeForAllNodesProperty(Node, TimeQuantum)));
 			}
-<<<<<<< HEAD
-			foreach (KeyValuePair<BuildNode, int> NodePair in FullNodeListSortKey.Where(x => x.Key.FrequencyShift != BuildNode.ExplicitFrequencyShift))
-=======
 			foreach (KeyValuePair<BuildNode, int> NodePair in FullNodeListSortKey.Where(x => x.Key.ControllingTriggers.Length == 0 && x.Key.FrequencyShift != BuildNode.ExplicitFrequencyShift))
->>>>>>> 73f66985
 			{
 				ECProps.Add(string.Format("SortKey/{0}={1}", NodePair.Key.Name, NodePair.Value));
 			}
