--- conflicted
+++ resolved
@@ -353,10 +353,7 @@
 			case UnrealTargetPlatform.Linux:
 			case UnrealTargetPlatform.HTML5:
 			case UnrealTargetPlatform.PS4:
-<<<<<<< HEAD
-=======
 			case UnrealTargetPlatform.Switch:
->>>>>>> f00d6e77
 				return true;
 			default:
 				return false;
@@ -1176,10 +1173,7 @@
 			case UnrealTargetPlatform.Mac:
 			case UnrealTargetPlatform.IOS:
 			case UnrealTargetPlatform.TVOS:
-<<<<<<< HEAD
-=======
 			case UnrealTargetPlatform.Switch:
->>>>>>> f00d6e77
 				return "a";
 			case UnrealTargetPlatform.HTML5:
 				return "bc";
@@ -1260,7 +1254,6 @@
 
 		return BuildSuffix[TargetConfiguration];
 	}
-<<<<<<< HEAD
 
 	private static void FindOutputFiles(HashSet<FileReference> OutputFiles, PhysXTargetLib TargetLib, TargetPlatformData TargetData, string TargetConfiguration, WindowsCompiler TargetWindowsCompiler = WindowsCompiler.VisualStudio2015)
 	{
@@ -1278,25 +1271,6 @@
 
 		string DebugExtension = PlatformUsesDebugDatabase(TargetData) ? GetPlatformDebugDatabaseExtension(TargetData) : "";
 
-=======
-
-	private static void FindOutputFiles(HashSet<FileReference> OutputFiles, PhysXTargetLib TargetLib, TargetPlatformData TargetData, string TargetConfiguration, WindowsCompiler TargetWindowsCompiler = WindowsCompiler.VisualStudio2015)
-	{
-		string SearchSuffix = GetConfigurationSuffix(TargetConfiguration, TargetData).ToUpper();
-		switch (TargetData.Platform)
-		{
-			case UnrealTargetPlatform.Win32:
-				SearchSuffix += "_x86";
-				break;
-			case UnrealTargetPlatform.Win64:
-				SearchSuffix += "_x64";
-				break;
-		}
-		string SearchPrefix = "*" + SearchSuffix + ".";
-
-		string DebugExtension = PlatformUsesDebugDatabase(TargetData) ? GetPlatformDebugDatabaseExtension(TargetData) : "";
-
->>>>>>> f00d6e77
 		if (PlatformHasBinaries(TargetData))
 		{
 			DirectoryReference BinaryDir = GetPlatformBinaryDirectory(TargetData, TargetWindowsCompiler);
