--- conflicted
+++ resolved
@@ -95,11 +95,7 @@
 				foreach (var ClientPlatform in Params.ClientTargetPlatforms)
 				{
 					CrashReportPlatforms.Add(ClientPlatform);
-<<<<<<< HEAD
-					Agenda.AddTargets(Params.ClientCookedTargets.ToArray(), ClientPlatform, BuildConfig, Params.CodeBasedUprojectPath, InAddArgs: " -remoteini=\""+Path.GetDirectoryName(Params.RawProjectPath)+"\"");
-=======
 					Agenda.AddTargets(Params.ClientCookedTargets.ToArray(), ClientPlatform, BuildConfig, Params.CodeBasedUprojectPath, InAddArgs: ScriptPluginArgs + " -remoteini=\"" + Params.RawProjectPath.Directory.FullName + "\"");
->>>>>>> 73f66985
 				}
 			}
 		}
@@ -110,9 +106,6 @@
 				foreach (var ServerPlatform in Params.ServerTargetPlatforms)
 				{
 					CrashReportPlatforms.Add(ServerPlatform);
-<<<<<<< HEAD
-					Agenda.AddTargets(Params.ServerCookedTargets.ToArray(), ServerPlatform, BuildConfig, Params.CodeBasedUprojectPath, InAddArgs: " -remoteini=\""+Path.GetDirectoryName(Params.RawProjectPath)+"\"");
-=======
 					Agenda.AddTargets(Params.ServerCookedTargets.ToArray(), ServerPlatform, BuildConfig, Params.CodeBasedUprojectPath, InAddArgs: ScriptPluginArgs + " -remoteini=\"" + Params.RawProjectPath.Directory.FullName + "\"");
 				}
 			}
@@ -125,7 +118,6 @@
 				if(Params.ClientTargetPlatforms.Contains(BootstrapPackagedGamePlatform))
 				{
 					Agenda.AddTarget("BootstrapPackagedGame", BootstrapPackagedGamePlatform, UnrealBuildTool.UnrealTargetConfiguration.Shipping);
->>>>>>> 73f66985
 				}
 			}
 		}
