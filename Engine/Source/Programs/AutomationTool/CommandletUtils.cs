--- conflicted
+++ resolved
@@ -3,6 +3,8 @@
 using System.Collections.Generic;
 using System.Linq;
 using System.Text;
+using System.IO;
+
 
 namespace AutomationTool
 {
@@ -19,7 +21,7 @@
 		/// <param name="Dirs">List of directories to cook, can be null</param>
 		/// <param name="TargetPlatform">Target platform.</param>
 		/// <param name="Parameters">List of additional parameters.</param>
-		public static void CookCommandlet(string ProjectName, string UE4Exe = "UE4Editor-Cmd.exe", string[] Maps = null, string[] Dirs = null, string TargetPlatform = "WindowsNoEditor", string Parameters = "-unattended -buildmachine -forcelogflush -AllowStdOutTraceEventType -Unversioned")
+		public static void CookCommandlet(string ProjectName, string UE4Exe = "UE4Editor-Cmd.exe", string[] Maps = null, string[] Dirs = null, string TargetPlatform = "WindowsNoEditor", string Parameters = "-Unversioned")
 		{
 			string MapsToCook = "";
 			if (IsNullOrEmpty(Maps))
@@ -42,8 +44,6 @@
 			RunCommandlet(ProjectName, UE4Exe, "Cook", String.Format("{0} {1} -TargetPlatform={2} {3}", MapsToCook, DirsToCook, TargetPlatform, Parameters));
 		}
 
-<<<<<<< HEAD
-=======
         /// <summary>
         /// Runs DDC commandlet.
         /// </summary>
@@ -133,7 +133,6 @@
         {
             RunCommandlet(ProjectName, UE4Exe, "UpdateGameProject", Parameters);
         }
->>>>>>> 5338f086
 		/// <summary>
 		/// Runs a commandlet using Engine/Binaries/Win64/UE4Editor-Cmd.exe.
 		/// </summary>
@@ -144,15 +143,28 @@
 		public static void RunCommandlet(string ProjectName, string UE4Exe, string Commandlet, string Parameters = null)
 		{
 			Log("Running UE4Editor {0} for project {1}", Commandlet, ProjectName);
+
+            var CWD = Path.GetDirectoryName(UE4Exe);
+
+            string EditorExe = UE4Exe;
+
+            if (String.IsNullOrEmpty(CWD))
+            {
+                EditorExe = HostPlatform.Current.GetUE4ExePath(UE4Exe);
+                CWD = CombinePaths(CmdEnv.LocalRoot, HostPlatform.Current.RelativeBinariesFolder);
+            }
 			
-			string EditorExe = HostPlatform.Current.GetUE4ExePath(UE4Exe);
-			PushDir(CombinePaths(CmdEnv.LocalRoot, HostPlatform.Current.RelativeBinariesFolder));
+			PushDir(CWD);
 
 			string LogFile = LogUtils.GetUniqueLogName(CombinePaths(CmdEnv.LogFolder, Commandlet));
 			Log("Commandlet log file is {0}", LogFile);
-            var RunResult = Run(EditorExe, String.Format("\"{0}\" -run={1} {2} -abslog={3} -stdout -FORCELOGFLUSH -CrashForUAT", ProjectName, Commandlet, 
+            var RunResult = Run(EditorExe, String.Format("{0} -run={1} {2} -abslog={3} -stdout -FORCELOGFLUSH -CrashForUAT -unattended -AllowStdOutTraceEventType {4}", 
+                CommandUtils.MakePathSafeToUseWithCommandLine(ProjectName), 
+                Commandlet, 
 				String.IsNullOrEmpty(Parameters) ? "" : Parameters, 
-				CommandUtils.MakePathSafeToUseWithCommandLine(LogFile)));
+				CommandUtils.MakePathSafeToUseWithCommandLine(LogFile),
+                IsBuildMachine ? "-buildmachine" : ""
+                ));
 			PopDir();
 
 			if (RunResult.ExitCode != 0)
@@ -167,14 +179,14 @@
 		/// </summary>
 		/// <param name="ParamValues">List of parameters (must not be empty)</param>
 		/// <returns>Combined param</returns>
-		public static string CombineCommandletParams(string[] ParamValues)
+		public static string CombineCommandletParams(string[] ParamValues, string Separator = "+")
 		{
 			if (!IsNullOrEmpty(ParamValues))
 			{
 				var CombinedParams = ParamValues[0];
 				for (int Index = 1; Index < ParamValues.Length; ++Index)
 				{
-					CombinedParams += "+" + ParamValues[Index];
+                    CombinedParams += Separator + ParamValues[Index];
 				}
 				return CombinedParams;
 			}
