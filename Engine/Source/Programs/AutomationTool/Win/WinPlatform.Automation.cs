﻿// Copyright 1998-2015 Epic Games, Inc. All Rights Reserved.
using System;
using System.Collections.Generic;
using System.Linq;
using System.Text;
using System.IO;
using AutomationTool;
using UnrealBuildTool;


public abstract class BaseWinPlatform : Platform
{
	public BaseWinPlatform(UnrealTargetPlatform P)
		: base(P)
	{
	}

	private int StageExecutable(string Ext, DeploymentContext SC, string InPath, string Wildcard = "*", bool bRecursive = true, string[] ExcludeWildcard = null, string NewPath = null, bool bAllowNone = false, StagedFileType InStageFileType = StagedFileType.NonUFS, string NewName = null)
	{
		int Result = SC.StageFiles(InStageFileType, InPath, Wildcard + Ext, bRecursive, ExcludeWildcard, NewPath, bAllowNone, true, (NewName == null) ? null : (NewName + Ext));
		if (Result > 0)
		{
			SC.StageFiles(StagedFileType.DebugNonUFS, InPath, Wildcard + "pdb", bRecursive, ExcludeWildcard, NewPath, true, true, (NewName == null) ? null : (NewName + "pdb"));
			SC.StageFiles(StagedFileType.DebugNonUFS, InPath, Wildcard + "map", bRecursive, ExcludeWildcard, NewPath, true, true, (NewName == null) ? null : (NewName + "map"));
		}
		return Result;
	}

	public override void GetFilesToDeployOrStage(ProjectParams Params, DeploymentContext SC)
	{
		// Engine non-ufs (binaries)

		if (SC.bStageCrashReporter)
		{
			StageExecutable("exe", SC, CommandUtils.CombinePaths(SC.LocalRoot, "Engine/Binaries", SC.PlatformDir), "CrashReportClient.");
		}

		// Stage all the build products
		foreach(BuildReceipt Receipt in SC.StageTargetReceipts)
		{
			SC.StageBuildProductsFromReceipt(Receipt);
		}

        // Leap files
		if (!Params.Rocket)
		{
			StageExecutable("dll", SC, CommandUtils.CombinePaths(SC.LocalRoot, "Engine/Binaries/ThirdParty/Leap", SC.PlatformDir), "Leap.", false, null, null, true);
		}
        
		// Copy the splash screen, windows specific
		SC.StageFiles(StagedFileType.NonUFS, CombinePaths(SC.ProjectRoot, "Content/Splash"), "Splash.bmp", false, null, null, true);

<<<<<<< HEAD
		// CEF3 files
		if (Params.bUsesCEF3)
		{
			SC.StageFiles(StagedFileType.NonUFS, CombinePaths(SC.LocalRoot, "Engine/Binaries/ThirdParty/CEF3", SC.PlatformDir), "*", true, null, null, true);
			StageExecutable("exe", SC, CommandUtils.CombinePaths(SC.LocalRoot, "Engine/Binaries", SC.PlatformDir), "UnrealCEFSubProcess.", false, null, null, true);
		}

        if (Params.StageNonMonolithic)
        {
            StageExecutable("dll", SC, CommandUtils.CombinePaths(SC.LocalRoot, "Engine/Binaries/ThirdParty/ICU/icu4c-53_1", SC.PlatformDir, "VS2013"), "*.");

            if (SC.DedicatedServer)
            {
                StageExecutable("exe", SC, CommandUtils.CombinePaths(SC.LocalRoot, "Engine/Binaries", SC.PlatformDir), "UE4Server.");
                StageExecutable("dll", SC, CommandUtils.CombinePaths(SC.LocalRoot, "Engine/Binaries", SC.PlatformDir), "UE4Server-*.");
                StageExecutable("dll", SC, CommandUtils.CombinePaths(SC.LocalRoot, "Engine/Plugins"), "UE4Server-*.", true);
                StageExecutable("dll", SC, CommandUtils.CombinePaths(SC.ProjectRoot, "Binaries", SC.PlatformDir), "UE4Server-*.");
                StageExecutable("dll", SC, CommandUtils.CombinePaths(SC.ProjectRoot, "Plugins"), "UE4Server-*.", true);
            }
            else
            {
                StageExecutable("exe", SC, CommandUtils.CombinePaths(SC.LocalRoot, "Engine/Binaries", SC.PlatformDir), "UE4.");
                StageExecutable("dll", SC, CommandUtils.CombinePaths(SC.LocalRoot, "Engine/Binaries", SC.PlatformDir), "UE4-*.");
                StageExecutable("dll", SC, CommandUtils.CombinePaths(SC.LocalRoot, "Engine/Plugins"), "UE4-*.", true);
                StageExecutable("dll", SC, CommandUtils.CombinePaths(SC.ProjectRoot, "Binaries", SC.PlatformDir), "UE4-*.");
                StageExecutable("dll", SC, CommandUtils.CombinePaths(SC.ProjectRoot, "Plugins"), "UE4-*.", true);
            }
        }
        else
        {
			List<string> Exes = GetExecutableNames(SC);

			// the first exe is the "main" one, the rest are marked as debug files
			StagedFileType WorkingFileType = StagedFileType.NonUFS;
				
		    foreach (var Exe in Exes)
            {
				if (Exe.StartsWith(CombinePaths(SC.RuntimeProjectRootDir, "Binaries", SC.PlatformDir)))
				{
					string BaseExeFileName = Path.GetFileName(Exe);
					if (!String.IsNullOrEmpty(Params.OverrideMinimumOS) && (Params.OverrideMinimumOS == "WinXP"))
					{
						BaseExeFileName = Path.GetFileNameWithoutExtension(Exe) + "_xp" + Path.GetExtension(Exe);
					}

					// remap the project root.
					string SourceFile = CombinePaths(SC.ProjectRoot, "Binaries", SC.PlatformDir, BaseExeFileName);
					StageExecutable("exe", SC, Path.GetDirectoryName(SourceFile), Path.GetFileNameWithoutExtension(SourceFile) + ".", true, null, CommandUtils.CombinePaths(SC.RelativeProjectRootForStage, "Binaries", SC.PlatformDir), false, WorkingFileType);
					if(Exe == Exes[0] && !Params.NoBootstrapExe)
					{
						StageBootstrapExecutable(SC, SourceFile, CombinePaths(SC.RelativeProjectRootForStage, "Binaries", SC.PlatformDir, BaseExeFileName), "");
					}
				}
				else if (Exe.StartsWith(CombinePaths(SC.RuntimeRootDir, "Engine/Binaries", SC.PlatformDir)))
				{
					// Select the appropriate windows executable to stage, xp support or not.
					string ExeFileName = Path.GetFileName(Exe);
					if (!String.IsNullOrEmpty(Params.OverrideMinimumOS) && (Params.OverrideMinimumOS == "WinXP"))
					{
						ExeFileName = Path.GetFileNameWithoutExtension(ExeFileName) + "_xp" + Path.GetExtension(ExeFileName);
					}

					// keep it in the engine directory.
					string SourceFile = CombinePaths(SC.LocalRoot, "Engine", "Binaries", SC.PlatformDir, ExeFileName);

					// ensure the ue4game binary exists, if applicable
					if (!SC.IsCodeBasedProject && !FileExists_NoExceptions(SourceFile))
					{
						Log("Failed to find game executable " + SourceFile);
						AutomationTool.ErrorReporter.Error("Stage Failed.", (int)AutomationTool.ErrorCodes.Error_MissingExecutable);
						throw new AutomationException("Could not find exe {0}. You may need to build the UE4 project with your target configuration and platform.", SourceFile);
					}

					StageExecutable("exe", SC, CombinePaths(SC.LocalRoot, "Engine/Binaries", SC.PlatformDir), Path.GetFileNameWithoutExtension(SourceFile) + ".", true, null, null, false, WorkingFileType);
					if(Exe == Exes[0] && !Params.NoBootstrapExe)
=======
		// Stage the bootstrap executable
		if(!Params.NoBootstrapExe)
		{
			foreach(BuildReceipt Receipt in SC.StageTargetReceipts)
			{
				BuildProduct Executable = Receipt.BuildProducts.FirstOrDefault(x => x.Type == BuildProductType.Executable);
				if(Executable != null)
				{
					// only create bootstraps for executables
					if (SC.NonUFSStagingFiles.ContainsKey(Executable.Path) && Path.GetExtension(Executable.Path) == ".exe")
>>>>>>> cce8678d
					{
						string BootstrapArguments = "";
						if (!SC.IsCodeBasedProject && !ShouldStageCommandLine(Params, SC))
						{
							BootstrapArguments = String.Format("..\\..\\..\\{0}\\{0}.uproject", SC.ShortProjectName);
						}

						string BootstrapExeName;
						if(SC.StageTargetConfigurations.Count > 1)
						{
							BootstrapExeName = Path.GetFileName(Executable.Path);
						}
						else if(Params.IsCodeBasedProject)
						{
							BootstrapExeName = Receipt.GetProperty("TargetName", SC.ShortProjectName) + ".exe";
						}
						else
						{
							BootstrapExeName = SC.ShortProjectName + ".exe";
						}

						StageBootstrapExecutable(SC, BootstrapExeName, Executable.Path, SC.NonUFSStagingFiles[Executable.Path], BootstrapArguments);
					}
				}
			}
		}
	}

	void StageBootstrapExecutable(DeploymentContext SC, string ExeName, string TargetFile, string StagedRelativeTargetPath, string StagedArguments)
	{
		string InputFile = CombinePaths(SC.LocalRoot, "Engine", "Binaries", SC.PlatformDir, String.Format("BootstrapPackagedGame-{0}-Shipping.exe", SC.PlatformDir));
		if(InternalUtils.SafeFileExists(InputFile))
		{
			// Create the new bootstrap program
			string IntermediateDir = CombinePaths(SC.ProjectRoot, "Intermediate", "Staging");
			InternalUtils.SafeCreateDirectory(IntermediateDir);

			string IntermediateFile = CombinePaths(IntermediateDir, ExeName);
			File.Copy(InputFile, IntermediateFile, true);
	
			// currently the icon updating doesn't run under mono
			if (UnrealBuildTool.BuildHostPlatform.Current.Platform == UnrealTargetPlatform.Win64 ||
				UnrealBuildTool.BuildHostPlatform.Current.Platform == UnrealTargetPlatform.Win32)
			{
				// Get the icon from the build directory if possible
				GroupIconResource GroupIcon = null;
				if(InternalUtils.SafeFileExists(CombinePaths(SC.ProjectRoot, "Build/Windows/Application.ico")))
				{
					GroupIcon = GroupIconResource.FromIco(CombinePaths(SC.ProjectRoot, "Build/Windows/Application.ico"));
				}
				if(GroupIcon == null)
				{
					GroupIcon = GroupIconResource.FromExe(TargetFile);
				}

				// Update the resources in the new file
				using(ModuleResourceUpdate Update = new ModuleResourceUpdate(IntermediateFile, true))
				{
					const int IconResourceId = 101;
					if(GroupIcon != null) Update.SetIcons(IconResourceId, GroupIcon);

					const int ExecFileResourceId = 201;
					Update.SetData(ExecFileResourceId, ResourceType.RawData, Encoding.Unicode.GetBytes(StagedRelativeTargetPath + "\0"));

					const int ExecArgsResourceId = 202;
					Update.SetData(ExecArgsResourceId, ResourceType.RawData, Encoding.Unicode.GetBytes(StagedArguments + "\0"));
				}
			}

			// Copy it to the staging directory
			SC.StageFiles(StagedFileType.NonUFS, IntermediateDir, ExeName, false, null, "");
		}
	}

	public override string GetCookPlatform(bool bDedicatedServer, bool bIsClientOnly, string CookFlavor)
	{
		const string NoEditorCookPlatform = "WindowsNoEditor";
		const string ServerCookPlatform = "WindowsServer";
		const string ClientCookPlatform = "WindowsClient";

		if (bDedicatedServer)
		{
			return ServerCookPlatform;
		}
		else if (bIsClientOnly)
		{
			return ClientCookPlatform;
		}
		else
		{
			return NoEditorCookPlatform;
		}
	}

	public override string GetEditorCookPlatform()
	{
		return "Windows";
	}

	public override void Package(ProjectParams Params, DeploymentContext SC, int WorkingCL)
	{
		// package up the program, potentially with an installer for Windows
		PrintRunTime();
	}

	public override bool CanHostPlatform(UnrealTargetPlatform Platform)
	{
		if (Platform == UnrealTargetPlatform.Mac)
		{
			return false;
		}
		return true;
	}

	public override List<string> GetExecutableNames(DeploymentContext SC, bool bIsRun = false)
	{
		var ExecutableNames = new List<String>();
		string Ext = AutomationTool.Platform.GetExeExtension(TargetPlatformType);
		if (!String.IsNullOrEmpty(SC.CookPlatform))
		{
			if (SC.StageExecutables.Count() > 0)
			{
				foreach (var StageExecutable in SC.StageExecutables)
				{
					string ExeName = SC.StageTargetPlatform.GetPlatformExecutableName(StageExecutable);
					if(SC.IsCodeBasedProject)
					{
						ExecutableNames.Add(CombinePaths(SC.RuntimeProjectRootDir, "Binaries", SC.PlatformDir, ExeName + Ext));
					}
					else
					{
						ExecutableNames.Add(CombinePaths(SC.RuntimeRootDir, "Engine/Binaries", SC.PlatformDir, ExeName + Ext));
					}
				}
			}
			//@todo, probably the rest of this can go away once everything passes it through
			else if (SC.DedicatedServer)
			{
				if (!SC.IsCodeBasedProject)
				{
					string ExeName = SC.StageTargetPlatform.GetPlatformExecutableName("UE4Server");
					ExecutableNames.Add(CombinePaths(SC.RuntimeRootDir, "Engine/Binaries", SC.PlatformDir, ExeName + Ext));
				}
				else
				{
					string ExeName = SC.StageTargetPlatform.GetPlatformExecutableName(SC.ShortProjectName + "Server");
					string ClientApp = CombinePaths(SC.RuntimeProjectRootDir, "Binaries", SC.PlatformDir, ExeName + Ext);
					var TestApp = CombinePaths(SC.ProjectRoot, "Binaries", SC.PlatformDir, SC.ShortProjectName + "Server" + Ext);
					string Game = "Game";
					//@todo, this is sketchy, someone might ask what the exe is before it is compiled
					if (!FileExists_NoExceptions(ClientApp) && !FileExists_NoExceptions(TestApp) && SC.ShortProjectName.EndsWith(Game, StringComparison.InvariantCultureIgnoreCase))
					{
						ExeName = SC.StageTargetPlatform.GetPlatformExecutableName(SC.ShortProjectName.Substring(0, SC.ShortProjectName.Length - Game.Length) + "Server");
						ClientApp = CombinePaths(SC.RuntimeProjectRootDir, "Binaries", SC.PlatformDir, ExeName + Ext);
					}
					ExecutableNames.Add(ClientApp);
				}
			}
			else
			{
				if (!SC.IsCodeBasedProject && !bIsRun)
				{
					string ExeName = SC.StageTargetPlatform.GetPlatformExecutableName("UE4Game");
					ExecutableNames.Add(CombinePaths(SC.RuntimeRootDir, "Engine/Binaries", SC.PlatformDir, ExeName + Ext));
				}
				else
				{
					string ExeName = SC.StageTargetPlatform.GetPlatformExecutableName(SC.ShortProjectName);
					ExecutableNames.Add(CombinePaths(SC.RuntimeProjectRootDir, "Binaries", SC.PlatformDir, ExeName + Ext));
				}
			}
		}
		else
		{
			string ExeName = SC.StageTargetPlatform.GetPlatformExecutableName("UE4Editor");
			ExecutableNames.Add(CombinePaths(SC.RuntimeRootDir, "Engine/Binaries", SC.PlatformDir, ExeName + Ext));
		}
		return ExecutableNames;
	}

	public override bool ShouldStageCommandLine(ProjectParams Params, DeploymentContext SC)
	{
		return false; // !String.IsNullOrEmpty(Params.StageCommandline) || !String.IsNullOrEmpty(Params.RunCommandline) || (!Params.IsCodeBasedProject && Params.NoBootstrapExe);
	}

	public override List<string> GetDebugFileExtentions()
	{
		return new List<string> { ".pdb", ".map" };
	}
}

public class Win64Platform : BaseWinPlatform
{
	public Win64Platform()
		: base(UnrealTargetPlatform.Win64)
	{
	}

	public override bool IsSupported { get { return true; } }

	public override void GetFilesToDeployOrStage(ProjectParams Params, DeploymentContext SC)
	{
		base.GetFilesToDeployOrStage(Params, SC);
		
		if(Params.Prereqs)
		{
			string InstallerRelativePath = CombinePaths("Engine", "Extras", "Redist", "en-us");
			SC.StageFiles(StagedFileType.NonUFS, CombinePaths(SC.LocalRoot, InstallerRelativePath), "UE4PrereqSetup_x64.exe", false, null, InstallerRelativePath);
		}
	}
}

public class Win32Platform : BaseWinPlatform
{
	public Win32Platform()
		: base(UnrealTargetPlatform.Win32)
	{
	}

	public override bool IsSupported { get { return true; } }

	public override void GetFilesToDeployOrStage(ProjectParams Params, DeploymentContext SC)
	{
		base.GetFilesToDeployOrStage(Params, SC);
		
		if(Params.Prereqs)
		{
			string InstallerRelativePath = CombinePaths("Engine", "Extras", "Redist", "en-us");
			SC.StageFiles(StagedFileType.NonUFS, CombinePaths(SC.LocalRoot, InstallerRelativePath), "UE4PrereqSetup_x86.exe", false, null, InstallerRelativePath);
		}
	}
}<|MERGE_RESOLUTION|>--- conflicted
+++ resolved
@@ -41,92 +41,9 @@
 			SC.StageBuildProductsFromReceipt(Receipt);
 		}
 
-        // Leap files
-		if (!Params.Rocket)
-		{
-			StageExecutable("dll", SC, CommandUtils.CombinePaths(SC.LocalRoot, "Engine/Binaries/ThirdParty/Leap", SC.PlatformDir), "Leap.", false, null, null, true);
-		}
-        
 		// Copy the splash screen, windows specific
 		SC.StageFiles(StagedFileType.NonUFS, CombinePaths(SC.ProjectRoot, "Content/Splash"), "Splash.bmp", false, null, null, true);
 
-<<<<<<< HEAD
-		// CEF3 files
-		if (Params.bUsesCEF3)
-		{
-			SC.StageFiles(StagedFileType.NonUFS, CombinePaths(SC.LocalRoot, "Engine/Binaries/ThirdParty/CEF3", SC.PlatformDir), "*", true, null, null, true);
-			StageExecutable("exe", SC, CommandUtils.CombinePaths(SC.LocalRoot, "Engine/Binaries", SC.PlatformDir), "UnrealCEFSubProcess.", false, null, null, true);
-		}
-
-        if (Params.StageNonMonolithic)
-        {
-            StageExecutable("dll", SC, CommandUtils.CombinePaths(SC.LocalRoot, "Engine/Binaries/ThirdParty/ICU/icu4c-53_1", SC.PlatformDir, "VS2013"), "*.");
-
-            if (SC.DedicatedServer)
-            {
-                StageExecutable("exe", SC, CommandUtils.CombinePaths(SC.LocalRoot, "Engine/Binaries", SC.PlatformDir), "UE4Server.");
-                StageExecutable("dll", SC, CommandUtils.CombinePaths(SC.LocalRoot, "Engine/Binaries", SC.PlatformDir), "UE4Server-*.");
-                StageExecutable("dll", SC, CommandUtils.CombinePaths(SC.LocalRoot, "Engine/Plugins"), "UE4Server-*.", true);
-                StageExecutable("dll", SC, CommandUtils.CombinePaths(SC.ProjectRoot, "Binaries", SC.PlatformDir), "UE4Server-*.");
-                StageExecutable("dll", SC, CommandUtils.CombinePaths(SC.ProjectRoot, "Plugins"), "UE4Server-*.", true);
-            }
-            else
-            {
-                StageExecutable("exe", SC, CommandUtils.CombinePaths(SC.LocalRoot, "Engine/Binaries", SC.PlatformDir), "UE4.");
-                StageExecutable("dll", SC, CommandUtils.CombinePaths(SC.LocalRoot, "Engine/Binaries", SC.PlatformDir), "UE4-*.");
-                StageExecutable("dll", SC, CommandUtils.CombinePaths(SC.LocalRoot, "Engine/Plugins"), "UE4-*.", true);
-                StageExecutable("dll", SC, CommandUtils.CombinePaths(SC.ProjectRoot, "Binaries", SC.PlatformDir), "UE4-*.");
-                StageExecutable("dll", SC, CommandUtils.CombinePaths(SC.ProjectRoot, "Plugins"), "UE4-*.", true);
-            }
-        }
-        else
-        {
-			List<string> Exes = GetExecutableNames(SC);
-
-			// the first exe is the "main" one, the rest are marked as debug files
-			StagedFileType WorkingFileType = StagedFileType.NonUFS;
-				
-		    foreach (var Exe in Exes)
-            {
-				if (Exe.StartsWith(CombinePaths(SC.RuntimeProjectRootDir, "Binaries", SC.PlatformDir)))
-				{
-					string BaseExeFileName = Path.GetFileName(Exe);
-					if (!String.IsNullOrEmpty(Params.OverrideMinimumOS) && (Params.OverrideMinimumOS == "WinXP"))
-					{
-						BaseExeFileName = Path.GetFileNameWithoutExtension(Exe) + "_xp" + Path.GetExtension(Exe);
-					}
-
-					// remap the project root.
-					string SourceFile = CombinePaths(SC.ProjectRoot, "Binaries", SC.PlatformDir, BaseExeFileName);
-					StageExecutable("exe", SC, Path.GetDirectoryName(SourceFile), Path.GetFileNameWithoutExtension(SourceFile) + ".", true, null, CommandUtils.CombinePaths(SC.RelativeProjectRootForStage, "Binaries", SC.PlatformDir), false, WorkingFileType);
-					if(Exe == Exes[0] && !Params.NoBootstrapExe)
-					{
-						StageBootstrapExecutable(SC, SourceFile, CombinePaths(SC.RelativeProjectRootForStage, "Binaries", SC.PlatformDir, BaseExeFileName), "");
-					}
-				}
-				else if (Exe.StartsWith(CombinePaths(SC.RuntimeRootDir, "Engine/Binaries", SC.PlatformDir)))
-				{
-					// Select the appropriate windows executable to stage, xp support or not.
-					string ExeFileName = Path.GetFileName(Exe);
-					if (!String.IsNullOrEmpty(Params.OverrideMinimumOS) && (Params.OverrideMinimumOS == "WinXP"))
-					{
-						ExeFileName = Path.GetFileNameWithoutExtension(ExeFileName) + "_xp" + Path.GetExtension(ExeFileName);
-					}
-
-					// keep it in the engine directory.
-					string SourceFile = CombinePaths(SC.LocalRoot, "Engine", "Binaries", SC.PlatformDir, ExeFileName);
-
-					// ensure the ue4game binary exists, if applicable
-					if (!SC.IsCodeBasedProject && !FileExists_NoExceptions(SourceFile))
-					{
-						Log("Failed to find game executable " + SourceFile);
-						AutomationTool.ErrorReporter.Error("Stage Failed.", (int)AutomationTool.ErrorCodes.Error_MissingExecutable);
-						throw new AutomationException("Could not find exe {0}. You may need to build the UE4 project with your target configuration and platform.", SourceFile);
-					}
-
-					StageExecutable("exe", SC, CombinePaths(SC.LocalRoot, "Engine/Binaries", SC.PlatformDir), Path.GetFileNameWithoutExtension(SourceFile) + ".", true, null, null, false, WorkingFileType);
-					if(Exe == Exes[0] && !Params.NoBootstrapExe)
-=======
 		// Stage the bootstrap executable
 		if(!Params.NoBootstrapExe)
 		{
@@ -137,7 +54,6 @@
 				{
 					// only create bootstraps for executables
 					if (SC.NonUFSStagingFiles.ContainsKey(Executable.Path) && Path.GetExtension(Executable.Path) == ".exe")
->>>>>>> cce8678d
 					{
 						string BootstrapArguments = "";
 						if (!SC.IsCodeBasedProject && !ShouldStageCommandLine(Params, SC))
