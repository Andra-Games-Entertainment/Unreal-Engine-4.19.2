﻿// Copyright 1998-2017 Epic Games, Inc. All Rights Reserved.
using System;
using System.IO;
using System.Text;
using UnrealBuildTool;
using System.Diagnostics;
using System.Collections.Generic;
using System.Text.RegularExpressions;

namespace UnrealBuildTool
{
	/// <summary>
	/// 
	/// </summary>
	public class HTML5SDKInfo
	{
		static string SDKVersion = "1.37.9";
		static string LLVM_VER = "e1.37.9_64bit";
		static string BINARYEN_VER = "e1.37.9_64bit";
//		static string SDKVersion = "incoming";
//		static string LLVM_VER = "incoming";
//		static string BINARYEN_VER = "incoming";
		static string NODE_VER = "4.1.1_64bit";
		static string PYTHON_VER = "2.7.5.3_64bit";

		// --------------------------------------------------
		// --------------------------------------------------
		static string SDKBase
		{
			get
			{
				// If user has configured a custom Emscripten toolchain, use that automatically.
				if (Environment.GetEnvironmentVariable("EMSDK") != null) return Environment.GetEnvironmentVariable("EMSDK");
                // Otherwise, use the one embedded in this repository.
                return FileReference.Combine(UnrealBuildTool.EngineDirectory, "Extras", "ThirdPartyNotUE", "emsdk").FullName;
			}
		}
        /// <summary>
        /// 
        /// </summary>
        /// <returns></returns>
        static public string EMSCRIPTEN_ROOT
		{
			get
			{
				// If user has configured a custom Emscripten toolchain, use that automatically.
				if (Environment.GetEnvironmentVariable("EMSCRIPTEN") != null) return Environment.GetEnvironmentVariable("EMSCRIPTEN");

				// Otherwise, use the one embedded in this repository.
				return Path.Combine(SDKBase, "emscripten", SDKVersion);
			}
		}
        /// <summary>
        /// 
        /// </summary>
        /// <returns></returns>
        static public string EmscriptenCMakeToolChainFile { get { return Path.Combine(EMSCRIPTEN_ROOT,  "cmake", "Modules", "Platform", "Emscripten.cmake"); } }
		// --------------------------------------------------
		// --------------------------------------------------
		static string CURRENT_PLATFORM
		{
			get
			{
				switch (BuildHostPlatform.Current.Platform)
				{
					case UnrealTargetPlatform.Win64:
						return "Win64";
					case UnrealTargetPlatform.Mac:
						return "Mac";
					case UnrealTargetPlatform.Linux:
						return "Linux";
					default:
						return "error_unknown_platform";
				}
			}
		}
		static string PLATFORM_EXE
		{
			get
			{
				switch (BuildHostPlatform.Current.Platform)
				{
					case UnrealTargetPlatform.Win64:
						return ".exe";
					case UnrealTargetPlatform.Mac:
					case UnrealTargetPlatform.Linux:
						return "";
					default:
						return "error_unknown_platform";
				}
			}
		}

		// Reads the contents of the ".emscripten" config file.
		static string ReadEmscriptenConfigFile()
		{
			string config = Environment.GetEnvironmentVariable("EM_CONFIG"); // This is either a string containing the config directly, or points to a file
			if (config != null && File.Exists(config))
			{
				Log.TraceInformation( "NOTE[ReadEmscriptenConfigFile]: using EM_CONFIG" );
                config = File.ReadAllText(config);
			}
			return config;
		}

		// Pulls the value of the given option key in .emscripten config file.
		static string GetEmscriptenConfigVar(string variable)
		{
			string config = ReadEmscriptenConfigFile();
            if (config == null) return null;
			string[] tokens = config.Split('\n');

			// Parse lines of type "KEY='value'"
			Regex regex = new Regex(variable + "\\s*=\\s*['\\\"](.*)['\\\"]");
			foreach(string line in tokens)
			{
				Match m = regex.Match(line);
				if (m.Success)
				{
					return m.Groups[1].ToString();
				}
			}
			return null;
		}

		static string LLVM_ROOT
		{
			get
			{
				// If user has configured a custom Emscripten toolchain, use that automatically.
				string llvm_root = GetEmscriptenConfigVar("LLVM_ROOT");
				if (llvm_root != null) return llvm_root;

				// Otherwise, use the one embedded in this repository.
                return Path.Combine(SDKBase, CURRENT_PLATFORM, "clang", LLVM_VER);
			}
		}
		static string BINARYEN_ROOT
		{
			get
			{
				// If user has configured a custom Emscripten toolchain, use that automatically.
				string binaryen_root = GetEmscriptenConfigVar("BINARYEN_ROOT");
				if (binaryen_root != null) return binaryen_root;

				// Otherwise, use the one embedded in this repository.
                return Path.Combine(SDKBase, CURRENT_PLATFORM, "binaryen", BINARYEN_VER);
			}
		}
		static string NODE_JS
		{
			get
			{
				// If user has configured a custom Emscripten toolchain, use that automatically.
				string node_js = GetEmscriptenConfigVar("NODE_JS");
				if (node_js != null) return node_js;

				// Otherwise, use the one embedded in this repository.
				return Path.Combine(SDKBase, CURRENT_PLATFORM, "node", NODE_VER, "bin", "node" + PLATFORM_EXE);
			}
		}
		static string PYTHON
		{
			get
			{
				// If user has configured a custom Emscripten toolchain, use that automatically.
				string python = GetEmscriptenConfigVar("PYTHON");
				if (python != null) return python;

                switch (BuildHostPlatform.Current.Platform)
				{
					case UnrealTargetPlatform.Win64:
						return Path.Combine(SDKBase, "Win64", "python", PYTHON_VER, "python.exe");

					case UnrealTargetPlatform.Mac:
					case UnrealTargetPlatform.Linux:
						return "/usr/bin/python";

					default:
						return "error_unknown_platform";
				}
			}
		}

        /// <summary>
        /// 
        /// </summary>
        /// <returns></returns>
<<<<<<< HEAD
        public static string HTML5Intermediatory
=======
		public static string HTML5Intermediatory
>>>>>>> f30f9b45
		{
			get
			{
				string HTML5IntermediatoryPath = FileReference.Combine(UnrealBuildTool.EngineDirectory, "Intermediate", "Build", "HTML5").FullName;
				if (!Directory.Exists(HTML5IntermediatoryPath))
				{
					Directory.CreateDirectory(HTML5IntermediatoryPath);
				}
				return HTML5IntermediatoryPath;
			}
		}
        /// <summary>
        /// 
        /// </summary>
        /// <returns></returns>
        static public string DOT_EMSCRIPTEN
        {
            get
            {
				// If user has configured a custom Emscripten toolchain, use that automatically.
                if (Environment.GetEnvironmentVariable("EMSDK") != null && Environment.GetEnvironmentVariable("EM_CONFIG") != null && File.Exists(Environment.GetEnvironmentVariable("EM_CONFIG")))
                {
					Log.TraceInformation( "NOTE[DOT_EMSCRIPTEN]: using EM_CONFIG" );
                    return Environment.GetEnvironmentVariable("EM_CONFIG");
                }

				// Otherwise, use the one embedded in this repository.
                return Path.Combine(HTML5Intermediatory, ".emscripten");
            }
        }
        /// <summary>
        /// 
        /// </summary>
        /// <returns></returns>
        static public string EMSCRIPTEN_CACHE { get { return Path.Combine(HTML5Intermediatory, "EmscriptenCache"); ; } }

		/// <summary>
		/// 
		/// </summary>
		/// <returns></returns>
		public static string SetupEmscriptenTemp()
		{
			// If user has configured a custom Emscripten toolchain, use that automatically.
			if (Environment.GetEnvironmentVariable("EMSDK") != null)
			{
				string emscripten_temp = GetEmscriptenConfigVar("TEMP_DIR");
				if (emscripten_temp != null) return emscripten_temp;
			}

			// Otherwise, use the one embedded in this repository.
			string TempPath = Path.Combine(HTML5Intermediatory, "EmscriptenTemp");
			try
			{
				if (Directory.Exists(TempPath))
				{
					Directory.Delete(TempPath, true);
				}

				Directory.CreateDirectory(TempPath);
			}
			catch (Exception Ex)
			{
				Log.TraceErrorOnce(" Recreation of Emscripten Temp folder failed because of " + Ex.ToString());
			}

			return TempPath;
		}

        /// <summary>
        /// 
        /// </summary>
        /// <returns></returns>
<<<<<<< HEAD
        public static string PLATFORM_USER_HOME
=======
		public static string PLATFORM_USER_HOME
>>>>>>> f30f9b45
		{
			get
			{
				switch (BuildHostPlatform.Current.Platform)
				{
					case UnrealTargetPlatform.Win64:
						return "USERPROFILE";
					case UnrealTargetPlatform.Mac:
					case UnrealTargetPlatform.Linux:
						return "HOME";
					default:
						return "error_unknown_platform";
				}
			}
		}

		/// <summary>
		/// 
		/// </summary>
		/// <returns></returns>
		public static string SetUpEmscriptenConfigFile()
		{
			// If user has configured a custom Emscripten toolchain, use that automatically.
			if (Environment.GetEnvironmentVariable("EMSDK") != null && Environment.GetEnvironmentVariable("EM_CONFIG") != null && File.Exists(Environment.GetEnvironmentVariable("EM_CONFIG")))
			{
				Log.TraceInformation( "NOTE[SetUpEmscriptenConfigFile]: using EM_CONFIG" );
				return Environment.GetEnvironmentVariable("EM_CONFIG");
			}

			// Otherwise, use the one embedded in this repository.

			// the following are for diff checks for file timestamps
			string SaveDotEmscripten = DOT_EMSCRIPTEN + ".save";
			if (File.Exists(SaveDotEmscripten))
			{
				File.Delete(SaveDotEmscripten);
			}
			string config_old = "";

			// make a fresh .emscripten resource file
			if (File.Exists(DOT_EMSCRIPTEN))
			{
				config_old = File.ReadAllText(DOT_EMSCRIPTEN);
				File.Move(DOT_EMSCRIPTEN, SaveDotEmscripten);
			}

			// the best way to generate .emscripten resource file,
			// is to run "emcc -v" (show version info) without an existing one
			// --------------------------------------------------
			// save a few things
			string PATH_SAVE = Environment.GetEnvironmentVariable("PATH");
			string HOME_SAVE = Environment.GetEnvironmentVariable(PLATFORM_USER_HOME);
			// warm up the .emscripten resource file
			string NODE_ROOT = Path.GetDirectoryName(NODE_JS);
			string PYTHON_ROOT = Path.GetDirectoryName(PYTHON);
			Environment.SetEnvironmentVariable("PATH",
					EMSCRIPTEN_ROOT + Path.PathSeparator +
					LLVM_ROOT + Path.PathSeparator +
					BINARYEN_ROOT + Path.PathSeparator +
					NODE_ROOT + Path.PathSeparator +
					PYTHON_ROOT + Path.PathSeparator +
					PATH_SAVE);
			Environment.SetEnvironmentVariable(PLATFORM_USER_HOME, HTML5Intermediatory);
			// --------------------------------------------------
				string cmd = "\"" + Path.Combine(EMSCRIPTEN_ROOT, "emcc") + "\"";
				ProcessStartInfo processInfo = new ProcessStartInfo(PYTHON, cmd + " -v");
				processInfo.CreateNoWindow = true;
				processInfo.UseShellExecute = false;
// jic output dump is needed...
//				processInfo.RedirectStandardError = true;
//				processInfo.RedirectStandardOutput = true;
				Process process = Process.Start(processInfo);
//				process.OutputDataReceived += (object sender, DataReceivedEventArgs e) => Console.WriteLine("output>>" + e.Data);
//				process.BeginOutputReadLine();
//				process.ErrorDataReceived += (object sender, DataReceivedEventArgs e) => Console.WriteLine("error>>" + e.Data);
//				process.BeginErrorReadLine();
				process.WaitForExit();
				Console.WriteLine("emcc ExitCode: {0}", process.ExitCode);
				process.Close();
				// uncomment OPTIMIZER (GUBP on build machines needs this)
				// and PYTHON (reduce warnings on EMCC_DEBUG=1)
				string pyth = Regex.Replace(PYTHON, @"\\", @"\\");
				string optz = Regex.Replace(Path.Combine(LLVM_ROOT, "optimizer") + PLATFORM_EXE, @"\\", @"\\");
				string byn = Regex.Replace(BINARYEN_ROOT, @"\\", @"\\");
				string txt = Regex.Replace(
					Regex.Replace(
							Regex.Replace(File.ReadAllText(DOT_EMSCRIPTEN), "#(PYTHON).*", "$1 = '" + pyth + "'"),
							"# (EMSCRIPTEN_NATIVE_OPTIMIZER).*", "$1 = '" + optz + "'"),
						"(BINARYEN_ROOT).*", "$1 = '" + byn + "'");
				File.WriteAllText(DOT_EMSCRIPTEN, txt);
				Log.TraceInformation( txt );

			// --------------------------------------------------
			if (File.Exists(SaveDotEmscripten))
			{
				if ( config_old.Equals(txt, StringComparison.Ordinal) )
				{	// preserve file timestamp -- otherwise, emscripten "system libs" will always be recompiled
					File.Delete(DOT_EMSCRIPTEN);
					File.Move(SaveDotEmscripten, DOT_EMSCRIPTEN);
				}
				else
				{
					File.Delete(SaveDotEmscripten);
				}
			}
			// --------------------------------------------------
			// --------------------------------------------------
			// restore a few things
			Environment.SetEnvironmentVariable(PLATFORM_USER_HOME, HOME_SAVE);
			Environment.SetEnvironmentVariable("PATH", PATH_SAVE);

			// --------------------------------------------------
			// the following are needed when CMake is used
			Environment.SetEnvironmentVariable("EMSCRIPTEN", EMSCRIPTEN_ROOT);
			Environment.SetEnvironmentVariable("NODEPATH", Path.GetDirectoryName(NODE_JS));
			Environment.SetEnvironmentVariable("NODE", NODE_JS);
			Environment.SetEnvironmentVariable("LLVM", LLVM_ROOT);

			return DOT_EMSCRIPTEN;
		}

		/// <summary>
		/// 
		/// </summary>
		/// <returns></returns>
		public static string EmscriptenVersion()
		{
			return SDKVersion;
		}

		/// <summary>
		/// 
		/// </summary>
		/// <returns></returns>
		public static string EmscriptenPackager()
		{
			return Path.Combine(EMSCRIPTEN_ROOT, "tools", "file_packager.py");
		}

		/// <summary>
		/// 
		/// </summary>
		/// <returns></returns>
		public static string EmscriptenCompiler()
		{
			return "\"" + Path.Combine(EMSCRIPTEN_ROOT, "emcc") + "\"";
		}

		/// <summary>
		/// 
		/// </summary>
		/// <returns></returns>
		public static string Python()
		{
			return PYTHON;
		}

		/// <summary>
		/// 
		/// </summary>
		/// <returns></returns>
		public static bool IsSDKInstalled()
		{
			bool sdkInstalled = Directory.Exists(EMSCRIPTEN_ROOT) && File.Exists(NODE_JS) && Directory.Exists(LLVM_ROOT) && File.Exists(PYTHON);

			// For developers: if custom EMSDK is specified but it is detected to not be properly installed,
			// issue diagnostics about the relevant paths.
			if (Environment.GetEnvironmentVariable("EMSDK") != null && !sdkInstalled)
			{
				Log.TraceInformation("EMSDK enviroment variable is set to point to " + Environment.GetEnvironmentVariable("EMSDK") + " but needed tools were not found:");
				Log.TraceInformation("EMSCRIPTEN_ROOT: " + EMSCRIPTEN_ROOT + ", exists: " + Directory.Exists(EMSCRIPTEN_ROOT).ToString());
				Log.TraceInformation("LLVM_ROOT: " + LLVM_ROOT + ", exists: " + Directory.Exists(LLVM_ROOT).ToString());
				Log.TraceInformation("NODE_JS: " + NODE_JS + ", exists: " + File.Exists(NODE_JS).ToString());
				Log.TraceInformation("PYTHON: " + PYTHON + ", exists: " + File.Exists(PYTHON).ToString());
			}

			return sdkInstalled;
		}

		/// <summary>
		/// 
		/// </summary>
		/// <returns></returns>
		public static int HeapSize(ConfigHierarchy ConfigCache, string BuildType)
		{
            // defaults for this script
			int ConfigHeapSize = BuildType == "Development" ? 1024 : 512;

            // values set by editor
			var bGotHeapSize = ConfigCache.GetInt32("/Script/HTML5PlatformEditor.HTML5TargetSettings", "HeapSize" + BuildType, out ConfigHeapSize);
	
			Log.TraceInformation("Setting Heap size to {0} Mb ", ConfigHeapSize);
			return ConfigHeapSize;
		}

		// this script is used at:
		// HTML5ToolChain.cs
		// UEBuildHTML5.cs
		// HTML5Platform.[PakFiles.]Automation.cs
		// BuildPhysX.Automation.cs
	}
}<|MERGE_RESOLUTION|>--- conflicted
+++ resolved
@@ -186,11 +186,7 @@
         /// 
         /// </summary>
         /// <returns></returns>
-<<<<<<< HEAD
-        public static string HTML5Intermediatory
-=======
 		public static string HTML5Intermediatory
->>>>>>> f30f9b45
 		{
 			get
 			{
@@ -263,11 +259,7 @@
         /// 
         /// </summary>
         /// <returns></returns>
-<<<<<<< HEAD
-        public static string PLATFORM_USER_HOME
-=======
 		public static string PLATFORM_USER_HOME
->>>>>>> f30f9b45
 		{
 			get
 			{
