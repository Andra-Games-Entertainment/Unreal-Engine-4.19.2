// Copyright 1998-2016 Epic Games, Inc. All Rights Reserved.

using System;
using System.Collections.Generic;
using System.Text.RegularExpressions;
using System.Diagnostics;
using System.IO;
using System.Linq;

namespace UnrealBuildTool
{
	class HTML5ToolChain : VCToolChain
	{
		// Debug options -- TODO: add these to SDK/Project setup?
		static bool bEnableTracing = false;

		// cache the location of SDK tools
		public HTML5ToolChain()
			: base(CPPTargetPlatform.HTML5, false)
		{
			if (!HTML5SDKInfo.IsSDKInstalled())
			{
				throw new BuildException("HTML5 SDK is not installed; cannot use toolchain.");
			}

			// set some environment variable we'll need
//			Environment.SetEnvironmentVariable("EMCC_DEBUG", "1");
			Environment.SetEnvironmentVariable("EMCC_CORES", "8");
			Environment.SetEnvironmentVariable("EMCC_OPTIMIZE_NORMALLY", "1");
		}

		public override void PreBuildSync()
		{
			Log.TraceInformation("Setting Emscripten SDK ");
			HTML5SDKInfo.SetupEmscriptenTemp();
			HTML5SDKInfo.SetUpEmscriptenConfigFile();
			// set some environment variable we'll need.
			// Forces emcc to use our generated .emscripten config, not the one in the users home directory.
			Environment.SetEnvironmentVariable("EM_CONFIG", HTML5SDKInfo.DOT_EMSCRIPTEN);
			Environment.SetEnvironmentVariable("EM_CACHE", HTML5SDKInfo.EMSCRIPTEN_CACHE);
		}

		static string GetSharedArguments_Global(CPPTargetConfiguration TargetConfiguration, string Architecture, bool bEnableShadowVariableWarning)
		{
			string Result = " ";

<<<<<<< HEAD
            if (Architecture == "-win32") // simulator
=======
			if (Architecture == "-win32") // simulator
>>>>>>> e58dcb1b
			{
				return Result;
			}

//			Result += " -funsigned-char";
//			Result += " -fno-strict-aliasing";
			Result += " -fno-exceptions";
//			Result += " -fno-short-enums";

			Result += " -Wno-unused-value"; // appErrorf triggers this
			Result += " -Wno-switch"; // many unhandled cases
			Result += " -Wno-tautological-constant-out-of-range-compare"; // disables some warnings about comparisons from TCHAR being a char
			// this hides the "warning : comparison of unsigned expression < 0 is always false" type warnings due to constant comparisons, which are possible with template arguments
			Result += " -Wno-tautological-compare";
			Result += " -Wno-inconsistent-missing-override"; // as of 1.35.0, overriding a member function but not marked as 'override' triggers warnings

			// okay, in UE4, we'd fix the code for these, but in UE3, not worth it
			Result += " -Wno-logical-op-parentheses"; // appErrorf triggers this
			Result += " -Wno-array-bounds"; // some VectorLoads go past the end of the array, but it's okay in that case
			// needed to suppress warnings about using offsetof on non-POD types.
			Result += " -Wno-invalid-offsetof";
			// we use this feature to allow static FNames.
			Result += " -Wno-gnu-string-literal-operator-template";

			if (bEnableShadowVariableWarning)
			{
				Result += " -Wshadow" + (BuildConfiguration.bShadowVariableErrors ? "" : " -Wno-error=shadow");
			}

			// JavsScript option overrides (see src/settings.js)

			// we have to specify the full amount of memory with Asm.JS (1.5 G)
			// I wonder if there's a per game way to change this.
			int TotalMemory = 256 * 1024 * 1024;
			Result += " -s TOTAL_MEMORY=" + TotalMemory.ToString();

			// no need for exceptions
			Result += " -s DISABLE_EXCEPTION_CATCHING=1";
			// enable checking for missing functions at link time as opposed to runtime
			Result += " -s WARN_ON_UNDEFINED_SYMBOLS=1";

			// enable hardware accelerated and advanced instructions/functions
//			Result += " -s USE_WEBGL2=1 -s FULL_ES3=1";
			Result += " -s FULL_ES2=1";
			Result += " -s SIMD=1";
//			Result += " -s USE_PTHREADS=2"; // 2:polyfill -- SharedInt\d+Array available by ES7

			// export console command handler. Export main func too because default exports ( e.g Main ) are overridden if we use custom exported functions.
			Result += " -s EXPORTED_FUNCTIONS=\"['_main', '_resize_game', '_on_fatal']\"";

			// NOTE: This may slow down the compiler's startup time!
			{
				Result += " -s NO_EXIT_RUNTIME=1 --memory-init-file 1";
			}

			if (bEnableTracing)
			{
				Result += " --tracing";
			}
			return Result;
		}

		static string GetCLArguments_Global(CPPEnvironment CompileEnvironment)
		{
			string Result = GetSharedArguments_Global(CompileEnvironment.Config.Target.Configuration, CompileEnvironment.Config.Target.Architecture, CompileEnvironment.Config.bEnableShadowVariableWarning);

<<<<<<< HEAD
            if (CompileEnvironment.Config.Target.Architecture != "-win32")  // ! simulator
=======
			if (CompileEnvironment.Config.Target.Architecture != "-win32")  // ! simulator
>>>>>>> e58dcb1b
			{
				// do we want debug info?
				/*			if (CompileEnvironment.Config.bCreateDebugInfo)
							{
								 Result += " -g";
							}*/

//				Result += " -Wno-warn-absolute-paths "; // as of emscripten 1.35.0 complains that this is unknown
				Result += " -Wno-reorder"; // we disable constructor order warnings.

				if (CompileEnvironment.Config.Target.Configuration == CPPTargetConfiguration.Debug || CompileEnvironment.Config.Target.Configuration == CPPTargetConfiguration.Development)
				{
					Result += " -s GL_ASSERTIONS=1";
<<<<<<< HEAD
				}

                if (CompileEnvironment.Config.Target.Configuration == CPPTargetConfiguration.Debug)
                {
                    Result += " -O0";
                }
                else // development & shipiing
                {
                    Result += " -s ASM_JS=1";

                    if (UEBuildConfiguration.bCompileForSize)
				    {
					    Result += " -Oz -s OUTLINING_LIMIT=40000";
				    }
                    else
                    {
                        Result += " -s OUTLINING_LIMIT=110000";

                        if (CompileEnvironment.Config.Target.Configuration == CPPTargetConfiguration.Development)
                        {
                            Result += " -O2";
                        }
                        if (CompileEnvironment.Config.Target.Configuration == CPPTargetConfiguration.Shipping)
                        {
                            Result += " -O3";
                        }
                    }
                }
=======
				}

				if (CompileEnvironment.Config.Target.Configuration == CPPTargetConfiguration.Debug)
				{
					Result += " -O0";
				}
				else // development & shipiing
				{
					Result += " -s ASM_JS=1";

					if (UEBuildConfiguration.bCompileForSize)
					{
						Result += " -Oz -s OUTLINING_LIMIT=40000";
					}
					else
					{
						Result += " -s OUTLINING_LIMIT=110000";

						if (CompileEnvironment.Config.Target.Configuration == CPPTargetConfiguration.Development)
						{
							Result += " -O2";
						}
						if (CompileEnvironment.Config.Target.Configuration == CPPTargetConfiguration.Shipping)
						{
							Result += " -O3";
						}
					}
				}
>>>>>>> e58dcb1b
			}

			return Result;
		}

		static string GetCLArguments_CPP(CPPEnvironment CompileEnvironment)
		{
			string Result = "";

<<<<<<< HEAD
            if (CompileEnvironment.Config.Target.Architecture != "-win32") // ! simulator
=======
			if (CompileEnvironment.Config.Target.Architecture != "-win32") // ! simulator
>>>>>>> e58dcb1b
			{
				Result = " -std=c++11";
			}

			return Result;
		}

		static string GetCLArguments_C(string Architecture)
		{
			string Result = "";
			return Result;
		}

		static string GetLinkArguments(LinkEnvironment LinkEnvironment)
		{
			string Result = GetSharedArguments_Global(LinkEnvironment.Config.Target.Configuration, LinkEnvironment.Config.Target.Architecture, false);

<<<<<<< HEAD
            if (LinkEnvironment.Config.Target.Architecture != "-win32") // ! simulator
=======
			if (LinkEnvironment.Config.Target.Architecture != "-win32") // ! simulator
>>>>>>> e58dcb1b
			{
				// suppress link time warnings
				Result += " -Wno-ignored-attributes"; // function alias that always gets resolved
				Result += " -Wno-parentheses"; // precedence order
				Result += " -Wno-shift-count-overflow"; // 64bit is more than enough for shift 32

				// enable verbose mode
				Result += " -v";

				if (LinkEnvironment.Config.Target.Configuration == CPPTargetConfiguration.Debug || LinkEnvironment.Config.Target.Configuration == CPPTargetConfiguration.Development)
				{
					// check for alignment/etc checking
//					Result += " -s SAFE_HEAP=1";
					//Result += " -s CHECK_HEAP_ALIGN=1";
					//Result += " -s SAFE_DYNCALLS=1";

					// enable assertions in non-Shipping/Release builds
					Result += " -s ASSERTIONS=1";
				}

				if (LinkEnvironment.Config.Target.Configuration == CPPTargetConfiguration.Debug)
				{
					Result += " -O0";
				}
<<<<<<< HEAD
                else // development & shipping
                {
                    Result += " -s ASM_JS=1";

                    if (UEBuildConfiguration.bCompileForSize)
                    {
                        Result += " -Oz -s OUTLINING_LIMIT=40000";
                    }
                    else
                    {
                        Result += " -s OUTLINING_LIMIT=110000";

                        if (LinkEnvironment.Config.Target.Configuration == CPPTargetConfiguration.Development)
                        {
                            Result += " -O2";
                        }
                        if (LinkEnvironment.Config.Target.Configuration == CPPTargetConfiguration.Shipping)
                        {
                            Result += " -O3";
                        }
                    }
                }
=======
				else // development & shipping
				{
					Result += " -s ASM_JS=1";

					if (UEBuildConfiguration.bCompileForSize)
					{
						Result += " -Oz -s OUTLINING_LIMIT=40000";
					}
					else
					{
						Result += " -s OUTLINING_LIMIT=110000";

						if (LinkEnvironment.Config.Target.Configuration == CPPTargetConfiguration.Development)
						{
							Result += " -O2";
						}
						if (LinkEnvironment.Config.Target.Configuration == CPPTargetConfiguration.Shipping)
						{
							Result += " -O3";
						}
					}
				}
>>>>>>> e58dcb1b

				Result += " -s CASE_INSENSITIVE_FS=1";
			}

			return Result;
		}

		static string GetLibArguments(LinkEnvironment LinkEnvironment)
		{
			string Result = "";

<<<<<<< HEAD
            if (LinkEnvironment.Config.Target.Architecture == "-win32") // simulator
=======
			if (LinkEnvironment.Config.Target.Architecture == "-win32") // simulator
>>>>>>> e58dcb1b
			{
				// Prevents the linker from displaying its logo for each invocation.
				Result += " /NOLOGO";

				// Prompt the user before reporting internal errors to Microsoft.
				Result += " /errorReport:prompt";

				// Win32 build
				Result += " /MACHINE:x86";

				// Always CONSOLE because of main()
				Result += " /SUBSYSTEM:CONSOLE";

				//
				//	Shipping & LTCG
				//
				if (LinkEnvironment.Config.Target.Configuration == CPPTargetConfiguration.Shipping)
				{
					// Use link-time code generation.
					Result += " /ltcg";
				}

				return Result;
			}

			return Result;
		}

		public static void CompileOutputReceivedDataEventHandler(Object Sender, DataReceivedEventArgs Line)
		{
			var Output = Line.Data;
			if (Output == null)
			{
				return;
			}

			Output = Output.Replace("\\", "/");
			// Need to match following for clickable links
			string RegexFilePath = @"^([\/A-Za-z0-9_\-\.]*)+\.(cpp|c|mm|m|hpp|h)";
			string RegexFilePath2 = @"^([A-Z]:[\/A-Za-z0-9_\-\.]*)+\.(cpp|c|mm|m|hpp|h)";
			string RegexLineNumber = @"\:\d+\:\d+\:";
			string RegexDescription = @"(\serror:\s|\swarning:\s).*";

			// Get Matches
			string MatchFilePath = Regex.Match(Output, RegexFilePath).Value;
			if (MatchFilePath.Length == 0)
			{
				MatchFilePath = Regex.Match(Output, RegexFilePath2).Value;
			}
			string MatchLineNumber = Regex.Match(Output, RegexLineNumber).Value;
			string MatchDescription = Regex.Match(Output, RegexDescription).Value;

			// If any of the above matches failed, do nothing
			if (MatchFilePath.Length == 0 ||
				MatchLineNumber.Length == 0 ||
				MatchDescription.Length == 0)
			{
				Log.TraceWarning(Output);
				return;
			}

			// Convert Path
			string RegexStrippedPath = @"(Engine\/|[A-Za-z0-9_\-\.]*\/).*";
			string ConvertedFilePath = Regex.Match(MatchFilePath, RegexStrippedPath).Value;
			ConvertedFilePath = Path.GetFullPath(/*"..\\..\\" +*/ ConvertedFilePath);

			// Extract Line + Column Number
			string ConvertedLineNumber = Regex.Match(MatchLineNumber, @"\d+").Value;
			string ConvertedColumnNumber = Regex.Match(MatchLineNumber, @"(?<=:\d+:)\d+").Value;

			// Write output
			string ConvertedExpression = "  " + ConvertedFilePath + "(" + ConvertedLineNumber + "," + ConvertedColumnNumber + "):" + MatchDescription;
			Log.TraceInformation(ConvertedExpression); // To create clickable vs link
			Log.TraceInformation(Output);				// To preserve readable output log
		}

		public override CPPOutput CompileCPPFiles(UEBuildTarget Target, CPPEnvironment CompileEnvironment, List<FileItem> SourceFiles, string ModuleName)
		{
<<<<<<< HEAD
            if (CompileEnvironment.Config.Target.Architecture == "-win32") // simulator
=======
			if (CompileEnvironment.Config.Target.Architecture == "-win32") // simulator
>>>>>>> e58dcb1b
			{
				return base.CompileCPPFiles(Target, CompileEnvironment, SourceFiles, ModuleName);
			}

			string Arguments = GetCLArguments_Global(CompileEnvironment);

			CPPOutput Result = new CPPOutput();

			// Add include paths to the argument list.
			foreach (string IncludePath in CompileEnvironment.Config.CPPIncludeInfo.IncludePaths)
			{
				Arguments += string.Format(" -I\"{0}\"", IncludePath);
			}
			foreach (string IncludePath in CompileEnvironment.Config.CPPIncludeInfo.SystemIncludePaths)
			{
				Arguments += string.Format(" -I\"{0}\"", IncludePath);
			}


			// Add preprocessor definitions to the argument list.
			foreach (string Definition in CompileEnvironment.Config.Definitions)
			{
				Arguments += string.Format(" -D{0}", Definition);
			}

			if (bEnableTracing)
			{
				Arguments += string.Format(" -D__EMSCRIPTEN_TRACING__");
			}

			var BuildPlatform = UEBuildPlatform.GetBuildPlatformForCPPTargetPlatform(CompileEnvironment.Config.Target.Platform);

			foreach (FileItem SourceFile in SourceFiles)
			{
				Action CompileAction = new Action(ActionType.Compile);
				bool bIsPlainCFile = Path.GetExtension(SourceFile.AbsolutePath).ToUpperInvariant() == ".C";

				// Add the C++ source file and its included files to the prerequisite item list.
				AddPrerequisiteSourceFile(Target, BuildPlatform, CompileEnvironment, SourceFile, CompileAction.PrerequisiteItems);

				// Add the source file path to the command-line.
				string FileArguments = string.Format(" \"{0}\"", SourceFile.AbsolutePath);
				var ObjectFileExtension = UEBuildPlatform.GetBuildPlatform(UnrealTargetPlatform.HTML5).GetBinaryExtension(UEBuildBinaryType.Object);
				// Add the object file to the produced item list.
				FileItem ObjectFile = FileItem.GetItemByFileReference(
					FileReference.Combine(
						CompileEnvironment.Config.OutputDirectory,
						Path.GetFileName(SourceFile.AbsolutePath) + ObjectFileExtension
						)
					);
				CompileAction.ProducedItems.Add(ObjectFile);
				FileArguments += string.Format(" -o \"{0}\"", ObjectFile.AbsolutePath);

				// Add C or C++ specific compiler arguments.
				if (bIsPlainCFile)
				{
					FileArguments += GetCLArguments_C(CompileEnvironment.Config.Target.Architecture);
				}
				else
				{
					FileArguments += GetCLArguments_CPP(CompileEnvironment);
				}

				CompileAction.WorkingDirectory = UnrealBuildTool.EngineSourceDirectory.FullName;
				CompileAction.CommandPath = HTML5SDKInfo.Python();

				CompileAction.CommandArguments = HTML5SDKInfo.EmscriptenCompiler() + " " + Arguments + FileArguments + CompileEnvironment.Config.AdditionalArguments;

				//System.Console.WriteLine(CompileAction.CommandArguments);
				CompileAction.StatusDescription = Path.GetFileName(SourceFile.AbsolutePath);
				CompileAction.OutputEventHandler = new DataReceivedEventHandler(CompileOutputReceivedDataEventHandler);

				// Don't farm out creation of precomputed headers as it is the critical path task.
				CompileAction.bCanExecuteRemotely = CompileEnvironment.Config.PrecompiledHeaderAction != PrecompiledHeaderAction.Create;

				// this is the final output of the compile step (a .abc file)
				Result.ObjectFiles.Add(ObjectFile);

				// VC++ always outputs the source file name being compiled, so we don't need to emit this ourselves
				CompileAction.bShouldOutputStatusDescription = true;

				// Don't farm out creation of precompiled headers as it is the critical path task.
				CompileAction.bCanExecuteRemotely =
					CompileEnvironment.Config.PrecompiledHeaderAction != PrecompiledHeaderAction.Create ||
					BuildConfiguration.bAllowRemotelyCompiledPCHs;
			}

			return Result;
		}

		public override CPPOutput CompileRCFiles(UEBuildTarget Target, CPPEnvironment Environment, List<FileItem> RCFiles)
		{
			CPPOutput Result = new CPPOutput();

<<<<<<< HEAD
            if (Environment.Config.Target.Architecture == "-win32") // simulator
=======
			if (Environment.Config.Target.Architecture == "-win32") // simulator
>>>>>>> e58dcb1b
			{
				return base.CompileRCFiles(Target, Environment, RCFiles);
			}

			return Result;
		}

		/// <summary>
		/// Translates clang output warning/error messages into vs-clickable messages
		/// </summary>
		/// <param name="sender"> Sending object</param>
		/// <param name="e"> Event arguments (In this case, the line of string output)</param>
		protected void RemoteOutputReceivedEventHandler(object sender, DataReceivedEventArgs e)
		{
			var Output = e.Data;
			if (Output == null)
			{
				return;
			}

			if (Utils.IsRunningOnMono)
			{
				Log.TraceInformation(Output);
			}
			else
			{
				// Need to match following for clickable links
				string RegexFilePath = @"^(\/[A-Za-z0-9_\-\.]*)+\.(cpp|c|mm|m|hpp|h)";
				string RegexLineNumber = @"\:\d+\:\d+\:";
				string RegexDescription = @"(\serror:\s|\swarning:\s).*";

				// Get Matches
				string MatchFilePath = Regex.Match(Output, RegexFilePath).Value.Replace("Engine/Source/../../", "");
				string MatchLineNumber = Regex.Match(Output, RegexLineNumber).Value;
				string MatchDescription = Regex.Match(Output, RegexDescription).Value;

				// If any of the above matches failed, do nothing
				if (MatchFilePath.Length == 0 ||
					MatchLineNumber.Length == 0 ||
					MatchDescription.Length == 0)
				{
					Log.TraceInformation(Output);
					return;
				}

				// Convert Path
				string RegexStrippedPath = @"\/Engine\/.*"; //@"(Engine\/|[A-Za-z0-9_\-\.]*\/).*";
				string ConvertedFilePath = Regex.Match(MatchFilePath, RegexStrippedPath).Value;
				ConvertedFilePath = Path.GetFullPath("..\\.." + ConvertedFilePath);

				// Extract Line + Column Number
				string ConvertedLineNumber = Regex.Match(MatchLineNumber, @"\d+").Value;
				string ConvertedColumnNumber = Regex.Match(MatchLineNumber, @"(?<=:\d+:)\d+").Value;

				// Write output
				string ConvertedExpression = "  " + ConvertedFilePath + "(" + ConvertedLineNumber + "," + ConvertedColumnNumber + "):" + MatchDescription;
				Log.TraceInformation(ConvertedExpression); // To create clickable vs link
				//			Log.TraceInformation(Output);				// To preserve readable output log
			}
		}

		public override FileItem LinkFiles(LinkEnvironment LinkEnvironment, bool bBuildImportLibraryOnly)
		{
<<<<<<< HEAD
            if (LinkEnvironment.Config.Target.Architecture == "-win32") // simulator
=======
			if (LinkEnvironment.Config.Target.Architecture == "-win32") // simulator
>>>>>>> e58dcb1b
			{
				return base.LinkFiles(LinkEnvironment, bBuildImportLibraryOnly);
			}

			FileItem OutputFile;

			// Make the final javascript file
			Action LinkAction = new Action(ActionType.Link);

			// ResponseFile lines.
			List<string> ReponseLines = new List<string>();

			LinkAction.bCanExecuteRemotely = false;
			LinkAction.WorkingDirectory = UnrealBuildTool.EngineSourceDirectory.FullName;
			LinkAction.CommandPath = HTML5SDKInfo.Python();
			LinkAction.CommandArguments = HTML5SDKInfo.EmscriptenCompiler();
			ReponseLines.Add(GetLinkArguments(LinkEnvironment));

			// Add the input files to a response file, and pass the response file on the command-line.
			foreach (FileItem InputFile in LinkEnvironment.InputFiles)
			{
				//System.Console.WriteLine("File  {0} ", InputFile.AbsolutePath);
				ReponseLines.Add(string.Format(" \"{0}\"", InputFile.AbsolutePath));
				LinkAction.PrerequisiteItems.Add(InputFile);
			}

			if (!LinkEnvironment.Config.bIsBuildingLibrary)
			{
				// Make sure ThirdParty libs are at the end.
				List<string> ThirdParty = (from Lib in LinkEnvironment.Config.AdditionalLibraries
											where Lib.Contains("ThirdParty")
											select Lib).ToList();

				LinkEnvironment.Config.AdditionalLibraries.RemoveAll(Element => Element.Contains("ThirdParty"));
				LinkEnvironment.Config.AdditionalLibraries.AddRange(ThirdParty);

				foreach (string InputFile in LinkEnvironment.Config.AdditionalLibraries)
				{
					FileItem Item = FileItem.GetItemByPath(InputFile);

					if (Item.AbsolutePath.Contains(".lib"))
						continue;

					if (Item != null)
					{
						if (Item.ToString().Contains(".js"))
							ReponseLines.Add(string.Format(" --js-library \"{0}\"", Item.AbsolutePath));
						else
							ReponseLines.Add(string.Format(" \"{0}\"", Item.AbsolutePath));
						LinkAction.PrerequisiteItems.Add(Item);
					}
				}
			}
			// make the file we will create


			OutputFile = FileItem.GetItemByFileReference(LinkEnvironment.Config.OutputFilePath);
			LinkAction.ProducedItems.Add(OutputFile);
			ReponseLines.Add(string.Format(" -o \"{0}\"", OutputFile.AbsolutePath));

			FileItem OutputBC = FileItem.GetItemByPath(LinkEnvironment.Config.OutputFilePath.FullName.Replace(".js", ".bc").Replace(".html", ".bc"));
			LinkAction.ProducedItems.Add(OutputBC);
			ReponseLines.Add(" --emit-symbol-map " + string.Format(" --save-bc \"{0}\"", OutputBC.AbsolutePath));

			LinkAction.StatusDescription = Path.GetFileName(OutputFile.AbsolutePath);

			FileReference ResponseFileName = GetResponseFileName(LinkEnvironment, OutputFile);


			LinkAction.CommandArguments += string.Format(" @\"{0}\"", ResponseFile.Create(ResponseFileName, ReponseLines));

			LinkAction.OutputEventHandler = new DataReceivedEventHandler(RemoteOutputReceivedEventHandler);

			return OutputFile;
		}

		public override void CompileCSharpProject(CSharpEnvironment CompileEnvironment, FileReference ProjectFileName, FileReference DestinationFile)
		{
			throw new BuildException("HTML5 cannot compile C# files");
		}

		public override void ModifyBuildProducts(UEBuildBinary Binary, Dictionary<FileReference, BuildProductType> BuildProducts)
		{
			// we need to include the generated .mem and .symbols file.
			if (Binary.Config.Type != UEBuildBinaryType.StaticLibrary)
			{
				BuildProducts.Add(Binary.Config.OutputFilePath + ".mem", BuildProductType.RequiredResource);
				BuildProducts.Add(Binary.Config.OutputFilePath + ".symbols", BuildProductType.RequiredResource);
			}
		}
	};
}<|MERGE_RESOLUTION|>--- conflicted
+++ resolved
@@ -44,11 +44,7 @@
 		{
 			string Result = " ";
 
-<<<<<<< HEAD
-            if (Architecture == "-win32") // simulator
-=======
 			if (Architecture == "-win32") // simulator
->>>>>>> e58dcb1b
 			{
 				return Result;
 			}
@@ -115,11 +111,7 @@
 		{
 			string Result = GetSharedArguments_Global(CompileEnvironment.Config.Target.Configuration, CompileEnvironment.Config.Target.Architecture, CompileEnvironment.Config.bEnableShadowVariableWarning);
 
-<<<<<<< HEAD
-            if (CompileEnvironment.Config.Target.Architecture != "-win32")  // ! simulator
-=======
 			if (CompileEnvironment.Config.Target.Architecture != "-win32")  // ! simulator
->>>>>>> e58dcb1b
 			{
 				// do we want debug info?
 				/*			if (CompileEnvironment.Config.bCreateDebugInfo)
@@ -133,36 +125,6 @@
 				if (CompileEnvironment.Config.Target.Configuration == CPPTargetConfiguration.Debug || CompileEnvironment.Config.Target.Configuration == CPPTargetConfiguration.Development)
 				{
 					Result += " -s GL_ASSERTIONS=1";
-<<<<<<< HEAD
-				}
-
-                if (CompileEnvironment.Config.Target.Configuration == CPPTargetConfiguration.Debug)
-                {
-                    Result += " -O0";
-                }
-                else // development & shipiing
-                {
-                    Result += " -s ASM_JS=1";
-
-                    if (UEBuildConfiguration.bCompileForSize)
-				    {
-					    Result += " -Oz -s OUTLINING_LIMIT=40000";
-				    }
-                    else
-                    {
-                        Result += " -s OUTLINING_LIMIT=110000";
-
-                        if (CompileEnvironment.Config.Target.Configuration == CPPTargetConfiguration.Development)
-                        {
-                            Result += " -O2";
-                        }
-                        if (CompileEnvironment.Config.Target.Configuration == CPPTargetConfiguration.Shipping)
-                        {
-                            Result += " -O3";
-                        }
-                    }
-                }
-=======
 				}
 
 				if (CompileEnvironment.Config.Target.Configuration == CPPTargetConfiguration.Debug)
@@ -191,7 +153,6 @@
 						}
 					}
 				}
->>>>>>> e58dcb1b
 			}
 
 			return Result;
@@ -201,11 +162,7 @@
 		{
 			string Result = "";
 
-<<<<<<< HEAD
-            if (CompileEnvironment.Config.Target.Architecture != "-win32") // ! simulator
-=======
 			if (CompileEnvironment.Config.Target.Architecture != "-win32") // ! simulator
->>>>>>> e58dcb1b
 			{
 				Result = " -std=c++11";
 			}
@@ -223,11 +180,7 @@
 		{
 			string Result = GetSharedArguments_Global(LinkEnvironment.Config.Target.Configuration, LinkEnvironment.Config.Target.Architecture, false);
 
-<<<<<<< HEAD
-            if (LinkEnvironment.Config.Target.Architecture != "-win32") // ! simulator
-=======
 			if (LinkEnvironment.Config.Target.Architecture != "-win32") // ! simulator
->>>>>>> e58dcb1b
 			{
 				// suppress link time warnings
 				Result += " -Wno-ignored-attributes"; // function alias that always gets resolved
@@ -252,30 +205,6 @@
 				{
 					Result += " -O0";
 				}
-<<<<<<< HEAD
-                else // development & shipping
-                {
-                    Result += " -s ASM_JS=1";
-
-                    if (UEBuildConfiguration.bCompileForSize)
-                    {
-                        Result += " -Oz -s OUTLINING_LIMIT=40000";
-                    }
-                    else
-                    {
-                        Result += " -s OUTLINING_LIMIT=110000";
-
-                        if (LinkEnvironment.Config.Target.Configuration == CPPTargetConfiguration.Development)
-                        {
-                            Result += " -O2";
-                        }
-                        if (LinkEnvironment.Config.Target.Configuration == CPPTargetConfiguration.Shipping)
-                        {
-                            Result += " -O3";
-                        }
-                    }
-                }
-=======
 				else // development & shipping
 				{
 					Result += " -s ASM_JS=1";
@@ -298,7 +227,6 @@
 						}
 					}
 				}
->>>>>>> e58dcb1b
 
 				Result += " -s CASE_INSENSITIVE_FS=1";
 			}
@@ -310,11 +238,7 @@
 		{
 			string Result = "";
 
-<<<<<<< HEAD
-            if (LinkEnvironment.Config.Target.Architecture == "-win32") // simulator
-=======
 			if (LinkEnvironment.Config.Target.Architecture == "-win32") // simulator
->>>>>>> e58dcb1b
 			{
 				// Prevents the linker from displaying its logo for each invocation.
 				Result += " /NOLOGO";
@@ -393,11 +317,7 @@
 
 		public override CPPOutput CompileCPPFiles(UEBuildTarget Target, CPPEnvironment CompileEnvironment, List<FileItem> SourceFiles, string ModuleName)
 		{
-<<<<<<< HEAD
-            if (CompileEnvironment.Config.Target.Architecture == "-win32") // simulator
-=======
 			if (CompileEnvironment.Config.Target.Architecture == "-win32") // simulator
->>>>>>> e58dcb1b
 			{
 				return base.CompileCPPFiles(Target, CompileEnvironment, SourceFiles, ModuleName);
 			}
@@ -492,11 +412,7 @@
 		{
 			CPPOutput Result = new CPPOutput();
 
-<<<<<<< HEAD
-            if (Environment.Config.Target.Architecture == "-win32") // simulator
-=======
 			if (Environment.Config.Target.Architecture == "-win32") // simulator
->>>>>>> e58dcb1b
 			{
 				return base.CompileRCFiles(Target, Environment, RCFiles);
 			}
@@ -560,11 +476,7 @@
 
 		public override FileItem LinkFiles(LinkEnvironment LinkEnvironment, bool bBuildImportLibraryOnly)
 		{
-<<<<<<< HEAD
-            if (LinkEnvironment.Config.Target.Architecture == "-win32") // simulator
-=======
 			if (LinkEnvironment.Config.Target.Architecture == "-win32") // simulator
->>>>>>> e58dcb1b
 			{
 				return base.LinkFiles(LinkEnvironment, bBuildImportLibraryOnly);
 			}
