// Copyright 1998-2017 Epic Games, Inc. All Rights Reserved.

using System;
using System.Collections.Generic;
using System.Text.RegularExpressions;
using System.Diagnostics;
using System.IO;
using System.Linq;

namespace UnrealBuildTool
{
	class HTML5ToolChain : VCToolChain
	{
		// ini configurations
		static bool targetingWasm = false;
		static bool targetWebGL2 = true; // Currently if this is set to true, UE4 can still fall back to WebGL 1 at runtime if browser does not support WebGL 2.
		static bool enableSIMD = false;
		static bool enableMultithreading = false;
		static bool bEnableTracing = false; // Debug option

<<<<<<< HEAD
		public HTML5ToolChain(FileReference InProjectFile)
			: base(CppPlatform.HTML5, WindowsCompiler.VisualStudio2015)
=======
		// verbose feedback
		delegate void VerbosePrint(CppConfiguration Configuration, bool bOptimizeForSize);	// proto
        static VerbosePrint PrintOnce = new VerbosePrint(PrintOnceOn);						// fn ptr
        static void PrintOnceOff(CppConfiguration Configuration, bool bOptimizeForSize) {}	// noop
        static void PrintOnceOn(CppConfiguration Configuration, bool bOptimizeForSize)
        {
			if (Configuration == CppConfiguration.Debug)
				Log.TraceInformation("HTML5ToolChain: " + Configuration + " -O0 faster compile time");
			else if (bOptimizeForSize)
				Log.TraceInformation("HTML5ToolChain: " + Configuration + " -Oz favor size over speed");
			else if (Configuration == CppConfiguration.Development)
				Log.TraceInformation("HTML5ToolChain: " + Configuration + " -O2 aggressive size and speed optimization");
			else if (Configuration == CppConfiguration.Shipping)
				Log.TraceInformation("HTML5ToolChain: " + Configuration + " -O3 favor speed over size");
            PrintOnce = new VerbosePrint(PrintOnceOff); // clear
		}

		public HTML5ToolChain(FileReference InProjectFile)
			: base(CppPlatform.HTML5, WindowsCompiler.VisualStudio2015, false)
>>>>>>> f30f9b45
		{
			if (!HTML5SDKInfo.IsSDKInstalled())
			{
				throw new BuildException("HTML5 SDK is not installed; cannot use toolchain.");
			}

			// ini configs
			// - normal ConfigCache w/ UnrealBuildTool.ProjectFile takes all game config ini files
			//   (including project config ini files)
			// - but, during packaging, if -remoteini is used -- need to use UnrealBuildTool.GetRemoteIniPath()
			//   (note: ConfigCache can take null ProjectFile)
			string EngineIniPath = UnrealBuildTool.GetRemoteIniPath();
			DirectoryReference ProjectDir = !String.IsNullOrEmpty(EngineIniPath) ? new DirectoryReference(EngineIniPath)
												: DirectoryReference.FromFile(InProjectFile);
			ConfigHierarchy Ini = ConfigCache.ReadHierarchy(ConfigHierarchyType.Engine, ProjectDir, UnrealTargetPlatform.HTML5);

			// these will be going away...
			bool targetingAsmjs = true; // inverted check
			bool targetWebGL1 = false; // inverted check
			if ( Ini.GetBool("/Script/HTML5PlatformEditor.HTML5TargetSettings", "TargetAsmjs", out targetingAsmjs) )
			{
				targetingWasm = !targetingAsmjs;
			}
			if ( Ini.GetBool("/Script/HTML5PlatformEditor.HTML5TargetSettings", "TargetWebGL1", out targetWebGL1) )
			{
				targetWebGL2  = !targetWebGL1;
			}
			Ini.GetBool("/Script/HTML5PlatformEditor.HTML5TargetSettings", "EnableSIMD", out enableSIMD);
			Ini.GetBool("/Script/HTML5PlatformEditor.HTML5TargetSettings", "EnableMultithreading", out enableMultithreading);
			Ini.GetBool("/Script/HTML5PlatformEditor.HTML5TargetSettings", "EnableTracing", out bEnableTracing);
			Log.TraceInformation("HTML5ToolChain: TargetWasm = "         + targetingWasm        );
			Log.TraceInformation("HTML5ToolChain: TargetWebGL2 = "       + targetWebGL2         );
			Log.TraceInformation("HTML5ToolChain: EnableSIMD = "         + enableSIMD           );
			Log.TraceInformation("HTML5ToolChain: EnableMultithreading " + enableMultithreading );
			Log.TraceInformation("HTML5ToolChain: EnableTracing = "      + bEnableTracing       );

			// TODO: remove this "fix" when emscripten supports (SIMD & pthreads) + WASM
			if ( targetingWasm )
			{
				enableSIMD = false;

				// TODO: double check Engine/Source/Runtime/Core/Private/HTML5/HTML5PlatformProcess.cpp::SupportsMultithreading()
				enableMultithreading = false;
			}
            PrintOnce = new VerbosePrint(PrintOnceOn); // reset
        }

		public static void PreBuildSync()
		{
			Log.TraceInformation("Setting Emscripten SDK: located in " + HTML5SDKInfo.EMSCRIPTEN_ROOT);
			HTML5SDKInfo.SetupEmscriptenTemp();
			HTML5SDKInfo.SetUpEmscriptenConfigFile();

			if (Environment.GetEnvironmentVariable("EMSDK") == null) // If env. var EMSDK is present, Emscripten is already configured by the developer
			{
				// If not using preset emsdk, configure our generated .emscripten config, instead of autogenerating one in the user's home directory.
				Environment.SetEnvironmentVariable("EM_CONFIG", HTML5SDKInfo.DOT_EMSCRIPTEN);
				Environment.SetEnvironmentVariable("EM_CACHE", HTML5SDKInfo.EMSCRIPTEN_CACHE);
			}
		}

		string GetSharedArguments_Global(CppConfiguration Configuration, bool bOptimizeForSize, string Architecture, bool bEnableShadowVariableWarnings, bool bShadowVariableWarningsAsErrors, bool bEnableUndefinedIdentifierWarnings, bool bUndefinedIdentifierWarningsAsErrors)
		{
			string Result = " ";

			if (Architecture == "-win32") // simulator
			{
				return Result;
			}

			Result += " -fno-exceptions";

			Result += " -Wdelete-non-virtual-dtor";
			Result += " -Wno-unused-value"; // appErrorf triggers this
			Result += " -Wno-switch"; // many unhandled cases
			Result += " -Wno-tautological-constant-out-of-range-compare"; // disables some warnings about comparisons from TCHAR being a char
			// this hides the "warning : comparison of unsigned expression < 0 is always false" type warnings due to constant comparisons, which are possible with template arguments
			Result += " -Wno-tautological-compare";
			Result += " -Wno-inconsistent-missing-override"; // as of 1.35.0, overriding a member function but not marked as 'override' triggers warnings
			Result += " -Wno-expansion-to-defined"; // 1.36.11
			Result += " -Wno-undefined-var-template"; // 1.36.11
			Result += " -Wno-nonportable-include-path"; // 1.36.11

			Result += " -Wno-logical-op-parentheses"; // appErrorf triggers this
			Result += " -Wno-array-bounds"; // some VectorLoads go past the end of the array, but it's okay in that case
			// needed to suppress warnings about using offsetof on non-POD types.
			Result += " -Wno-invalid-offsetof";
			// we use this feature to allow static FNames.
			Result += " -Wno-gnu-string-literal-operator-template";

			if (bEnableShadowVariableWarnings)
			{
				Result += " -Wshadow" + (bShadowVariableWarningsAsErrors ? "" : " -Wno-error=shadow");
			}

			if (bEnableUndefinedIdentifierWarnings)
			{
				Result += " -Wundef" + (bUndefinedIdentifierWarningsAsErrors ? "" : " -Wno-error=undef");
			}

			// --------------------------------------------------------------------------------

			if (Configuration == CppConfiguration.Debug)
			{															// WARNING: UEBuildTarget.cs :: GetCppConfiguration()
				Result += " -O0"; // faster compile time				//          DebugGame is forced to Development
			}															// i.e. this will never get hit...

			else if (bOptimizeForSize)
			{															// Engine/Source/Programs/UnrealBuildTool/HTML5/UEBuildHTML5.cs
				Result += " -Oz"; // favor size over speed				// bCompileForSize=true; // set false, to build -O2 or -O3
			}															// SOURCE BUILD ONLY

			else if (Configuration == CppConfiguration.Development)
			{
				Result += " -O2"; // aggressive size and speed optimization
			}

			else if (Configuration == CppConfiguration.Shipping)
			{
				Result += " -O3"; // favor speed over size
			}

            PrintOnce(Configuration, bOptimizeForSize);

            // --------------------------------------------------------------------------------

            // JavaScript option overrides (see src/settings.js)
            if (enableSIMD)
			{
				Result += " -msse2 -s SIMD=1";
			}

			if (enableMultithreading)
			{
				Result += " -s USE_PTHREADS=1";
			}

			// --------------------------------------------------------------------------------
			// normally, these option are for linking -- but it using here to force recompile when
			if (targetingWasm) // flipping between asmjs and wasm
			{
				Result += " -s BINARYEN=1";
			}
			else
			{
				Result += " -s BINARYEN=0";
			}
			if (targetWebGL2) // flipping between webgl1 and webgl2
			{
				Result += " -s USE_WEBGL2=1";
			}
			else
			{
				Result += " -s USE_WEBGL2=0";
			}
			// --------------------------------------------------------------------------------

			// Expect that Emscripten SDK has been properly set up ahead in time (with emsdk and prebundled toolchains this is always the case)
			// This speeds up builds a tiny bit.
			Environment.SetEnvironmentVariable("EMCC_SKIP_SANITY_CHECK", "1");

			// THESE ARE TEST/DEBUGGING
//			Environment.SetEnvironmentVariable("EMCC_DEBUG", "1");
//			Environment.SetEnvironmentVariable("EMCC_CORES", "8");
//			Environment.SetEnvironmentVariable("EMCC_OPTIMIZE_NORMALLY", "1");

			// Linux builds needs this - or else system clang will be attempted to be picked up instead of UE4's
			// TODO: test on other platforms to remove this if() check
			if (BuildHostPlatform.Current.Platform == UnrealTargetPlatform.Linux)
			{
				Environment.SetEnvironmentVariable(HTML5SDKInfo.PLATFORM_USER_HOME, HTML5SDKInfo.HTML5Intermediatory);
			}
			return Result;
		}

		string GetCLArguments_Global(CppCompileEnvironment CompileEnvironment)
		{
			string Result = GetSharedArguments_Global(CompileEnvironment.Configuration, CompileEnvironment.bOptimizeForSize, CompileEnvironment.Architecture, CompileEnvironment.bEnableShadowVariableWarnings, CompileEnvironment.bShadowVariableWarningsAsErrors, CompileEnvironment.bEnableUndefinedIdentifierWarnings, CompileEnvironment.bUndefinedIdentifierWarningsAsErrors);

			if (CompileEnvironment.Architecture != "-win32")  // ! simulator
			{
				Result += " -Wno-reorder"; // we disable constructor order warnings.
			}

			return Result;
		}

		static string GetCLArguments_CPP(CppCompileEnvironment CompileEnvironment)
		{
			string Result = "";

			if (CompileEnvironment.Architecture != "-win32") // ! simulator
			{
				Result = " -std=c++14";
			}

			return Result;
		}

		static string GetCLArguments_C(string Architecture)
		{
			string Result = "";
			return Result;
		}

		string GetLinkArguments(LinkEnvironment LinkEnvironment)
		{
			string Result = GetSharedArguments_Global(LinkEnvironment.Configuration, LinkEnvironment.bOptimizeForSize, LinkEnvironment.Architecture, false, false, false, false);

			/* N.B. When editing link flags in this function, UnrealBuildTool does not seem to automatically pick them up and do an incremental
			 *	relink only of UE4Game.js (at least when building blueprints projects). Therefore after editing, delete the old build
			 *	outputs to force UE4 to relink:
			 *
			 *    > rm Engine/Binaries/HTML5/UE4Game.js*
			 */

			if (LinkEnvironment.Architecture != "-win32") // ! simulator
			{
				// suppress link time warnings
				Result += " -Wno-ignored-attributes"; // function alias that always gets resolved
				Result += " -Wno-parentheses"; // precedence order
				Result += " -Wno-shift-count-overflow"; // 64bit is more than enough for shift 32

				// enable verbose mode
				Result += " -v";

				// do we want debug info?
				if (LinkEnvironment.Configuration == CppConfiguration.Debug || LinkEnvironment.bCreateDebugInfo)
				{
					// TODO: Would like to have -g2 enabled here, but the UE4 manifest currently requires that UE4Game.js.symbols
					// is always generated to the build, but that file is redundant if -g2 is passed (i.e. --emit-symbol-map gets ignored)
					// so in order to enable -g2 builds, the UE4 packager should be made aware that .symbols file might not always exist.
//					Result += " -g2";

					// As a lightweight alternative, just retain function names in output.
					Result += " --profiling-funcs";

					// dump headers: http://stackoverflow.com/questions/42308/tool-to-track-include-dependencies
//					Result += " -H";
				}
				else if (LinkEnvironment.Configuration == CppConfiguration.Development)
				{
					// Development builds always have their function names intact.
					Result += " --profiling-funcs";
				}

				// Emit a .symbols map file of the minified function names. (on -g2 builds this has no effect)
				Result += " --emit-symbol-map";

				if (LinkEnvironment.Configuration != CppConfiguration.Debug)
				{
					if (LinkEnvironment.bOptimizeForSize) Result += " -s OUTLINING_LIMIT=40000";
					else Result += " -s OUTLINING_LIMIT=110000";
				}

				if (LinkEnvironment.Configuration == CppConfiguration.Debug || LinkEnvironment.Configuration == CppConfiguration.Development)
				{
					// check for alignment/etc checking
//					Result += " -s SAFE_HEAP=1";
					//Result += " -s CHECK_HEAP_ALIGN=1";
					//Result += " -s SAFE_DYNCALLS=1";

					// enable assertions in non-Shipping/Release builds
					Result += " -s ASSERTIONS=1";
					Result += " -s GL_ASSERTIONS=1";

					// In non-shipping builds, don't run ctol evaller, it can take a bit of extra time.
					Result += " -s EVAL_CTORS=0";
				}

				if (targetingWasm)
				{
					Result += " -s BINARYEN=1 -s ALLOW_MEMORY_GROWTH=1";
//					Result += " -s BINARYEN_METHOD=\\'native-wasm\\'";
//					Result += " -s BINARYEN_MEM_MAX=-1";
				}
				else
				{
					// Memory init file is an asm.js only needed construct, in wasm the global data section is embedded in the wasm module,
					// so this flag is not needed there.
					Result += " --memory-init-file 1";

					// Separate the asm.js code to its own file so that browsers can optimize memory usage for the script files for debugging.
					Result += " -Wno-separate-asm";
					Result += " --separate-asm";
				}

				// we have to specify the full amount of memory with Asm.JS.
				// For Wasm, this is only the initial size, and the size can freely grow after that.
//				Result += " -s TOTAL_MEMORY=256*1024*1024";

				// no need for exceptions
				Result += " -s DISABLE_EXCEPTION_CATCHING=1";

				if (targetWebGL2)
				{
					// Enable targeting WebGL 2 when available.
					Result += " -s USE_WEBGL2=1";

					// Also enable WebGL 1 emulation in WebGL 2 contexts. This adds backwards compatibility related features to WebGL 2,
					// such as:
					//  - keep supporting GL_EXT_shader_texture_lod extension in GLSLES 1.00 shaders
					//  - support for WebGL1 unsized internal texture formats
					//  - mask the GL_HALF_FLOAT_OES != GL_HALF_FLOAT mixup
					Result += " -s WEBGL2_BACKWARDS_COMPATIBILITY_EMULATION=1";
//					Result += " -s FULL_ES3=1";
				}
//				else
//				{
//					Result += " -s FULL_ES2=1";
//				}

				// The HTML page template precreates the WebGL context, so instruct the runtime to hook into that if available.
				Result += " -s GL_PREINITIALIZED_CONTEXT=1";

				// export console command handler. Export main func too because default exports ( e.g Main ) are overridden if we use custom exported functions.
				Result += " -s EXPORTED_FUNCTIONS=\"['_main', '_on_fatal']\"";

				Result += " -s NO_EXIT_RUNTIME=1";

				Result += " -s ERROR_ON_UNDEFINED_SYMBOLS=1";

				if (bEnableTracing)
				{
					Result += " --tracing";
				}

				Result += " -s CASE_INSENSITIVE_FS=1";
			}

			return Result;
		}

		static string GetLibArguments(LinkEnvironment LinkEnvironment)
		{
			string Result = "";

			if (LinkEnvironment.Architecture == "-win32") // simulator
			{
				// Prevents the linker from displaying its logo for each invocation.
				Result += " /NOLOGO";

				// Prompt the user before reporting internal errors to Microsoft.
				Result += " /errorReport:prompt";

				// Win32 build
				Result += " /MACHINE:x86";

				// Always CONSOLE because of main()
				Result += " /SUBSYSTEM:CONSOLE";

				//
				//	Shipping & LTCG
				//
				if (LinkEnvironment.Configuration == CppConfiguration.Shipping)
				{
					// Use link-time code generation.
					Result += " /ltcg";
				}

				return Result;
			}

			return Result;
		}

		public static void CompileOutputReceivedDataEventHandler(Object Sender, DataReceivedEventArgs Line)
		{
			var Output = Line.Data;
			if (Output == null)
			{
				return;
			}

			Output = Output.Replace("\\", "/");
			// Need to match following for clickable links
			string RegexFilePath = @"^([\/A-Za-z0-9_\-\.]*)+\.(cpp|c|mm|m|hpp|h)";
			string RegexFilePath2 = @"^([A-Z]:[\/A-Za-z0-9_\-\.]*)+\.(cpp|c|mm|m|hpp|h)";
			string RegexLineNumber = @"\:\d+\:\d+\:";
			string RegexDescription = @"(\serror:\s|\swarning:\s).*";

			// Get Matches
			string MatchFilePath = Regex.Match(Output, RegexFilePath).Value;
			if (MatchFilePath.Length == 0)
			{
				MatchFilePath = Regex.Match(Output, RegexFilePath2).Value;
			}
			string MatchLineNumber = Regex.Match(Output, RegexLineNumber).Value;
			string MatchDescription = Regex.Match(Output, RegexDescription).Value;

			// If any of the above matches failed, do nothing
			if (MatchFilePath.Length == 0 ||
				MatchLineNumber.Length == 0 ||
				MatchDescription.Length == 0)
			{
				// emscripten output match
				string RegexEmscriptenInfo = @"^INFO:";
				Match match = Regex.Match(Output, RegexEmscriptenInfo);
				if ( match.Success ) {
					Log.TraceInformation(Output);
				} else {
					Log.TraceWarning(Output);
				}
				return;
			}

			// Convert Path
			string RegexStrippedPath = @"(Engine\/|[A-Za-z0-9_\-\.]*\/).*";
			string ConvertedFilePath = Regex.Match(MatchFilePath, RegexStrippedPath).Value;
			ConvertedFilePath = Path.GetFullPath(/*"..\\..\\" +*/ ConvertedFilePath);

			// Extract Line + Column Number
			string ConvertedLineNumber = Regex.Match(MatchLineNumber, @"\d+").Value;
			string ConvertedColumnNumber = Regex.Match(MatchLineNumber, @"(?<=:\d+:)\d+").Value;

			// Write output
			string ConvertedExpression = "  " + ConvertedFilePath + "(" + ConvertedLineNumber + "," + ConvertedColumnNumber + "):" + MatchDescription;
			Log.TraceInformation(ConvertedExpression); // To create clickable vs link
			Log.TraceInformation(Output);				// To preserve readable output log
		}

		public override CPPOutput CompileCPPFiles(CppCompileEnvironment CompileEnvironment, List<FileItem> SourceFiles, string ModuleName, ActionGraph ActionGraph)
		{
			if (CompileEnvironment.Architecture == "-win32") // simulator
			{
				return base.CompileCPPFiles(CompileEnvironment, SourceFiles, ModuleName, ActionGraph);
			}

			string Arguments = GetCLArguments_Global(CompileEnvironment);

			CPPOutput Result = new CPPOutput();

			// Add include paths to the argument list.
			foreach (string IncludePath in CompileEnvironment.IncludePaths.UserIncludePaths)
			{
				Arguments += string.Format(" -I\"{0}\"", IncludePath);
			}
			foreach (string IncludePath in CompileEnvironment.IncludePaths.SystemIncludePaths)
			{
				Arguments += string.Format(" -I\"{0}\"", IncludePath);
			}


			// Add preprocessor definitions to the argument list.
			foreach (string Definition in CompileEnvironment.Definitions)
			{
				Arguments += string.Format(" -D{0}", Definition);
			}

			if (bEnableTracing)
			{
				Arguments += string.Format(" -D__EMSCRIPTEN_TRACING__");
			}

			foreach (FileItem SourceFile in SourceFiles)
			{
				Action CompileAction = ActionGraph.Add(ActionType.Compile);
				CompileAction.CommandDescription = "Compile";
//				CompileAction.bPrintDebugInfo = true;

				bool bIsPlainCFile = Path.GetExtension(SourceFile.AbsolutePath).ToUpperInvariant() == ".C";

				// Add the C++ source file and its included files to the prerequisite item list.
				AddPrerequisiteSourceFile(CompileEnvironment, SourceFile, CompileAction.PrerequisiteItems);

				// Add the source file path to the command-line.
				string FileArguments = string.Format(" \"{0}\"", SourceFile.AbsolutePath);
				var ObjectFileExtension = UEBuildPlatform.GetBuildPlatform(UnrealTargetPlatform.HTML5).GetBinaryExtension(UEBuildBinaryType.Object);
				// Add the object file to the produced item list.
				FileItem ObjectFile = FileItem.GetItemByFileReference(
					FileReference.Combine(
						CompileEnvironment.OutputDirectory,
						Path.GetFileName(SourceFile.AbsolutePath) + ObjectFileExtension
						)
					);
				CompileAction.ProducedItems.Add(ObjectFile);
				FileArguments += string.Format(" -o \"{0}\"", ObjectFile.AbsolutePath);

				// Add C or C++ specific compiler arguments.
				if (bIsPlainCFile)
				{
					FileArguments += GetCLArguments_C(CompileEnvironment.Architecture);
				}
				else
				{
					FileArguments += GetCLArguments_CPP(CompileEnvironment);
				}

				CompileAction.WorkingDirectory = UnrealBuildTool.EngineSourceDirectory.FullName;
				CompileAction.CommandPath = HTML5SDKInfo.Python();

				CompileAction.CommandArguments = HTML5SDKInfo.EmscriptenCompiler() + " " + Arguments + FileArguments + CompileEnvironment.AdditionalArguments;

				//System.Console.WriteLine(CompileAction.CommandArguments);
				CompileAction.StatusDescription = Path.GetFileName(SourceFile.AbsolutePath);
				CompileAction.OutputEventHandler = new DataReceivedEventHandler(CompileOutputReceivedDataEventHandler);

				// Don't farm out creation of precomputed headers as it is the critical path task.
				CompileAction.bCanExecuteRemotely = CompileEnvironment.PrecompiledHeaderAction != PrecompiledHeaderAction.Create;

				// this is the final output of the compile step (a .abc file)
				Result.ObjectFiles.Add(ObjectFile);

				// VC++ always outputs the source file name being compiled, so we don't need to emit this ourselves
				CompileAction.bShouldOutputStatusDescription = true;

				// Don't farm out creation of precompiled headers as it is the critical path task.
				CompileAction.bCanExecuteRemotely =
					CompileEnvironment.PrecompiledHeaderAction != PrecompiledHeaderAction.Create ||
					CompileEnvironment.bAllowRemotelyCompiledPCHs;
			}

			return Result;
		}

		public override CPPOutput CompileRCFiles(CppCompileEnvironment CompileEnvironment, List<FileItem> RCFiles, ActionGraph ActionGraph)
		{
			CPPOutput Result = new CPPOutput();

			if (CompileEnvironment.Architecture == "-win32") // simulator
			{
				return base.CompileRCFiles(CompileEnvironment, RCFiles, ActionGraph);
			}

			return Result;
		}

		/// <summary>
		/// Translates clang output warning/error messages into vs-clickable messages
		/// </summary>
		/// <param name="sender"> Sending object</param>
		/// <param name="e"> Event arguments (In this case, the line of string output)</param>
		protected void RemoteOutputReceivedEventHandler(object sender, DataReceivedEventArgs e)
		{
			var Output = e.Data;
			if (Output == null)
			{
				return;
			}

			if (Utils.IsRunningOnMono)
			{
				Log.TraceInformation(Output);
			}
			else
			{
				// Need to match following for clickable links
				string RegexFilePath = @"^(\/[A-Za-z0-9_\-\.]*)+\.(cpp|c|mm|m|hpp|h)";
				string RegexLineNumber = @"\:\d+\:\d+\:";
				string RegexDescription = @"(\serror:\s|\swarning:\s).*";

				// Get Matches
				string MatchFilePath = Regex.Match(Output, RegexFilePath).Value.Replace("Engine/Source/../../", "");
				string MatchLineNumber = Regex.Match(Output, RegexLineNumber).Value;
				string MatchDescription = Regex.Match(Output, RegexDescription).Value;

				// If any of the above matches failed, do nothing
				if (MatchFilePath.Length == 0 ||
					MatchLineNumber.Length == 0 ||
					MatchDescription.Length == 0)
				{
					Log.TraceInformation(Output);
					return;
				}

				// Convert Path
				string RegexStrippedPath = @"\/Engine\/.*"; //@"(Engine\/|[A-Za-z0-9_\-\.]*\/).*";
				string ConvertedFilePath = Regex.Match(MatchFilePath, RegexStrippedPath).Value;
				ConvertedFilePath = Path.GetFullPath("..\\.." + ConvertedFilePath);

				// Extract Line + Column Number
				string ConvertedLineNumber = Regex.Match(MatchLineNumber, @"\d+").Value;
				string ConvertedColumnNumber = Regex.Match(MatchLineNumber, @"(?<=:\d+:)\d+").Value;

				// Write output
				string ConvertedExpression = "  " + ConvertedFilePath + "(" + ConvertedLineNumber + "," + ConvertedColumnNumber + "):" + MatchDescription;
				Log.TraceInformation(ConvertedExpression);	// To create clickable vs link
//				Log.TraceInformation(Output);				// To preserve readable output log
			}
		}

		public override FileItem LinkFiles(LinkEnvironment LinkEnvironment, bool bBuildImportLibraryOnly, ActionGraph ActionGraph)
		{
			if (LinkEnvironment.Architecture == "-win32") // simulator
			{
				return base.LinkFiles(LinkEnvironment, bBuildImportLibraryOnly, ActionGraph);
			}

			FileItem OutputFile;

			// Make the final javascript file
			Action LinkAction = ActionGraph.Add(ActionType.Link);
			LinkAction.CommandDescription = "Link";
//			LinkAction.bPrintDebugInfo = true;

			// ResponseFile lines.
			List<string> ReponseLines = new List<string>();

			LinkAction.bCanExecuteRemotely = false;
			LinkAction.WorkingDirectory = UnrealBuildTool.EngineSourceDirectory.FullName;
			LinkAction.CommandPath = HTML5SDKInfo.Python();
			LinkAction.CommandArguments = HTML5SDKInfo.EmscriptenCompiler();
			ReponseLines.Add(GetLinkArguments(LinkEnvironment));

			// Add the input files to a response file, and pass the response file on the command-line.
			foreach (FileItem InputFile in LinkEnvironment.InputFiles)
			{
				//System.Console.WriteLine("File  {0} ", InputFile.AbsolutePath);
				ReponseLines.Add(string.Format(" \"{0}\"", InputFile.AbsolutePath));
				LinkAction.PrerequisiteItems.Add(InputFile);
			}

			if (!LinkEnvironment.bIsBuildingLibrary)
			{
				// Make sure ThirdParty libs are at the end.
				List<string> ThirdParty = (from Lib in LinkEnvironment.AdditionalLibraries
											where Lib.Contains("ThirdParty")
											select Lib).ToList();

				LinkEnvironment.AdditionalLibraries.RemoveAll(Element => Element.Contains("ThirdParty"));
				LinkEnvironment.AdditionalLibraries.AddRange(ThirdParty);

				foreach (string InputFile in LinkEnvironment.AdditionalLibraries)
				{
					FileItem Item = FileItem.GetItemByPath(InputFile);

					if (Item.AbsolutePath.Contains(".lib"))
						continue;

					if (Item.ToString().EndsWith(".js"))
						ReponseLines.Add(string.Format(" --js-library \"{0}\"", Item.AbsolutePath));


					// WARNING: With --pre-js and --post-js, the order in which these directives are passed to
					// the compiler is very critical, because that dictates the order in which they are appended.
					//
					// Set environment variable [ EMCC_DEBUG=1 ] to see the linker order used in packaging.
					//     See GetSharedArguments_Global() above to set this environment variable

					else if (Item.ToString().EndsWith(".jspre"))
						ReponseLines.Add(string.Format(" --pre-js \"{0}\"", Item.AbsolutePath));

					else if (Item.ToString().EndsWith(".jspost"))
						ReponseLines.Add(string.Format(" --post-js \"{0}\"", Item.AbsolutePath));


					else
						ReponseLines.Add(string.Format(" \"{0}\"", Item.AbsolutePath));

					LinkAction.PrerequisiteItems.Add(Item);
				}
			}
			// make the file we will create


			OutputFile = FileItem.GetItemByFileReference(LinkEnvironment.OutputFilePath);
			LinkAction.ProducedItems.Add(OutputFile);
			ReponseLines.Add(string.Format(" -o \"{0}\"", OutputFile.AbsolutePath));

			FileItem OutputBC = FileItem.GetItemByPath(LinkEnvironment.OutputFilePath.FullName.Replace(".js", ".bc").Replace(".html", ".bc"));
			LinkAction.ProducedItems.Add(OutputBC);
			ReponseLines.Add(string.Format(" --save-bc \"{0}\"", OutputBC.AbsolutePath));

			LinkAction.StatusDescription = Path.GetFileName(OutputFile.AbsolutePath);

			FileReference ResponseFileName = GetResponseFileName(LinkEnvironment, OutputFile);


			LinkAction.CommandArguments += string.Format(" @\"{0}\"", ResponseFile.Create(ResponseFileName, ReponseLines));

			LinkAction.OutputEventHandler = new DataReceivedEventHandler(RemoteOutputReceivedEventHandler);

			return OutputFile;
		}

		public override void CompileCSharpProject(CSharpEnvironment CompileEnvironment, FileReference ProjectFileName, FileReference DestinationFile, ActionGraph ActionGraph)
		{
			throw new BuildException("HTML5 cannot compile C# files");
		}

		public override void ModifyBuildProducts(ReadOnlyTargetRules Target, UEBuildBinary Binary, List<string> Libraries, List<UEBuildBundleResource> BundleResources, Dictionary<FileReference, BuildProductType> BuildProducts)
		{
			// we need to include the generated .mem and .symbols file.
			if (Binary.Config.Type != UEBuildBinaryType.StaticLibrary)
			{
				if (targetingWasm)
				{
					BuildProducts.Add(Binary.Config.OutputFilePath.ChangeExtension("wasm"), BuildProductType.RequiredResource);
				}
				else
				{
					BuildProducts.Add(Binary.Config.OutputFilePath + ".mem", BuildProductType.RequiredResource);
					BuildProducts.Add(Binary.Config.OutputFilePath.ChangeExtension("asm.js"), BuildProductType.RequiredResource);
					// TODO: add "_asm.js"
				}
				BuildProducts.Add(Binary.Config.OutputFilePath + ".symbols", BuildProductType.RequiredResource);
			}
		}
	};
}<|MERGE_RESOLUTION|>--- conflicted
+++ resolved
@@ -18,10 +18,6 @@
 		static bool enableMultithreading = false;
 		static bool bEnableTracing = false; // Debug option
 
-<<<<<<< HEAD
-		public HTML5ToolChain(FileReference InProjectFile)
-			: base(CppPlatform.HTML5, WindowsCompiler.VisualStudio2015)
-=======
 		// verbose feedback
 		delegate void VerbosePrint(CppConfiguration Configuration, bool bOptimizeForSize);	// proto
         static VerbosePrint PrintOnce = new VerbosePrint(PrintOnceOn);						// fn ptr
@@ -41,7 +37,6 @@
 
 		public HTML5ToolChain(FileReference InProjectFile)
 			: base(CppPlatform.HTML5, WindowsCompiler.VisualStudio2015, false)
->>>>>>> f30f9b45
 		{
 			if (!HTML5SDKInfo.IsSDKInstalled())
 			{
