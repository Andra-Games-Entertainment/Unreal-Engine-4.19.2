--- conflicted
+++ resolved
@@ -524,12 +524,6 @@
 			throw new BuildException("HTML5 cannot compile C# files");
 		}
 
-<<<<<<< HEAD
-        public override void AddFilesToManifest(BuildManifest Manifest, UEBuildBinary Binary)
-        {
-            // we need to include the generated .mem file.  
-            Manifest.AddBuildProduct(Binary.Config.OutputFilePath + ".mem");
-=======
         public override void AddFilesToReceipt(BuildReceipt Receipt, UEBuildBinary Binary)
         {
             // we need to include the generated .mem and .symbols file.  
@@ -538,7 +532,6 @@
 	            Receipt.AddBuildProduct(Binary.Config.OutputFilePath + ".mem", BuildProductType.RequiredResource);
 				Receipt.AddBuildProduct(Binary.Config.OutputFilePath + ".symbols", BuildProductType.RequiredResource);
 			}
->>>>>>> cce8678d
         }
 
 		public override UnrealTargetPlatform GetPlatform()
