// Copyright 1998-2014 Epic Games, Inc. All Rights Reserved.

using System;
using System.Collections.Generic;
using System.Text.RegularExpressions;
using System.Diagnostics;
using System.IO;
using System.Linq;

namespace UnrealBuildTool
{
	class HTML5ToolChain : VCToolChain
	{
<<<<<<< HEAD
		// cache the location of SDK tools
		static string EMCCPath;
		static string PythonPath;
        static string EmscriptenSettingsPath = Path.Combine(Environment.GetFolderPath(Environment.SpecialFolder.UserProfile), "/.emscripten");

        Dictionary<string, string> ReadEmscriptenSettings()
        {
            // Check HTML5ToolChain.cs for duplicate
            if (!System.IO.File.Exists(EmscriptenSettingsPath))
            {
                return new Dictionary<string, string>();
            }

            Dictionary<string, string> Settings = new Dictionary<string, string>();
            System.IO.StreamReader SettingFile = new System.IO.StreamReader(EmscriptenSettingsPath);
            string EMLine = null;
            while ((EMLine = SettingFile.ReadLine()) != null)
            {
                EMLine = EMLine.Split('#')[0];
                string Pattern1 = @"(\w*)\s*=\s*['\[]?([^'\]\r\n]*)['\]]?";
                Regex Rgx = new Regex(Pattern1, RegexOptions.IgnoreCase);
                MatchCollection Matches = Rgx.Matches(EMLine);
                foreach (Match Matched in Matches)
                {
                    if (Matched.Groups.Count == 3 && Matched.Groups[2].ToString() != "")
                    {
                        Settings[Matched.Groups[1].ToString()] = Matched.Groups[2].ToString();
                    }
                }
            }

            return Settings;
        }
=======
        static string EMCCPath;
        static string PythonPath;
>>>>>>> 972e0610

		// cache the location of SDK tools
		public override void RegisterToolChain()
		{
<<<<<<< HEAD
			// Make sure the SDK is installed
            // look up installed SDK. 
			string BaseSDKPath = Environment.GetEnvironmentVariable("EMSCRIPTEN");
			if (!String.IsNullOrEmpty(BaseSDKPath))
			{
				BaseSDKPath = BaseSDKPath.Replace("\"", "");
				if (!String.IsNullOrEmpty(BaseSDKPath))
                {
                    var EmscriptenSettings = ReadEmscriptenSettings();
					EMCCPath = Path.Combine(BaseSDKPath, "emcc");
					// also figure out where python lives (if no envvar, assume it's in the path)
                    if (EmscriptenSettings.ContainsKey("PYTHON"))
                    {
                        PythonPath = EmscriptenSettings["PYTHON"];
                    }
                    else
                    {
                        PythonPath = Environment.GetEnvironmentVariable("PYTHON");
                    }

                    string PythonExeName = Utils.IsRunningOnMono ? "python" : "python.exe";
=======
            if (HTML5SDKInfo.IsSDKInstalled() && HTML5SDKInfo.IsPythonInstalled())
            {
                    EMCCPath = "\"" + HTML5SDKInfo.EmscriptenCompiler() + "\"";
					PythonPath = HTML5SDKInfo.PythonPath(); 
>>>>>>> 972e0610

					// set some environment variable we'll need
					//Environment.SetEnvironmentVariable("EMCC_DEBUG", "cache");
					Environment.SetEnvironmentVariable("EMCC_CORES", "8");
					Environment.SetEnvironmentVariable("EMCC_FORCE_STDLIBS", "1");
					Environment.SetEnvironmentVariable("EMCC_OPTIMIZE_NORMALLY", "1");
					// finally register the toolchain that is now ready to go
                    Log.TraceVerbose("        Registered for {0}", CPPTargetPlatform.HTML5.ToString());
					UEToolChain.RegisterPlatformToolChain(CPPTargetPlatform.HTML5, this);

   
			}
		}

		static string GetSharedArguments_Global(CPPTargetConfiguration TargetConfiguration, string Architecture)
		{
            string Result = " ";

            if (Architecture == "-win32")
            {
                return Result;
            }

            // 			Result += " -funsigned-char";
            // 			Result += " -fno-strict-aliasing";
            Result += " -fno-exceptions";
            // 			Result += " -fno-short-enums";

            Result += " -Wno-unused-value"; // appErrorf triggers this
            Result += " -Wno-switch"; // many unhandled cases
            Result += " -Wno-tautological-constant-out-of-range-compare"; // disables some warnings about comparisons from TCHAR being a char
            // this hides the "warning : comparison of unsigned expression < 0 is always false" type warnings due to constant comparisons, which are possible with template arguments
            Result += " -Wno-tautological-compare";

            // okay, in UE4, we'd fix the code for these, but in UE3, not worth it
            Result += " -Wno-logical-op-parentheses"; // appErrorf triggers this
            Result += " -Wno-array-bounds"; // some VectorLoads go past the end of the array, but it's okay in that case
            Result += " -Wno-invalid-offsetof"; // too many warnings kills windows clang. 
            

            // JavsScript option overrides (see src/settings.js)

            // we have to specify the full amount of memory with Asm.JS (1.5 G)
            // I wonder if there's a per game way to change this. 
			int TotalMemory = 256 * 1024 * 1024;
            Result += " -s TOTAL_MEMORY=" + TotalMemory.ToString();

            // no need for exceptions
            Result += " -s DISABLE_EXCEPTION_CATCHING=1";
            // enable checking for missing functions at link time as opposed to runtime
            Result += " -s WARN_ON_UNDEFINED_SYMBOLS=1";
            // we want full ES2
            Result += " -s FULL_ES2=1 ";
            // export console command handler. Export main func too because default exports ( e.g Main ) are overridden if we use custom exported functions. 
            Result += " -s EXPORTED_FUNCTIONS=\"['_main', '_resize_game', '_on_fatal']\" ";

            // NOTE: This may slow down the compiler's startup time!
            { 
                Result += " -s NO_EXIT_RUNTIME=1 --memory-init-file 1";
            }

            return Result;
		}
		
		static string GetCLArguments_Global(CPPEnvironment CompileEnvironment)
		{
			string Result = GetSharedArguments_Global(CompileEnvironment.Config.Target.Configuration, CompileEnvironment.Config.Target.Architecture);

			if (CompileEnvironment.Config.Target.Architecture != "-win32")
			{
				// do we want debug info?
				/*			if (CompileEnvironment.Config.bCreateDebugInfo)
							{
								 Result += " -g";
							}*/

				Result += " -Wno-warn-absolute-paths ";

				if (CompileEnvironment.Config.Target.Configuration == CPPTargetConfiguration.Debug)
				{
					Result += " -O0";
				}
				if (CompileEnvironment.Config.Target.Configuration == CPPTargetConfiguration.Debug || CompileEnvironment.Config.Target.Configuration == CPPTargetConfiguration.Development)
				{
					Result += " -s GL_ASSERTIONS=1 ";
				}
				if (CompileEnvironment.Config.Target.Configuration == CPPTargetConfiguration.Development)
				{
					if (UEBuildConfiguration.bCompileForSize)
					{
						Result += " -Oz -s ASM_JS=1 -s OUTLINING_LIMIT=40000";
					}
					else
					{
						Result += " -O2 -s ASM_JS=1 -s OUTLINING_LIMIT=110000";
					}
				}
				if (CompileEnvironment.Config.Target.Configuration == CPPTargetConfiguration.Shipping)
				{
					if (UEBuildConfiguration.bCompileForSize)
					{
						Result += " -Oz -s ASM_JS=1 -s OUTLINING_LIMIT=40000";
					}
					else
					{
						Result += " -O3 -s ASM_JS=1 -s OUTLINING_LIMIT=110000";
					}
				}

			}

			return Result;
		}

		static string GetCLArguments_CPP(CPPEnvironment CompileEnvironment)
		{
			string Result = "";

			if (CompileEnvironment.Config.Target.Architecture != "-win32")
			{
				Result = " -std=c++11";
			}

			return Result;
		}

		static string GetCLArguments_C(string Architecture)
		{
			string Result = "";
			return Result;
		}

		static string GetLinkArguments(LinkEnvironment LinkEnvironment)
		{
			string Result = GetSharedArguments_Global(LinkEnvironment.Config.Target.Configuration, LinkEnvironment.Config.Target.Architecture);

			if (LinkEnvironment.Config.Target.Architecture != "-win32")
			{

				// enable verbose mode
				Result += " -v";

				if (LinkEnvironment.Config.Target.Configuration == CPPTargetConfiguration.Debug)
				{
					// check for alignment/etc checking
					//Result += " -s SAFE_HEAP=1";
					//Result += " -s CHECK_HEAP_ALIGN=1";
					//Result += " -s SAFE_DYNCALLS=1";

					// enable assertions in non-Shipping/Release builds
					Result += " -s ASSERTIONS=1";
				}

				if (LinkEnvironment.Config.Target.Configuration == CPPTargetConfiguration.Debug)
				{
					Result += " -O0";
				}
				if (LinkEnvironment.Config.Target.Configuration == CPPTargetConfiguration.Debug || LinkEnvironment.Config.Target.Configuration == CPPTargetConfiguration.Development)
				{
					Result += " -s GL_ASSERTIONS=1 ";
				}
				if (LinkEnvironment.Config.Target.Configuration == CPPTargetConfiguration.Development)
				{
					Result += " -O2 -s ASM_JS=1 -s OUTLINING_LIMIT=110000   -g2 ";
				}
				if (LinkEnvironment.Config.Target.Configuration == CPPTargetConfiguration.Shipping)
				{
					Result += " -O3 -s ASM_JS=1 -s OUTLINING_LIMIT=40000";
				}

				Result += " -s CASE_INSENSITIVE_FS=1 ";


				string BaseSDKPath = Environment.GetEnvironmentVariable("EMSCRIPTEN");
				Result += " --js-library \"" + BaseSDKPath + "/Src/library_openal.js\" ";
			}

			return Result;
		}

		static string GetLibArguments(LinkEnvironment LinkEnvironment)
		{
			string Result = "";

			if (LinkEnvironment.Config.Target.Architecture == "-win32")
			{
				// Prevents the linker from displaying its logo for each invocation.
				Result += " /NOLOGO";

				// Prompt the user before reporting internal errors to Microsoft.
				Result += " /errorReport:prompt";

				// Win32 build
                Result += " /MACHINE:x86";

                // Always CONSOLE because of main()
                Result += " /SUBSYSTEM:CONSOLE";

				//
				//	Shipping & LTCG
				//
				if (LinkEnvironment.Config.Target.Configuration == CPPTargetConfiguration.Shipping)
				{
					// Use link-time code generation.
					Result += " /ltcg";
				}

				return Result;
			}

			return Result;
		}

		public static void CompileOutputReceivedDataEventHandler(Object Sender, DataReceivedEventArgs Line)
		{
			var Output = Line.Data;
			if (Output == null)
			{
				return;
			}

			Output = Output.Replace("\\", "/");
			// Need to match following for clickable links
			string RegexFilePath = @"^([\/A-Za-z0-9_\-\.]*)+\.(cpp|c|mm|m|hpp|h)";
			string RegexFilePath2 = @"^([A-Z]:[\/A-Za-z0-9_\-\.]*)+\.(cpp|c|mm|m|hpp|h)";
			string RegexLineNumber = @"\:\d+\:\d+\:";
			string RegexDescription = @"(\serror:\s|\swarning:\s).*";

			// Get Matches
			string MatchFilePath = Regex.Match(Output, RegexFilePath).Value;
			if (MatchFilePath.Length == 0)
			{
				MatchFilePath = Regex.Match(Output, RegexFilePath2).Value;
			}
			string MatchLineNumber = Regex.Match(Output, RegexLineNumber).Value;
			string MatchDescription = Regex.Match(Output, RegexDescription).Value;

			// If any of the above matches failed, do nothing
			if (MatchFilePath.Length == 0 ||
				MatchLineNumber.Length == 0 ||
				MatchDescription.Length == 0)
			{
				Log.TraceWarning(Output);
				return;
			}

			// Convert Path
			string RegexStrippedPath = @"(Engine\/|[A-Za-z0-9_\-\.]*\/).*";
			string ConvertedFilePath = Regex.Match(MatchFilePath, RegexStrippedPath).Value;
			ConvertedFilePath = Path.GetFullPath(/*"..\\..\\" +*/ ConvertedFilePath);

			// Extract Line + Column Number
			string ConvertedLineNumber = Regex.Match(MatchLineNumber, @"\d+").Value;
			string ConvertedColumnNumber = Regex.Match(MatchLineNumber, @"(?<=:\d+:)\d+").Value;

			// Write output
			string ConvertedExpression = "  " + ConvertedFilePath + "(" + ConvertedLineNumber + "," + ConvertedColumnNumber + "):" + MatchDescription;
			Log.TraceInformation(ConvertedExpression); // To create clickable vs link
			Log.TraceInformation(Output);				// To preserve readable output log
		}

		public override CPPOutput CompileCPPFiles(UEBuildTarget Target, CPPEnvironment CompileEnvironment, List<FileItem> SourceFiles, string ModuleName)
		{
			if (CompileEnvironment.Config.Target.Architecture == "-win32")
			{
				return base.CompileCPPFiles(Target, CompileEnvironment, SourceFiles, ModuleName);
			}

			string Arguments = GetCLArguments_Global(CompileEnvironment);

			CPPOutput Result = new CPPOutput();

			// Add include paths to the argument list.
			foreach (string IncludePath in CompileEnvironment.Config.CPPIncludeInfo.IncludePaths)
			{
				Arguments += string.Format(" -I\"{0}\"", IncludePath);
			}
			foreach (string IncludePath in CompileEnvironment.Config.CPPIncludeInfo.SystemIncludePaths)
			{
				Arguments += string.Format(" -I\"{0}\"", IncludePath);
			}

      
			// Add preprocessor definitions to the argument list.
			foreach (string Definition in CompileEnvironment.Config.Definitions)
			{
				Arguments += string.Format(" -D{0}", Definition);
			}

        
			var BuildPlatform = UEBuildPlatform.GetBuildPlatformForCPPTargetPlatform(CompileEnvironment.Config.Target.Platform);

			foreach (FileItem SourceFile in SourceFiles)
			{
				Action CompileAction = new Action(ActionType.Compile);
				bool bIsPlainCFile = Path.GetExtension(SourceFile.AbsolutePath).ToUpperInvariant() == ".C";
                
				// Add the C++ source file and its included files to the prerequisite item list.
				AddPrerequisiteSourceFile( Target, BuildPlatform, CompileEnvironment, SourceFile, CompileAction.PrerequisiteItems );

				// Add the source file path to the command-line.
                string FileArguments = string.Format(" \"{0}\"", SourceFile.AbsolutePath);
				var ObjectFileExtension = UEBuildPlatform.BuildPlatformDictionary[UnrealTargetPlatform.HTML5].GetBinaryExtension(UEBuildBinaryType.Object);
            	// Add the object file to the produced item list.
				FileItem ObjectFile = FileItem.GetItemByPath(
					Path.Combine(
						CompileEnvironment.Config.OutputDirectory,
					Path.GetFileName(SourceFile.AbsolutePath) + ObjectFileExtension
						)
					);
				CompileAction.ProducedItems.Add(ObjectFile);
				FileArguments += string.Format(" -o \"{0}\"", ObjectFile.AbsolutePath);

				// Add C or C++ specific compiler arguments.
				if (bIsPlainCFile)
				{
					FileArguments += GetCLArguments_C(CompileEnvironment.Config.Target.Architecture);
				}
				else
				{
					FileArguments += GetCLArguments_CPP(CompileEnvironment);
				}

				CompileAction.WorkingDirectory = Path.GetFullPath(".");
				CompileAction.CommandPath = PythonPath;

				CompileAction.CommandArguments = EMCCPath + " " + Arguments + FileArguments + CompileEnvironment.Config.AdditionalArguments;

                System.Console.WriteLine(CompileAction.CommandArguments); 
				CompileAction.StatusDescription = Path.GetFileName(SourceFile.AbsolutePath);
				CompileAction.OutputEventHandler = new DataReceivedEventHandler(CompileOutputReceivedDataEventHandler);

				// Don't farm out creation of precomputed headers as it is the critical path task.
				CompileAction.bCanExecuteRemotely = CompileEnvironment.Config.PrecompiledHeaderAction != PrecompiledHeaderAction.Create;

				// this is the final output of the compile step (a .abc file)
				Result.ObjectFiles.Add(ObjectFile);

				// VC++ always outputs the source file name being compiled, so we don't need to emit this ourselves
				CompileAction.bShouldOutputStatusDescription = true;

				// Don't farm out creation of precompiled headers as it is the critical path task.
				CompileAction.bCanExecuteRemotely =
					CompileEnvironment.Config.PrecompiledHeaderAction != PrecompiledHeaderAction.Create ||
					BuildConfiguration.bAllowRemotelyCompiledPCHs;
			}
        
			return Result;
		}

		public override CPPOutput CompileRCFiles(UEBuildTarget Target, CPPEnvironment Environment, List<FileItem> RCFiles)
		{
			CPPOutput Result = new CPPOutput();

			if (Environment.Config.Target.Architecture == "-win32")
			{
				return base.CompileRCFiles(Target, Environment, RCFiles);
			}

			return Result;
		}

		/**
		 * Translates clang output warning/error messages into vs-clickable messages
		 * 
		 * @param	sender		Sending object
		 * @param	e			Event arguments (In this case, the line of string output)
		 */
		protected void RemoteOutputReceivedEventHandler(object sender, DataReceivedEventArgs e)
		{
			var Output = e.Data;
			if (Output == null)
			{
				return;
			}

			if (Utils.IsRunningOnMono)
			{
				Log.TraceInformation(Output);
			}
			else
			{
				// Need to match following for clickable links
				string RegexFilePath = @"^(\/[A-Za-z0-9_\-\.]*)+\.(cpp|c|mm|m|hpp|h)";
				string RegexLineNumber = @"\:\d+\:\d+\:";
				string RegexDescription = @"(\serror:\s|\swarning:\s).*";

				// Get Matches
				string MatchFilePath = Regex.Match(Output, RegexFilePath).Value.Replace("Engine/Source/../../", "");
				string MatchLineNumber = Regex.Match(Output, RegexLineNumber).Value;
				string MatchDescription = Regex.Match(Output, RegexDescription).Value;

				// If any of the above matches failed, do nothing
				if (MatchFilePath.Length == 0 ||
					MatchLineNumber.Length == 0 ||
					MatchDescription.Length == 0)
				{
					Log.TraceInformation(Output);
					return;
				}

				// Convert Path
				string RegexStrippedPath = @"\/Engine\/.*"; //@"(Engine\/|[A-Za-z0-9_\-\.]*\/).*";
				string ConvertedFilePath = Regex.Match(MatchFilePath, RegexStrippedPath).Value;
				ConvertedFilePath = Path.GetFullPath("..\\.." + ConvertedFilePath);

				// Extract Line + Column Number
				string ConvertedLineNumber = Regex.Match(MatchLineNumber, @"\d+").Value;
				string ConvertedColumnNumber = Regex.Match(MatchLineNumber, @"(?<=:\d+:)\d+").Value;

				// Write output
				string ConvertedExpression = "  " + ConvertedFilePath + "(" + ConvertedLineNumber + "," + ConvertedColumnNumber + "):" + MatchDescription;
				Log.TraceInformation(ConvertedExpression); // To create clickable vs link
				//			Log.TraceInformation(Output);				// To preserve readable output log
			}
		}

		public override FileItem LinkFiles(LinkEnvironment LinkEnvironment, bool bBuildImportLibraryOnly)
		{
			if (LinkEnvironment.Config.Target.Architecture == "-win32")
            {
                return base.LinkFiles(LinkEnvironment, bBuildImportLibraryOnly);
            }

			FileItem OutputFile;

			// Make the final javascript file
			Action LinkAction = new Action(ActionType.Link);

			LinkAction.bCanExecuteRemotely = false;
			LinkAction.WorkingDirectory = Path.GetFullPath(".");
			LinkAction.CommandPath = PythonPath;
			LinkAction.CommandArguments = EMCCPath;
		    LinkAction.CommandArguments += GetLinkArguments(LinkEnvironment);

			// Add the input files to a response file, and pass the response file on the command-line.
			foreach (FileItem InputFile in LinkEnvironment.InputFiles)
			{
                System.Console.WriteLine("File  {0} ", InputFile.AbsolutePath);
                LinkAction.CommandArguments += string.Format(" \"{0}\"", InputFile.AbsolutePath);
				LinkAction.PrerequisiteItems.Add(InputFile);
			}
            foreach (string InputFile in LinkEnvironment.Config.AdditionalLibraries)
            {
                FileItem Item = FileItem.GetItemByPath(InputFile);

                if (Item.AbsolutePath.Contains(".lib"))
                    continue; 

                if (Item != null)
                {
                    if (Item.ToString().Contains(".js"))
                        LinkAction.CommandArguments += string.Format(" --js-library \"{0}\"", Item.AbsolutePath);
                    else
                        LinkAction.CommandArguments += string.Format(" \"{0}\"", Item.AbsolutePath);
                    LinkAction.PrerequisiteItems.Add(Item);
                }
            }
			// make the file we will create
			OutputFile = FileItem.GetItemByPath(LinkEnvironment.Config.OutputFilePath);
			LinkAction.ProducedItems.Add(OutputFile);
			LinkAction.CommandArguments += string.Format(" -o \"{0}\"", OutputFile.AbsolutePath);

		    FileItem OutputBC = FileItem.GetItemByPath(LinkEnvironment.Config.OutputFilePath.Replace(".js", ".bc").Replace(".html", ".bc"));
		    LinkAction.ProducedItems.Add(OutputBC);
		    LinkAction.CommandArguments += string.Format(" --save-bc \"{0}\"", OutputBC.AbsolutePath);

     		LinkAction.StatusDescription = Path.GetFileName(OutputFile.AbsolutePath);
			LinkAction.OutputEventHandler = new DataReceivedEventHandler(RemoteOutputReceivedEventHandler);

			return OutputFile;
		}

		public override void CompileCSharpProject(CSharpEnvironment CompileEnvironment, string ProjectFileName, string DestinationFile)
		{
			throw new BuildException("HTML5 cannot compile C# files");
		}

        public override void AddFilesToManifest(ref FileManifest Manifest, UEBuildBinary Binary)
        {
            // we need to include the generated .mem file.  
            string MemFile = Binary.Config.OutputFilePath + ".mem";
            // make sure we don't add mem files more than once. 
            Manifest.AddBinaryNames(MemFile, null);
        }
	};
}<|MERGE_RESOLUTION|>--- conflicted
+++ resolved
@@ -11,76 +11,16 @@
 {
 	class HTML5ToolChain : VCToolChain
 	{
-<<<<<<< HEAD
-		// cache the location of SDK tools
-		static string EMCCPath;
-		static string PythonPath;
-        static string EmscriptenSettingsPath = Path.Combine(Environment.GetFolderPath(Environment.SpecialFolder.UserProfile), "/.emscripten");
-
-        Dictionary<string, string> ReadEmscriptenSettings()
-        {
-            // Check HTML5ToolChain.cs for duplicate
-            if (!System.IO.File.Exists(EmscriptenSettingsPath))
-            {
-                return new Dictionary<string, string>();
-            }
-
-            Dictionary<string, string> Settings = new Dictionary<string, string>();
-            System.IO.StreamReader SettingFile = new System.IO.StreamReader(EmscriptenSettingsPath);
-            string EMLine = null;
-            while ((EMLine = SettingFile.ReadLine()) != null)
-            {
-                EMLine = EMLine.Split('#')[0];
-                string Pattern1 = @"(\w*)\s*=\s*['\[]?([^'\]\r\n]*)['\]]?";
-                Regex Rgx = new Regex(Pattern1, RegexOptions.IgnoreCase);
-                MatchCollection Matches = Rgx.Matches(EMLine);
-                foreach (Match Matched in Matches)
-                {
-                    if (Matched.Groups.Count == 3 && Matched.Groups[2].ToString() != "")
-                    {
-                        Settings[Matched.Groups[1].ToString()] = Matched.Groups[2].ToString();
-                    }
-                }
-            }
-
-            return Settings;
-        }
-=======
         static string EMCCPath;
         static string PythonPath;
->>>>>>> 972e0610
 
 		// cache the location of SDK tools
 		public override void RegisterToolChain()
 		{
-<<<<<<< HEAD
-			// Make sure the SDK is installed
-            // look up installed SDK. 
-			string BaseSDKPath = Environment.GetEnvironmentVariable("EMSCRIPTEN");
-			if (!String.IsNullOrEmpty(BaseSDKPath))
-			{
-				BaseSDKPath = BaseSDKPath.Replace("\"", "");
-				if (!String.IsNullOrEmpty(BaseSDKPath))
-                {
-                    var EmscriptenSettings = ReadEmscriptenSettings();
-					EMCCPath = Path.Combine(BaseSDKPath, "emcc");
-					// also figure out where python lives (if no envvar, assume it's in the path)
-                    if (EmscriptenSettings.ContainsKey("PYTHON"))
-                    {
-                        PythonPath = EmscriptenSettings["PYTHON"];
-                    }
-                    else
-                    {
-                        PythonPath = Environment.GetEnvironmentVariable("PYTHON");
-                    }
-
-                    string PythonExeName = Utils.IsRunningOnMono ? "python" : "python.exe";
-=======
             if (HTML5SDKInfo.IsSDKInstalled() && HTML5SDKInfo.IsPythonInstalled())
             {
                     EMCCPath = "\"" + HTML5SDKInfo.EmscriptenCompiler() + "\"";
 					PythonPath = HTML5SDKInfo.PythonPath(); 
->>>>>>> 972e0610
 
 					// set some environment variable we'll need
 					//Environment.SetEnvironmentVariable("EMCC_DEBUG", "cache");
