// Copyright 1998-2016 Epic Games, Inc. All Rights Reserved.


using System;
using System.Collections;
using System.Collections.Generic;
using System.Linq;
using System.IO;
using System.Diagnostics;
using System.Security.AccessControl;
using System.Xml;
using System.Text;
using Ionic.Zip;
using Ionic.Zlib;

namespace UnrealBuildTool
{
	class IOSToolChain : AppleToolChain
	{
		protected IOSPlatformContext PlatformContext;

		public IOSToolChain(FileReference InProjectFile, IOSPlatformContext InPlatformContext)
			: this(CPPTargetPlatform.IOS, InProjectFile, InPlatformContext)
		{
		}

		protected IOSToolChain(CPPTargetPlatform TargetPlatform, FileReference InProjectFile, IOSPlatformContext InPlatformContext)
			: base(TargetPlatform, UnrealTargetPlatform.Mac, InProjectFile)
		{
			PlatformContext = InPlatformContext;
		}

		/***********************************************************************
		 * NOTE:
		 *  Do NOT change the defaults to set your values, instead you should set the environment variables
		 *  properly in your system, as other tools make use of them to work properly!
		 *  The defaults are there simply for examples so you know what to put in your env vars...
		 ***********************************************************************/

		// If you are looking for where to change the remote compile server name, look in RemoteToolChain.cs

		/// <summary>
		/// If this is set, then we don't do any post-compile steps except moving the executable into the proper spot on the Mac
		/// </summary>
		[XmlConfig]
		public static bool bUseDangerouslyFastMode = false;

		/// <summary>
		/// Which version of the iOS SDK to target at build time
		/// </summary>
		[XmlConfig]
		public string IOSSDKVersion = "latest";
		public float IOSSDKVersionFloat = 0.0f;

		/// <summary>
		/// Which version of the iOS to allow at build time
		/// </summary>
		[XmlConfig]
		public static string BuildIOSVersion = "7.0";

		/// <summary>
		/// Which developer directory to root from
		/// </summary>
		private static string XcodeDeveloperDir = "xcode-select";

		/// <summary>
		/// Directory for the developer binaries
		/// </summary>
		private static string ToolchainDir = "";

		/// <summary>
		/// Location of the SDKs
		/// </summary>
		protected string BaseSDKDir;
		protected string BaseSDKDirSim;

		/// <summary>
		/// Which compiler frontend to use
		/// </summary>
		private static string IOSCompiler = "clang++";

		/// <summary>
		/// Which linker frontend to use
		/// </summary>
		private static string IOSLinker = "clang++";

		/// <summary>
		/// Which library archiver to use
		/// </summary>
		private static string IOSArchiver = "libtool";

		public List<FileReference> BuiltBinaries = new List<FileReference>();

		/// <summary>
		/// Additional frameworks stored locally so we have access without LinkEnvironment
		/// </summary>
		public List<UEBuildFramework> RememberedAdditionalFrameworks = new List<UEBuildFramework>();

		private void SetupXcodePaths(bool bVerbose)
		{
			// choose the XCode to use
			SelectXcode(ref XcodeDeveloperDir, bVerbose);

			// update cached paths
			BaseSDKDir = XcodeDeveloperDir + "Platforms/" + PlatformContext.GetXcodePlatformName(true) + ".platform/Developer/SDKs";
			BaseSDKDirSim = XcodeDeveloperDir + "Platforms/" + PlatformContext.GetXcodePlatformName(false) + ".platform/Developer/SDKs";
			ToolchainDir = XcodeDeveloperDir + "Toolchains/XcodeDefault.xctoolchain/usr/bin/";

			// make sure SDK is selected
			SelectSDK(BaseSDKDir, PlatformContext.GetXcodePlatformName(true), ref IOSSDKVersion, bVerbose);

			// convert to float for easy comparison
			IOSSDKVersionFloat = float.Parse(IOSSDKVersion, System.Globalization.CultureInfo.InvariantCulture);
		}

		/// <summary>
		/// Hunt down the latest IOS sdk if desired
		/// </summary>
		public override void SetUpGlobalEnvironment()
		{
			base.SetUpGlobalEnvironment();

			if (!UEBuildConfiguration.bListBuildFolders)
			{
				SetupXcodePaths(true);
			}
		}

		public override void ModifyBuildProducts(UEBuildBinary Binary, Dictionary<FileReference, BuildProductType> BuildProducts)
		{
			if (BuildConfiguration.bCreateStubIPA && Binary.Config.Type != UEBuildBinaryType.StaticLibrary)
			{
				FileReference StubFile = FileReference.Combine(Binary.Config.OutputFilePath.Directory, Binary.Config.OutputFilePath.GetFileNameWithoutExtension() + ".stub");
				BuildProducts.Add(StubFile, BuildProductType.Executable);
                if (CppPlatform == CPPTargetPlatform.TVOS)
                {
                    FileReference AssetFile = FileReference.Combine(Binary.Config.OutputFilePath.Directory, "Assets.car");
                    BuildProducts.Add(AssetFile, BuildProductType.Executable);
                }
			}
		}

		/// <summary>
		/// Adds a build product and its associated debug file to a receipt.
		/// </summary>
		/// <param name="OutputFile">Build product to add</param>
		/// <param name="DebugExtension">Extension for the matching debug file (may be null).</param>
		public override bool ShouldAddDebugFileToReceipt(FileReference OutputFile, BuildProductType OutputType)
		{
			return OutputType == BuildProductType.Executable;
		}

		string GetCompileArguments_Global(CPPEnvironment CompileEnvironment)
		{
<<<<<<< HEAD
			// @todo tvos merge: Make sure PlatformContext is proper (TVOS vs IOS platform)
			PlatformContext.SetUpProjectEnvironment(CompileEnvironment.Config.Target.Configuration);
=======
            // @todo tvos merge: Make sure PlatformContext is proper (TVOS vs IOS platform)
            PlatformContext.SetUpProjectEnvironment(CompileEnvironment.Config.Target.Configuration);
>>>>>>> 92a3597a

            string Result = "";

			Result += " -fmessage-length=0";
			Result += " -pipe";
			Result += " -fpascal-strings";

			Result += " -fno-exceptions";
			Result += " -fno-rtti";
			Result += " -fvisibility=hidden"; // hides the linker warnings with PhysX

			// 			if (CompileEnvironment.Config.TargetConfiguration == CPPTargetConfiguration.Shipping)
			// 			{
			// 				Result += " -flto";
			// 			}

			Result += " -Wall -Werror";

			if (CompileEnvironment.Config.bEnableShadowVariableWarning)
			{
				Result += " -Wshadow" + (BuildConfiguration.bShadowVariableErrors ? "" : " -Wno-error=shadow");
			}

			Result += " -Wno-unused-variable";
			Result += " -Wno-unused-value";
			// this will hide the warnings about static functions in headers that aren't used in every single .cpp file
			Result += " -Wno-unused-function";
			// this hides the "enumeration value 'XXXXX' not handled in switch [-Wswitch]" warnings - we should maybe remove this at some point and add UE_LOG(, Fatal, ) to default cases
			Result += " -Wno-switch";
			// this hides the "warning : comparison of unsigned expression < 0 is always false" type warnings due to constant comparisons, which are possible with template arguments
			Result += " -Wno-tautological-compare";
			//This will prevent the issue of warnings for unused private variables.
			Result += " -Wno-unused-private-field";
			// needed to suppress warnings about using offsetof on non-POD types.
			Result += " -Wno-invalid-offsetof";
			// we use this feature to allow static FNames.
			Result += " -Wno-gnu-string-literal-operator-template";

			if (IOSSDKVersionFloat >= 9.0)
			{
				Result += " -Wno-inconsistent-missing-override"; // too many missing overrides...
				Result += " -Wno-unused-local-typedef"; // PhysX has some, hard to remove
			}

			if (PlatformContext.IsBitcodeCompilingEnabled(CompileEnvironment.Config.Target.Configuration))
			{
				Result += " -fembed-bitcode";
			}

			Result += " -c";

			// What architecture(s) to build for
			Result += PlatformContext.GetArchitectureArgument(CompileEnvironment.Config.Target.Configuration, CompileEnvironment.Config.Target.Architecture);

			if (CompileEnvironment.Config.Target.Architecture == "-simulator")
			{
				Result += " -isysroot " + BaseSDKDirSim + "/" + PlatformContext.GetXcodePlatformName(false) + IOSSDKVersion + ".sdk";
			}
			else
			{
				Result += " -isysroot " + BaseSDKDir + "/" +  PlatformContext.GetXcodePlatformName(true) + IOSSDKVersion + ".sdk";
			}

			Result += " -m" +  PlatformContext.GetXcodeMinVersionParam() + "=" + PlatformContext.GetRunTimeVersion();

			// Optimize non- debug builds.
			if (CompileEnvironment.Config.Target.Configuration != CPPTargetConfiguration.Debug)
			{
				if (UEBuildConfiguration.bCompileForSize)
				{
					Result += " -Oz";
				}
				else
				{
					Result += " -O3";
				}
			}
			else
			{
				Result += " -O0";
			}

			// Create DWARF format debug info if wanted,
			if (CompileEnvironment.Config.bCreateDebugInfo)
			{
				Result += " -gdwarf-2";
			}

			// Add additional frameworks so that their headers can be found
			foreach (UEBuildFramework Framework in CompileEnvironment.Config.AdditionalFrameworks)
			{
				if (Framework.OwningModule != null && Framework.FrameworkZipPath != null && Framework.FrameworkZipPath != "")
				{
					Result += " -F\"" + GetRemoteIntermediateFrameworkZipPath(Framework) + "\"";
				}
			}

			return Result;
		}

		static string GetCompileArguments_CPP()
		{
			string Result = "";
			Result += " -x objective-c++";
			Result += " -fno-rtti";
			Result += " -fobjc-abi-version=2";
			Result += " -fobjc-legacy-dispatch";
			Result += " -std=c++11";
			Result += " -stdlib=libc++";
			return Result;
		}

		static string GetCompileArguments_MM()
		{
			string Result = "";
			Result += " -x objective-c++";
			Result += " -fobjc-abi-version=2";
			Result += " -fobjc-legacy-dispatch";
			Result += " -fno-rtti";
			Result += " -std=c++11";
			Result += " -stdlib=libc++";
			return Result;
		}

		static string GetCompileArguments_M()
		{
			string Result = "";
			Result += " -x objective-c";
			Result += " -fobjc-abi-version=2";
			Result += " -fobjc-legacy-dispatch";
			Result += " -std=c++11";
			Result += " -stdlib=libc++";
			return Result;
		}

		static string GetCompileArguments_C()
		{
			string Result = "";
			Result += " -x c";
			return Result;
		}

		static string GetCompileArguments_PCH()
		{
			string Result = "";
			Result += " -x objective-c++-header";
			Result += " -fno-rtti";
			Result += " -std=c++11";
			Result += " -stdlib=libc++";
			return Result;
		}

		string GetLocalFrameworkZipPath(UEBuildFramework Framework)
		{
			if (Framework.OwningModule == null)
			{
				throw new BuildException("GetLocalFrameworkZipPath: No owning module for framework {0}", Framework.FrameworkName);
			}

			return Path.GetFullPath(Framework.OwningModule.ModuleDirectory + "/" + Framework.FrameworkZipPath);
		}

		string GetRemoteFrameworkZipPath(UEBuildFramework Framework)
		{
			if (BuildHostPlatform.Current.Platform != UnrealTargetPlatform.Mac)
			{
				return ConvertPath(GetLocalFrameworkZipPath(Framework));
			}

			return GetLocalFrameworkZipPath(Framework);
		}

		string GetRemoteIntermediateFrameworkZipPath(UEBuildFramework Framework)
		{
			if (Framework.OwningModule == null)
			{
				throw new BuildException("GetRemoteIntermediateFrameworkZipPath: No owning module for framework {0}", Framework.FrameworkName);
			}

			string IntermediatePath = ((ProjectFile != null)? ProjectFile.Directory : UnrealBuildTool.EngineDirectory) + "/Intermediate/UnzippedFrameworks/" + Framework.OwningModule.Name;
			IntermediatePath = Path.GetFullPath((IntermediatePath + Framework.FrameworkZipPath).Replace(".zip", ""));

			if (BuildHostPlatform.Current.Platform != UnrealTargetPlatform.Mac)
			{
				return ConvertPath(IntermediatePath);
			}

			return IntermediatePath;
		}

		void CleanIntermediateDirectory(string Path)
		{
			if (BuildHostPlatform.Current.Platform != UnrealTargetPlatform.Mac)
			{
				// Delete the intermediate directory on the mac
				RPCUtilHelper.Command("/", String.Format("rm -rf \"{0}\"", Path), "", null);

				// Create a fresh intermediate after we delete it
				RPCUtilHelper.Command("/", String.Format("mkdir -p \"{0}\"", Path), "", null);
			}
			else
			{
				// Delete the local dest directory if it exists
				if (Directory.Exists(Path))
				{
					Directory.Delete(Path, true);
				}

				// Create the intermediate local directory
				string ResultsText;
				RunExecutableAndWait("mkdir", String.Format("-p \"{0}\"", Path), out ResultsText);
			}
		}

		string GetLinkArguments_Global(LinkEnvironment LinkEnvironment)
		{
<<<<<<< HEAD
			PlatformContext.SetUpProjectEnvironment(LinkEnvironment.Config.Target.Configuration);
=======
            PlatformContext.SetUpProjectEnvironment(LinkEnvironment.Config.Target.Configuration);
>>>>>>> 92a3597a

            string Result = "";

			Result += PlatformContext.GetArchitectureArgument(LinkEnvironment.Config.Target.Configuration, LinkEnvironment.Config.Target.Architecture);

			bool bIsDevice = (LinkEnvironment.Config.Target.Architecture != "-simulator");
			Result += String.Format(" -isysroot {0}Platforms/{1}.platform/Developer/SDKs/{1}{2}.sdk",
				XcodeDeveloperDir, PlatformContext.GetXcodePlatformName(bIsDevice), IOSSDKVersion);

			if(PlatformContext.IsBitcodeCompilingEnabled(LinkEnvironment.Config.Target.Configuration))
			{
				FileItem OutputFile = FileItem.GetItemByFileReference(LinkEnvironment.Config.OutputFilePath);
				FileItem RemoteOutputFile = LocalToRemoteFileItem(OutputFile, false);

				Result += " -fembed-bitcode -Xlinker -bitcode_verify -Xlinker -bitcode_hide_symbols -Xlinker -bitcode_symbol_map ";
				Result += " -Xlinker " + Path.GetDirectoryName(RemoteOutputFile.AbsolutePath);
			}

			Result += " -dead_strip";
			Result += " -m" + PlatformContext.GetXcodeMinVersionParam() + "=" + PlatformContext.GetRunTimeVersion();
			Result += " -Wl";
			if(!PlatformContext.IsBitcodeCompilingEnabled(LinkEnvironment.Config.Target.Configuration))
			{
				Result += "-no_pie";
			}
			Result += " -stdlib=libc++";
			Result += " -ObjC";
			//			Result += " -v";

			Result += " " + PlatformContext.GetAdditionalLinkerFlags(LinkEnvironment.Config.Target.Configuration);

			// link in the frameworks
			foreach (string Framework in LinkEnvironment.Config.Frameworks)
			{
				Result += " -framework " + Framework;
			}
			foreach (UEBuildFramework Framework in LinkEnvironment.Config.AdditionalFrameworks)
			{
				if (Framework.OwningModule != null && Framework.FrameworkZipPath != null && Framework.FrameworkZipPath != "")
				{
					// If this framework has a zip specified, we'll need to setup the path as well
					Result += " -F\"" + GetRemoteIntermediateFrameworkZipPath(Framework) + "\"";
				}

				Result += " -framework " + Framework.FrameworkName;
			}
			foreach (string Framework in LinkEnvironment.Config.WeakFrameworks)
			{
				Result += " -weak_framework " + Framework;
			}

			return Result;
		}

		static string GetArchiveArguments_Global(LinkEnvironment LinkEnvironment)
		{
			string Result = "";

			Result += " -static";

			return Result;
		}

		public override CPPOutput CompileCPPFiles(UEBuildTarget Target, CPPEnvironment CompileEnvironment, List<FileItem> SourceFiles, string ModuleName)
		{
			string Arguments = GetCompileArguments_Global(CompileEnvironment);
			string PCHArguments = "";

			if (CompileEnvironment.Config.PrecompiledHeaderAction == PrecompiledHeaderAction.Include)
			{
				// Add the precompiled header file's path to the include path so GCC can find it.
				// This needs to be before the other include paths to ensure GCC uses it instead of the source header file.
				var PrecompiledFileExtension = UEBuildPlatform.GetBuildPlatform(UnrealTargetPlatform.IOS).GetBinaryExtension(UEBuildBinaryType.PrecompiledHeader);
				PCHArguments += string.Format(" -include \"{0}\"", ConvertPath(CompileEnvironment.PrecompiledHeaderFile.AbsolutePath.Replace(PrecompiledFileExtension, "")));
			}

			// Add include paths to the argument list.
			HashSet<string> AllIncludes = new HashSet<string>(CompileEnvironment.Config.CPPIncludeInfo.IncludePaths);
			AllIncludes.UnionWith(CompileEnvironment.Config.CPPIncludeInfo.SystemIncludePaths);
			foreach (string IncludePath in AllIncludes)
			{
				Arguments += string.Format(" -I\"{0}\"", ConvertPath(Path.GetFullPath(IncludePath)));

				if (BuildHostPlatform.Current.Platform != UnrealTargetPlatform.Mac)
				{
					// sync any third party headers we may need
					if (IncludePath.Contains("ThirdParty"))
					{
						string[] FileList = Directory.GetFiles(IncludePath, "*.h", SearchOption.AllDirectories);
						foreach (string File in FileList)
						{
							FileItem ExternalDependency = FileItem.GetItemByPath(File);
							LocalToRemoteFileItem(ExternalDependency, true);
						}

						FileList = Directory.GetFiles(IncludePath, "*.cpp", SearchOption.AllDirectories);
						foreach (string File in FileList)
						{
							FileItem ExternalDependency = FileItem.GetItemByPath(File);
							LocalToRemoteFileItem(ExternalDependency, true);
						}
					}
				}
			}

			foreach (string Definition in CompileEnvironment.Config.Definitions)
			{
				Arguments += string.Format(" -D\"{0}\"", Definition);
			}

			var BuildPlatform = UEBuildPlatform.GetBuildPlatformForCPPTargetPlatform(CompileEnvironment.Config.Target.Platform);

			CPPOutput Result = new CPPOutput();
			// Create a compile action for each source file.
			foreach (FileItem SourceFile in SourceFiles)
			{
				Action CompileAction = new Action(ActionType.Compile);
				string FileArguments = "";
				string Extension = Path.GetExtension(SourceFile.AbsolutePath).ToUpperInvariant();

				if (CompileEnvironment.Config.PrecompiledHeaderAction == PrecompiledHeaderAction.Create)
				{
					// Compile the file as a C++ PCH.
					FileArguments += GetCompileArguments_PCH();
				}
				else if (Extension == ".C")
				{
					// Compile the file as C code.
					FileArguments += GetCompileArguments_C();
				}
				else if (Extension == ".CC")
				{
					// Compile the file as C++ code.
					FileArguments += GetCompileArguments_CPP();
				}
				else if (Extension == ".MM")
				{
					// Compile the file as Objective-C++ code.
					FileArguments += GetCompileArguments_MM();
				}
				else if (Extension == ".M")
				{
					// Compile the file as Objective-C++ code.
					FileArguments += GetCompileArguments_M();
				}
				else
				{
					// Compile the file as C++ code.
					FileArguments += GetCompileArguments_CPP();

					// only use PCH for .cpp files
					FileArguments += PCHArguments;
				}

				// Add the C++ source file and its included files to the prerequisite item list.
				AddPrerequisiteSourceFile(Target, BuildPlatform, CompileEnvironment, SourceFile, CompileAction.PrerequisiteItems);

				if (CompileEnvironment.Config.PrecompiledHeaderAction == PrecompiledHeaderAction.Create)
				{
					var PrecompiledFileExtension = UEBuildPlatform.GetBuildPlatform(UnrealTargetPlatform.IOS).GetBinaryExtension(UEBuildBinaryType.PrecompiledHeader);
					// Add the precompiled header file to the produced item list.
					FileItem PrecompiledHeaderFile = FileItem.GetItemByFileReference(
						FileReference.Combine(
							CompileEnvironment.Config.OutputDirectory,
							Path.GetFileName(SourceFile.AbsolutePath) + PrecompiledFileExtension
							)
						);

					FileItem RemotePrecompiledHeaderFile = LocalToRemoteFileItem(PrecompiledHeaderFile, false);
					CompileAction.ProducedItems.Add(RemotePrecompiledHeaderFile);
					Result.PrecompiledHeaderFile = RemotePrecompiledHeaderFile;

					// Add the parameters needed to compile the precompiled header file to the command-line.
					FileArguments += string.Format(" -o \"{0}\"", RemotePrecompiledHeaderFile.AbsolutePath, false);
				}
				else
				{
					if (CompileEnvironment.Config.PrecompiledHeaderAction == PrecompiledHeaderAction.Include)
					{
						CompileAction.bIsUsingPCH = true;
						CompileAction.PrerequisiteItems.Add(CompileEnvironment.PrecompiledHeaderFile);
					}
					var ObjectFileExtension = UEBuildPlatform.GetBuildPlatform(UnrealTargetPlatform.IOS).GetBinaryExtension(UEBuildBinaryType.Object);
					// Add the object file to the produced item list.
					FileItem ObjectFile = FileItem.GetItemByFileReference(
						FileReference.Combine(
							CompileEnvironment.Config.OutputDirectory,
							Path.GetFileName(SourceFile.AbsolutePath) + ObjectFileExtension
							)
						);

					FileItem RemoteObjectFile = LocalToRemoteFileItem(ObjectFile, false);
					CompileAction.ProducedItems.Add(RemoteObjectFile);
					Result.ObjectFiles.Add(RemoteObjectFile);
					FileArguments += string.Format(" -o \"{0}\"", RemoteObjectFile.AbsolutePath, false);
				}

				// Add the source file path to the command-line.
				FileArguments += string.Format(" \"{0}\"", ConvertPath(SourceFile.AbsolutePath), false);

				string CompilerPath = ToolchainDir + IOSCompiler;
				if (!Utils.IsRunningOnMono && BuildHostPlatform.Current.Platform != UnrealTargetPlatform.Mac)
				{
					CompileAction.ActionHandler = new Action.BlockingActionHandler(RPCUtilHelper.RPCActionHandler);
				}

				string AllArgs = Arguments + FileArguments + CompileEnvironment.Config.AdditionalArguments;
				string SourceText = System.IO.File.ReadAllText(SourceFile.AbsolutePath);
				if (UEBuildConfiguration.bCompileForSize && (SourceFile.AbsolutePath.Contains("ElementBatcher.cpp") || SourceText.Contains("ElementBatcher.cpp") || SourceFile.AbsolutePath.Contains("AnimationRuntime.cpp") || SourceText.Contains("AnimationRuntime.cpp")
					|| SourceFile.AbsolutePath.Contains("AnimEncoding.cpp") || SourceText.Contains("AnimEncoding.cpp") || SourceFile.AbsolutePath.Contains("TextRenderComponent.cpp") || SourceText.Contains("TextRenderComponent.cpp")
					|| SourceFile.AbsolutePath.Contains("SWidget.cpp") || SourceText.Contains("SWidget.cpp") || SourceFile.AbsolutePath.Contains("SCanvas.cpp") || SourceText.Contains("SCanvas.cpp") || SourceFile.AbsolutePath.Contains("ShaderCore.cpp") || SourceText.Contains("ShaderCore.cpp")
                    || SourceFile.AbsolutePath.Contains("ParticleSystemRender.cpp") || SourceText.Contains("ParticleSystemRender.cpp")))
				{
					Console.WriteLine("Forcing {0} to --O3!", SourceFile.AbsolutePath);

					AllArgs = AllArgs.Replace("-Oz", "-O3");
				}

				// RPC utility parameters are in terms of the Mac side
				CompileAction.WorkingDirectory = GetMacDevSrcRoot();
				CompileAction.CommandPath = CompilerPath;
				CompileAction.CommandArguments = AllArgs; // Arguments + FileArguments + CompileEnvironment.Config.AdditionalArguments;
				CompileAction.StatusDescription = string.Format("{0}", Path.GetFileName(SourceFile.AbsolutePath));
				CompileAction.bIsGCCCompiler = true;
				// We're already distributing the command by execution on Mac.
				CompileAction.bCanExecuteRemotely = false;
				CompileAction.bShouldOutputStatusDescription = true;
				CompileAction.OutputEventHandler = new DataReceivedEventHandler(RemoteOutputReceivedEventHandler);
			}
			return Result;
		}

		public override FileItem LinkFiles(LinkEnvironment LinkEnvironment, bool bBuildImportLibraryOnly)
		{
			string LinkerPath = ToolchainDir +
				(LinkEnvironment.Config.bIsBuildingLibrary ? IOSArchiver : IOSLinker);

			// Create an action that invokes the linker.
			Action LinkAction = new Action(ActionType.Link);

			if (!Utils.IsRunningOnMono && BuildHostPlatform.Current.Platform != UnrealTargetPlatform.Mac)
			{
				LinkAction.ActionHandler = new Action.BlockingActionHandler(RPCUtilHelper.RPCActionHandler);
			}

			// RPC utility parameters are in terms of the Mac side
			LinkAction.WorkingDirectory = GetMacDevSrcRoot();

			// build this up over the rest of the function
			string LinkCommandArguments = LinkEnvironment.Config.bIsBuildingLibrary ? GetArchiveArguments_Global(LinkEnvironment) : GetLinkArguments_Global(LinkEnvironment);

			if (!LinkEnvironment.Config.bIsBuildingLibrary)
			{
				// Add the library paths to the argument list.
				foreach (string LibraryPath in LinkEnvironment.Config.LibraryPaths)
				{
					LinkCommandArguments += string.Format(" -L\"{0}\"", LibraryPath);
				}

				// Add the additional libraries to the argument list.
				foreach (string AdditionalLibrary in LinkEnvironment.Config.AdditionalLibraries)
				{
					// for absolute library paths, convert to remote filename
					if (!String.IsNullOrEmpty(Path.GetDirectoryName(AdditionalLibrary)))
					{
						// add it to the prerequisites to make sure it's built first (this should be the case of non-system libraries)
						FileItem LibFile = FileItem.GetItemByPath(AdditionalLibrary);
						FileItem RemoteLibFile = LocalToRemoteFileItem(LibFile, true);
						LinkAction.PrerequisiteItems.Add(RemoteLibFile);

						// and add to the commandline
						LinkCommandArguments += string.Format(" \"{0}\"", ConvertPath(Path.GetFullPath(AdditionalLibrary)));
					}
					else
					{
						LinkCommandArguments += string.Format(" -l\"{0}\"", AdditionalLibrary);
					}
				}
			}

			if (BuildHostPlatform.Current.Platform != UnrealTargetPlatform.Mac)
			{
				// Add any additional files that we'll need in order to link the app
				foreach (string AdditionalShadowFile in LinkEnvironment.Config.AdditionalShadowFiles)
				{
					FileItem ShadowFile = FileItem.GetExistingItemByPath(AdditionalShadowFile);
					if (ShadowFile != null)
					{
						QueueFileForBatchUpload(ShadowFile);
						LinkAction.PrerequisiteItems.Add(ShadowFile);
					}
					else
					{
						throw new BuildException("Couldn't find required additional file to shadow: {0}", AdditionalShadowFile);
					}
				}
			}

			// Handle additional framework assets that might need to be shadowed
			foreach (UEBuildFramework Framework in LinkEnvironment.Config.AdditionalFrameworks)
			{
				if (Framework.OwningModule == null || Framework.FrameworkZipPath == null || Framework.FrameworkZipPath == "")
				{
					continue;	// Only care about frameworks that have a zip specified
				}

				// If we've already remembered this framework, skip
				if (RememberedAdditionalFrameworks.Contains(Framework))
				{
					continue;
				}

				// Remember any files we need to unzip
				RememberedAdditionalFrameworks.Add(Framework);

				// Copy them to remote mac if needed
				if (BuildHostPlatform.Current.Platform != UnrealTargetPlatform.Mac)
				{
					FileItem ShadowFile = FileItem.GetExistingItemByPath(GetLocalFrameworkZipPath(Framework));

					if (ShadowFile != null)
					{
						QueueFileForBatchUpload(ShadowFile);
						LinkAction.PrerequisiteItems.Add(ShadowFile);
					}
					else
					{
						throw new BuildException("Couldn't find required additional file to shadow: {0}", Framework.FrameworkZipPath);
					}
				}
			}

			// Add the output file as a production of the link action.
			FileItem OutputFile = FileItem.GetItemByFileReference(LinkEnvironment.Config.OutputFilePath);
			FileItem RemoteOutputFile = LocalToRemoteFileItem(OutputFile, false);
			LinkAction.ProducedItems.Add(RemoteOutputFile);

			// Add the input files to a response file, and pass the response file on the command-line.
			List<string> InputFileNames = new List<string>();
			foreach (FileItem InputFile in LinkEnvironment.InputFiles)
			{
				InputFileNames.Add(string.Format("\"{0}\"", InputFile.AbsolutePath));
				LinkAction.PrerequisiteItems.Add(InputFile);
			}

			// Write the list of input files to a response file, with a tempfilename, on remote machine
			if (LinkEnvironment.Config.bIsBuildingLibrary)
			{
				foreach (string Filename in InputFileNames)
				{
					LinkCommandArguments += " " + Filename;
				}
				// @todo rocket lib: the -filelist command should take a response file (see else condition), except that it just says it can't
				// find the file that's in there. Rocket.lib may overflow the commandline by putting all files on the commandline, so this 
				// may be needed:
				// LinkCommandArguments += string.Format(" -filelist \"{0}\"", ConvertPath(ResponsePath));
			}
			else
			{
				bool bIsUE4Game = LinkEnvironment.Config.OutputFilePath.FullName.Contains("UE4Game");
				FileReference ResponsePath = FileReference.Combine((!bIsUE4Game && ProjectFile != null) ? ProjectFile.Directory : UnrealBuildTool.EngineDirectory, BuildConfiguration.PlatformIntermediateFolder, "LinkFileList_" + LinkEnvironment.Config.OutputFilePath.GetFileNameWithoutExtension() + ".tmp");
				if (!Utils.IsRunningOnMono && BuildHostPlatform.Current.Platform != UnrealTargetPlatform.Mac)
				{
					ResponseFile.Create(ResponsePath, InputFileNames);
					RPCUtilHelper.CopyFile(ResponsePath.FullName, ConvertPath(ResponsePath.FullName), true);
				}
				else
				{
					ResponseFile.Create(new FileReference(ConvertPath(ResponsePath.FullName)), InputFileNames);
				}
				LinkCommandArguments += string.Format(" @\"{0}\"", ConvertPath(ResponsePath.FullName));
			}

			// Add the output file to the command-line.
			LinkCommandArguments += string.Format(" -o \"{0}\"", RemoteOutputFile.AbsolutePath);

			// Add the additional arguments specified by the environment.
			LinkCommandArguments += LinkEnvironment.Config.AdditionalArguments;

			// Only execute linking on the local PC.
			LinkAction.bCanExecuteRemotely = false;

			LinkAction.StatusDescription = string.Format("{0}", OutputFile.AbsolutePath);
			LinkAction.OutputEventHandler = new DataReceivedEventHandler(RemoteOutputReceivedEventHandler);

			LinkAction.CommandPath = "sh";
			if(LinkEnvironment.Config.Target.Configuration == CPPTargetConfiguration.Shipping && Path.GetExtension(RemoteOutputFile.AbsolutePath) != ".a")
			{
				// When building a shipping package, symbols are stripped from the exe as the last build step. This is a problem
				// when re-packaging and no source files change because the linker skips symbol generation and dsymutil will 
				// recreate a new .dsym file from a symboless exe file. It's just sad. To make things happy we need to delete 
				// the output file to force the linker to recreate it with symbols again.
				string	linkCommandArguments = "-c '";

				linkCommandArguments += string.Format("rm -f \"{0}\";", RemoteOutputFile.AbsolutePath);
				linkCommandArguments += string.Format("rm -f \"{0}\\*.bcsymbolmap\";", Path.GetDirectoryName(RemoteOutputFile.AbsolutePath));
				linkCommandArguments += LinkerPath + " " + LinkCommandArguments + ";";

				linkCommandArguments += "'";

				LinkAction.CommandArguments = linkCommandArguments;
			}
			else
			{
				// This is not a shipping build so no need to delete the output file since symbols will not have been stripped from it.
				LinkAction.CommandArguments = string.Format("-c '{0} {1}'", LinkerPath, LinkCommandArguments);
			}

			return RemoteOutputFile;
		}

        public FileItem CompileAssetCatalog(FileItem Executable, string EngineDir, string BuildDir, string IntermediateDir)
        {
            // Make a file item for the source and destination files
            FileItem LocalExecutable = RemoteToLocalFileItem(Executable);
            string FullDestPathRoot = Path.Combine(Path.GetDirectoryName(LocalExecutable.AbsolutePath), "Assets.car");

            FileItem OutputFile;
/*            if (!Utils.IsRunningOnMono && BuildHostPlatform.Current.Platform != UnrealTargetPlatform.Mac)
            {
                OutputFile = FileItem.GetRemoteItemByPath(FullDestPathRoot, UnrealTargetPlatform.IOS);
            }
            else*/
            {
                OutputFile = FileItem.GetItemByPath(FullDestPathRoot);
            }

            // Make the compile action
            Action CompileAssetAction = new Action(ActionType.CreateAppBundle);
            if (!Utils.IsRunningOnMono)
            {
                CompileAssetAction.ActionHandler = new Action.BlockingActionHandler(RPCUtilHelper.RPCActionHandler);
            }

            CompileAssetAction.WorkingDirectory = GetMacDevSrcRoot();
            CompileAssetAction.CommandPath = "/usr/bin/xcrun";

            FileItem AssetCat = FileItem.GetItemByPath(Path.Combine(IntermediateDir, "Assets.xcassets"));
            FileItem DestFile = LocalToRemoteFileItem(OutputFile, false);
            FileItem InputFile = LocalToRemoteFileItem(AssetCat, BuildHostPlatform.Current.Platform != UnrealTargetPlatform.Mac);

            string Arguments = "";
            Arguments += " actool --output-format human-readable-text --notices --warnings";
            Arguments += " --output-partial-info-plist \"";
            Arguments += Path.GetDirectoryName(DestFile.AbsolutePath).Replace("\\", "/") + "/assetcatalog_generated_info.plist\"";
            Arguments += " --app-icon AppIcon --launch-image LaunchImage --compress-pngs";
            Arguments += " --enable-on-demand-resources YES --filter-for-device-model AppleTV5,3 --filter-for-device-os-version 9.2";
            Arguments += " --target-device tv --minimum-deployment-target 9.2 --platform appletvos --compile \"";
            Arguments += Path.GetDirectoryName(DestFile.AbsolutePath).Replace("\\", "/") + "\" \"" + InputFile.AbsolutePath + "\"";

            CompileAssetAction.CommandArguments = Arguments;
            CompileAssetAction.PrerequisiteItems.Add(Executable);
            CompileAssetAction.ProducedItems.Add(DestFile);
            CompileAssetAction.StatusDescription = CompileAssetAction.CommandArguments;// string.Format("Generating debug info for {0}", Path.GetFileName(Executable.AbsolutePath));
            CompileAssetAction.bCanExecuteRemotely = false;

            return DestFile;
        }

        /// <summary>
        /// Generates debug info for a given executable
        /// </summary>
        /// <param name="Executable">FileItem describing the executable to generate debug info for</param>
        public FileItem GenerateDebugInfo(FileItem Executable)
		{
            // Make a file item for the source and destination files
            FileItem LocalExecutable = RemoteToLocalFileItem(Executable);
			string FullDestPathRoot = Path.Combine(Path.GetDirectoryName(LocalExecutable.AbsolutePath), Path.GetFileName(LocalExecutable.AbsolutePath) + ".dSYM");

            FileItem OutputFile;
            OutputFile = FileItem.GetItemByPath(FullDestPathRoot);
            FileItem DestFile = LocalToRemoteFileItem(OutputFile, false);

            // Make the compile action
            Action GenDebugAction = new Action(ActionType.GenerateDebugInfo);
			if (!Utils.IsRunningOnMono)
			{
				GenDebugAction.ActionHandler = new Action.BlockingActionHandler(RPCUtilHelper.RPCActionHandler);
			}

			GenDebugAction.WorkingDirectory = GetMacDevSrcRoot();
			GenDebugAction.CommandPath = "sh";
			if(BuildConfiguration.bGeneratedSYMBundle)
			{
				GenDebugAction.CommandArguments = string.Format("-c 'rm -rf \"{1}\"; /usr/bin/dsymutil \"{0}\" -o \"{1}\"; cd \"{1}/..\"; zip -r -y -1 {2}.zip {2}'",
					Executable.AbsolutePath,
                    DestFile.AbsolutePath,
					Path.GetFileName(FullDestPathRoot));
			}
			else
			{
				GenDebugAction.CommandArguments = string.Format("-c 'rm -rf \"{1}\"; /usr/bin/dsymutil \"{0}\" -f -o \"{1}\"'",
						Executable.AbsolutePath,
						DestFile.AbsolutePath);
			}
			GenDebugAction.PrerequisiteItems.Add(Executable);
			GenDebugAction.ProducedItems.Add(DestFile);
			GenDebugAction.StatusDescription = GenDebugAction.CommandArguments;// string.Format("Generating debug info for {0}", Path.GetFileName(Executable.AbsolutePath));
			GenDebugAction.bCanExecuteRemotely = false;

			return DestFile;
		}

		private void PackageStub(string BinaryPath, string GameName, string ExeName)
		{
			// create the ipa
			string IPAName = BinaryPath + "/" + ExeName + ".stub";
			// delete the old one
			if (File.Exists(IPAName))
			{
				File.Delete(IPAName);
			}

			// make the subdirectory if needed
			string DestSubdir = Path.GetDirectoryName(IPAName);
			if (!Directory.Exists(DestSubdir))
			{
				Directory.CreateDirectory(DestSubdir);
			}

			// set up the directories
			string ZipWorkingDir = String.Format("Payload/{0}.app/", GameName);
			string ZipSourceDir = string.Format("{0}/Payload/{1}.app", BinaryPath, GameName);

			// create the file
			using (ZipFile Zip = new ZipFile())
			{
				// add the entire directory
				Zip.AddDirectory(ZipSourceDir, ZipWorkingDir);

				// Update permissions to be UNIX-style
				// Modify the file attributes of any added file to unix format
				foreach (ZipEntry E in Zip.Entries)
				{
					const byte FileAttributePlatform_NTFS = 0x0A;
					const byte FileAttributePlatform_UNIX = 0x03;
					const byte FileAttributePlatform_FAT = 0x00;

					const int UNIX_FILETYPE_NORMAL_FILE = 0x8000;
					//const int UNIX_FILETYPE_SOCKET = 0xC000;
					//const int UNIX_FILETYPE_SYMLINK = 0xA000;
					//const int UNIX_FILETYPE_BLOCKSPECIAL = 0x6000;
					const int UNIX_FILETYPE_DIRECTORY = 0x4000;
					//const int UNIX_FILETYPE_CHARSPECIAL = 0x2000;
					//const int UNIX_FILETYPE_FIFO = 0x1000;

					const int UNIX_EXEC = 1;
					const int UNIX_WRITE = 2;
					const int UNIX_READ = 4;


					int MyPermissions = UNIX_READ | UNIX_WRITE;
					int OtherPermissions = UNIX_READ;

					int PlatformEncodedBy = (E.VersionMadeBy >> 8) & 0xFF;
					int LowerBits = 0;

					// Try to preserve read-only if it was set
					bool bIsDirectory = E.IsDirectory;

					// Check to see if this 
					bool bIsExecutable = false;
					if (Path.GetFileNameWithoutExtension(E.FileName).Equals(GameName, StringComparison.InvariantCultureIgnoreCase))
					{
						bIsExecutable = true;
					}

					if (bIsExecutable)
					{
						// The executable will be encrypted in the final distribution IPA and will compress very poorly, so keeping it
						// uncompressed gives a better indicator of IPA size for our distro builds
						E.CompressionLevel = CompressionLevel.None;
					}

					if ((PlatformEncodedBy == FileAttributePlatform_NTFS) || (PlatformEncodedBy == FileAttributePlatform_FAT))
					{
						FileAttributes OldAttributes = E.Attributes;
						//LowerBits = ((int)E.Attributes) & 0xFFFF;

						if ((OldAttributes & FileAttributes.Directory) != 0)
						{
							bIsDirectory = true;
						}

						// Permissions
						if ((OldAttributes & FileAttributes.ReadOnly) != 0)
						{
							MyPermissions &= ~UNIX_WRITE;
							OtherPermissions &= ~UNIX_WRITE;
						}
					}

					if (bIsDirectory || bIsExecutable)
					{
						MyPermissions |= UNIX_EXEC;
						OtherPermissions |= UNIX_EXEC;
					}

					// Re-jigger the external file attributes to UNIX style if they're not already that way
					if (PlatformEncodedBy != FileAttributePlatform_UNIX)
					{
						int NewAttributes = bIsDirectory ? UNIX_FILETYPE_DIRECTORY : UNIX_FILETYPE_NORMAL_FILE;

						NewAttributes |= (MyPermissions << 6);
						NewAttributes |= (OtherPermissions << 3);
						NewAttributes |= (OtherPermissions << 0);

						// Now modify the properties
						E.AdjustExternalFileAttributes(FileAttributePlatform_UNIX, (NewAttributes << 16) | LowerBits);
					}
				}

				// Save it out
				Zip.Save(IPAName);
			}
		}

		public override void PreBuildSync()
		{
			if (BuildHostPlatform.Current.Platform != UnrealTargetPlatform.Mac)
			{
				BuiltBinaries = new List<FileReference>();
			}

			base.PreBuildSync();

			// Unzip any third party frameworks that are stored as zips
			foreach (UEBuildFramework Framework in RememberedAdditionalFrameworks)
			{
				string ZipSrcPath = GetRemoteFrameworkZipPath(Framework);
				string ZipDstPath = GetRemoteIntermediateFrameworkZipPath(Framework);

				Log.TraceInformation("Unzipping: {0} -> {1}", ZipSrcPath, ZipDstPath);

				CleanIntermediateDirectory(ZipDstPath);

				// Assume that there is another directory inside the zip with the same name as the zip
				ZipDstPath = ZipDstPath.Substring(0, ZipDstPath.LastIndexOf('/'));

				if (BuildHostPlatform.Current.Platform == UnrealTargetPlatform.Mac)
				{
					// If we're on the mac, just unzip using the shell
					string ResultsText;
					RunExecutableAndWait("unzip", String.Format("-o \"{0}\" -d \"{1}\"", ZipSrcPath, ZipDstPath), out ResultsText);
					continue;
				}
				else
				{
					// Use RPC utility if the zip is on remote mac
					Hashtable Result = RPCUtilHelper.Command("/", String.Format("unzip -o \"{0}\" -d \"{1}\"", ZipSrcPath, ZipDstPath), "", null);

					foreach (DictionaryEntry Entry in Result)
					{
						Log.TraceInformation("{0}", Entry.Value);
					}
				}
			}
        }

        public void GenerateAssetCatalog(string EngineDir, string BuildDir, string IntermediateDir)
        {
            string[] Directories = { "Assets.xcassets",
                                            Path.Combine("Assets.xcassets", "AppIcon.brandassets"),
                                            Path.Combine("Assets.xcassets", "AppIcon.brandassets", "AppIconLarge.imagestack"),
                                            Path.Combine("Assets.xcassets", "AppIcon.brandassets", "AppIconLarge.imagestack", "Back.imagestacklayer"),
                                            Path.Combine("Assets.xcassets", "AppIcon.brandassets", "AppIconLarge.imagestack", "Back.imagestacklayer", "Content.imageset"),
                                            Path.Combine("Assets.xcassets", "AppIcon.brandassets", "AppIconLarge.imagestack", "Front.imagestacklayer"),
                                            Path.Combine("Assets.xcassets", "AppIcon.brandassets", "AppIconLarge.imagestack", "Front.imagestacklayer", "Content.imageset"),
                                            Path.Combine("Assets.xcassets", "AppIcon.brandassets", "AppIconLarge.imagestack", "Middle.imagestacklayer"),
                                            Path.Combine("Assets.xcassets", "AppIcon.brandassets", "AppIconLarge.imagestack", "Middle.imagestacklayer", "Content.imageset"),
                                            Path.Combine("Assets.xcassets", "AppIcon.brandassets", "AppIconSmall.imagestack"),
                                            Path.Combine("Assets.xcassets", "AppIcon.brandassets", "AppIconSmall.imagestack", "Back.imagestacklayer"),
                                            Path.Combine("Assets.xcassets", "AppIcon.brandassets", "AppIconSmall.imagestack", "Back.imagestacklayer", "Content.imageset"),
                                            Path.Combine("Assets.xcassets", "AppIcon.brandassets", "AppIconSmall.imagestack", "Front.imagestacklayer"),
                                            Path.Combine("Assets.xcassets", "AppIcon.brandassets", "AppIconSmall.imagestack", "Front.imagestacklayer", "Content.imageset"),
                                            Path.Combine("Assets.xcassets", "AppIcon.brandassets", "AppIconSmall.imagestack", "Middle.imagestacklayer"),
                                            Path.Combine("Assets.xcassets", "AppIcon.brandassets", "AppIconSmall.imagestack", "Middle.imagestacklayer", "Content.imageset"),
                                            Path.Combine("Assets.xcassets", "AppIcon.brandassets", "TopShelf.imageset"),
                                            Path.Combine("Assets.xcassets", "LaunchImage.launchimage"),
            };
            string[] Contents = { "{\n\t\"info\" : {\n\t\t\"version\" : 1,\n\t\t\"author\" : \"xcode\"\n\t}\n}",
                                    "{\n\t\"assets\" : [\n\t\t{\n\t\t\t\"size\" : \"1280x768\",\n\t\t\t\"idiom\" : \"tv\",\n\t\t\t\"filename\" : \"AppIconLarge.imagestack\",\n\t\t\t\"role\" : \"primary-app-icon\"\n\t\t},\n\t\t{\n\t\t\t\"size\" : \"400x240\",\n\t\t\t\"idiom\" : \"tv\",\n\t\t\t\"filename\" : \"AppIconSmall.imagestack\",\n\t\t\t\"role\" : \"primary-app-icon\"\n\t\t},\n\t\t{\n\t\t\t\"size\" : \"1920x720\",\n\t\t\t\"idiom\" : \"tv\",\n\t\t\t\"filename\" : \"TopShelf.imageset\",\n\t\t\t\"role\" : \"top-shelf-image\"\n\t\t}\n\t],\n\t\"info\" : {\n\t\t\"version\" : 1,\n\t\t\"author\" : \"xcode\"\n\t}\n}",
                                    "{\n\t\"layers\" : [\n\t\t{\n\t\t\t\"filename\" : \"Front.imagestacklayer\"\n\t\t},\n\t\t{\n\t\t\t\"filename\" : \"Middle.imagestacklayer\"\n\t\t},\n\t\t{\n\t\t\t\"filename\" : \"Back.imagestacklayer\"\n\t\t}\n\t],\n\t\"info\" : {\n\t\t\"version\" : 1,\n\t\t\"author\" : \"xcode\"\n\t}\n}",
                                    "{\n\t\"info\" : {\n\t\t\"version\" : 1,\n\t\t\"author\" : \"xcode\"\n\t}\n}",
                                    "{\n\t\"images\" : [\n\t\t{\n\t\t\t\"idiom\" : \"tv\",\n\t\t\t\"filename\" : \"Icon_Large_Back.png\",\n\t\t\t\"scale\" : \"1x\"\n\t\t}\n\t],\n\t\"info\" : {\n\t\t\"version\" : 1,\n\t\t\"author\" : \"xcode\"\n\t}\n}",
                                    "{\n\t\"info\" : {\n\t\t\"version\" : 1,\n\t\t\"author\" : \"xcode\"\n\t}\n}",
                                    "{\n\t\"images\" : [\n\t\t{\n\t\t\t\"idiom\" : \"tv\",\n\t\t\t\"filename\" : \"Icon_Large_Front.png\",\n\t\t\t\"scale\" : \"1x\"\n\t\t}\n\t],\n\t\"info\" : {\n\t\t\"version\" : 1,\n\t\t\"author\" : \"xcode\"\n\t}\n}",
                                    "{\n\t\"info\" : {\n\t\t\"version\" : 1,\n\t\t\"author\" : \"xcode\"\n\t}\n}",
                                    "{\n\t\"images\" : [\n\t\t{\n\t\t\t\"idiom\" : \"tv\",\n\t\t\t\"filename\" : \"Icon_Large_Middle.png\",\n\t\t\t\"scale\" : \"1x\"\n\t\t}\n\t],\n\t\"info\" : {\n\t\t\"version\" : 1,\n\t\t\"author\" : \"xcode\"\n\t}\n}",
                                    "{\n\t\"layers\" : [\n\t\t{\n\t\t\t\"filename\" : \"Front.imagestacklayer\"\n\t\t},\n\t\t{\n\t\t\t\"filename\" : \"Middle.imagestacklayer\"\n\t\t},\n\t\t{\n\t\t\t\"filename\" : \"Back.imagestacklayer\"\n\t\t}\n\t],\n\t\"info\" : {\n\t\t\"version\" : 1,\n\t\t\"author\" : \"xcode\"\n\t}\n}",
                                    "{\n\t\"info\" : {\n\t\t\"version\" : 1,\n\t\t\"author\" : \"xcode\"\n\t}\n}",
                                    "{\n\t\"images\" : [\n\t\t{\n\t\t\t\"idiom\" : \"tv\",\n\t\t\t\"filename\" : \"Icon_Small_Back.png\",\n\t\t\t\"scale\" : \"1x\"\n\t\t}\n\t],\n\t\"info\" : {\n\t\t\"version\" : 1,\n\t\t\"author\" : \"xcode\"\n\t}\n}",
                                    "{\n\t\"info\" : {\n\t\t\"version\" : 1,\n\t\t\"author\" : \"xcode\"\n\t}\n}",
                                    "{\n\t\"images\" : [\n\t\t{\n\t\t\t\"idiom\" : \"tv\",\n\t\t\t\"filename\" : \"Icon_Small_Front.png\",\n\t\t\t\"scale\" : \"1x\"\n\t\t}\n\t],\n\t\"info\" : {\n\t\t\"version\" : 1,\n\t\t\"author\" : \"xcode\"\n\t}\n}",
                                    "{\n\t\"info\" : {\n\t\t\"version\" : 1,\n\t\t\"author\" : \"xcode\"\n\t}\n}",
                                    "{\n\t\"images\" : [\n\t\t{\n\t\t\t\"idiom\" : \"tv\",\n\t\t\t\"filename\" : \"Icon_Small_Middle.png\",\n\t\t\t\"scale\" : \"1x\"\n\t\t}\n\t],\n\t\"info\" : {\n\t\t\"version\" : 1,\n\t\t\"author\" : \"xcode\"\n\t}\n}",
                                    "{\n\t\"images\" : [\n\t\t{\n\t\t\t\"idiom\" : \"tv\",\n\t\t\t\"filename\" : \"TopShelf.png\",\n\t\t\t\"scale\" : \"1x\"\n\t\t}\n\t],\n\t\"info\" : {\n\t\t\"version\" : 1,\n\t\t\"author\" : \"xcode\"\n\t}\n}",
                                    "{\n\t\"images\" : [\n\t\t{\n\t\t\t\"orientation\" : \"landscape\",\n\t\t\t\"idiom\" : \"tv\",\n\t\t\t\"filename\" : \"Launch.png\",\n\t\t\t\"extent\" : \"full-screen\",\n\t\t\t\"minimum-system-version\" : \"9.0\",\n\t\t\t\"scale\" : \"1x\"\n\t\t}\n\t],\n\t\"info\" : {\n\t\t\"version\" : 1,\n\t\t\"author\" : \"xcode\"\n\t}\n}",
            };
            string[] Images = { null,
                                null,
                                null,
                                null,
                                "Icon_Large_Back.png",
                                null,
                                "Icon_Large_Front.png",
                                null,
                                "Icon_Large_Middle.png",
                                null,
                                null,
                                "Icon_Small_Back.png",
                                null,
                                "Icon_Small_Front.png",
                                null,
                                "Icon_Small_Middle.png",
                                "TopShelf.png",
                                "Launch.png"
            };

            // create asset catalog for images
            for (int i = 0; i < Directories.Length; ++i)
            {
                string Dir = Path.Combine(IntermediateDir, Directories[i]);
                if (!Directory.Exists(Dir))
                {
                    Directory.CreateDirectory(Dir);
                }
                File.WriteAllText(Path.Combine(Dir, "Contents.json"), Contents[i]);
                LocalToRemoteFileItem(FileItem.GetItemByPath(Path.Combine(Dir, "Contents.json")), BuildHostPlatform.Current.Platform != UnrealTargetPlatform.Mac);
                if (Images[i] != null)
                {
                    string Image = Path.Combine((Directory.Exists(Path.Combine(BuildDir, "Resource", "Graphics")) ? (BuildDir) : (Path.Combine(EngineDir,"Build", "TVOS"))), "Resources", "Graphics", Images[i]);
                    if (File.Exists(Image))
                    {
                        File.Copy(Image, Path.Combine(Dir, Images[i]), true);
                        LocalToRemoteFileItem(FileItem.GetItemByPath(Path.Combine(Dir, Images[i])), BuildHostPlatform.Current.Platform != UnrealTargetPlatform.Mac);
                        FileInfo DestFileInfo = new FileInfo(Path.Combine(Dir, Images[i]));
                        DestFileInfo.Attributes = DestFileInfo.Attributes & ~FileAttributes.ReadOnly;
                    }
                }
            }
        }

        public override ICollection<FileItem> PostBuild(FileItem Executable, LinkEnvironment BinaryLinkEnvironment)
        {
            var OutputFiles = base.PostBuild(Executable, BinaryLinkEnvironment);

            if (BinaryLinkEnvironment.Config.bIsBuildingLibrary)
            {
                return OutputFiles;
            }

            // For IOS/tvOS, generate the dSYM file if the config file is set to do so
			if ((BuildConfiguration.bGeneratedSYMFile == true || BuildConfiguration.bGeneratedSYMBundle == true || BuildConfiguration.bUsePDBFiles == true) && (!BinaryLinkEnvironment.Config.bIsBuildingLibrary || BinaryLinkEnvironment.Config.bIsBuildingDLL))
            {
                OutputFiles.Add(GenerateDebugInfo(Executable));
            }

            // for tvOS generate the asset catalog
            if (CppPlatform == CPPTargetPlatform.TVOS)
            {
                string EngineDir = UnrealBuildTool.EngineDirectory.ToString();
                string BuildDir = (((ProjectFile != null) ? ProjectFile.Directory : UnrealBuildTool.EngineDirectory)) + "/Build/TVOS";
                string IntermediateDir = (((ProjectFile != null) ? ProjectFile.Directory : UnrealBuildTool.EngineDirectory)) + "/Intermediate/TVOS";
                GenerateAssetCatalog(EngineDir, BuildDir, IntermediateDir);
                OutputFiles.Add(CompileAssetCatalog(Executable, EngineDir, BuildDir, IntermediateDir));
            }

            return OutputFiles;
        }

        public override void PostBuildSync(UEBuildTarget Target)
		{
			base.PostBuildSync(Target);

			string AppName = Target.TargetType == TargetRules.TargetType.Game ? Target.TargetName : Target.AppName;

			if (BuildHostPlatform.Current.Platform == UnrealTargetPlatform.Mac)
			{
				string RemoteShadowDirectoryMac = Path.GetDirectoryName(Target.OutputPath.FullName);
				string FinalRemoteExecutablePath = String.Format("{0}/Payload/{1}.app/{1}", RemoteShadowDirectoryMac, AppName);

				// strip the debug info from the executable if needed
				if (BuildConfiguration.bStripSymbolsOnIOS || (Target.Configuration == UnrealTargetConfiguration.Shipping))
				{
					Process StripProcess = new Process();
					StripProcess.StartInfo.WorkingDirectory = RemoteShadowDirectoryMac;
					StripProcess.StartInfo.FileName = ToolchainDir + "strip";
					StripProcess.StartInfo.Arguments = "\"" + Target.OutputPath + "\"";
					StripProcess.OutputDataReceived += new DataReceivedEventHandler(OutputReceivedDataEventHandler);
					StripProcess.ErrorDataReceived += new DataReceivedEventHandler(OutputReceivedDataEventHandler);

					OutputReceivedDataEventHandlerEncounteredError = false;
					OutputReceivedDataEventHandlerEncounteredErrorMessage = "";
					Utils.RunLocalProcess(StripProcess);
					if (OutputReceivedDataEventHandlerEncounteredError)
					{
						throw new Exception(OutputReceivedDataEventHandlerEncounteredErrorMessage);
					}
				}

				// copy the executable
				if (!File.Exists(FinalRemoteExecutablePath))
				{
					Directory.CreateDirectory(String.Format("{0}/Payload/{1}.app", RemoteShadowDirectoryMac, AppName));
				}
				File.Copy(Target.OutputPath.FullName, FinalRemoteExecutablePath, true);

				if (BuildConfiguration.bCreateStubIPA)
				{
					string Project = Target.ProjectDirectory + "/" + AppName + ".uproject";

					string SchemeName = AppName;

					// generate the dummy project so signing works
					if (AppName == "UE4Game" || AppName == "UE4Client" || Utils.IsFileUnderDirectory(Target.ProjectDirectory + "/" + AppName + ".uproject", Path.GetFullPath("../..")))
					{
						UnrealBuildTool.GenerateProjectFiles(new XcodeProjectFileGenerator(Target.ProjectFile), new string[] { "-platforms=" + (CppPlatform == CPPTargetPlatform.IOS ? "IOS" : "TVOS"), "-NoIntellIsense", (CppPlatform == CPPTargetPlatform.IOS ? "-iosdeployonly" : "-tvosdeployonly"), "-ignorejunk" });
						Project = Path.GetFullPath("../..") + "/UE4_" + (CppPlatform == CPPTargetPlatform.IOS ? "IOS" : "TVOS") + ".xcworkspace";
						SchemeName = "UE4";
					}
					else
					{
						UnrealBuildTool.GenerateProjectFiles(new XcodeProjectFileGenerator(Target.ProjectFile), new string[] { "-platforms" + (CppPlatform == CPPTargetPlatform.IOS ? "IOS" : "TVOS"), "-NoIntellIsense", (CppPlatform == CPPTargetPlatform.IOS ? "-iosdeployonly" : "-tvosdeployonly"), "-ignorejunk", "-project=\"" + Target.ProjectDirectory + "/" + AppName + ".uproject\"", "-game" });
						Project = Target.ProjectDirectory + "/" + AppName + "_" + (CppPlatform == CPPTargetPlatform.IOS ? "IOS" : "TVOS") + ".xcworkspace";
					}

					if (Directory.Exists(Project))
					{
<<<<<<< HEAD
						// ensure the plist, entitlements, and provision files are properly copied
						var DeployHandler = (CppPlatform == CPPTargetPlatform.IOS ? new UEDeployIOS(new FileReference(Project), PlatformContext) : new UEDeployTVOS(new FileReference(Project), PlatformContext));
						DeployHandler.PrepTargetForDeployment(Target);
=======
                        // ensure the plist, entitlements, and provision files are properly copied
                        var DeployHandler = (CppPlatform == CPPTargetPlatform.IOS ? new UEDeployIOS(new FileReference(Project), PlatformContext) : new UEDeployTVOS(new FileReference(Project), PlatformContext));
                        DeployHandler.PrepTargetForDeployment(Target);
>>>>>>> 92a3597a

						var ConfigName = Target.Configuration.ToString();
						if (Target.Rules.ConfigurationName != "Game" && Target.Rules.ConfigurationName != "Program")
						{
							ConfigName += " " + Target.Rules.ConfigurationName;
						}

                        // code sign the project
                        string CmdLine = XcodeDeveloperDir + "usr/bin/xcodebuild" +
						                " -workspace \"" + Project + "\"" +
										" -configuration \"" + ConfigName + "\"" +
										" -scheme '" + SchemeName + "'" +
										" -sdk " + PlatformContext.GetCodesignPlatformName() +
										" -destination generic/platform=" + (CppPlatform == CPPTargetPlatform.IOS ? "iOS" : "tvOS") +
<<<<<<< HEAD
										" CODE_SIGN_IDENTITY=\"" + (!string.IsNullOrEmpty(PlatformContext.SigningCertificate) ? PlatformContext.SigningCertificate : "IPhoneDeveloper") + "\"" +
=======
                                        " CODE_SIGN_IDENTITY=\"" + (!string.IsNullOrEmpty(PlatformContext.SigningCertificate) ? PlatformContext.SigningCertificate : "IPhoneDeveloper") + "\"" +
>>>>>>> 92a3597a
                                        (!string.IsNullOrEmpty(PlatformContext.MobileProvisionUUID) ? (" PROVISIONING_PROFILE_SPECIFIER=" + PlatformContext.MobileProvisionUUID) : "");

                        Console.WriteLine("Code signing with command line: " + CmdLine);

						Process SignProcess = new Process();
						SignProcess.StartInfo.WorkingDirectory = RemoteShadowDirectoryMac;
						SignProcess.StartInfo.FileName = "/usr/bin/xcrun";
						SignProcess.StartInfo.Arguments = CmdLine;
						SignProcess.OutputDataReceived += new DataReceivedEventHandler(OutputReceivedDataEventHandler);
						SignProcess.ErrorDataReceived += new DataReceivedEventHandler(OutputReceivedDataEventHandler);

						OutputReceivedDataEventHandlerEncounteredError = false;
						OutputReceivedDataEventHandlerEncounteredErrorMessage = "";
						Utils.RunLocalProcess(SignProcess);

						// delete the temp project
						if (Project.Contains("_" + (CppPlatform == CPPTargetPlatform.IOS ? "IOS" : "TVOS") + ".xcodeproj"))
						{
							Directory.Delete(Project, true);
						}

						if (OutputReceivedDataEventHandlerEncounteredError)
						{
							throw new Exception(OutputReceivedDataEventHandlerEncounteredErrorMessage);
						}

						// Package the stub
						PackageStub(RemoteShadowDirectoryMac, AppName, Target.OutputPath.GetFileNameWithoutExtension());
					}
				}

				{
					// Copy bundled assets from additional frameworks to the intermediate assets directory (so they can get picked up during staging)
					String LocalFrameworkAssets = Path.GetFullPath(Target.ProjectDirectory + "/Intermediate/" + (CppPlatform == CPPTargetPlatform.IOS ? "IOS" : "TVOS") + "/FrameworkAssets");

					// Clean the local dest directory if it exists
					CleanIntermediateDirectory(LocalFrameworkAssets);

					foreach (UEBuildFramework Framework in RememberedAdditionalFrameworks)
					{
						if (Framework.OwningModule == null || Framework.CopyBundledAssets == null || Framework.CopyBundledAssets == "")
						{
							continue;		// Only care if we need to copy bundle assets
						}

						string UnpackedZipPath = GetRemoteIntermediateFrameworkZipPath(Framework);

						// For now, this is hard coded, but we need to loop over all modules, and copy bundled assets that need it
						string LocalSource = UnpackedZipPath + "/" + Framework.CopyBundledAssets;
						string BundleName = Framework.CopyBundledAssets.Substring(Framework.CopyBundledAssets.LastIndexOf('/') + 1);
						string LocalDest = LocalFrameworkAssets + "/" + BundleName;

						Log.TraceInformation("Copying bundled asset... LocalSource: {0}, LocalDest: {1}", LocalSource, LocalDest);

						string ResultsText;
<<<<<<< HEAD
						RunExecutableAndWait("cp", String.Format("-R -L \"{0}\" \"{1}\"", LocalSource, LocalDest), out ResultsText);
					}
				}
=======
                        RunExecutableAndWait("cp", String.Format("-R -L \"{0}\" \"{1}\"", LocalSource, LocalDest), out ResultsText);
                    }
                }
>>>>>>> 92a3597a
			}
			else
			{
				// store off the binaries
				foreach (UEBuildBinary Binary in Target.AppBinaries)
				{
					BuiltBinaries.Add(Binary.Config.OutputFilePath);
				}

				// check to see if the DangerouslyFast mode is valid (in other words, a build has gone through since a Rebuild/Clean operation)
				FileReference DangerouslyFastValidFile = FileReference.Combine(Target.GlobalLinkEnvironment.Config.IntermediateDirectory, "DangerouslyFastIsNotDangerous");
				bool bUseDangerouslyFastModeWasRequested = bUseDangerouslyFastMode;
				if (bUseDangerouslyFastMode)
				{
					if (!DangerouslyFastValidFile.Exists())
					{
						Log.TraceInformation("Dangeroulsy Fast mode was requested, but a slow mode hasn't completed. Performing slow now...");
						bUseDangerouslyFastMode = false;
					}
				}

				foreach (FileReference FilePath in BuiltBinaries)
				{
					string RemoteExecutablePath = ConvertPath(FilePath.FullName);

					// when going super fast, just copy the executable to the final resting spot
					if (bUseDangerouslyFastMode)
					{
						Log.TraceInformation("==============================================================================");
						Log.TraceInformation("USING DANGEROUSLY FAST MODE! IF YOU HAVE ANY PROBLEMS, TRY A REBUILD/CLEAN!!!!");
						Log.TraceInformation("==============================================================================");

						// copy the executable
						string RemoteShadowDirectoryMac = ConvertPath(Path.GetDirectoryName(Target.OutputPath.FullName));
						string FinalRemoteExecutablePath = String.Format("{0}/Payload/{1}.app/{1}", RemoteShadowDirectoryMac, Target.TargetName);
						RPCUtilHelper.Command("/", String.Format("cp -f {0} {1}", RemoteExecutablePath, FinalRemoteExecutablePath), "", null);
					}
					else if (!Utils.IsRunningOnMono && BuildHostPlatform.Current.Platform != UnrealTargetPlatform.Mac)
					{
						RPCUtilHelper.CopyFile(RemoteExecutablePath, FilePath.FullName, false);

						if ((BuildConfiguration.bGeneratedSYMFile == true || BuildConfiguration.bGeneratedSYMBundle == true) && Path.GetExtension(FilePath.FullName) != ".a")
						{
							string DSYMExt;
							if(BuildConfiguration.bGeneratedSYMBundle)
							{
								DSYMExt = ".dSYM.zip";
							}
							else
							{
								DSYMExt = ".dSYM";
							}
							RPCUtilHelper.CopyFile(RemoteExecutablePath + DSYMExt, FilePath.FullName + DSYMExt, false);
						}
					}
				}

				// Generate the stub
				if (BuildConfiguration.bCreateStubIPA || bUseDangerouslyFastMode)
				{
<<<<<<< HEAD
					// ensure the plist, entitlements, and provision files are properly copied
					var DeployHandler = (CppPlatform == CPPTargetPlatform.IOS ? new UEDeployIOS(Target.ProjectFile, PlatformContext) : new UEDeployTVOS(Target.ProjectFile, PlatformContext));
					DeployHandler.PrepTargetForDeployment(Target);
=======
                    // ensure the plist, entitlements, and provision files are properly copied
                    var DeployHandler = (CppPlatform == CPPTargetPlatform.IOS ? new UEDeployIOS(Target.ProjectFile, PlatformContext) : new UEDeployTVOS(Target.ProjectFile, PlatformContext));
                    DeployHandler.PrepTargetForDeployment(Target);
>>>>>>> 92a3597a

					if (!bUseDangerouslyFastMode)
					{
						// generate the dummy project so signing works
						UnrealBuildTool.GenerateProjectFiles(new XcodeProjectFileGenerator(Target.ProjectFile), new string[] { "-NoIntellisense", (CppPlatform == CPPTargetPlatform.IOS ? "-iosdeployonly" : "-tvosdeployonly"), ((Target.ProjectFile != null) ? "-game" : "") });
					}

					// now that 
					Process StubGenerateProcess = new Process();
					StubGenerateProcess.StartInfo.WorkingDirectory = Path.GetFullPath("..\\Binaries\\DotNET\\IOS");
					StubGenerateProcess.StartInfo.FileName = Path.Combine(StubGenerateProcess.StartInfo.WorkingDirectory, "iPhonePackager.exe");

					string Arguments = "";
					string PathToApp = Target.RulesAssembly.GetTargetFileName(AppName).FullName;
					string SchemeName = AppName;

					// right now, no programs have a Source subdirectory, so assume the PathToApp is directly in the root
					if (Path.GetDirectoryName(PathToApp).Contains(@"\Engine\Source\Programs"))
					{
						PathToApp = Path.GetDirectoryName(PathToApp);
					}
					else
					{
						Int32 SourceIndex = PathToApp.LastIndexOf(@"\Intermediate\Source");
						if (SourceIndex != -1)
						{
							PathToApp = PathToApp.Substring(0, SourceIndex);
						}
						else
						{
							SourceIndex = PathToApp.LastIndexOf(@"\Source");
							if (SourceIndex != -1)
							{
								PathToApp = PathToApp.Substring(0, SourceIndex);
							}
							else
							{
								throw new BuildException("The target was not in a /Source subdirectory");
							}
						}
						if (AppName != "UE4Game" && AppName != "UE4Client")
						{
							PathToApp += "\\" + AppName + ".uproject";
						}
						else
						{
							SchemeName = "UE4";
						}
					}

					var SchemeConfiguration = Target.Configuration.ToString();
					if (Target.Rules.ConfigurationName != "Game" && Target.Rules.ConfigurationName != "Program")
					{
						SchemeConfiguration += " " + Target.Rules.ConfigurationName;
					}

					if (bUseDangerouslyFastMode)
					{
						// the quickness!
						Arguments += "DangerouslyFast " + PathToApp;
					}
					else
					{
						Arguments += "PackageIPA \"" + PathToApp + "\" -createstub";
						// if we are making the dsym, then we can strip the debug info from the executable
						if (BuildConfiguration.bStripSymbolsOnIOS || (Target.Configuration == UnrealTargetConfiguration.Shipping))
						{
							Arguments += " -strip";
						}
					}
					Arguments += " -config " + Target.Configuration + " -mac " + RemoteServerName + " -schemename " + SchemeName + " -schemeconfig \"" + SchemeConfiguration + "\"";

					string Architecture = PlatformContext.GetActiveArchitecture();
					if (Architecture != "")
					{
						// pass along the architecture if we need, skipping the initial -, so we have "-architecture simulator"
						Arguments += " -architecture " + Architecture.Substring(1);
					}

					if (CppPlatform == CPPTargetPlatform.TVOS)
					{
						Arguments += " -tvos";
					}

					if (!bUseRPCUtil)
					{
						Arguments += " -usessh";
						Arguments += " -sshexe \"" + ResolvedSSHExe + "\"";
						Arguments += " -sshauth \"" + ResolvedSSHAuthentication + "\"";
						Arguments += " -sshuser \"" + ResolvedRSyncUsername + "\"";
						Arguments += " -rsyncexe \"" + ResolvedRSyncExe + "\"";
						Arguments += " -overridedevroot \"" + UserDevRootMac + "\"";
					}

					// programmers that use Xcode packaging mode should use the following commandline instead, as it will package for Xcode on each compile
					//				Arguments = "PackageApp " + GameName + " " + Configuration;
					StubGenerateProcess.StartInfo.Arguments = Arguments;

					StubGenerateProcess.OutputDataReceived += new DataReceivedEventHandler(OutputReceivedDataEventHandler);
					StubGenerateProcess.ErrorDataReceived += new DataReceivedEventHandler(OutputReceivedDataEventHandler);

					OutputReceivedDataEventHandlerEncounteredError = false;
					OutputReceivedDataEventHandlerEncounteredErrorMessage = "";
					int ExitCode = Utils.RunLocalProcess(StubGenerateProcess);
					if (OutputReceivedDataEventHandlerEncounteredError)
					{
						UnrealBuildTool.ExtendedErrorCode = ExitCode;
						throw new Exception(OutputReceivedDataEventHandlerEncounteredErrorMessage);
					}

					// now that a slow mode sync has finished, we can now do DangerouslyFast mode again (if requested)
					if (bUseDangerouslyFastModeWasRequested)
					{
						File.Create(DangerouslyFastValidFile.FullName);
					}
					else
					{
						// if we didn't want dangerously fast, then delete the file so that setting/unsetting the flag will do the right thing without a Rebuild
						File.Delete(DangerouslyFastValidFile.FullName);
					}
				}

				{
					// Copy bundled assets from additional frameworks to the intermediate assets directory (so they can get picked up during staging)
					String LocalFrameworkAssets = Path.GetFullPath(Target.ProjectDirectory + "/Intermediate/" + (CppPlatform == CPPTargetPlatform.IOS ? "IOS" : "TVOS") + "/FrameworkAssets");
					String RemoteFrameworkAssets = ConvertPath(LocalFrameworkAssets);

					CleanIntermediateDirectory(RemoteFrameworkAssets);

					// Delete the local dest directory if it exists
					if (Directory.Exists(LocalFrameworkAssets))
					{
						Directory.Delete(LocalFrameworkAssets, true);
					}

					foreach (UEBuildFramework Framework in RememberedAdditionalFrameworks)
					{
						if (Framework.OwningModule == null || Framework.CopyBundledAssets == null || Framework.CopyBundledAssets == "")
						{
							continue;		// Only care if we need to copy bundle assets
						}

						string RemoteZipPath = GetRemoteIntermediateFrameworkZipPath(Framework);

						RemoteZipPath = RemoteZipPath.Replace(".zip", "");

						// For now, this is hard coded, but we need to loop over all modules, and copy bundled assets that need it
						string RemoteSource = RemoteZipPath + "/" + Framework.CopyBundledAssets;
						string BundleName = Framework.CopyBundledAssets.Substring(Framework.CopyBundledAssets.LastIndexOf('/') + 1);

						String RemoteDest = RemoteFrameworkAssets + "/" + BundleName;
						String LocalDest = LocalFrameworkAssets + "\\" + BundleName;

						Log.TraceInformation("Copying bundled asset... RemoteSource: {0}, RemoteDest: {1}, LocalDest: {2}", RemoteSource, RemoteDest, LocalDest);

<<<<<<< HEAD
						Hashtable Results = RPCUtilHelper.Command("/", String.Format("cp -R -L \"{0}\" \"{1}\"", RemoteSource, RemoteDest), "", null);
=======
                        Hashtable Results = RPCUtilHelper.Command("/", String.Format("cp -R -L \"{0}\" \"{1}\"", RemoteSource, RemoteDest), "", null);
>>>>>>> 92a3597a

                        foreach (DictionaryEntry Entry in Results)
						{
							Log.TraceInformation("{0}", Entry.Value);
						}

						// Copy the bundled resource from the remote mac to the local dest
						RPCUtilHelper.CopyDirectory(RemoteDest, LocalDest, RPCUtilHelper.ECopyOptions.None);
					}
				}

                if (CppPlatform == CPPTargetPlatform.TVOS)
                {
                    // copy back the built asset catalog
                    string CatPath = Path.GetDirectoryName(Target.OutputPath.FullName) + "\\Assets.car";
                    RPCUtilHelper.CopyFile(ConvertPath(CatPath), CatPath, false);
                }

                // If it is requested, send the app bundle back to the platform executing these commands.
                if (BuildConfiguration.bCopyAppBundleBackToDevice)
				{
					Log.TraceInformation("Copying binaries back to this device...");

					try
					{
						string BinaryDir = Path.GetDirectoryName(Target.OutputPath.FullName) + "\\";
						if (BinaryDir.EndsWith(Target.AppName + "\\Binaries\\" + (CppPlatform == CPPTargetPlatform.IOS ? "IOS" : "TVOS") + "\\") && Target.TargetType != TargetRules.TargetType.Game)
						{
							BinaryDir = BinaryDir.Replace(Target.TargetType.ToString(), "Game");
						}

						// Get the app bundle's name
						string AppFullName = Target.AppName;
						if (Target.Configuration != UnrealTargetConfiguration.Development)
						{
							AppFullName += "-" + Target.Platform.ToString();
							AppFullName += "-" + Target.Configuration.ToString();
						}

						foreach (string BinaryPath in BuiltBinaries.Select(x => x.FullName))
						{
							if (!BinaryPath.Contains("Dummy"))
							{
								RPCUtilHelper.CopyFile(ConvertPath(BinaryPath), BinaryPath, false);
							}
						}
						Log.TraceInformation("Copied binaries successfully.");
					}
					catch (Exception)
					{
						Log.TraceInformation("Copying binaries back to this device failed.");
					}
				}
			}
		}

		public static int RunExecutableAndWait(string ExeName, string ArgumentList, out string StdOutResults)
		{
			// Create the process
			ProcessStartInfo PSI = new ProcessStartInfo(ExeName, ArgumentList);
			PSI.RedirectStandardOutput = true;
			PSI.UseShellExecute = false;
			PSI.CreateNoWindow = true;
			Process NewProcess = Process.Start(PSI);

			// Wait for the process to exit and grab it's output
			StdOutResults = NewProcess.StandardOutput.ReadToEnd();
			NewProcess.WaitForExit();
			return NewProcess.ExitCode;
		}

		public override void StripSymbols(string SourceFileName, string TargetFileName)
		{
			SetupXcodePaths(false);

			StripSymbolsWithXcode(SourceFileName, TargetFileName, ToolchainDir);
		}
	};
}<|MERGE_RESOLUTION|>--- conflicted
+++ resolved
@@ -152,13 +152,8 @@
 
 		string GetCompileArguments_Global(CPPEnvironment CompileEnvironment)
 		{
-<<<<<<< HEAD
-			// @todo tvos merge: Make sure PlatformContext is proper (TVOS vs IOS platform)
-			PlatformContext.SetUpProjectEnvironment(CompileEnvironment.Config.Target.Configuration);
-=======
             // @todo tvos merge: Make sure PlatformContext is proper (TVOS vs IOS platform)
             PlatformContext.SetUpProjectEnvironment(CompileEnvironment.Config.Target.Configuration);
->>>>>>> 92a3597a
 
             string Result = "";
 
@@ -375,11 +370,7 @@
 
 		string GetLinkArguments_Global(LinkEnvironment LinkEnvironment)
 		{
-<<<<<<< HEAD
-			PlatformContext.SetUpProjectEnvironment(LinkEnvironment.Config.Target.Configuration);
-=======
             PlatformContext.SetUpProjectEnvironment(LinkEnvironment.Config.Target.Configuration);
->>>>>>> 92a3597a
 
             string Result = "";
 
@@ -1150,7 +1141,6 @@
 
             return OutputFiles;
         }
-
         public override void PostBuildSync(UEBuildTarget Target)
 		{
 			base.PostBuildSync(Target);
@@ -1209,15 +1199,9 @@
 
 					if (Directory.Exists(Project))
 					{
-<<<<<<< HEAD
-						// ensure the plist, entitlements, and provision files are properly copied
-						var DeployHandler = (CppPlatform == CPPTargetPlatform.IOS ? new UEDeployIOS(new FileReference(Project), PlatformContext) : new UEDeployTVOS(new FileReference(Project), PlatformContext));
-						DeployHandler.PrepTargetForDeployment(Target);
-=======
                         // ensure the plist, entitlements, and provision files are properly copied
                         var DeployHandler = (CppPlatform == CPPTargetPlatform.IOS ? new UEDeployIOS(new FileReference(Project), PlatformContext) : new UEDeployTVOS(new FileReference(Project), PlatformContext));
                         DeployHandler.PrepTargetForDeployment(Target);
->>>>>>> 92a3597a
 
 						var ConfigName = Target.Configuration.ToString();
 						if (Target.Rules.ConfigurationName != "Game" && Target.Rules.ConfigurationName != "Program")
@@ -1225,18 +1209,14 @@
 							ConfigName += " " + Target.Rules.ConfigurationName;
 						}
 
-                        // code sign the project
-                        string CmdLine = XcodeDeveloperDir + "usr/bin/xcodebuild" +
+						// code sign the project
+						string CmdLine = XcodeDeveloperDir + "usr/bin/xcodebuild" +
 						                " -workspace \"" + Project + "\"" +
 										" -configuration \"" + ConfigName + "\"" +
 										" -scheme '" + SchemeName + "'" +
 										" -sdk " + PlatformContext.GetCodesignPlatformName() +
 										" -destination generic/platform=" + (CppPlatform == CPPTargetPlatform.IOS ? "iOS" : "tvOS") +
-<<<<<<< HEAD
-										" CODE_SIGN_IDENTITY=\"" + (!string.IsNullOrEmpty(PlatformContext.SigningCertificate) ? PlatformContext.SigningCertificate : "IPhoneDeveloper") + "\"" +
-=======
                                         " CODE_SIGN_IDENTITY=\"" + (!string.IsNullOrEmpty(PlatformContext.SigningCertificate) ? PlatformContext.SigningCertificate : "IPhoneDeveloper") + "\"" +
->>>>>>> 92a3597a
                                         (!string.IsNullOrEmpty(PlatformContext.MobileProvisionUUID) ? (" PROVISIONING_PROFILE_SPECIFIER=" + PlatformContext.MobileProvisionUUID) : "");
 
                         Console.WriteLine("Code signing with command line: " + CmdLine);
@@ -1292,15 +1272,9 @@
 						Log.TraceInformation("Copying bundled asset... LocalSource: {0}, LocalDest: {1}", LocalSource, LocalDest);
 
 						string ResultsText;
-<<<<<<< HEAD
-						RunExecutableAndWait("cp", String.Format("-R -L \"{0}\" \"{1}\"", LocalSource, LocalDest), out ResultsText);
-					}
-				}
-=======
                         RunExecutableAndWait("cp", String.Format("-R -L \"{0}\" \"{1}\"", LocalSource, LocalDest), out ResultsText);
                     }
                 }
->>>>>>> 92a3597a
 			}
 			else
 			{
@@ -1361,15 +1335,9 @@
 				// Generate the stub
 				if (BuildConfiguration.bCreateStubIPA || bUseDangerouslyFastMode)
 				{
-<<<<<<< HEAD
-					// ensure the plist, entitlements, and provision files are properly copied
-					var DeployHandler = (CppPlatform == CPPTargetPlatform.IOS ? new UEDeployIOS(Target.ProjectFile, PlatformContext) : new UEDeployTVOS(Target.ProjectFile, PlatformContext));
-					DeployHandler.PrepTargetForDeployment(Target);
-=======
                     // ensure the plist, entitlements, and provision files are properly copied
                     var DeployHandler = (CppPlatform == CPPTargetPlatform.IOS ? new UEDeployIOS(Target.ProjectFile, PlatformContext) : new UEDeployTVOS(Target.ProjectFile, PlatformContext));
                     DeployHandler.PrepTargetForDeployment(Target);
->>>>>>> 92a3597a
 
 					if (!bUseDangerouslyFastMode)
 					{
@@ -1525,11 +1493,7 @@
 
 						Log.TraceInformation("Copying bundled asset... RemoteSource: {0}, RemoteDest: {1}, LocalDest: {2}", RemoteSource, RemoteDest, LocalDest);
 
-<<<<<<< HEAD
-						Hashtable Results = RPCUtilHelper.Command("/", String.Format("cp -R -L \"{0}\" \"{1}\"", RemoteSource, RemoteDest), "", null);
-=======
                         Hashtable Results = RPCUtilHelper.Command("/", String.Format("cp -R -L \"{0}\" \"{1}\"", RemoteSource, RemoteDest), "", null);
->>>>>>> 92a3597a
 
                         foreach (DictionaryEntry Entry in Results)
 						{
