﻿// Copyright 1998-2016 Epic Games, Inc. All Rights Reserved.

using System;
using System.Collections.Generic;
using System.Linq;
using System.Text;
using System.Xml;
using System.Diagnostics;
using System.IO;
using Microsoft.Win32;
using System.Xml.Linq;

namespace UnrealBuildTool
{
	public class UEDeployAndroid : UEBuildDeploy
	{
		/// <summary>
		/// Internal usage for GetApiLevel
		/// </summary>
		private List<string> PossibleApiLevels = null;

		private FileReference ProjectFile;

		public UEDeployAndroid(FileReference InProjectFile)
		{
			ProjectFile = InProjectFile;
		}

		private AndroidPluginLanguage APL = null;

		public void SetAndroidPluginData(List<string> Architectures, List<string> inPluginExtraData)
		{
			List<string> NDKArches = new List<string>();
			foreach (var Arch in Architectures)
			{
				NDKArches.Add(GetNDKArch(Arch));
			}
			APL = new AndroidPluginLanguage(ProjectFile, inPluginExtraData, NDKArches);
//			APL.SetTrace();
		}

<<<<<<< HEAD
		private static AndroidPluginLanguage APL = null;

		public void SetAndroidPluginData(List<string> inPluginExtraData)
		{
			List<string> NDKArches = new List<string>();
			foreach (var Arch in AndroidToolChain.GetAllArchitectures())
			{
				NDKArches.Add(GetNDKArch(Arch));
			}
			APL = new AndroidPluginLanguage(inPluginExtraData, NDKArches);
//			APL.SetTrace();
		}

		/** Internal usage for GetApiLevel */
		private static List<string> PossibleApiLevels = null;

		/** Simple function to pipe output asynchronously */
		private static void ParseApiLevel(object Sender, DataReceivedEventArgs Event)
=======
		/// <summary>
		/// Simple function to pipe output asynchronously
		/// </summary>
		private void ParseApiLevel(object Sender, DataReceivedEventArgs Event)
>>>>>>> 73f66985
		{
			// DataReceivedEventHandler is fired with a null string when the output stream is closed.  We don't want to
			// print anything for that event.
			if (!String.IsNullOrEmpty(Event.Data))
			{
				string Line = Event.Data;
				if (Line.StartsWith("id:"))
				{
					// the line should look like: id: 1 or "android-19"
					string[] Tokens = Line.Split("\"".ToCharArray());
					if (Tokens.Length >= 2)
					{
						PossibleApiLevels.Add(Tokens[1]);
					}
				}
			}
		}

		private Dictionary<string, ConfigCacheIni> ConfigCache = null;

		private ConfigCacheIni GetConfigCacheIni(string baseIniName)
		{
			if (ConfigCache == null)
			{
				ConfigCache = new Dictionary<string, ConfigCacheIni>();
			}

			ConfigCacheIni config = null;
			if (!ConfigCache.TryGetValue(baseIniName, out config))
			{
				config = ConfigCacheIni.CreateConfigCacheIni(UnrealTargetPlatform.Android, "Engine", DirectoryReference.FromFile(ProjectFile));
				ConfigCache.Add(baseIniName, config);
			}

			return config;
		}

		private string CachedSDKLevel = null;
		private string GetSdkApiLevel(AndroidToolChain ToolChain)
		{
			if (CachedSDKLevel == null)
			{
				// ask the .ini system for what version to use
				ConfigCacheIni Ini = GetConfigCacheIni("Engine");
				string SDKLevel;
				Ini.GetString("/Script/AndroidPlatformEditor.AndroidSDKSettings", "SDKAPILevel", out SDKLevel);

				// if we want to use whatever version the ndk uses, then use that
				if (SDKLevel == "matchndk")
				{
					SDKLevel = ToolChain.GetNdkApiLevel();
				}

				// run a command and capture output
				if (SDKLevel == "latest")
				{
					// we expect there to be one, so use the first one
					string AndroidCommandPath = Environment.ExpandEnvironmentVariables("%ANDROID_HOME%/tools/android" + (Utils.IsRunningOnMono ? "" : ".bat"));

					var ExeInfo = new ProcessStartInfo(AndroidCommandPath, "list targets");
					ExeInfo.UseShellExecute = false;
					ExeInfo.RedirectStandardOutput = true;
					using (var GameProcess = Process.Start(ExeInfo))
					{
						PossibleApiLevels = new List<string>();
						GameProcess.BeginOutputReadLine();
						GameProcess.OutputDataReceived += ParseApiLevel;
						GameProcess.WaitForExit();
					}

					if (PossibleApiLevels != null && PossibleApiLevels.Count > 0)
					{
						SDKLevel = ToolChain.GetLargestApiLevel(PossibleApiLevels.ToArray());
					}
					else
					{
						throw new BuildException("Can't make an APK without an API installed (see \"android.bat list targets\")");
					}
				}

				Console.WriteLine("Building Java with SDK API level '{0}'", SDKLevel);
				CachedSDKLevel = SDKLevel;
			}

			return CachedSDKLevel;
		}

		public static string GetOBBVersionNumber(int PackageVersion)
		{
			string VersionString = PackageVersion.ToString("0");
			return VersionString;
		}

		public bool PackageDataInsideApk(bool bDisallowPackagingDataInApk, ConfigCacheIni Ini = null)
		{
			if (bDisallowPackagingDataInApk)
			{
				return false;
			}

			// make a new one if one wasn't passed in
			if (Ini == null)
			{
				Ini = GetConfigCacheIni("Engine");
			}

			// we check this a lot, so make it easy 
			bool bPackageDataInsideApk;
			Ini.GetBool("/Script/AndroidRuntimeSettings.AndroidRuntimeSettings", "bPackageDataInsideApk", out bPackageDataInsideApk);

			return bPackageDataInsideApk;
		}

		public bool DisableVerifyOBBOnStartUp(ConfigCacheIni Ini = null)
		{
			// make a new one if one wasn't passed in
			if (Ini == null)
			{
				Ini = GetConfigCacheIni("Engine");
			}

			// we check this a lot, so make it easy 
			bool bDisableVerifyOBBOnStartUp;
			Ini.GetBool("/Script/AndroidRuntimeSettings.AndroidRuntimeSettings", "bDisableVerifyOBBOnStartUp", out bDisableVerifyOBBOnStartUp);

			return bDisableVerifyOBBOnStartUp;
		}

		private static string GetAntPath()
		{
			// look up an ANT_HOME env var
			string AntHome = Environment.GetEnvironmentVariable("ANT_HOME");
			if (!string.IsNullOrEmpty(AntHome) && Directory.Exists(AntHome))
			{
				string AntPath = AntHome + "/bin/ant" + (Utils.IsRunningOnMono ? "" : ".bat");
				// use it if found
				if (File.Exists(AntPath))
				{
					return AntPath;
				}
			}

			// otherwise, look in the eclipse install for the ant plugin (matches the unzipped Android ADT from Google)
			string PluginDir = Environment.ExpandEnvironmentVariables("%ANDROID_HOME%/../eclipse/plugins");
			if (Directory.Exists(PluginDir))
			{
				string[] Plugins = Directory.GetDirectories(PluginDir, "org.apache.ant*");
				// use the first one with ant.bat
				if (Plugins.Length > 0)
				{
					foreach (string PluginName in Plugins)
					{
						string AntPath = PluginName + "/bin/ant" + (Utils.IsRunningOnMono ? "" : ".bat");
						// use it if found
						if (File.Exists(AntPath))
						{
							return AntPath;
						}
					}
				}
			}

			throw new BuildException("Unable to find ant.bat (via %ANT_HOME% or %ANDROID_HOME%/../eclipse/plugins/org.apache.ant*");
		}


		private static void CopyFileDirectory(string SourceDir, string DestDir, Dictionary<string, string> Replacements)
		{
			if (!Directory.Exists(SourceDir))
			{
				return;
			}

			string[] Files = Directory.GetFiles(SourceDir, "*.*", SearchOption.AllDirectories);
			foreach (string Filename in Files)
			{
				// skip template files
				if (Path.GetExtension(Filename) == ".template")
				{
					continue;
				}

				// make the dst filename with the same structure as it was in SourceDir
				string DestFilename = Path.Combine(DestDir, Utils.MakePathRelativeTo(Filename, SourceDir));
				if (File.Exists(DestFilename))
				{
					File.Delete(DestFilename);
				}

				// make the subdirectory if needed
				string DestSubdir = Path.GetDirectoryName(DestFilename);
				if (!Directory.Exists(DestSubdir))
				{
					Directory.CreateDirectory(DestSubdir);
				}

				// some files are handled specially
				string Ext = Path.GetExtension(Filename);
				if (Ext == ".xml")
				{
					string Contents = File.ReadAllText(Filename);

					// replace some varaibles
					foreach (var Pair in Replacements)
					{
						Contents = Contents.Replace(Pair.Key, Pair.Value);
					}

					// write out file
					File.WriteAllText(DestFilename, Contents);
				}
				else
				{
					File.Copy(Filename, DestFilename);

					// remove any read only flags
					FileInfo DestFileInfo = new FileInfo(DestFilename);
					DestFileInfo.Attributes = DestFileInfo.Attributes & ~FileAttributes.ReadOnly;
				}
			}
		}

		private static void DeleteDirectory(string InPath, string SubDirectoryToKeep = "")
		{
			// skip the dir we want to
			if (String.Compare(Path.GetFileName(InPath), SubDirectoryToKeep, true) == 0)
			{
				return;
			}

			// delete all files in here
			string[] Files;
			try
			{
				Files = Directory.GetFiles(InPath);
			}
			catch (Exception)
			{
				// directory doesn't exist so all is good
				return;
			}
			foreach (string Filename in Files)
			{
				try
				{
					// remove any read only flags
					FileInfo FileInfo = new FileInfo(Filename);
					FileInfo.Attributes = FileInfo.Attributes & ~FileAttributes.ReadOnly;
					FileInfo.Delete();
				}
				catch (Exception)
				{
					Log.TraceInformation("Failed to delete all files in directory {0}. Continuing on...", InPath);
				}
			}

			string[] Dirs = Directory.GetDirectories(InPath, "*.*", SearchOption.TopDirectoryOnly);
			foreach (string Dir in Dirs)
			{
				DeleteDirectory(Dir, SubDirectoryToKeep);
				// try to delete the directory, but allow it to fail (due to SubDirectoryToKeep still existing)
				try
				{
					Directory.Delete(Dir);
				}
				catch (Exception)
				{
					// do nothing
				}
			}
		}

<<<<<<< HEAD
        public string GetUE4BuildFilePath(String EngineDirectory)
        {
            return Path.GetFullPath(Path.Combine(EngineDirectory, "Build/Android/Java"));
        }

        public string GetUE4JavaSrcPath()
        {
            return Path.Combine("src", "com", "epicgames", "ue4");
        }

        public string GetUE4JavaFilePath(String EngineDirectory)
        {
            return Path.GetFullPath(Path.Combine(GetUE4BuildFilePath(EngineDirectory), GetUE4JavaSrcPath()));
        }

        public string GetUE4JavaBuildSettingsFileName(String EngineDirectory)
        {
            return Path.Combine(GetUE4JavaFilePath(EngineDirectory), "JavaBuildSettings.java");
        }

        public string GetUE4JavaDownloadShimFileName(string Directory)
        {
            return Path.Combine(Directory, "DownloadShim.java");
        }

        public string GetUE4TemplateJavaSourceDir(string Directory)
        {
            return Path.Combine(GetUE4BuildFilePath(Directory), "JavaTemplates");
        }

        public string GetUE4TemplateJavaDestination(string Directory, string FileName)
        {
            return Path.Combine(Directory, FileName);
        }

        public string GetUE4JavaOBBDataFileName(string Directory)
        {
            return Path.Combine(Directory, "OBBData.java");
        }

        public class TemplateFile
        {
            public string SourceFile;
            public string DestinationFile;
        }

        private void MakeDirectoryIfRequired(string DestFilename)
        {
            string DestSubdir = Path.GetDirectoryName(DestFilename);
            if (!Directory.Exists(DestSubdir))
            {
                Directory.CreateDirectory(DestSubdir);
            }
        }

        public void WriteJavaOBBDataFile(string FileName, string PackageName, List<string> ObbSources)
        {

            Log.TraceInformation("\n==== Writing to OBB data file {0} ====", FileName);

            var Ini = GetConfigCacheIni("Engine");
            int StoreVersion;
            Ini.GetInt32("/Script/AndroidRuntimeSettings.AndroidRuntimeSettings", "StoreVersion", out StoreVersion);

            string[] obbDataFile = File.Exists(FileName) ? File.ReadAllLines(FileName) : null;

            StringBuilder obbData = new StringBuilder("package " + PackageName + ";\n\n");
            obbData.Append("public class OBBData\n{\n");
            obbData.Append("public static class XAPKFile {\npublic final boolean mIsMain;\npublic final String mFileVersion;\n");
            obbData.Append("public final long mFileSize;\nXAPKFile(boolean isMain, String fileVersion, long fileSize) {\nmIsMain = isMain;\nmFileVersion = fileVersion;\nmFileSize = fileSize;\n");
            obbData.Append("}\n}\n\n");

            // write the data here
            obbData.Append("public static final XAPKFile[] xAPKS = {\n");
            // For each obb file... but we only have one... for now anyway.
            bool first = ObbSources.Count > 1;
            foreach (string ObbSource in ObbSources)
            {
                obbData.Append("new XAPKFile(\ntrue, // true signifies a main file\n");
                obbData.AppendFormat("\"{0}\", // the version of the APK that the file was uploaded against\n", GetOBBVersionNumber(StoreVersion));
                obbData.AppendFormat("{0}L // the length of the file in bytes\n", File.Exists(ObbSource) ? new FileInfo(ObbSource).Length : 0);
                obbData.AppendFormat("){0}\n", first ? "," : "");
                first = false;
            }
            obbData.Append("};\n"); // close off data

            //
            obbData.Append("};\n"); // close class definition off

            if (obbDataFile == null || !obbDataFile.SequenceEqual((obbData.ToString()).Split('\n')))
            {
                MakeDirectoryIfRequired(FileName);
                using (StreamWriter outputFile = new StreamWriter(FileName, false))
                {
                    var obbSrc = obbData.ToString().Split('\n');
                    foreach (var line in obbSrc)
                    {
                        outputFile.WriteLine(line);
                    }
                }
            }
            else
            {
                Log.TraceInformation("\n==== OBB data file up to date so not writing. ====");
            }
        }

        public void WriteJavaDownloadSupportFiles(string ShimFileName, IEnumerable<TemplateFile> TemplateFiles, Dictionary<string, string> replacements)
        {
            // Deal with the Shim first as that is a known target and is easy to deal with
            // If it exists then read it
            string[] DestFileContent = File.Exists(ShimFileName) ? File.ReadAllLines(ShimFileName) : null;

            StringBuilder ShimFileContent = new StringBuilder("package com.epicgames.ue4;\n\n");
            ShimFileContent.AppendFormat("import {0}.OBBDownloaderService;\n", replacements["$$PackageName$$"]);
            ShimFileContent.AppendFormat("import {0}.DownloaderActivity;\n", replacements["$$PackageName$$"]);
            ShimFileContent.Append("\n\npublic class DownloadShim\n{\n");
            ShimFileContent.Append("\tpublic static OBBDownloaderService DownloaderService;\n");
            ShimFileContent.Append("\tpublic static DownloaderActivity DownloadActivity;\n");
            ShimFileContent.Append("\tpublic static Class<DownloaderActivity> GetDownloaderType() { return DownloaderActivity.class; }\n");
            ShimFileContent.Append("}\n");

            Log.TraceInformation("\n==== Writing to shim file {0} ====", ShimFileName);

            // If they aren't the same then dump out the settings
            if (DestFileContent == null || !DestFileContent.SequenceEqual((ShimFileContent.ToString()).Split('\n')))
            {
                MakeDirectoryIfRequired(ShimFileName);
                using (StreamWriter outputFile = new StreamWriter(ShimFileName, false))
                {
                    var shimSrc = ShimFileContent.ToString().Split('\n');
                    foreach (var line in shimSrc)
                    {
                        outputFile.WriteLine(line);
                    }
                }
            }
            else
            {
                Log.TraceInformation("\n==== Shim data file up to date so not writing. ====");
            }

            // Now we move on to the template files
            foreach(var template in TemplateFiles)
            {
				string[] templateSrc = File.ReadAllLines(template.SourceFile);
				string[] templateDest = File.Exists(template.DestinationFile) ? File.ReadAllLines(template.DestinationFile) : null;

                for(int i = 0; i < templateSrc.Length; ++i)
                {
                    string srcLine = templateSrc[i];
                    bool changed = false;
                    foreach(var kvp in replacements)
                    {
                        if(srcLine.Contains(kvp.Key))
                        {
                            srcLine = srcLine.Replace(kvp.Key, kvp.Value);
                            changed = true;
                        }
                    }
                    if(changed)
                    {
                        templateSrc[i] = srcLine;
                    }
                }

                Log.TraceInformation("\n==== Writing to template target file {0} ====", template.DestinationFile);

                if(templateDest == null || templateSrc.Length != templateDest.Length || !templateSrc.SequenceEqual(templateDest))
                {
                    MakeDirectoryIfRequired(template.DestinationFile);
                    using(StreamWriter outputFile = new StreamWriter(template.DestinationFile, false))
                    {
                        foreach(var line in templateSrc)
                        {
                            outputFile.WriteLine(line);
                        }
                    }
                }
                else
                {
                    Log.TraceInformation("\n==== Template target file up to date so not writing. ====");
                }
            }
        }
=======
		public string GetUE4BuildFilePath(String EngineDirectory)
		{
			return Path.GetFullPath(Path.Combine(EngineDirectory, "Build/Android/Java"));
		}

		public string GetUE4JavaSrcPath()
		{
			return Path.Combine("src", "com", "epicgames", "ue4");
		}

		public string GetUE4JavaFilePath(String EngineDirectory)
		{
			return Path.GetFullPath(Path.Combine(GetUE4BuildFilePath(EngineDirectory), GetUE4JavaSrcPath()));
		}

		public string GetUE4JavaBuildSettingsFileName(String EngineDirectory)
		{
			return Path.Combine(GetUE4JavaFilePath(EngineDirectory), "JavaBuildSettings.java");
		}

		public string GetUE4JavaDownloadShimFileName(string Directory)
		{
			return Path.Combine(Directory, "DownloadShim.java");
		}

		public string GetUE4TemplateJavaSourceDir(string Directory)
		{
			return Path.Combine(GetUE4BuildFilePath(Directory), "JavaTemplates");
		}

		public string GetUE4TemplateJavaDestination(string Directory, string FileName)
		{
			return Path.Combine(Directory, FileName);
		}

		public string GetUE4JavaOBBDataFileName(string Directory)
		{
			return Path.Combine(Directory, "OBBData.java");
		}

		public class TemplateFile
		{
			public string SourceFile;
			public string DestinationFile;
		}

		private void MakeDirectoryIfRequired(string DestFilename)
		{
			string DestSubdir = Path.GetDirectoryName(DestFilename);
			if (!Directory.Exists(DestSubdir))
			{
				Directory.CreateDirectory(DestSubdir);
			}
		}

		public void WriteJavaOBBDataFile(string FileName, string PackageName, List<string> ObbSources)
		{

			Log.TraceInformation("\n==== Writing to OBB data file {0} ====", FileName);

			var Ini = GetConfigCacheIni("Engine");
			int StoreVersion;
			Ini.GetInt32("/Script/AndroidRuntimeSettings.AndroidRuntimeSettings", "StoreVersion", out StoreVersion);

			string[] obbDataFile = File.Exists(FileName) ? File.ReadAllLines(FileName) : null;

			StringBuilder obbData = new StringBuilder("package " + PackageName + ";\n\n");
			obbData.Append("public class OBBData\n{\n");
			obbData.Append("public static class XAPKFile {\npublic final boolean mIsMain;\npublic final String mFileVersion;\n");
			obbData.Append("public final long mFileSize;\nXAPKFile(boolean isMain, String fileVersion, long fileSize) {\nmIsMain = isMain;\nmFileVersion = fileVersion;\nmFileSize = fileSize;\n");
			obbData.Append("}\n}\n\n");

			// write the data here
			obbData.Append("public static final XAPKFile[] xAPKS = {\n");
			// For each obb file... but we only have one... for now anyway.
			bool first = ObbSources.Count > 1;
			foreach (string ObbSource in ObbSources)
			{
				obbData.Append("new XAPKFile(\ntrue, // true signifies a main file\n");
				obbData.AppendFormat("\"{0}\", // the version of the APK that the file was uploaded against\n", GetOBBVersionNumber(StoreVersion));
				obbData.AppendFormat("{0}L // the length of the file in bytes\n", File.Exists(ObbSource) ? new FileInfo(ObbSource).Length : 0);
				obbData.AppendFormat("){0}\n", first ? "," : "");
				first = false;
			}
			obbData.Append("};\n"); // close off data

			//
			obbData.Append("};\n"); // close class definition off

			if (obbDataFile == null || !obbDataFile.SequenceEqual((obbData.ToString()).Split('\n')))
			{
				MakeDirectoryIfRequired(FileName);
				using (StreamWriter outputFile = new StreamWriter(FileName, false))
				{
					var obbSrc = obbData.ToString().Split('\n');
					foreach (var line in obbSrc)
					{
						outputFile.WriteLine(line);
					}
				}
			}
			else
			{
				Log.TraceInformation("\n==== OBB data file up to date so not writing. ====");
			}
		}

		public void WriteJavaDownloadSupportFiles(string ShimFileName, IEnumerable<TemplateFile> TemplateFiles, Dictionary<string, string> replacements)
		{
			// Deal with the Shim first as that is a known target and is easy to deal with
			// If it exists then read it
			string[] DestFileContent = File.Exists(ShimFileName) ? File.ReadAllLines(ShimFileName) : null;

			StringBuilder ShimFileContent = new StringBuilder("package com.epicgames.ue4;\n\n");
			ShimFileContent.AppendFormat("import {0}.OBBDownloaderService;\n", replacements["$$PackageName$$"]);
			ShimFileContent.AppendFormat("import {0}.DownloaderActivity;\n", replacements["$$PackageName$$"]);
			ShimFileContent.Append("\n\npublic class DownloadShim\n{\n");
			ShimFileContent.Append("\tpublic static OBBDownloaderService DownloaderService;\n");
			ShimFileContent.Append("\tpublic static DownloaderActivity DownloadActivity;\n");
			ShimFileContent.Append("\tpublic static Class<DownloaderActivity> GetDownloaderType() { return DownloaderActivity.class; }\n");
			ShimFileContent.Append("}\n");

			Log.TraceInformation("\n==== Writing to shim file {0} ====", ShimFileName);

			// If they aren't the same then dump out the settings
			if (DestFileContent == null || !DestFileContent.SequenceEqual((ShimFileContent.ToString()).Split('\n')))
			{
				MakeDirectoryIfRequired(ShimFileName);
				using (StreamWriter outputFile = new StreamWriter(ShimFileName, false))
				{
					var shimSrc = ShimFileContent.ToString().Split('\n');
					foreach (var line in shimSrc)
					{
						outputFile.WriteLine(line);
					}
				}
			}
			else
			{
				Log.TraceInformation("\n==== Shim data file up to date so not writing. ====");
			}

			// Now we move on to the template files
			foreach (var template in TemplateFiles)
			{
				string[] templateSrc = File.ReadAllLines(template.SourceFile);
				string[] templateDest = File.Exists(template.DestinationFile) ? File.ReadAllLines(template.DestinationFile) : null;

				for (int i = 0; i < templateSrc.Length; ++i)
				{
					string srcLine = templateSrc[i];
					bool changed = false;
					foreach (var kvp in replacements)
					{
						if (srcLine.Contains(kvp.Key))
						{
							srcLine = srcLine.Replace(kvp.Key, kvp.Value);
							changed = true;
						}
					}
					if (changed)
					{
						templateSrc[i] = srcLine;
					}
				}

				Log.TraceInformation("\n==== Writing to template target file {0} ====", template.DestinationFile);

				if (templateDest == null || templateSrc.Length != templateDest.Length || !templateSrc.SequenceEqual(templateDest))
				{
					MakeDirectoryIfRequired(template.DestinationFile);
					using (StreamWriter outputFile = new StreamWriter(template.DestinationFile, false))
					{
						foreach (var line in templateSrc)
						{
							outputFile.WriteLine(line);
						}
					}
				}
				else
				{
					Log.TraceInformation("\n==== Template target file up to date so not writing. ====");
				}
			}
		}
>>>>>>> 73f66985


		private static string GetNDKArch(string UE4Arch)
		{
			switch (UE4Arch)
			{
				case "-armv7":	return "armeabi-v7a";
                case "-arm64":  return "arm64-v8a";
				case "-x64":	return "x86_64";
				case "-x86":	return "x86";

				default: throw new BuildException("Unknown UE4 architecture {0}", UE4Arch);
			}
		}

		public static string GetUE4Arch(string NDKArch)
		{
			switch (NDKArch)
			{
				case "armeabi-v7a": return "-armv7";
                case "arm64-v8a":   return "-arm64";
                case "x86":         return "-x86";
                case "arm64":       return "-arm64";
				case "x86_64":
				case "x64":			return "-x64";
					
//				default: throw new BuildException("Unknown NDK architecture '{0}'", NDKArch);
                // future-proof by returning armv7 for unknown
                default:            return "-armv7";
			}
		}

		private static void StripDebugSymbols(string SourceFileName, string TargetFileName, string UE4Arch)
		{
			// Copy the file and remove read-only if necessary
			File.Copy(SourceFileName, TargetFileName, true);
			FileAttributes Attribs = File.GetAttributes(TargetFileName);
			if (Attribs.HasFlag(FileAttributes.ReadOnly))
			{
				File.SetAttributes(TargetFileName, Attribs & ~FileAttributes.ReadOnly);
			}

			ProcessStartInfo StartInfo = new ProcessStartInfo();
			StartInfo.FileName = AndroidToolChain.GetStripExecutablePath(UE4Arch);
			StartInfo.Arguments = "--strip-debug \"" + TargetFileName + "\"";
			StartInfo.UseShellExecute = false;
			StartInfo.CreateNoWindow = true;
			Utils.RunLocalProcessAndLogOutput(StartInfo);
		}

<<<<<<< HEAD
		private static void CopySTL(string UE4BuildPath, string UE4Arch, string NDKArch, bool bForDistribution)
=======
		private static void CopySTL(AndroidToolChain ToolChain, string UE4BuildPath, string UE4Arch, string NDKArch, bool bForDistribution)
>>>>>>> 73f66985
		{
			string GccVersion = "4.6";
			if (Directory.Exists(Environment.ExpandEnvironmentVariables("%NDKROOT%/sources/cxx-stl/gnu-libstdc++/4.8")))
			{
				GccVersion = "4.8";
			}
			// only use 4.9 if NDK version > 19
<<<<<<< HEAD
			if (AndroidToolChain.GetNdkApiLevelInt() > 19 && Directory.Exists(Environment.ExpandEnvironmentVariables("%NDKROOT%/sources/cxx-stl/gnu-libstdc++/4.9")))
=======
			if (ToolChain.GetNdkApiLevelInt() > 19 && Directory.Exists(Environment.ExpandEnvironmentVariables("%NDKROOT%/sources/cxx-stl/gnu-libstdc++/4.9")))
>>>>>>> 73f66985
			{
				GccVersion = "4.9";
			}

			// copy it in!
			string SourceSTLSOName = Environment.ExpandEnvironmentVariables("%NDKROOT%/sources/cxx-stl/gnu-libstdc++/") + GccVersion + "/libs/" + NDKArch + "/libgnustl_shared.so";
			string FinalSTLSOName = UE4BuildPath + "/libs/" + NDKArch + "/libgnustl_shared.so";

			// check to see if libgnustl_shared.so is newer than last time we copied (or needs stripping for distribution)
			bool bFileExists = File.Exists(FinalSTLSOName);
			TimeSpan Diff = File.GetLastWriteTimeUtc(FinalSTLSOName) - File.GetLastWriteTimeUtc(SourceSTLSOName);
			if (bForDistribution || !bFileExists || Diff.TotalSeconds < -1 || Diff.TotalSeconds > 1)
			{
				if (bFileExists)
				{
					File.Delete(FinalSTLSOName);
				}
				Directory.CreateDirectory(Path.GetDirectoryName(FinalSTLSOName));
				if (bForDistribution)
				{
					// Strip debug symbols for distribution builds
					StripDebugSymbols(SourceSTLSOName, FinalSTLSOName, UE4Arch);
				}
				else
				{
					File.Copy(SourceSTLSOName, FinalSTLSOName, true);
				}
			}
		}

		//@TODO: To enable the NVIDIA Gfx Debugger - these paths need to be standardized
		private static void CopyGfxDebugger(string UE4BuildPath, string UE4Arch, string NDKArch)
		{
			/*
			Directory.CreateDirectory(UE4BuildPath + "/libs/" + NDKArch);
			File.Copy("F:/NVPACK/android-kk-egl-t124-a32/Stripped_libNvPmApi.Core.so", UE4BuildPath + "/libs/" + NDKArch + "/libNvPmApi.Core.so", true);
			File.Copy("F:/NVPACK/android-kk-egl-t124-a32/Stripped_libNvidia_gfx_debugger.so", UE4BuildPath + "/libs/" + NDKArch + "/libNvidia_gfx_debugger.so", true);
			*/
		}

		private static void RunCommandLineProgramAndThrowOnError(string WorkingDirectory, string Command, string Params, string OverrideDesc = null, bool bUseShellExecute = false)
		{
			if (OverrideDesc == null)
			{
				Log.TraceInformation("\nRunning: " + Command + " " + Params);
			}
			else if (OverrideDesc != "")
			{
				Log.TraceInformation(OverrideDesc);
				Log.TraceVerbose("\nRunning: " + Command + " " + Params);
			}

			ProcessStartInfo StartInfo = new ProcessStartInfo();
			StartInfo.WorkingDirectory = WorkingDirectory;
			StartInfo.FileName = Command;
			StartInfo.Arguments = Params;
			StartInfo.UseShellExecute = bUseShellExecute;
			StartInfo.WindowStyle = ProcessWindowStyle.Minimized;

			Process Proc = new Process();
			Proc.StartInfo = StartInfo;
			Proc.Start();
			Proc.WaitForExit();

			// android bat failure
			if (Proc.ExitCode != 0)
			{
				throw new BuildException("{0} failed with args {1}", Command, Params);
			}
		}

		private bool CheckApplicationName(string UE4BuildPath, string ProjectName, out string ApplicationDisplayName)
		{
			string StringsXMLPath = Path.Combine(UE4BuildPath, "res/values/strings.xml");

			ApplicationDisplayName = null;
			ConfigCacheIni Ini = GetConfigCacheIni("Engine");
			Ini.GetString("/Script/AndroidRuntimeSettings.AndroidRuntimeSettings", "ApplicationDisplayName", out ApplicationDisplayName);

			// use project name if display name is left blank
			if (String.IsNullOrWhiteSpace(ApplicationDisplayName))
			{
				ApplicationDisplayName = ProjectName;
			}

			// replace escaped characters (note: changes &# pattern before &, then patches back to allow escaped character codes in the string)
			ApplicationDisplayName = ApplicationDisplayName.Replace("&#", "$@#$").Replace("&", "&amp;").Replace("'", "\\'").Replace("\"", "\\\"").Replace("<", "&lt;").Replace(">", "&gt;").Replace("$@#$", "&#");

			// if it doesn't exist, need to repackage
			if (!File.Exists(StringsXMLPath))
			{
				return true;
			}

			// read it and see if needs to be updated
			string Contents = File.ReadAllText(StringsXMLPath);

			// find the key
			string AppNameTag = "<string name=\"app_name\">";
			int KeyIndex = Contents.IndexOf(AppNameTag);

			// if doesn't exist, need to repackage
			if (KeyIndex < 0)
			{
				return true;
			}

			// get the current value
			KeyIndex += AppNameTag.Length;
			int TagEnd = Contents.IndexOf("</string>", KeyIndex);
			if (TagEnd < 0)
			{
				return true;
			}
			string CurrentApplicationName = Contents.Substring(KeyIndex, TagEnd - KeyIndex);

			// no need to do anything if matches
			if (CurrentApplicationName == ApplicationDisplayName)
			{
				// name matches, no need to force a repackage
				return false;
			}

			// need to repackage
			return true;
		}

		private void UpdateProjectProperties(AndroidToolChain ToolChain, string UE4BuildPath, string ProjectName)
		{
			Log.TraceInformation("\n===={0}====UPDATING BUILD CONFIGURATION FILES====================================================", DateTime.Now.ToString());

			// get all of the libs (from engine + project)
			string JavaLibsDir = Path.Combine(UE4BuildPath, "JavaLibs");
			string[] LibDirs = Directory.GetDirectories(JavaLibsDir);

			// get existing project.properties lines (if any)
			string ProjectPropertiesFile = Path.Combine(UE4BuildPath, "project.properties");
			string[] PropertiesLines = new string[] { };
			if (File.Exists(ProjectPropertiesFile))
			{
				PropertiesLines = File.ReadAllLines(ProjectPropertiesFile);
			}

			// figure out how many libraries were already listed (if there were more than this listed, then we need to start the file over, because we need to unreference a library)
			int NumOutstandingAlreadyReferencedLibs = 0;
			foreach (string Line in PropertiesLines)
			{
				if (Line.StartsWith("android.library.reference."))
				{
					NumOutstandingAlreadyReferencedLibs++;
				}
			}

			// now go through each one and verify they are listed in project properties, and if not, add them
			List<string> LibsToBeAdded = new List<string>();
			foreach (string LibDir in LibDirs)
			{
				// put it in terms of the subdirectory that would be in the project.properties
				string RelativePath = "JavaLibs/" + Path.GetFileName(LibDir);

				// now look for this in the existing file
				bool bWasReferencedAlready = false;
				foreach (string Line in PropertiesLines)
				{
					if (Line.StartsWith("android.library.reference.") && Line.EndsWith(RelativePath))
					{
						// this lib was already referenced, don't need to readd
						bWasReferencedAlready = true;
						break;
					}
				}

				if (bWasReferencedAlready)
				{
					// if it was, no further action needed, and count it off
					NumOutstandingAlreadyReferencedLibs--;
				}
				else
				{
					// otherwise, we need to add it to the project properties
					LibsToBeAdded.Add(RelativePath);
				}
			}

			// now at this point, if there are any outstanding already referenced libs, we have too many, so we have to start over
			if (NumOutstandingAlreadyReferencedLibs > 0)
			{
				// @todo android: If a user had a project.properties in the game, NEVER do this
				Log.TraceInformation("There were too many libs already referenced in project.properties, tossing it");
				File.Delete(ProjectPropertiesFile);

				LibsToBeAdded.Clear();
				foreach (string LibDir in LibDirs)
				{
					// put it in terms of the subdirectory that would be in the project.properties
					LibsToBeAdded.Add("JavaLibs/" + Path.GetFileName(LibDir));
				}
			}

			// now update the project for each library
			string AndroidCommandPath = Environment.ExpandEnvironmentVariables("%ANDROID_HOME%/tools/android" + (Utils.IsRunningOnMono ? "" : ".bat"));
			string UpdateCommandLine = "--silent update project --subprojects --name " + ProjectName + " --path . --target " + GetSdkApiLevel(ToolChain);
			foreach (string Lib in LibsToBeAdded)
			{
				string LocalUpdateCommandLine = UpdateCommandLine + " --library " + Lib;

				// make sure each library has a build.xml - --subprojects doesn't create build.xml files, but it will create project.properties
				// and later code needs each lib to have a build.xml
				if (!File.Exists(Path.Combine(Lib, "build.xml")))
				{
					RunCommandLineProgramAndThrowOnError(UE4BuildPath, AndroidCommandPath, "--silent update lib-project --path " + Lib + " --target " + GetSdkApiLevel(ToolChain), "");
				}
				RunCommandLineProgramAndThrowOnError(UE4BuildPath, AndroidCommandPath, LocalUpdateCommandLine, "Updating project.properties, local.properties, and build.xml...");
			}

		}


		private string GetAllBuildSettings(AndroidToolChain ToolChain, string BuildPath, bool bForDistribution, bool bMakeSeparateApks, bool bPackageDataInsideApk, bool bDisableVerifyOBBOnStartUp)
		{
			// make the settings string - this will be char by char compared against last time
			StringBuilder CurrentSettings = new StringBuilder();
			CurrentSettings.AppendLine(string.Format("NDKROOT={0}", Environment.GetEnvironmentVariable("NDKROOT")));
			CurrentSettings.AppendLine(string.Format("ANDROID_HOME={0}", Environment.GetEnvironmentVariable("ANDROID_HOME")));
			CurrentSettings.AppendLine(string.Format("ANT_HOME={0}", Environment.GetEnvironmentVariable("ANT_HOME")));
			CurrentSettings.AppendLine(string.Format("JAVA_HOME={0}", Environment.GetEnvironmentVariable("JAVA_HOME")));
			CurrentSettings.AppendLine(string.Format("SDKVersion={0}", GetSdkApiLevel(ToolChain)));
			CurrentSettings.AppendLine(string.Format("bForDistribution={0}", bForDistribution));
			CurrentSettings.AppendLine(string.Format("bMakeSeparateApks={0}", bMakeSeparateApks));
			CurrentSettings.AppendLine(string.Format("bPackageDataInsideApk={0}", bPackageDataInsideApk));
			CurrentSettings.AppendLine(string.Format("bDisableVerifyOBBOnStartUp={0}", bDisableVerifyOBBOnStartUp));

			// all AndroidRuntimeSettings ini settings in here
			ConfigCacheIni Ini = GetConfigCacheIni("Engine");
			ConfigCacheIni.IniSection Section = Ini.FindSection("/Script/AndroidRuntimeSettings.AndroidRuntimeSettings");
			if (Section != null)
			{
				foreach (string Key in Section.Keys)
				{
					List<string> Values = Section[Key];
					foreach (string Value in Values)
					{
						CurrentSettings.AppendLine(string.Format("{0}={1}", Key, Value));
					}
				}
			}

			Section = Ini.FindSection("/Script/AndroidPlatformEditor.AndroidSDKSettings");
			if (Section != null)
			{
				foreach (string Key in Section.Keys)
				{
					List<string> Values = Section[Key];
					foreach (string Value in Values)
					{
						CurrentSettings.AppendLine(string.Format("{0}={1}", Key, Value));
					}
				}
			}

			var Arches = ToolChain.GetAllArchitectures();
			foreach (string Arch in Arches)
			{
				CurrentSettings.AppendFormat("Arch={0}{1}", Arch, Environment.NewLine);
			}

			var GPUArchitectures = ToolChain.GetAllGPUArchitectures();
			foreach (string GPUArch in GPUArchitectures)
			{
				CurrentSettings.AppendFormat("GPUArch={0}{1}", GPUArch, Environment.NewLine);
			}

			return CurrentSettings.ToString();
		}

		private bool CheckDependencies(AndroidToolChain ToolChain, string ProjectName, string ProjectDirectory, string UE4BuildFilesPath, string GameBuildFilesPath, string EngineDirectory, List<string> SettingsFiles,
			string CookFlavor, string OutputPath, string UE4BuildPath, bool bMakeSeparateApks, bool bPackageDataInsideApk)
		{
			var Arches = ToolChain.GetAllArchitectures();
			var GPUArchitectures = ToolChain.GetAllGPUArchitectures();

			// check all input files (.so, java files, .ini files, etc)
			bool bAllInputsCurrent = true;
			foreach (string Arch in Arches)
			{
				foreach (string GPUArch in GPUArchitectures)
				{
					string SourceSOName = AndroidToolChain.InlineArchName(OutputPath, Arch, GPUArch);
					// if the source binary was UE4Game, replace it with the new project name, when re-packaging a binary only build
					string ApkFilename = Path.GetFileNameWithoutExtension(OutputPath).Replace("UE4Game", ProjectName);
					string DestApkName = Path.Combine(ProjectDirectory, "Binaries/Android/") + ApkFilename + ".apk";

					// if we making multiple Apks, we need to put the architecture into the name
					if (bMakeSeparateApks)
					{
						DestApkName = AndroidToolChain.InlineArchName(DestApkName, Arch, GPUArch);
					}

					// check to see if it's out of date before trying the slow make apk process (look at .so and all Engine and Project build files to be safe)
					List<String> InputFiles = new List<string>();
					InputFiles.Add(SourceSOName);
					InputFiles.AddRange(Directory.EnumerateFiles(UE4BuildFilesPath, "*.*", SearchOption.AllDirectories));
					if (Directory.Exists(GameBuildFilesPath))
					{
						InputFiles.AddRange(Directory.EnumerateFiles(GameBuildFilesPath, "*.*", SearchOption.AllDirectories));
					}

					// make sure changed java files will rebuild apk
					InputFiles.AddRange(SettingsFiles);

					// rebuild if .pak files exist for OBB in APK case
					if (bPackageDataInsideApk)
					{
						string PAKFileLocation = ProjectDirectory + "/Saved/StagedBuilds/Android" + CookFlavor + "/" + ProjectName + "/Content/Paks";
						if (Directory.Exists(PAKFileLocation))
						{
							var PakFiles = Directory.EnumerateFiles(PAKFileLocation, "*.pak", SearchOption.TopDirectoryOnly);
							foreach (var Name in PakFiles)
							{
								InputFiles.Add(Name);
							}
						}
					}

					// look for any newer input file
					DateTime ApkTime = File.GetLastWriteTimeUtc(DestApkName);
					foreach (var InputFileName in InputFiles)
					{
						if (File.Exists(InputFileName))
						{
							// skip .log files
							if (Path.GetExtension(InputFileName) == ".log")
							{
								continue;
							}
							DateTime InputFileTime = File.GetLastWriteTimeUtc(InputFileName);
							if (InputFileTime.CompareTo(ApkTime) > 0)
							{
								bAllInputsCurrent = false;
								Log.TraceInformation("{0} is out of date due to newer input file {1}", DestApkName, InputFileName);
								break;
							}
						}
					}
				}
			}

			return bAllInputsCurrent;
		}

		private int ConvertDepthBufferIniValue(string IniValue)
		{
			switch (IniValue.ToLower())
			{
				case "bits16":
					return 16;
				case "bits24":
					return 24;
				case "bits32":
					return 32;
				default:
					return 0;
			}
		}

		private string ConvertOrientationIniValue(string IniValue)
		{
			switch (IniValue.ToLower())
			{
				case "portrait":
					return "portrait";
				case "reverseportrait":
					return "reversePortrait";
				case "sensorportrait":
					return "sensorPortrait";
				case "landscape":
					return "landscape";
				case "reverselandscape":
					return "reverseLandscape";
				case "sensorlandscape":
					return "sensorLandscape";
				case "sensor":
					return "sensor";
				case "fullsensor":
					return "fullSensor";
				default:
					return "landscape";
			}
		}

		private void PickSplashScreenOrientation(string UE4BuildPath)
		{
			ConfigCacheIni Ini = GetConfigCacheIni("Engine");
			bool bShowLaunchImage = false;
			Ini.GetBool("/Script/AndroidRuntimeSettings.AndroidRuntimeSettings", "bShowLaunchImage", out bShowLaunchImage);
			bool bPackageForGearVR;
			Ini.GetBool("/Script/AndroidRuntimeSettings.AndroidRuntimeSettings", "bPackageForGearVR", out bPackageForGearVR);

			if (bPackageForGearVR)
			{
				bShowLaunchImage = false;
			}

			// Decide which splash screen orientation(s) are needed based on orientation setting if enabled
			bool bNeedPortrait = false;
			bool bNeedLandscape = false;
			if (bShowLaunchImage)
			{
				string Orientation;
				Ini.GetString("/Script/AndroidRuntimeSettings.AndroidRuntimeSettings", "Orientation", out Orientation);

				switch (Orientation.ToLower())
				{
					case "portrait":
						bNeedPortrait = true;
						break;
					case "reverseportrait":
						bNeedPortrait = true;
						break;
					case "sensorportrait":
						bNeedPortrait = true;
						break;

					case "landscape":
						bNeedLandscape = true;
						break;
					case "reverselandscape":
						bNeedLandscape = true;
						break;
					case "sensorlandscape":
						bNeedLandscape = true;
						break;

					case "sensor":
						bNeedPortrait = true;
						bNeedLandscape = true;
						break;
					case "fullsensor":
						bNeedPortrait = true;
						bNeedLandscape = true;
						break;

					default:
						bNeedPortrait = true;
						bNeedLandscape = true;
						break;
				}
			}

			// Remove unused styles.xml to prevent missing resource
			if (!bNeedPortrait)
			{
				string StylesPath = UE4BuildPath + "/res/values-port/styles.xml";
				if (File.Exists(StylesPath))
				{
					File.Delete(StylesPath);
				}
			}
			if (!bNeedLandscape)
			{
				string StylesPath = UE4BuildPath + "/res/values-land/styles.xml";
				if (File.Exists(StylesPath))
				{
					File.Delete(StylesPath);
				}
			}

			// Loop through each of the resolutions (only /res/drawable/ is required, others are optional)
			string[] Resolutions = new string[] { "/res/drawable/", "/res/drawable-ldpi/", "/res/drawable-mdpi/", "/res/drawable-hdpi/", "/res/drawable-xhdpi/" };
			foreach (string ResolutionPath in Resolutions)
			{
				string PortraitFilename = UE4BuildPath + ResolutionPath + "splashscreen_portrait.png";
				if (bNeedPortrait)
				{
					if (!File.Exists(PortraitFilename) && (ResolutionPath == "/res/drawable/"))
					{
						Log.TraceWarning("Warning: Splash screen source image {0} not available, splash screen will not function properly!", PortraitFilename);
					}
				}
				else
				{
					// Remove unused image
					if (File.Exists(PortraitFilename))
					{
						File.Delete(PortraitFilename);
					}
				}

				string LandscapeFilename = UE4BuildPath + ResolutionPath + "splashscreen_landscape.png";
				if (bNeedLandscape)
				{
					if (!File.Exists(LandscapeFilename) && (ResolutionPath == "/res/drawable/"))
					{
						Log.TraceWarning("Warning: Splash screen source image {0} not available, splash screen will not function properly!", LandscapeFilename);
					}
				}
				else
				{
					// Remove unused image
					if (File.Exists(LandscapeFilename))
					{
						File.Delete(LandscapeFilename);
					}
				}
			}
		}

<<<<<<< HEAD
        private string GetPackageName(string ProjectName)
        {
            ConfigCacheIni Ini = GetConfigCacheIni("Engine");
            string PackageName;
            Ini.GetString("/Script/AndroidRuntimeSettings.AndroidRuntimeSettings", "PackageName", out PackageName);
            // replace some variables
            PackageName = PackageName.Replace("[PROJECT]", ProjectName);
=======
		private string GetPackageName(string ProjectName)
		{
			ConfigCacheIni Ini = GetConfigCacheIni("Engine");
			string PackageName;
			Ini.GetString("/Script/AndroidRuntimeSettings.AndroidRuntimeSettings", "PackageName", out PackageName);
			// replace some variables
			PackageName = PackageName.Replace("[PROJECT]", ProjectName);
>>>>>>> 73f66985
			PackageName = PackageName.Replace("-", "_");
			return PackageName;
		}

		private string GetPublicKey()
		{
			ConfigCacheIni Ini = GetConfigCacheIni("Engine");
			string PlayLicenseKey = "";
			Ini.GetString("/Script/AndroidRuntimeSettings.AndroidRuntimeSettings", "GooglePlayLicenseKey", out PlayLicenseKey);
			return PlayLicenseKey;
		}


<<<<<<< HEAD
        
        private string GenerateManifest(string ProjectName, bool bIsForDistribution, bool bPackageDataInsideApk, string GameBuildFilesPath, bool bHasOBBFiles, bool bDisableVerifyOBBOnStartUp, string UE4Arch, string GPUArch)
=======

		private string GenerateManifest(string ProjectName, bool bIsForDistribution, bool bPackageDataInsideApk, string GameBuildFilesPath, bool bHasOBBFiles, bool bDisableVerifyOBBOnStartUp, string UE4Arch, string GPUArch)
>>>>>>> 73f66985
		{
			string Arch = GetNDKArch(UE4Arch);

			// ini file to get settings from
			ConfigCacheIni Ini = GetConfigCacheIni("Engine");
			string PackageName = GetPackageName(ProjectName);
			bool bEnableGooglePlaySupport;
			Ini.GetBool("/Script/AndroidRuntimeSettings.AndroidRuntimeSettings", "bEnableGooglePlaySupport", out bEnableGooglePlaySupport);
			string DepthBufferPreference;
			Ini.GetString("/Script/AndroidRuntimeSettings.AndroidRuntimeSettings", "DepthBufferPreference", out DepthBufferPreference);
			int MinSDKVersion;
			Ini.GetInt32("/Script/AndroidRuntimeSettings.AndroidRuntimeSettings", "MinSDKVersion", out MinSDKVersion);
			int TargetSDKVersion = MinSDKVersion;
			Ini.GetInt32("/Script/AndroidRuntimeSettings.AndroidRuntimeSettings", "TargetSDKVersion", out TargetSDKVersion);
			int StoreVersion;
			Ini.GetInt32("/Script/AndroidRuntimeSettings.AndroidRuntimeSettings", "StoreVersion", out StoreVersion);
			string VersionDisplayName;
			Ini.GetString("/Script/AndroidRuntimeSettings.AndroidRuntimeSettings", "VersionDisplayName", out VersionDisplayName);
			string Orientation;
			Ini.GetString("/Script/AndroidRuntimeSettings.AndroidRuntimeSettings", "Orientation", out Orientation);
<<<<<<< HEAD
            bool EnableFullScreen;
            Ini.GetBool("/Script/AndroidRuntimeSettings.AndroidRuntimeSettings", "bFullScreen", out EnableFullScreen);
=======
			bool EnableFullScreen;
			Ini.GetBool("/Script/AndroidRuntimeSettings.AndroidRuntimeSettings", "bFullScreen", out EnableFullScreen);
>>>>>>> 73f66985
			List<string> ExtraManifestNodeTags;
			Ini.GetArray("/Script/AndroidRuntimeSettings.AndroidRuntimeSettings", "ExtraManifestNodeTags", out ExtraManifestNodeTags);
			List<string> ExtraApplicationNodeTags;
			Ini.GetArray("/Script/AndroidRuntimeSettings.AndroidRuntimeSettings", "ExtraApplicationNodeTags", out ExtraApplicationNodeTags);
			List<string> ExtraActivityNodeTags;
			Ini.GetArray("/Script/AndroidRuntimeSettings.AndroidRuntimeSettings", "ExtraActivityNodeTags", out ExtraActivityNodeTags);
			string ExtraActivitySettings;
			Ini.GetString("/Script/AndroidRuntimeSettings.AndroidRuntimeSettings", "ExtraActivitySettings", out ExtraActivitySettings);
			string ExtraApplicationSettings;
			Ini.GetString("/Script/AndroidRuntimeSettings.AndroidRuntimeSettings", "ExtraApplicationSettings", out ExtraApplicationSettings);
			List<string> ExtraPermissions;
			Ini.GetArray("/Script/AndroidRuntimeSettings.AndroidRuntimeSettings", "ExtraPermissions", out ExtraPermissions);
			bool bPackageForGearVR;
			Ini.GetBool("/Script/AndroidRuntimeSettings.AndroidRuntimeSettings", "bPackageForGearVR", out bPackageForGearVR);
			bool bEnableIAP = false;
			Ini.GetBool("OnlineSubsystemGooglePlay.Store", "bSupportsInAppPurchasing", out bEnableIAP);
			bool bShowLaunchImage = false;
			Ini.GetBool("/Script/AndroidRuntimeSettings.AndroidRuntimeSettings", "bShowLaunchImage", out bShowLaunchImage);

			// disable GearVR if not supported platform (in this case only armv7 for now)
			if (UE4Arch != "-armv7")
			{
				if (bPackageForGearVR)
				{
					Log.TraceInformation("Disabling Package For GearVR for unsupported architecture {0}", UE4Arch);
					bPackageForGearVR = false;
				}
			}

			// disable splash screen for GearVR (for now)
			if (bPackageForGearVR)
			{
				if (bShowLaunchImage)
				{
					Log.TraceInformation("Disabling Show Launch Image for GearVR enabled application");
					bShowLaunchImage = false;
				}
			}

			StringBuilder Text = new StringBuilder();
			Text.AppendLine("<?xml version=\"1.0\" encoding=\"utf-8\"?>");
			Text.AppendLine("<manifest xmlns:android=\"http://schemas.android.com/apk/res/android\"");
			Text.AppendLine(string.Format("          package=\"{0}\"", PackageName));
			if (ExtraManifestNodeTags != null)
			{
				foreach (string Line in ExtraManifestNodeTags)
				{
					Text.AppendLine("          " + Line);
				}
			}
			Text.AppendLine(string.Format("          android:versionCode=\"{0}\"", StoreVersion));
			Text.AppendLine(string.Format("          android:versionName=\"{0}\">", VersionDisplayName));

			Text.AppendLine("");

			Text.AppendLine("\t<!-- Application Definition -->");
			Text.AppendLine("\t<application android:label=\"@string/app_name\"");
			Text.AppendLine("\t             android:icon=\"@drawable/icon\"");
			if (ExtraApplicationNodeTags != null)
			{
				foreach (string Line in ExtraApplicationNodeTags)
				{
					Text.AppendLine("\t             " + Line);
				}
			}
			Text.AppendLine("\t             android:hasCode=\"true\">");
			if (bShowLaunchImage)
			{
				// normal application settings
				Text.AppendLine("\t\t<activity android:name=\"com.epicgames.ue4.SplashActivity\"");
				Text.AppendLine("\t\t          android:label=\"@string/app_name\"");
				Text.AppendLine("\t\t          android:theme=\"@style/UE4SplashTheme\"");
				Text.AppendLine("\t\t          android:launchMode=\"singleTask\"");
				Text.AppendLine(string.Format("\t\t          android:screenOrientation=\"{0}\"", ConvertOrientationIniValue(Orientation)));
				Text.AppendLine(string.Format("\t\t          android:debuggable=\"{0}\">", bIsForDistribution ? "false" : "true"));
				Text.AppendLine("\t\t\t<intent-filter>");
				Text.AppendLine("\t\t\t\t<action android:name=\"android.intent.action.MAIN\" />");
				Text.AppendLine(string.Format("\t\t\t\t<category android:name=\"android.intent.category.LAUNCHER\" />"));
				Text.AppendLine("\t\t\t</intent-filter>");
				Text.AppendLine("\t\t</activity>");
				Text.AppendLine("\t\t<activity android:name=\"com.epicgames.ue4.GameActivity\"");
				Text.AppendLine("\t\t          android:label=\"@string/app_name\"");
				Text.AppendLine("\t\t          android:theme=\"@style/UE4SplashTheme\"");
				Text.AppendLine("\t\t          android:configChanges=\"screenSize|orientation|keyboardHidden|keyboard\"");
			}
			else
			{
				Text.AppendLine("\t\t<activity android:name=\"com.epicgames.ue4.GameActivity\"");
				Text.AppendLine("\t\t          android:label=\"@string/app_name\"");
				Text.AppendLine("\t\t          android:theme=\"@android:style/Theme.Black.NoTitleBar.Fullscreen\"");
				Text.AppendLine("\t\t          android:configChanges=\"screenSize|orientation|keyboardHidden|keyboard\"");
			}
			Text.AppendLine("\t\t          android:launchMode=\"singleTask\"");
			Text.AppendLine(string.Format("\t\t          android:screenOrientation=\"{0}\"", ConvertOrientationIniValue(Orientation)));
			if (ExtraActivityNodeTags != null)
			{
				foreach (string Line in ExtraActivityNodeTags)
				{
					Text.AppendLine("\t\t          " + Line);
				}
			}
			Text.AppendLine(string.Format("\t\t          android:debuggable=\"{0}\">", bIsForDistribution ? "false" : "true"));
			Text.AppendLine("\t\t\t<meta-data android:name=\"android.app.lib_name\" android:value=\"UE4\"/>");
			if (!bShowLaunchImage)
			{
				Text.AppendLine("\t\t\t<intent-filter>");
				Text.AppendLine("\t\t\t\t<action android:name=\"android.intent.action.MAIN\" />");
				Text.AppendLine(string.Format("\t\t\t\t<category android:name=\"android.intent.category.LAUNCHER\" />"));
				Text.AppendLine("\t\t\t</intent-filter>");
			}
			if (!string.IsNullOrEmpty(ExtraActivitySettings))
			{
				ExtraActivitySettings = ExtraActivitySettings.Replace("\\n", "\n");
				foreach (string Line in ExtraActivitySettings.Split("\r\n".ToCharArray()))
				{
					Text.AppendLine("\t\t\t" + Line);
				}
			}
			string ActivityAdditionsFile = Path.Combine(GameBuildFilesPath, "ManifestActivityAdditions.txt");
			if (File.Exists(ActivityAdditionsFile))
			{
				foreach (string Line in File.ReadAllLines(ActivityAdditionsFile))
				{
					Text.AppendLine("\t\t\t" + Line);
				}
			}
			Text.AppendLine("\t\t</activity>");

<<<<<<< HEAD
            // For OBB download support
=======
			// For OBB download support
>>>>>>> 73f66985
			if (bShowLaunchImage)
			{
				Text.AppendLine("\t\t<activity android:name=\".DownloaderActivity\"");
				Text.AppendLine(string.Format("\t\t          android:screenOrientation=\"{0}\"", ConvertOrientationIniValue(Orientation)));
				Text.AppendLine("\t\t          android:configChanges=\"screenSize|orientation|keyboardHidden|keyboard\"");
				Text.AppendLine("\t\t          android:theme=\"@style/UE4SplashTheme\" />");
			}
			else
			{
				Text.AppendLine("\t\t<activity android:name=\".DownloaderActivity\" />");
			}

			Text.AppendLine(string.Format("\t\t<meta-data android:name=\"com.epicgames.ue4.GameActivity.DepthBufferPreference\" android:value=\"{0}\"/>", ConvertDepthBufferIniValue(DepthBufferPreference)));
			Text.AppendLine(string.Format("\t\t<meta-data android:name=\"com.epicgames.ue4.GameActivity.bPackageDataInsideApk\" android:value=\"{0}\"/>", bPackageDataInsideApk ? "true" : "false"));
<<<<<<< HEAD
            Text.AppendLine(string.Format("\t\t<meta-data android:name=\"com.epicgames.ue4.GameActivity.bVerifyOBBOnStartUp\" android:value=\"{0}\"/>", (bIsForDistribution && !bDisableVerifyOBBOnStartUp) ? "true" : "false"));
            Text.AppendLine(string.Format("\t\t<meta-data android:name=\"com.epicgames.ue4.GameActivity.bShouldHideUI\" android:value=\"{0}\"/>", EnableFullScreen ? "true" : "false"));
=======
			Text.AppendLine(string.Format("\t\t<meta-data android:name=\"com.epicgames.ue4.GameActivity.bVerifyOBBOnStartUp\" android:value=\"{0}\"/>", (bIsForDistribution && !bDisableVerifyOBBOnStartUp) ? "true" : "false"));
			Text.AppendLine(string.Format("\t\t<meta-data android:name=\"com.epicgames.ue4.GameActivity.bShouldHideUI\" android:value=\"{0}\"/>", EnableFullScreen ? "true" : "false"));
>>>>>>> 73f66985
			Text.AppendLine(string.Format("\t\t<meta-data android:name=\"com.epicgames.ue4.GameActivity.ProjectName\" android:value=\"{0}\"/>", ProjectName));
			Text.AppendLine(string.Format("\t\t<meta-data android:name=\"com.epicgames.ue4.GameActivity.bHasOBBFiles\" android:value=\"{0}\"/>", bHasOBBFiles ? "true" : "false"));
			Text.AppendLine("\t\t<meta-data android:name=\"com.google.android.gms.games.APP_ID\"");
			Text.AppendLine("\t\t           android:value=\"@string/app_id\" />");
			Text.AppendLine("\t\t<meta-data android:name=\"com.google.android.gms.version\"");
			Text.AppendLine("\t\t           android:value=\"@integer/google_play_services_version\" />");
			Text.AppendLine("\t\t<activity android:name=\"com.google.android.gms.ads.AdActivity\"");
			Text.AppendLine("\t\t          android:configChanges=\"keyboard|keyboardHidden|orientation|screenLayout|uiMode|screenSize|smallestScreenSize\"/>");
			if (!string.IsNullOrEmpty(ExtraApplicationSettings))
			{
				ExtraApplicationSettings = ExtraApplicationSettings.Replace("\\n", "\n");
				foreach (string Line in ExtraApplicationSettings.Split("\r\n".ToCharArray()))
				{
					Text.AppendLine("\t\t" + Line);
				}
			}
			string ApplicationAdditionsFile = Path.Combine(GameBuildFilesPath, "ManifestApplicationAdditions.txt");
			if (File.Exists(ApplicationAdditionsFile))
			{
				foreach (string Line in File.ReadAllLines(ApplicationAdditionsFile))
				{
					Text.AppendLine("\t\t" + Line);
				}
			}

            // Required for OBB download support
            Text.AppendLine("\t\t<service android:name=\"OBBDownloaderService\" />");
            Text.AppendLine("\t\t<receiver android:name=\"AlarmReceiver\" />");

			Text.AppendLine("\t</application>");

			Text.AppendLine("");
			Text.AppendLine("\t<!-- Requirements -->");

			// check for an override for the requirements section of the manifest
			string RequirementsOverrideFile = Path.Combine(GameBuildFilesPath, "ManifestRequirementsOverride.txt");
			if (File.Exists(RequirementsOverrideFile))
			{
				foreach (string Line in File.ReadAllLines(RequirementsOverrideFile))
				{
					Text.AppendLine("\t" + Line);
				}
			}
			else
			{
				// need just the number part of the sdk
				Text.AppendLine(string.Format("\t<uses-sdk android:minSdkVersion=\"{0}\" android:targetSdkVersion=\"{1}\"/>", MinSDKVersion, TargetSDKVersion));
<<<<<<< HEAD
				Text.AppendLine("\t<uses-feature android:glEsVersion=\"" + AndroidToolChain.GetGLESVersionFromGPUArch(GPUArch) +"\" android:required=\"true\" />");
=======
				Text.AppendLine("\t<uses-feature android:glEsVersion=\"" + AndroidToolChain.GetGLESVersionFromGPUArch(GPUArch) + "\" android:required=\"true\" />");
>>>>>>> 73f66985
				Text.AppendLine("\t<uses-permission android:name=\"android.permission.INTERNET\"/>");
				Text.AppendLine("\t<uses-permission android:name=\"android.permission.WRITE_EXTERNAL_STORAGE\"/>");
				Text.AppendLine("\t<uses-permission android:name=\"android.permission.ACCESS_NETWORK_STATE\"/>");
				Text.AppendLine("\t<uses-permission android:name=\"android.permission.WAKE_LOCK\"/>");
				Text.AppendLine("\t<uses-permission android:name=\"android.permission.READ_PHONE_STATE\"/>");
				Text.AppendLine("\t<uses-permission android:name=\"com.android.vending.CHECK_LICENSE\"/>");
				Text.AppendLine("\t<uses-permission android:name=\"android.permission.ACCESS_WIFI_STATE\"/>");
				Text.AppendLine("\t<uses-permission android:name=\"android.permission.MODIFY_AUDIO_SETTINGS\"/>");
				Text.AppendLine("\t<uses-permission android:name=\"android.permission.GET_ACCOUNTS\"/>");
				Text.AppendLine("\t<uses-permission android:name=\"android.permission.VIBRATE\"/>");
				//			Text.AppendLine("\t<uses-permission android:name=\"android.permission.DISABLE_KEYGUARD\"/>");

				if (bEnableIAP)
				{
					Text.AppendLine("\t<uses-permission android:name=\"com.android.vending.BILLING\"/>");
				}
				if (ExtraPermissions != null)
				{
					foreach (string Permission in ExtraPermissions)
					{
						Text.AppendLine(string.Format("\t<uses-permission android:name=\"{0}\"/>", Permission));
					}
				}
				string RequirementsAdditionsFile = Path.Combine(GameBuildFilesPath, "ManifestRequirementsAdditions.txt");
				if (File.Exists(RequirementsAdditionsFile))
				{
					foreach (string Line in File.ReadAllLines(RequirementsAdditionsFile))
					{
						Text.AppendLine("\t" + Line);
					}
				}
			}

			Text.AppendLine("</manifest>");

			// allow plugins to modify final manifest HERE
			XDocument XDoc;
			try
			{
				XDoc = XDocument.Parse(Text.ToString());
			}
			catch (Exception e)
			{
				throw new BuildException("AndroidManifest.xml is invalid {0}\n{1}", e, Text.ToString());
			}

			APL.ProcessPluginNode(Arch, "androidManifestUpdates", "", ref XDoc);
<<<<<<< HEAD
			var MemStream = new MemoryStream();
			var Stream = new StreamWriter(MemStream, System.Text.UTF8Encoding.UTF8);
			XDoc.Save(Stream);
			return System.Text.UTF8Encoding.UTF8.GetString(MemStream.ToArray());
=======
			return XDoc.ToString();
>>>>>>> 73f66985
		}

		private string GenerateProguard(string Arch, string EngineSourcePath, string GameBuildFilesPath)
		{
			StringBuilder Text = new StringBuilder();

			string ProguardFile = Path.Combine(EngineSourcePath, "proguard-project.txt");
			if (File.Exists(ProguardFile))
			{
				foreach (string Line in File.ReadAllLines(ProguardFile))
				{
					Text.AppendLine(Line);
				}
			}

			string ProguardAdditionsFile = Path.Combine(GameBuildFilesPath, "ProguardAdditions.txt");
			if (File.Exists(ProguardAdditionsFile))
			{
				foreach (string Line in File.ReadAllLines(ProguardAdditionsFile))
				{
					Text.AppendLine(Line);
				}
			}

			// add plugin additions
			return APL.ProcessPluginNode(Arch, "proguardAdditions", Text.ToString());
		}

		private bool FilesAreDifferent(string SourceFilename, string DestFilename)
		{
			// source must exist
			FileInfo SourceInfo = new FileInfo(SourceFilename);
			if (!SourceInfo.Exists)
			{
				throw new BuildException("Can't make an APK without file [{0}]", SourceFilename);
			}

			// different if destination doesn't exist
			FileInfo DestInfo = new FileInfo(DestFilename);
			if (!DestInfo.Exists)
			{
				return true;
			}

			// file lengths differ?
			if (SourceInfo.Length != DestInfo.Length)
			{
				return true;
			}

			// validate timestamps
			TimeSpan Diff = DestInfo.LastWriteTimeUtc - SourceInfo.LastWriteTimeUtc;
			if (Diff.TotalSeconds < -1 || Diff.TotalSeconds > 1)
			{
				return true;
			}

			// could check actual bytes just to be sure, but good enough
			return false;
		}

		private void MakeApk(AndroidToolChain ToolChain, string ProjectName, string ProjectDirectory, string OutputPath, string EngineDirectory, bool bForDistribution, string CookFlavor, bool bMakeSeparateApks, bool bIncrementalPackage, bool bDisallowPackagingDataInApk)
		{
			Log.TraceInformation("\n===={0}====PREPARING TO MAKE APK=================================================================", DateTime.Now.ToString());

			// cache some tools paths
			string NDKBuildPath = Environment.ExpandEnvironmentVariables("%NDKROOT%/ndk-build" + (Utils.IsRunningOnMono ? "" : ".cmd"));

			// set up some directory info
			string IntermediateAndroidPath = Path.Combine(ProjectDirectory, "Intermediate/Android/");
			string UE4BuildPath = Path.Combine(IntermediateAndroidPath, "APK");
			string UE4JavaFilePath = Path.Combine(ProjectDirectory, "Build", "Android", GetUE4JavaSrcPath());
			string UE4BuildFilesPath = GetUE4BuildFilePath(EngineDirectory);
			string GameBuildFilesPath = Path.Combine(ProjectDirectory, "Build/Android");
<<<<<<< HEAD
	                     
            // Generate Java files
            string PackageName = GetPackageName(ProjectName);
            string TemplateDestinationBase = Path.Combine(ProjectDirectory, "Build", "Android", "src" , PackageName.Replace('.', Path.DirectorySeparatorChar));
            MakeDirectoryIfRequired(TemplateDestinationBase);

            // We'll be writing the OBB data into the same location as the download service files
            string UE4OBBDataFileName = GetUE4JavaOBBDataFileName(TemplateDestinationBase);
            string UE4DownloadShimFileName = GetUE4JavaDownloadShimFileName(UE4JavaFilePath);

            // Template generated files           
            string JavaTemplateSourceDir = GetUE4TemplateJavaSourceDir(EngineDirectory);
            var templates = from template in Directory.EnumerateFiles(JavaTemplateSourceDir, "*.template")
                            let RealName = Path.GetFileNameWithoutExtension(template)
                            select new TemplateFile { SourceFile = template, DestinationFile = GetUE4TemplateJavaDestination(TemplateDestinationBase, RealName) };

            // Generate the OBB and Shim files here
            string ObbFileLocation = ProjectDirectory + "/Saved/StagedBuilds/Android" + CookFlavor + ".obb";
            
            // This is kind of a small hack to get around a rewrite problem
            // We need to make sure the file is there but if the OBB file doesn't exist then we don't want to replace it
            if (File.Exists(ObbFileLocation) || !File.Exists(UE4OBBDataFileName))
            {
                WriteJavaOBBDataFile(UE4OBBDataFileName, PackageName, new List<string> { ObbFileLocation });
            }
=======

			// Generate Java files
			string PackageName = GetPackageName(ProjectName);
			string TemplateDestinationBase = Path.Combine(ProjectDirectory, "Build", "Android", "src", PackageName.Replace('.', Path.DirectorySeparatorChar));
			MakeDirectoryIfRequired(TemplateDestinationBase);

			// We'll be writing the OBB data into the same location as the download service files
			string UE4OBBDataFileName = GetUE4JavaOBBDataFileName(TemplateDestinationBase);
			string UE4DownloadShimFileName = GetUE4JavaDownloadShimFileName(UE4JavaFilePath);

			// Template generated files           
			string JavaTemplateSourceDir = GetUE4TemplateJavaSourceDir(EngineDirectory);
			var templates = from template in Directory.EnumerateFiles(JavaTemplateSourceDir, "*.template")
							let RealName = Path.GetFileNameWithoutExtension(template)
							select new TemplateFile { SourceFile = template, DestinationFile = GetUE4TemplateJavaDestination(TemplateDestinationBase, RealName) };

			// Generate the OBB and Shim files here
			string ObbFileLocation = ProjectDirectory + "/Saved/StagedBuilds/Android" + CookFlavor + ".obb";

			// This is kind of a small hack to get around a rewrite problem
			// We need to make sure the file is there but if the OBB file doesn't exist then we don't want to replace it
			if (File.Exists(ObbFileLocation) || !File.Exists(UE4OBBDataFileName))
			{
				WriteJavaOBBDataFile(UE4OBBDataFileName, PackageName, new List<string> { ObbFileLocation });
			}
>>>>>>> 73f66985

			// Make sure any existing proguard file in project is NOT used (back it up)
			string ProjectBuildProguardFile = Path.Combine(GameBuildFilesPath, "proguard-project.txt");
			if (File.Exists(ProjectBuildProguardFile))
			{
				string ProjectBackupProguardFile = Path.Combine(GameBuildFilesPath, "proguard-project.backup");
				File.Move(ProjectBuildProguardFile, ProjectBackupProguardFile);
			}

<<<<<<< HEAD
            WriteJavaDownloadSupportFiles(UE4DownloadShimFileName, templates, new Dictionary<string, string>{
=======
			WriteJavaDownloadSupportFiles(UE4DownloadShimFileName, templates, new Dictionary<string, string>{
>>>>>>> 73f66985
                { "$$GameName$$", ProjectName },
                { "$$PublicKey$$", GetPublicKey() }, 
                { "$$PackageName$$",PackageName }
            });

<<<<<<< HEAD
            // Sometimes old files get left behind if things change, so we'll do a clean up pass
            {
                string CleanUpBaseDir = Path.Combine(ProjectDirectory, "Build", "Android", "src");
                var files = Directory.EnumerateFiles(CleanUpBaseDir, "*.java", SearchOption.AllDirectories);
                
                Log.TraceInformation("Cleaning up files based on template dir {0}", TemplateDestinationBase);
=======
			// Sometimes old files get left behind if things change, so we'll do a clean up pass
			{
				string CleanUpBaseDir = Path.Combine(ProjectDirectory, "Build", "Android", "src");
				var files = Directory.EnumerateFiles(CleanUpBaseDir, "*.java", SearchOption.AllDirectories);

				Log.TraceInformation("Cleaning up files based on template dir {0}", TemplateDestinationBase);
>>>>>>> 73f66985

				// Make a set of files that are okay to clean up
				var cleanFiles = new HashSet<string>();
				cleanFiles.Add("OBBData.java");
				foreach (var template in templates)
				{
					cleanFiles.Add(Path.GetFileName(template.DestinationFile));
				}

<<<<<<< HEAD
                foreach(var filename in files)
                {
                    if (filename == UE4DownloadShimFileName)  // we always need the shim, and it'll get rewritten if needed anyway
                        continue;

                    string filePath = Path.GetDirectoryName(filename);  // grab the file's path
                    if(filePath != TemplateDestinationBase)             // and check to make sure it isn't the same as the Template directory we calculated earlier
                    {
=======
				foreach (var filename in files)
				{
					if (filename == UE4DownloadShimFileName)  // we always need the shim, and it'll get rewritten if needed anyway
						continue;

					string filePath = Path.GetDirectoryName(filename);  // grab the file's path
					if (filePath != TemplateDestinationBase)             // and check to make sure it isn't the same as the Template directory we calculated earlier
					{
>>>>>>> 73f66985
						// Only delete the files in the cleanup set
						if (!cleanFiles.Contains(Path.GetFileName(filename)))
							continue;

<<<<<<< HEAD
                        Log.TraceInformation("Cleaning up file {0} with path {1}", filename, filePath);
                        File.Delete(filename);

                        // Check to see if this file also exists in our target destination, and if so nuke it too
                        string DestFilename = Path.Combine(UE4BuildPath, Utils.MakePathRelativeTo(filePath, UE4BuildFilesPath));
                        if(File.Exists(filename))
                        {
                            File.Delete(filename);
                        }
                    }
                }

                // Directory clean up code
                var directories = Directory.EnumerateDirectories(CleanUpBaseDir, "*", SearchOption.AllDirectories).OrderByDescending(x => x);
                foreach(var directory in directories)
                {
                    if(Directory.Exists(directory) && Directory.GetFiles(directory, "*.*", SearchOption.AllDirectories).Count() == 0)
                    {
                        Log.TraceInformation("Cleaning Directory {0} as empty.", directory);
                        Directory.Delete(directory, true);
                    }
                };


            }
=======
						Log.TraceInformation("Cleaning up file {0} with path {1}", filename, filePath);
						File.Delete(filename);

						// Check to see if this file also exists in our target destination, and if so nuke it too
						string DestFilename = Path.Combine(UE4BuildPath, Utils.MakePathRelativeTo(filePath, UE4BuildFilesPath));
						if (File.Exists(filename))
						{
							File.Delete(filename);
						}
					}
				}

				// Directory clean up code
				var directories = Directory.EnumerateDirectories(CleanUpBaseDir, "*", SearchOption.AllDirectories).OrderByDescending(x => x);
				foreach (var directory in directories)
				{
					if (Directory.Exists(directory) && Directory.GetFiles(directory, "*.*", SearchOption.AllDirectories).Count() == 0)
					{
						Log.TraceInformation("Cleaning Directory {0} as empty.", directory);
						Directory.Delete(directory, true);
					}
				};


			}
>>>>>>> 73f66985


			// cache if we want data in the Apk
			bool bPackageDataInsideApk = PackageDataInsideApk(bDisallowPackagingDataInApk);
			bool bDisableVerifyOBBOnStartUp = DisableVerifyOBBOnStartUp();

			// check to see if any "meta information" is newer than last time we build
			string CurrentBuildSettings = GetAllBuildSettings(ToolChain, UE4BuildPath, bForDistribution, bMakeSeparateApks, bPackageDataInsideApk, bDisableVerifyOBBOnStartUp);
			string BuildSettingsCacheFile = Path.Combine(UE4BuildPath, "UEBuildSettings.txt");

			// do we match previous build settings?
			bool bBuildSettingsMatch = true;

			// get application name and whether it changed, needing to force repackage
			string ApplicationDisplayName;
			if (CheckApplicationName(UE4BuildPath, ProjectName, out ApplicationDisplayName))
			{
				bBuildSettingsMatch = false;
				Log.TraceInformation("Application display name is different than last build, forcing repackage.");
			}

			// if the manifest matches, look at other settings stored in a file
			if (bBuildSettingsMatch)
			{
				if (File.Exists(BuildSettingsCacheFile))
				{
					string PreviousBuildSettings = File.ReadAllText(BuildSettingsCacheFile);
					if (PreviousBuildSettings != CurrentBuildSettings)
					{
						bBuildSettingsMatch = false;
						Log.TraceInformation("Previous .apk file(s) were made with different build settings, forcing repackage.");
					}
				}
			}

			// only check input dependencies if the build settings already match
			if (bBuildSettingsMatch)
			{
				// check if so's are up to date against various inputs
				var JavaFiles = new List<string>{
                                                    UE4OBBDataFileName,
                                                    UE4DownloadShimFileName
                                                };
				// Add the generated files too
				JavaFiles.AddRange(from t in templates select t.SourceFile);
				JavaFiles.AddRange(from t in templates select t.DestinationFile);

				bBuildSettingsMatch = CheckDependencies(ToolChain, ProjectName, ProjectDirectory, UE4BuildFilesPath, GameBuildFilesPath,
					EngineDirectory, JavaFiles, CookFlavor, OutputPath, UE4BuildPath, bMakeSeparateApks, bPackageDataInsideApk);

			}

			var Arches = ToolChain.GetAllArchitectures();
			var GPUArchitectures = ToolChain.GetAllGPUArchitectures();

			// Initialize APL contexts for each architecture enabled
			List<string> NDKArches = new List<string>();
			foreach (var Arch in Arches)
			{
				NDKArches.Add(GetNDKArch(Arch));
			}
			APL.Init(NDKArches, bForDistribution, EngineDirectory, UE4BuildPath);
<<<<<<< HEAD

            IEnumerable<Tuple<string, string, string>> BuildList = null;
=======
>>>>>>> 73f66985

			IEnumerable<Tuple<string, string, string>> BuildList = null;

			if (!bBuildSettingsMatch)
			{
				BuildList = from Arch in Arches
							from GPUArch in GPUArchitectures
							let manifest = GenerateManifest(ProjectName, bForDistribution, bPackageDataInsideApk, GameBuildFilesPath, bDisallowPackagingDataInApk ? false : File.Exists(ObbFileLocation), bDisableVerifyOBBOnStartUp, Arch, GPUArch)
							select Tuple.Create(Arch, GPUArch, manifest);
			}
			else
			{
				BuildList = from Arch in Arches
							from GPUArch in GPUArchitectures
							let manifestFile = Path.Combine(IntermediateAndroidPath, Arch + "_" + GPUArch + "_AndroidManifest.xml")
							let manifest = GenerateManifest(ProjectName, bForDistribution, bPackageDataInsideApk, GameBuildFilesPath, bDisallowPackagingDataInApk ? false : File.Exists(ObbFileLocation), bDisableVerifyOBBOnStartUp, Arch, GPUArch)
							let OldManifest = File.Exists(manifestFile) ? File.ReadAllText(manifestFile) : ""
							where manifest != OldManifest
							select Tuple.Create(Arch, GPUArch, manifest);
			}

			// Now we have to spin over all the arch/gpu combinations to make sure they all match
			int BuildListComboTotal = BuildList.Count();
			if (BuildListComboTotal == 0)
			{
				Log.TraceInformation("Output .apk file(s) are up to date (dependencies and build settings are up to date)");
				return;
			}


			// Once for all arches code:

			// make up a dictionary of strings to replace in xml files (strings.xml)
			Dictionary<string, string> Replacements = new Dictionary<string, string>();
			Replacements.Add("${EXECUTABLE_NAME}", ApplicationDisplayName);

			if (!bIncrementalPackage)
			{
				// Wipe the Intermediate/Build/APK directory first, except for dexedLibs, because Google Services takes FOREVER to predex, and it almost never changes
				// so allow the ANT checking to win here - if this grows a bit with extra libs, it's fine, it _should_ only pull in dexedLibs it needs
				Log.TraceInformation("Performing complete package - wiping {0}, except for predexedLibs", UE4BuildPath);
				DeleteDirectory(UE4BuildPath, "dexedLibs");
			}

			// If we are packaging for Amazon then we need to copy the  file to the correct location
			Log.TraceInformation("bPackageDataInsideApk = {0}", bPackageDataInsideApk);
			if (bPackageDataInsideApk)
			{
				Console.WriteLine("Obb location {0}", ObbFileLocation);
				string ObbFileDestination = UE4BuildPath + "/assets";
				Console.WriteLine("Obb destination location {0}", ObbFileDestination);
				if (File.Exists(ObbFileLocation))
				{
					Directory.CreateDirectory(UE4BuildPath);
					Directory.CreateDirectory(ObbFileDestination);
					Console.WriteLine("Obb file exists...");
					var DestFileName = Path.Combine(ObbFileDestination, "main.obb.png"); // Need a rename to turn off compression
					var SrcFileName = ObbFileLocation;
					if (!File.Exists(DestFileName) || File.GetLastWriteTimeUtc(DestFileName) < File.GetLastWriteTimeUtc(SrcFileName))
					{
						Console.WriteLine("Copying {0} to {1}", SrcFileName, DestFileName);
						File.Copy(SrcFileName, DestFileName);
					}
				}
			}
			else // try to remove the file it we aren't packaing inside the APK
			{
				string ObbFileDestination = UE4BuildPath + "/assets";
				var DestFileName = Path.Combine(ObbFileDestination, "main.obb.png");
				if (File.Exists(DestFileName))
				{
					File.Delete(DestFileName);
				}
			}

			//Copy build files to the intermediate folder in this order (later overrides earlier):
			//	- Shared Engine
			//  - Shared Engine NoRedist (for Epic secret files)
			//  - Game
			//  - Game NoRedist (for Epic secret files)
			CopyFileDirectory(UE4BuildFilesPath, UE4BuildPath, Replacements);
			CopyFileDirectory(UE4BuildFilesPath + "/NotForLicensees", UE4BuildPath, Replacements);
			CopyFileDirectory(UE4BuildFilesPath + "/NoRedist", UE4BuildPath, Replacements);
			CopyFileDirectory(GameBuildFilesPath, UE4BuildPath, Replacements);
			CopyFileDirectory(GameBuildFilesPath + "/NotForLicensees", UE4BuildPath, Replacements);
			CopyFileDirectory(GameBuildFilesPath + "/NoRedist", UE4BuildPath, Replacements);


			//Now keep the splash screen images matching orientation requested
			PickSplashScreenOrientation(UE4BuildPath);


			//Now keep the splash screen images matching orientation requested
			PickSplashScreenOrientation(UE4BuildPath);

			// at this point, we can write out the cached build settings to compare for a next build
			File.WriteAllText(BuildSettingsCacheFile, CurrentBuildSettings);

<<<<<<< HEAD
            ///////////////
            // in case the game had an AndroidManifest.xml file, we overwrite it now with the generated one
            //File.WriteAllText(ManifestFile, NewManifest);
            ///////////////

            Log.TraceInformation("\n===={0}====PREPARING NATIVE CODE=================================================================", DateTime.Now.ToString());
            bool HasNDKPath = File.Exists(NDKBuildPath);

            foreach(var build in BuildList)
            {
                string Arch = build.Item1;
                string GPUArchitecture = build.Item2;
                string Manifest = build.Item3;
				string NDKArch = GetNDKArch(Arch);

                string SourceSOName = AndroidToolChain.InlineArchName(OutputPath, Arch, GPUArchitecture);
                // if the source binary was UE4Game, replace it with the new project name, when re-packaging a binary only build
                string ApkFilename = Path.GetFileNameWithoutExtension(OutputPath).Replace("UE4Game", ProjectName);
                string DestApkName = Path.Combine(ProjectDirectory, "Binaries/Android/") + ApkFilename + ".apk";
                
                // As we are always making seperate APKs we need to put the architecture into the name
                DestApkName = AndroidToolChain.InlineArchName(DestApkName, Arch, GPUArchitecture);

                // Write the manifest to the correct locations (cache and real)
                String ManifestFile = Path.Combine(IntermediateAndroidPath, Arch + "_" + GPUArchitecture + "_AndroidManifest.xml");
                File.WriteAllText(ManifestFile, Manifest);
                ManifestFile = Path.Combine(UE4BuildPath, "AndroidManifest.xml");
                File.WriteAllText(ManifestFile, Manifest);

                // update metadata files (like project.properties, build.xml) if we are missing a build.xml or if we just overwrote project.properties with a bad version in it (from game/engine dir)
                UpdateProjectProperties(UE4BuildPath, ProjectName);

				// update GameActivity.java if out of date
				UpdateGameActivity(Arch, NDKArch, EngineDirectory, UE4BuildPath);

                // Copy the generated .so file from the binaries directory to the jni folder
                if (!File.Exists(SourceSOName))
                {
                    throw new BuildException("Can't make an APK without the compiled .so [{0}]", SourceSOName);
                }
                if (!Directory.Exists(UE4BuildPath + "/jni"))
                {
                    throw new BuildException("Can't make an APK without the jni directory [{0}/jni]", UE4BuildFilesPath);
                }
=======
			///////////////
			// in case the game had an AndroidManifest.xml file, we overwrite it now with the generated one
			//File.WriteAllText(ManifestFile, NewManifest);
			///////////////
>>>>>>> 73f66985

			Log.TraceInformation("\n===={0}====PREPARING NATIVE CODE=================================================================", DateTime.Now.ToString());
			bool HasNDKPath = File.Exists(NDKBuildPath);

			foreach (var build in BuildList)
			{
				string Arch = build.Item1;
				string GPUArchitecture = build.Item2;
				string Manifest = build.Item3;
				string NDKArch = GetNDKArch(Arch);

				string SourceSOName = AndroidToolChain.InlineArchName(OutputPath, Arch, GPUArchitecture);
				// if the source binary was UE4Game, replace it with the new project name, when re-packaging a binary only build
				string ApkFilename = Path.GetFileNameWithoutExtension(OutputPath).Replace("UE4Game", ProjectName);
				string DestApkName = Path.Combine(ProjectDirectory, "Binaries/Android/") + ApkFilename + ".apk";

				// As we are always making seperate APKs we need to put the architecture into the name
				DestApkName = AndroidToolChain.InlineArchName(DestApkName, Arch, GPUArchitecture);

				// Write the manifest to the correct locations (cache and real)
				String ManifestFile = Path.Combine(IntermediateAndroidPath, Arch + "_" + GPUArchitecture + "_AndroidManifest.xml");
				File.WriteAllText(ManifestFile, Manifest);
				ManifestFile = Path.Combine(UE4BuildPath, "AndroidManifest.xml");
				File.WriteAllText(ManifestFile, Manifest);

				// update metadata files (like project.properties, build.xml) if we are missing a build.xml or if we just overwrote project.properties with a bad version in it (from game/engine dir)
				UpdateProjectProperties(ToolChain, UE4BuildPath, ProjectName);

				// update GameActivity.java if out of date
				UpdateGameActivity(Arch, NDKArch, EngineDirectory, UE4BuildPath);

				// Copy the generated .so file from the binaries directory to the jni folder
				if (!File.Exists(SourceSOName))
				{
					throw new BuildException("Can't make an APK without the compiled .so [{0}]", SourceSOName);
				}
				if (!Directory.Exists(UE4BuildPath + "/jni"))
				{
					throw new BuildException("Can't make an APK without the jni directory [{0}/jni]", UE4BuildFilesPath);
				}

				String FinalSOName;

				if (HasNDKPath)
				{
					string LibDir = UE4BuildPath + "/jni/" + GetNDKArch(Arch);
					FinalSOName = LibDir + "/libUE4.so";

					// check to see if libUE4.so needs to be copied
					if (BuildListComboTotal > 1 || FilesAreDifferent(SourceSOName, FinalSOName))
					{
						Log.TraceInformation("\nCopying new .so {0} file to jni folder...", SourceSOName);
						Directory.CreateDirectory(LibDir);
						// copy the binary to the standard .so location
						File.Copy(SourceSOName, FinalSOName, true);
					}
				}
				else
				{
					// if no NDK, we don't need any of the debugger stuff, so we just copy the .so to where it will end up
					FinalSOName = UE4BuildPath + "/libs/" + GetNDKArch(Arch) + "/libUE4.so";

					// check to see if libUE4.so needs to be copied
					if (BuildListComboTotal > 1 || FilesAreDifferent(SourceSOName, FinalSOName))
					{
						Log.TraceInformation("\nCopying .so {0} file to jni folder...", SourceSOName);
						Directory.CreateDirectory(Path.GetDirectoryName(FinalSOName));
						File.Copy(SourceSOName, FinalSOName, true);
					}
				}

				// remove any read only flags
				FileInfo DestFileInfo = new FileInfo(FinalSOName);
				DestFileInfo.Attributes = DestFileInfo.Attributes & ~FileAttributes.ReadOnly;
				File.SetLastWriteTimeUtc(FinalSOName, File.GetLastWriteTimeUtc(SourceSOName));

<<<<<<< HEAD
                // if we need to run ndk-build, do it now
                if(HasNDKPath)
                {
                    string LibSOName = UE4BuildPath + "/libs/" + GetNDKArch(Arch) + "/libUE4.so";
                    // always delete libs up to this point so fat binaries and incremental builds work together (otherwise we might end up with multiple
                    // so files in an apk that doesn't want them)
                    // note that we don't want to delete all libs, just the ones we copied
                    TimeSpan Diff = File.GetLastWriteTimeUtc(LibSOName) - File.GetLastWriteTimeUtc(FinalSOName);
                    if (!File.Exists(LibSOName) || Diff.TotalSeconds < -1 || Diff.TotalSeconds > 1)
                    {
                        foreach (string Lib in Directory.EnumerateFiles(UE4BuildPath + "/libs", "libUE4*.so", SearchOption.AllDirectories))
                        {
                            File.Delete(Lib);
                        }

                        string CommandLine = "APP_ABI=\"" + GetNDKArch(Arch) + " " + "\"";
                        if (!bForDistribution)
                        {
                            CommandLine += " NDK_DEBUG=1";
                        }
                        RunCommandLineProgramAndThrowOnError(UE4BuildPath, NDKBuildPath, CommandLine, "Preparing native code for debugging...", true);

                        File.SetLastWriteTimeUtc(LibSOName, File.GetLastWriteTimeUtc(FinalSOName));
                    }
                }

                // after ndk-build is called, we can now copy in the stl .so (ndk-build deletes old files)
                // copy libgnustl_shared.so to library (use 4.8 if possible, otherwise 4.6)
                CopySTL(UE4BuildPath, Arch, NDKArch, bForDistribution);
                CopyGfxDebugger(UE4BuildPath, Arch, NDKArch);
				CopyPluginLibs(EngineDirectory, UE4BuildPath, Arch, NDKArch); 

                Log.TraceInformation("\n===={0}====PERFORMING FINAL APK PACKAGE OPERATION================================================", DateTime.Now.ToString());
=======
				// if we need to run ndk-build, do it now
				if (HasNDKPath)
				{
					string LibSOName = UE4BuildPath + "/libs/" + GetNDKArch(Arch) + "/libUE4.so";
					// always delete libs up to this point so fat binaries and incremental builds work together (otherwise we might end up with multiple
					// so files in an apk that doesn't want them)
					// note that we don't want to delete all libs, just the ones we copied
					TimeSpan Diff = File.GetLastWriteTimeUtc(LibSOName) - File.GetLastWriteTimeUtc(FinalSOName);
					if (!File.Exists(LibSOName) || Diff.TotalSeconds < -1 || Diff.TotalSeconds > 1)
					{
						foreach (string Lib in Directory.EnumerateFiles(UE4BuildPath + "/libs", "libUE4*.so", SearchOption.AllDirectories))
						{
							File.Delete(Lib);
						}

						string CommandLine = "APP_ABI=\"" + GetNDKArch(Arch) + " " + "\"";
						if (!bForDistribution)
						{
							CommandLine += " NDK_DEBUG=1";
						}
						RunCommandLineProgramAndThrowOnError(UE4BuildPath, NDKBuildPath, CommandLine, "Preparing native code for debugging...", true);

						File.SetLastWriteTimeUtc(LibSOName, File.GetLastWriteTimeUtc(FinalSOName));
					}
				}

				// after ndk-build is called, we can now copy in the stl .so (ndk-build deletes old files)
				// copy libgnustl_shared.so to library (use 4.8 if possible, otherwise 4.6)
				CopySTL(ToolChain, UE4BuildPath, Arch, NDKArch, bForDistribution);
				CopyGfxDebugger(UE4BuildPath, Arch, NDKArch);
				CopyPluginLibs(EngineDirectory, UE4BuildPath, Arch, NDKArch);

				Log.TraceInformation("\n===={0}====PERFORMING FINAL APK PACKAGE OPERATION================================================", DateTime.Now.ToString());
>>>>>>> 73f66985

                string AntBuildType = "debug";
                string AntOutputSuffix = "-debug";
                if (bForDistribution)
                {
					// Generate the Proguard file contents and write it
					string ProguardContents = GenerateProguard(NDKArch, UE4BuildFilesPath, GameBuildFilesPath);
					string ProguardFilename = Path.Combine(UE4BuildPath, "proguard-project.txt");
					if (File.Exists(ProguardFilename))
					{
						File.Delete(ProguardFilename);
					}
					File.WriteAllText(ProguardFilename, ProguardContents);
<<<<<<< HEAD

					// this will write out ant.properties with info needed to sign a distribution build
                    PrepareToSignApk(UE4BuildPath);
                    AntBuildType = "release";
                    AntOutputSuffix = "-release";
                }

                // Use ant to build the .apk file
                if (Utils.IsRunningOnMono)
                {
                    RunCommandLineProgramAndThrowOnError(UE4BuildPath, "/bin/sh", "-c '\"" + GetAntPath() + "\" -quiet " + AntBuildType + "'", "Making .apk with Ant... (note: it's safe to ignore javac obsolete warnings)");
                }
                else
                {
                    RunCommandLineProgramAndThrowOnError(UE4BuildPath, "cmd.exe", "/c \"" + GetAntPath() + "\" " + AntBuildType, "Making .apk with Ant... (note: it's safe to ignore javac obsolete warnings)");
                }
=======
>>>>>>> 73f66985

					// this will write out ant.properties with info needed to sign a distribution build
					PrepareToSignApk(UE4BuildPath);
					AntBuildType = "release";
					AntOutputSuffix = "-release";
				}

				// Use ant to build the .apk file
				if (Utils.IsRunningOnMono)
				{
					RunCommandLineProgramAndThrowOnError(UE4BuildPath, "/bin/sh", "-c '\"" + GetAntPath() + "\" -quiet " + AntBuildType + "'", "Making .apk with Ant... (note: it's safe to ignore javac obsolete warnings)");
				}
				else
				{
					RunCommandLineProgramAndThrowOnError(UE4BuildPath, "cmd.exe", "/c \"" + GetAntPath() + "\" " + AntBuildType, "Making .apk with Ant... (note: it's safe to ignore javac obsolete warnings)");
				}

				// make sure destination exists
				Directory.CreateDirectory(Path.GetDirectoryName(DestApkName));

				// now copy to the final location
				File.Copy(UE4BuildPath + "/bin/" + ProjectName + AntOutputSuffix + ".apk", DestApkName, true);

			}

		}

		private void PrepareToSignApk(string BuildPath)
		{
			// ini file to get settings from
			ConfigCacheIni Ini = GetConfigCacheIni("Engine");
			string KeyAlias, KeyStore, KeyStorePassword, KeyPassword;
			Ini.GetString("/Script/AndroidRuntimeSettings.AndroidRuntimeSettings", "KeyAlias", out KeyAlias);
			Ini.GetString("/Script/AndroidRuntimeSettings.AndroidRuntimeSettings", "KeyStore", out KeyStore);
			Ini.GetString("/Script/AndroidRuntimeSettings.AndroidRuntimeSettings", "KeyStorePassword", out KeyStorePassword);
			Ini.GetString("/Script/AndroidRuntimeSettings.AndroidRuntimeSettings", "KeyPassword", out KeyPassword);

			if (string.IsNullOrEmpty(KeyAlias) || string.IsNullOrEmpty(KeyStore) || string.IsNullOrEmpty(KeyStorePassword))
			{
				throw new BuildException("DistributionSigning settings are not all set. Check the DistributionSettings section in the Andriod tab of Project Settings");
			}

			string[] AntPropertiesLines = new string[4];
			AntPropertiesLines[0] = "key.store=" + KeyStore;
			AntPropertiesLines[1] = "key.alias=" + KeyAlias;
			AntPropertiesLines[2] = "key.store.password=" + KeyStorePassword;
			AntPropertiesLines[3] = "key.alias.password=" + ((string.IsNullOrEmpty(KeyPassword) || KeyPassword == "_sameaskeystore_") ? KeyStorePassword : KeyPassword);

			// now write out the properties
			File.WriteAllLines(Path.Combine(BuildPath, "ant.properties"), AntPropertiesLines);
		}

<<<<<<< HEAD
		private List<string> CollectPluginDataPaths(BuildReceipt Receipt)
=======
		private List<string> CollectPluginDataPaths(TargetReceipt Receipt)
>>>>>>> 73f66985
		{
			List<string> PluginExtras = new List<string>();
			if (Receipt == null)
			{
				Log.TraceInformation("Receipt is NULL");
				return PluginExtras;
			}

			// collect plugin extra data paths from target receipt
			var Results = Receipt.AdditionalProperties.Where(x => x.Name == "AndroidPlugin");
			foreach (var Property in Results)
			{
				// Keep only unique paths
				string PluginPath = Property.Value;
				if (PluginExtras.FirstOrDefault(x => x == PluginPath) == null)
				{
					PluginExtras.Add(PluginPath);
					Log.TraceInformation("AndroidPlugin: {0}", PluginPath);
				}
			}
			return PluginExtras;
		}

		public override bool PrepTargetForDeployment(UEBuildTarget InTarget)
		{
			//Log.TraceInformation("$$$$$$$$$$$$$$ PrepTargetForDeployment $$$$$$$$$$$$$$$$$");
<<<<<<< HEAD
=======
			AndroidToolChain ToolChain = new AndroidToolChain(InTarget.ProjectFile); 
>>>>>>> 73f66985

			// we need to strip architecture from any of the output paths
			string BaseSoName = ToolChain.RemoveArchName(InTarget.OutputPaths[0].FullName);

			// get the receipt
			UnrealTargetPlatform Platform = InTarget.Platform;
			UnrealTargetConfiguration Configuration = InTarget.Configuration;
			string ProjectBaseName = Path.GetFileName(BaseSoName).Replace("-" + Platform, "").Replace("-" + Configuration, "").Replace(".so", "");
			string ReceiptFilename = TargetReceipt.GetDefaultPath(InTarget.ProjectDirectory.FullName, ProjectBaseName, Platform, Configuration, "");
			Log.TraceInformation("Receipt Filename: {0}", ReceiptFilename);
			SetAndroidPluginData(ToolChain.GetAllArchitectures(), CollectPluginDataPaths(TargetReceipt.Read(ReceiptFilename)));

			// get the receipt
			UnrealTargetPlatform Platform = InTarget.Platform;
			UnrealTargetConfiguration Configuration = InTarget.Configuration;
			string ReceiptFilename = BuildReceipt.GetDefaultPath(InTarget.ProjectDirectory, Path.GetFileName(BaseSoName).Replace(".so",""), Platform, Configuration, "");
			Log.TraceInformation("Receipt Filename: {0}", ReceiptFilename);
			SetAndroidPluginData(CollectPluginDataPaths(BuildReceipt.Read(ReceiptFilename)));

			// make an apk at the end of compiling, so that we can run without packaging (debugger, cook on the fly, etc)
			MakeApk(ToolChain, InTarget.AppName, InTarget.ProjectDirectory.FullName, BaseSoName, BuildConfiguration.RelativeEnginePath, bForDistribution: false, CookFlavor: "",
				bMakeSeparateApks: ShouldMakeSeparateApks(), bIncrementalPackage: true, bDisallowPackagingDataInApk: false);

			// if we made any non-standard .apk files, the generated debugger settings may be wrong
			if (ShouldMakeSeparateApks() && (InTarget.OutputPaths.Count > 1 || !InTarget.OutputPaths[0].FullName.Contains("-armv7-es2")))
			{
				Console.WriteLine("================================================================================================================================");
				Console.WriteLine("Non-default apk(s) have been made: If you are debugging, you will need to manually select one to run in the debugger properties!");
				Console.WriteLine("================================================================================================================================");
			}

			return true;
		}

		public static bool ShouldMakeSeparateApks()
		{
			// @todo android fat binary: Currently, there isn't much utility in merging multiple .so's into a single .apk except for debugging,
			// but we can't properly handle multiple GPU architectures in a single .apk, so we are disabling the feature for now
			// The user will need to manually select the apk to run in their Visual Studio debugger settings (see Override APK in TADP, for instance)
			// If we change this, pay attention to <OverrideAPKPath> in AndroidProjectGenerator
			return true;

			// check to see if the project wants separate apks
			// 			ConfigCacheIni Ini = nGetConfigCacheIni("Engine");
			// 			bool bSeparateApks = false;
			// 			Ini.GetBool("/Script/AndroidRuntimeSettings.AndroidRuntimeSettings", "bSplitIntoSeparateApks", out bSeparateApks);
			// 
			// 			return bSeparateApks;
		}

		public override bool PrepForUATPackageOrDeploy(FileReference ProjectFile, string ProjectName, string ProjectDirectory, string ExecutablePath, string EngineDirectory, bool bForDistribution, string CookFlavor, bool bIsDataDeploy)
		{
			//Log.TraceInformation("$$$$$$$$$$$$$$ PrepForUATPackageOrDeploy $$$$$$$$$$$$$$$$$");

			// note that we cannot allow the data packaged into the APK if we are doing something like Launch On that will not make an obb
			// file and instead pushes files directly via deploy
			AndroidToolChain ToolChain = new AndroidToolChain(ProjectFile);
			MakeApk(ToolChain, ProjectName, ProjectDirectory, ExecutablePath, EngineDirectory, bForDistribution: bForDistribution, CookFlavor: CookFlavor,
				bMakeSeparateApks: ShouldMakeSeparateApks(), bIncrementalPackage: false, bDisallowPackagingDataInApk: bIsDataDeploy);
			return true;
		}

		public static void OutputReceivedDataEventHandler(Object Sender, DataReceivedEventArgs Line)
		{
			if ((Line != null) && (Line.Data != null))
			{
				Log.TraceInformation(Line.Data);
			}
		}

<<<<<<< HEAD
		private static void UpdateGameActivity(string UE4Arch, string NDKArch, string EngineDir, string UE4BuildPath)
=======
		private void CopyPluginLibs(string EngineDirectory, string UE4BuildPath, string UE4Arch, string NDKArch)
		{
			// allow modules to copy dependencies
			APL.ProcessPluginNode(NDKArch, "resourceCopies", "");
		}

		private void UpdateGameActivity(string UE4Arch, string NDKArch, string EngineDir, string UE4BuildPath)
>>>>>>> 73f66985
		{
			string SourceFilename = Path.Combine(EngineDir, "Build", "Android", "Java", "src", "com", "epicgames", "ue4", "GameActivity.java");
			string DestFilename = Path.Combine(UE4BuildPath, "src", "com", "epicgames", "ue4", "GameActivity.java");

			Dictionary<string, string> Replacements = new Dictionary<string, string>{
				{ "//$${gameActivityImportAdditions}$$", APL.ProcessPluginNode(NDKArch, "gameActivityImportAdditions", "")},
				{ "//$${gameActivityClassAdditions}$$", APL.ProcessPluginNode(NDKArch, "gameActivityClassAdditions", "")},
				{ "//$${gameActivityReadMetadataAdditions}$$", APL.ProcessPluginNode(NDKArch, "gameActivityReadMetadataAdditions", "")},
				{ "//$${gameActivityOnCreateAdditions}$$", APL.ProcessPluginNode(NDKArch, "gameActivityOnCreateAdditions", "")},
				{ "//$${gameActivityOnDestroyAdditions}$$", APL.ProcessPluginNode(NDKArch, "gameActivityOnDestroyAdditions", "")},
				{ "//$${gameActivityOnStartAdditions}$$", APL.ProcessPluginNode(NDKArch, "gameActivityOnStartAdditions", "")},
				{ "//$${gameActivityOnStopAdditions}$$", APL.ProcessPluginNode(NDKArch, "gameActivityOnStopAdditions", "")},
				{ "//$${gameActivityOnPauseAdditions}$$", APL.ProcessPluginNode(NDKArch, "gameActivityOnPauseAdditions", "")},
				{ "//$${gameActivityOnResumeAdditions}$$", APL.ProcessPluginNode(NDKArch, "gameActivityOnResumeAdditions", "")},
				{ "//$${gameActivityOnActivityResultAdditions}$$", APL.ProcessPluginNode(NDKArch, "gameActivityOnActivityResultAdditions", "")},
				{ "//$${soLoadLibrary}$$", APL.ProcessPluginNode(NDKArch, "soLoadLibrary", "")}
			};

			string[] TemplateSrc = File.ReadAllLines(SourceFilename);
			string[] TemplateDest = File.Exists(DestFilename) ? File.ReadAllLines(DestFilename) : null;

			for (int LineIndex = 0; LineIndex < TemplateSrc.Length; ++LineIndex)
			{
				string SrcLine = TemplateSrc[LineIndex];
				bool Changed = false;
				foreach (var KVP in Replacements)
<<<<<<< HEAD
				{
					if(SrcLine.Contains(KVP.Key))
					{
						SrcLine = SrcLine.Replace(KVP.Key, KVP.Value);
						Changed = true;
					}
				}
				if (Changed)
				{
					TemplateSrc[LineIndex] = SrcLine;
				}
			}

			if (TemplateDest == null || TemplateSrc.Length != TemplateDest.Length || !TemplateSrc.SequenceEqual(TemplateDest))
			{
                Log.TraceInformation("\n==== Writing new GameActivity.java file to {0} ====", DestFilename);
				File.WriteAllLines(DestFilename, TemplateSrc);
			}
		}

        private static void CopyPluginLibs(string EngineDirectory, string UE4BuildPath, string UE4Arch, string NDKArch)
        {
			// allow modules to copy dependencies
			APL.ProcessPluginNode(NDKArch, "resourceCopies", "");
        }
=======
				{
					if(SrcLine.Contains(KVP.Key))
					{
						SrcLine = SrcLine.Replace(KVP.Key, KVP.Value);
						Changed = true;
					}
				}
				if (Changed)
				{
					TemplateSrc[LineIndex] = SrcLine;
				}
			}

			if (TemplateDest == null || TemplateSrc.Length != TemplateDest.Length || !TemplateSrc.SequenceEqual(TemplateDest))
			{
                Log.TraceInformation("\n==== Writing new GameActivity.java file to {0} ====", DestFilename);
				File.WriteAllLines(DestFilename, TemplateSrc);
			}
		}
>>>>>>> 73f66985
    }
}<|MERGE_RESOLUTION|>--- conflicted
+++ resolved
@@ -39,31 +39,10 @@
 //			APL.SetTrace();
 		}
 
-<<<<<<< HEAD
-		private static AndroidPluginLanguage APL = null;
-
-		public void SetAndroidPluginData(List<string> inPluginExtraData)
-		{
-			List<string> NDKArches = new List<string>();
-			foreach (var Arch in AndroidToolChain.GetAllArchitectures())
-			{
-				NDKArches.Add(GetNDKArch(Arch));
-			}
-			APL = new AndroidPluginLanguage(inPluginExtraData, NDKArches);
-//			APL.SetTrace();
-		}
-
-		/** Internal usage for GetApiLevel */
-		private static List<string> PossibleApiLevels = null;
-
-		/** Simple function to pipe output asynchronously */
-		private static void ParseApiLevel(object Sender, DataReceivedEventArgs Event)
-=======
 		/// <summary>
 		/// Simple function to pipe output asynchronously
 		/// </summary>
 		private void ParseApiLevel(object Sender, DataReceivedEventArgs Event)
->>>>>>> 73f66985
 		{
 			// DataReceivedEventHandler is fired with a null string when the output stream is closed.  We don't want to
 			// print anything for that event.
@@ -336,193 +315,6 @@
 			}
 		}
 
-<<<<<<< HEAD
-        public string GetUE4BuildFilePath(String EngineDirectory)
-        {
-            return Path.GetFullPath(Path.Combine(EngineDirectory, "Build/Android/Java"));
-        }
-
-        public string GetUE4JavaSrcPath()
-        {
-            return Path.Combine("src", "com", "epicgames", "ue4");
-        }
-
-        public string GetUE4JavaFilePath(String EngineDirectory)
-        {
-            return Path.GetFullPath(Path.Combine(GetUE4BuildFilePath(EngineDirectory), GetUE4JavaSrcPath()));
-        }
-
-        public string GetUE4JavaBuildSettingsFileName(String EngineDirectory)
-        {
-            return Path.Combine(GetUE4JavaFilePath(EngineDirectory), "JavaBuildSettings.java");
-        }
-
-        public string GetUE4JavaDownloadShimFileName(string Directory)
-        {
-            return Path.Combine(Directory, "DownloadShim.java");
-        }
-
-        public string GetUE4TemplateJavaSourceDir(string Directory)
-        {
-            return Path.Combine(GetUE4BuildFilePath(Directory), "JavaTemplates");
-        }
-
-        public string GetUE4TemplateJavaDestination(string Directory, string FileName)
-        {
-            return Path.Combine(Directory, FileName);
-        }
-
-        public string GetUE4JavaOBBDataFileName(string Directory)
-        {
-            return Path.Combine(Directory, "OBBData.java");
-        }
-
-        public class TemplateFile
-        {
-            public string SourceFile;
-            public string DestinationFile;
-        }
-
-        private void MakeDirectoryIfRequired(string DestFilename)
-        {
-            string DestSubdir = Path.GetDirectoryName(DestFilename);
-            if (!Directory.Exists(DestSubdir))
-            {
-                Directory.CreateDirectory(DestSubdir);
-            }
-        }
-
-        public void WriteJavaOBBDataFile(string FileName, string PackageName, List<string> ObbSources)
-        {
-
-            Log.TraceInformation("\n==== Writing to OBB data file {0} ====", FileName);
-
-            var Ini = GetConfigCacheIni("Engine");
-            int StoreVersion;
-            Ini.GetInt32("/Script/AndroidRuntimeSettings.AndroidRuntimeSettings", "StoreVersion", out StoreVersion);
-
-            string[] obbDataFile = File.Exists(FileName) ? File.ReadAllLines(FileName) : null;
-
-            StringBuilder obbData = new StringBuilder("package " + PackageName + ";\n\n");
-            obbData.Append("public class OBBData\n{\n");
-            obbData.Append("public static class XAPKFile {\npublic final boolean mIsMain;\npublic final String mFileVersion;\n");
-            obbData.Append("public final long mFileSize;\nXAPKFile(boolean isMain, String fileVersion, long fileSize) {\nmIsMain = isMain;\nmFileVersion = fileVersion;\nmFileSize = fileSize;\n");
-            obbData.Append("}\n}\n\n");
-
-            // write the data here
-            obbData.Append("public static final XAPKFile[] xAPKS = {\n");
-            // For each obb file... but we only have one... for now anyway.
-            bool first = ObbSources.Count > 1;
-            foreach (string ObbSource in ObbSources)
-            {
-                obbData.Append("new XAPKFile(\ntrue, // true signifies a main file\n");
-                obbData.AppendFormat("\"{0}\", // the version of the APK that the file was uploaded against\n", GetOBBVersionNumber(StoreVersion));
-                obbData.AppendFormat("{0}L // the length of the file in bytes\n", File.Exists(ObbSource) ? new FileInfo(ObbSource).Length : 0);
-                obbData.AppendFormat("){0}\n", first ? "," : "");
-                first = false;
-            }
-            obbData.Append("};\n"); // close off data
-
-            //
-            obbData.Append("};\n"); // close class definition off
-
-            if (obbDataFile == null || !obbDataFile.SequenceEqual((obbData.ToString()).Split('\n')))
-            {
-                MakeDirectoryIfRequired(FileName);
-                using (StreamWriter outputFile = new StreamWriter(FileName, false))
-                {
-                    var obbSrc = obbData.ToString().Split('\n');
-                    foreach (var line in obbSrc)
-                    {
-                        outputFile.WriteLine(line);
-                    }
-                }
-            }
-            else
-            {
-                Log.TraceInformation("\n==== OBB data file up to date so not writing. ====");
-            }
-        }
-
-        public void WriteJavaDownloadSupportFiles(string ShimFileName, IEnumerable<TemplateFile> TemplateFiles, Dictionary<string, string> replacements)
-        {
-            // Deal with the Shim first as that is a known target and is easy to deal with
-            // If it exists then read it
-            string[] DestFileContent = File.Exists(ShimFileName) ? File.ReadAllLines(ShimFileName) : null;
-
-            StringBuilder ShimFileContent = new StringBuilder("package com.epicgames.ue4;\n\n");
-            ShimFileContent.AppendFormat("import {0}.OBBDownloaderService;\n", replacements["$$PackageName$$"]);
-            ShimFileContent.AppendFormat("import {0}.DownloaderActivity;\n", replacements["$$PackageName$$"]);
-            ShimFileContent.Append("\n\npublic class DownloadShim\n{\n");
-            ShimFileContent.Append("\tpublic static OBBDownloaderService DownloaderService;\n");
-            ShimFileContent.Append("\tpublic static DownloaderActivity DownloadActivity;\n");
-            ShimFileContent.Append("\tpublic static Class<DownloaderActivity> GetDownloaderType() { return DownloaderActivity.class; }\n");
-            ShimFileContent.Append("}\n");
-
-            Log.TraceInformation("\n==== Writing to shim file {0} ====", ShimFileName);
-
-            // If they aren't the same then dump out the settings
-            if (DestFileContent == null || !DestFileContent.SequenceEqual((ShimFileContent.ToString()).Split('\n')))
-            {
-                MakeDirectoryIfRequired(ShimFileName);
-                using (StreamWriter outputFile = new StreamWriter(ShimFileName, false))
-                {
-                    var shimSrc = ShimFileContent.ToString().Split('\n');
-                    foreach (var line in shimSrc)
-                    {
-                        outputFile.WriteLine(line);
-                    }
-                }
-            }
-            else
-            {
-                Log.TraceInformation("\n==== Shim data file up to date so not writing. ====");
-            }
-
-            // Now we move on to the template files
-            foreach(var template in TemplateFiles)
-            {
-				string[] templateSrc = File.ReadAllLines(template.SourceFile);
-				string[] templateDest = File.Exists(template.DestinationFile) ? File.ReadAllLines(template.DestinationFile) : null;
-
-                for(int i = 0; i < templateSrc.Length; ++i)
-                {
-                    string srcLine = templateSrc[i];
-                    bool changed = false;
-                    foreach(var kvp in replacements)
-                    {
-                        if(srcLine.Contains(kvp.Key))
-                        {
-                            srcLine = srcLine.Replace(kvp.Key, kvp.Value);
-                            changed = true;
-                        }
-                    }
-                    if(changed)
-                    {
-                        templateSrc[i] = srcLine;
-                    }
-                }
-
-                Log.TraceInformation("\n==== Writing to template target file {0} ====", template.DestinationFile);
-
-                if(templateDest == null || templateSrc.Length != templateDest.Length || !templateSrc.SequenceEqual(templateDest))
-                {
-                    MakeDirectoryIfRequired(template.DestinationFile);
-                    using(StreamWriter outputFile = new StreamWriter(template.DestinationFile, false))
-                    {
-                        foreach(var line in templateSrc)
-                        {
-                            outputFile.WriteLine(line);
-                        }
-                    }
-                }
-                else
-                {
-                    Log.TraceInformation("\n==== Template target file up to date so not writing. ====");
-                }
-            }
-        }
-=======
 		public string GetUE4BuildFilePath(String EngineDirectory)
 		{
 			return Path.GetFullPath(Path.Combine(EngineDirectory, "Build/Android/Java"));
@@ -708,7 +500,6 @@
 				}
 			}
 		}
->>>>>>> 73f66985
 
 
 		private static string GetNDKArch(string UE4Arch)
@@ -759,11 +550,7 @@
 			Utils.RunLocalProcessAndLogOutput(StartInfo);
 		}
 
-<<<<<<< HEAD
-		private static void CopySTL(string UE4BuildPath, string UE4Arch, string NDKArch, bool bForDistribution)
-=======
 		private static void CopySTL(AndroidToolChain ToolChain, string UE4BuildPath, string UE4Arch, string NDKArch, bool bForDistribution)
->>>>>>> 73f66985
 		{
 			string GccVersion = "4.6";
 			if (Directory.Exists(Environment.ExpandEnvironmentVariables("%NDKROOT%/sources/cxx-stl/gnu-libstdc++/4.8")))
@@ -771,11 +558,7 @@
 				GccVersion = "4.8";
 			}
 			// only use 4.9 if NDK version > 19
-<<<<<<< HEAD
-			if (AndroidToolChain.GetNdkApiLevelInt() > 19 && Directory.Exists(Environment.ExpandEnvironmentVariables("%NDKROOT%/sources/cxx-stl/gnu-libstdc++/4.9")))
-=======
 			if (ToolChain.GetNdkApiLevelInt() > 19 && Directory.Exists(Environment.ExpandEnvironmentVariables("%NDKROOT%/sources/cxx-stl/gnu-libstdc++/4.9")))
->>>>>>> 73f66985
 			{
 				GccVersion = "4.9";
 			}
@@ -1283,15 +1066,6 @@
 			}
 		}
 
-<<<<<<< HEAD
-        private string GetPackageName(string ProjectName)
-        {
-            ConfigCacheIni Ini = GetConfigCacheIni("Engine");
-            string PackageName;
-            Ini.GetString("/Script/AndroidRuntimeSettings.AndroidRuntimeSettings", "PackageName", out PackageName);
-            // replace some variables
-            PackageName = PackageName.Replace("[PROJECT]", ProjectName);
-=======
 		private string GetPackageName(string ProjectName)
 		{
 			ConfigCacheIni Ini = GetConfigCacheIni("Engine");
@@ -1299,7 +1073,6 @@
 			Ini.GetString("/Script/AndroidRuntimeSettings.AndroidRuntimeSettings", "PackageName", out PackageName);
 			// replace some variables
 			PackageName = PackageName.Replace("[PROJECT]", ProjectName);
->>>>>>> 73f66985
 			PackageName = PackageName.Replace("-", "_");
 			return PackageName;
 		}
@@ -1313,13 +1086,8 @@
 		}
 
 
-<<<<<<< HEAD
-        
-        private string GenerateManifest(string ProjectName, bool bIsForDistribution, bool bPackageDataInsideApk, string GameBuildFilesPath, bool bHasOBBFiles, bool bDisableVerifyOBBOnStartUp, string UE4Arch, string GPUArch)
-=======
 
 		private string GenerateManifest(string ProjectName, bool bIsForDistribution, bool bPackageDataInsideApk, string GameBuildFilesPath, bool bHasOBBFiles, bool bDisableVerifyOBBOnStartUp, string UE4Arch, string GPUArch)
->>>>>>> 73f66985
 		{
 			string Arch = GetNDKArch(UE4Arch);
 
@@ -1340,13 +1108,8 @@
 			Ini.GetString("/Script/AndroidRuntimeSettings.AndroidRuntimeSettings", "VersionDisplayName", out VersionDisplayName);
 			string Orientation;
 			Ini.GetString("/Script/AndroidRuntimeSettings.AndroidRuntimeSettings", "Orientation", out Orientation);
-<<<<<<< HEAD
-            bool EnableFullScreen;
-            Ini.GetBool("/Script/AndroidRuntimeSettings.AndroidRuntimeSettings", "bFullScreen", out EnableFullScreen);
-=======
 			bool EnableFullScreen;
 			Ini.GetBool("/Script/AndroidRuntimeSettings.AndroidRuntimeSettings", "bFullScreen", out EnableFullScreen);
->>>>>>> 73f66985
 			List<string> ExtraManifestNodeTags;
 			Ini.GetArray("/Script/AndroidRuntimeSettings.AndroidRuntimeSettings", "ExtraManifestNodeTags", out ExtraManifestNodeTags);
 			List<string> ExtraApplicationNodeTags;
@@ -1475,11 +1238,7 @@
 			}
 			Text.AppendLine("\t\t</activity>");
 
-<<<<<<< HEAD
-            // For OBB download support
-=======
 			// For OBB download support
->>>>>>> 73f66985
 			if (bShowLaunchImage)
 			{
 				Text.AppendLine("\t\t<activity android:name=\".DownloaderActivity\"");
@@ -1494,13 +1253,8 @@
 
 			Text.AppendLine(string.Format("\t\t<meta-data android:name=\"com.epicgames.ue4.GameActivity.DepthBufferPreference\" android:value=\"{0}\"/>", ConvertDepthBufferIniValue(DepthBufferPreference)));
 			Text.AppendLine(string.Format("\t\t<meta-data android:name=\"com.epicgames.ue4.GameActivity.bPackageDataInsideApk\" android:value=\"{0}\"/>", bPackageDataInsideApk ? "true" : "false"));
-<<<<<<< HEAD
-            Text.AppendLine(string.Format("\t\t<meta-data android:name=\"com.epicgames.ue4.GameActivity.bVerifyOBBOnStartUp\" android:value=\"{0}\"/>", (bIsForDistribution && !bDisableVerifyOBBOnStartUp) ? "true" : "false"));
-            Text.AppendLine(string.Format("\t\t<meta-data android:name=\"com.epicgames.ue4.GameActivity.bShouldHideUI\" android:value=\"{0}\"/>", EnableFullScreen ? "true" : "false"));
-=======
 			Text.AppendLine(string.Format("\t\t<meta-data android:name=\"com.epicgames.ue4.GameActivity.bVerifyOBBOnStartUp\" android:value=\"{0}\"/>", (bIsForDistribution && !bDisableVerifyOBBOnStartUp) ? "true" : "false"));
 			Text.AppendLine(string.Format("\t\t<meta-data android:name=\"com.epicgames.ue4.GameActivity.bShouldHideUI\" android:value=\"{0}\"/>", EnableFullScreen ? "true" : "false"));
->>>>>>> 73f66985
 			Text.AppendLine(string.Format("\t\t<meta-data android:name=\"com.epicgames.ue4.GameActivity.ProjectName\" android:value=\"{0}\"/>", ProjectName));
 			Text.AppendLine(string.Format("\t\t<meta-data android:name=\"com.epicgames.ue4.GameActivity.bHasOBBFiles\" android:value=\"{0}\"/>", bHasOBBFiles ? "true" : "false"));
 			Text.AppendLine("\t\t<meta-data android:name=\"com.google.android.gms.games.APP_ID\"");
@@ -1548,11 +1302,7 @@
 			{
 				// need just the number part of the sdk
 				Text.AppendLine(string.Format("\t<uses-sdk android:minSdkVersion=\"{0}\" android:targetSdkVersion=\"{1}\"/>", MinSDKVersion, TargetSDKVersion));
-<<<<<<< HEAD
-				Text.AppendLine("\t<uses-feature android:glEsVersion=\"" + AndroidToolChain.GetGLESVersionFromGPUArch(GPUArch) +"\" android:required=\"true\" />");
-=======
 				Text.AppendLine("\t<uses-feature android:glEsVersion=\"" + AndroidToolChain.GetGLESVersionFromGPUArch(GPUArch) + "\" android:required=\"true\" />");
->>>>>>> 73f66985
 				Text.AppendLine("\t<uses-permission android:name=\"android.permission.INTERNET\"/>");
 				Text.AppendLine("\t<uses-permission android:name=\"android.permission.WRITE_EXTERNAL_STORAGE\"/>");
 				Text.AppendLine("\t<uses-permission android:name=\"android.permission.ACCESS_NETWORK_STATE\"/>");
@@ -1600,14 +1350,7 @@
 			}
 
 			APL.ProcessPluginNode(Arch, "androidManifestUpdates", "", ref XDoc);
-<<<<<<< HEAD
-			var MemStream = new MemoryStream();
-			var Stream = new StreamWriter(MemStream, System.Text.UTF8Encoding.UTF8);
-			XDoc.Save(Stream);
-			return System.Text.UTF8Encoding.UTF8.GetString(MemStream.ToArray());
-=======
 			return XDoc.ToString();
->>>>>>> 73f66985
 		}
 
 		private string GenerateProguard(string Arch, string EngineSourcePath, string GameBuildFilesPath)
@@ -1682,33 +1425,6 @@
 			string UE4JavaFilePath = Path.Combine(ProjectDirectory, "Build", "Android", GetUE4JavaSrcPath());
 			string UE4BuildFilesPath = GetUE4BuildFilePath(EngineDirectory);
 			string GameBuildFilesPath = Path.Combine(ProjectDirectory, "Build/Android");
-<<<<<<< HEAD
-	                     
-            // Generate Java files
-            string PackageName = GetPackageName(ProjectName);
-            string TemplateDestinationBase = Path.Combine(ProjectDirectory, "Build", "Android", "src" , PackageName.Replace('.', Path.DirectorySeparatorChar));
-            MakeDirectoryIfRequired(TemplateDestinationBase);
-
-            // We'll be writing the OBB data into the same location as the download service files
-            string UE4OBBDataFileName = GetUE4JavaOBBDataFileName(TemplateDestinationBase);
-            string UE4DownloadShimFileName = GetUE4JavaDownloadShimFileName(UE4JavaFilePath);
-
-            // Template generated files           
-            string JavaTemplateSourceDir = GetUE4TemplateJavaSourceDir(EngineDirectory);
-            var templates = from template in Directory.EnumerateFiles(JavaTemplateSourceDir, "*.template")
-                            let RealName = Path.GetFileNameWithoutExtension(template)
-                            select new TemplateFile { SourceFile = template, DestinationFile = GetUE4TemplateJavaDestination(TemplateDestinationBase, RealName) };
-
-            // Generate the OBB and Shim files here
-            string ObbFileLocation = ProjectDirectory + "/Saved/StagedBuilds/Android" + CookFlavor + ".obb";
-            
-            // This is kind of a small hack to get around a rewrite problem
-            // We need to make sure the file is there but if the OBB file doesn't exist then we don't want to replace it
-            if (File.Exists(ObbFileLocation) || !File.Exists(UE4OBBDataFileName))
-            {
-                WriteJavaOBBDataFile(UE4OBBDataFileName, PackageName, new List<string> { ObbFileLocation });
-            }
-=======
 
 			// Generate Java files
 			string PackageName = GetPackageName(ProjectName);
@@ -1734,7 +1450,6 @@
 			{
 				WriteJavaOBBDataFile(UE4OBBDataFileName, PackageName, new List<string> { ObbFileLocation });
 			}
->>>>>>> 73f66985
 
 			// Make sure any existing proguard file in project is NOT used (back it up)
 			string ProjectBuildProguardFile = Path.Combine(GameBuildFilesPath, "proguard-project.txt");
@@ -1744,31 +1459,18 @@
 				File.Move(ProjectBuildProguardFile, ProjectBackupProguardFile);
 			}
 
-<<<<<<< HEAD
-            WriteJavaDownloadSupportFiles(UE4DownloadShimFileName, templates, new Dictionary<string, string>{
-=======
 			WriteJavaDownloadSupportFiles(UE4DownloadShimFileName, templates, new Dictionary<string, string>{
->>>>>>> 73f66985
                 { "$$GameName$$", ProjectName },
                 { "$$PublicKey$$", GetPublicKey() }, 
                 { "$$PackageName$$",PackageName }
             });
 
-<<<<<<< HEAD
-            // Sometimes old files get left behind if things change, so we'll do a clean up pass
-            {
-                string CleanUpBaseDir = Path.Combine(ProjectDirectory, "Build", "Android", "src");
-                var files = Directory.EnumerateFiles(CleanUpBaseDir, "*.java", SearchOption.AllDirectories);
-                
-                Log.TraceInformation("Cleaning up files based on template dir {0}", TemplateDestinationBase);
-=======
 			// Sometimes old files get left behind if things change, so we'll do a clean up pass
 			{
 				string CleanUpBaseDir = Path.Combine(ProjectDirectory, "Build", "Android", "src");
 				var files = Directory.EnumerateFiles(CleanUpBaseDir, "*.java", SearchOption.AllDirectories);
 
 				Log.TraceInformation("Cleaning up files based on template dir {0}", TemplateDestinationBase);
->>>>>>> 73f66985
 
 				// Make a set of files that are okay to clean up
 				var cleanFiles = new HashSet<string>();
@@ -1778,16 +1480,6 @@
 					cleanFiles.Add(Path.GetFileName(template.DestinationFile));
 				}
 
-<<<<<<< HEAD
-                foreach(var filename in files)
-                {
-                    if (filename == UE4DownloadShimFileName)  // we always need the shim, and it'll get rewritten if needed anyway
-                        continue;
-
-                    string filePath = Path.GetDirectoryName(filename);  // grab the file's path
-                    if(filePath != TemplateDestinationBase)             // and check to make sure it isn't the same as the Template directory we calculated earlier
-                    {
-=======
 				foreach (var filename in files)
 				{
 					if (filename == UE4DownloadShimFileName)  // we always need the shim, and it'll get rewritten if needed anyway
@@ -1796,38 +1488,10 @@
 					string filePath = Path.GetDirectoryName(filename);  // grab the file's path
 					if (filePath != TemplateDestinationBase)             // and check to make sure it isn't the same as the Template directory we calculated earlier
 					{
->>>>>>> 73f66985
 						// Only delete the files in the cleanup set
 						if (!cleanFiles.Contains(Path.GetFileName(filename)))
 							continue;
 
-<<<<<<< HEAD
-                        Log.TraceInformation("Cleaning up file {0} with path {1}", filename, filePath);
-                        File.Delete(filename);
-
-                        // Check to see if this file also exists in our target destination, and if so nuke it too
-                        string DestFilename = Path.Combine(UE4BuildPath, Utils.MakePathRelativeTo(filePath, UE4BuildFilesPath));
-                        if(File.Exists(filename))
-                        {
-                            File.Delete(filename);
-                        }
-                    }
-                }
-
-                // Directory clean up code
-                var directories = Directory.EnumerateDirectories(CleanUpBaseDir, "*", SearchOption.AllDirectories).OrderByDescending(x => x);
-                foreach(var directory in directories)
-                {
-                    if(Directory.Exists(directory) && Directory.GetFiles(directory, "*.*", SearchOption.AllDirectories).Count() == 0)
-                    {
-                        Log.TraceInformation("Cleaning Directory {0} as empty.", directory);
-                        Directory.Delete(directory, true);
-                    }
-                };
-
-
-            }
-=======
 						Log.TraceInformation("Cleaning up file {0} with path {1}", filename, filePath);
 						File.Delete(filename);
 
@@ -1853,7 +1517,6 @@
 
 
 			}
->>>>>>> 73f66985
 
 
 			// cache if we want data in the Apk
@@ -1916,11 +1579,6 @@
 				NDKArches.Add(GetNDKArch(Arch));
 			}
 			APL.Init(NDKArches, bForDistribution, EngineDirectory, UE4BuildPath);
-<<<<<<< HEAD
-
-            IEnumerable<Tuple<string, string, string>> BuildList = null;
-=======
->>>>>>> 73f66985
 
 			IEnumerable<Tuple<string, string, string>> BuildList = null;
 
@@ -2012,64 +1670,13 @@
 			//Now keep the splash screen images matching orientation requested
 			PickSplashScreenOrientation(UE4BuildPath);
 
-
-			//Now keep the splash screen images matching orientation requested
-			PickSplashScreenOrientation(UE4BuildPath);
-
 			// at this point, we can write out the cached build settings to compare for a next build
 			File.WriteAllText(BuildSettingsCacheFile, CurrentBuildSettings);
 
-<<<<<<< HEAD
-            ///////////////
-            // in case the game had an AndroidManifest.xml file, we overwrite it now with the generated one
-            //File.WriteAllText(ManifestFile, NewManifest);
-            ///////////////
-
-            Log.TraceInformation("\n===={0}====PREPARING NATIVE CODE=================================================================", DateTime.Now.ToString());
-            bool HasNDKPath = File.Exists(NDKBuildPath);
-
-            foreach(var build in BuildList)
-            {
-                string Arch = build.Item1;
-                string GPUArchitecture = build.Item2;
-                string Manifest = build.Item3;
-				string NDKArch = GetNDKArch(Arch);
-
-                string SourceSOName = AndroidToolChain.InlineArchName(OutputPath, Arch, GPUArchitecture);
-                // if the source binary was UE4Game, replace it with the new project name, when re-packaging a binary only build
-                string ApkFilename = Path.GetFileNameWithoutExtension(OutputPath).Replace("UE4Game", ProjectName);
-                string DestApkName = Path.Combine(ProjectDirectory, "Binaries/Android/") + ApkFilename + ".apk";
-                
-                // As we are always making seperate APKs we need to put the architecture into the name
-                DestApkName = AndroidToolChain.InlineArchName(DestApkName, Arch, GPUArchitecture);
-
-                // Write the manifest to the correct locations (cache and real)
-                String ManifestFile = Path.Combine(IntermediateAndroidPath, Arch + "_" + GPUArchitecture + "_AndroidManifest.xml");
-                File.WriteAllText(ManifestFile, Manifest);
-                ManifestFile = Path.Combine(UE4BuildPath, "AndroidManifest.xml");
-                File.WriteAllText(ManifestFile, Manifest);
-
-                // update metadata files (like project.properties, build.xml) if we are missing a build.xml or if we just overwrote project.properties with a bad version in it (from game/engine dir)
-                UpdateProjectProperties(UE4BuildPath, ProjectName);
-
-				// update GameActivity.java if out of date
-				UpdateGameActivity(Arch, NDKArch, EngineDirectory, UE4BuildPath);
-
-                // Copy the generated .so file from the binaries directory to the jni folder
-                if (!File.Exists(SourceSOName))
-                {
-                    throw new BuildException("Can't make an APK without the compiled .so [{0}]", SourceSOName);
-                }
-                if (!Directory.Exists(UE4BuildPath + "/jni"))
-                {
-                    throw new BuildException("Can't make an APK without the jni directory [{0}/jni]", UE4BuildFilesPath);
-                }
-=======
 			///////////////
 			// in case the game had an AndroidManifest.xml file, we overwrite it now with the generated one
 			//File.WriteAllText(ManifestFile, NewManifest);
 			///////////////
->>>>>>> 73f66985
 
 			Log.TraceInformation("\n===={0}====PREPARING NATIVE CODE=================================================================", DateTime.Now.ToString());
 			bool HasNDKPath = File.Exists(NDKBuildPath);
@@ -2146,41 +1753,6 @@
 				DestFileInfo.Attributes = DestFileInfo.Attributes & ~FileAttributes.ReadOnly;
 				File.SetLastWriteTimeUtc(FinalSOName, File.GetLastWriteTimeUtc(SourceSOName));
 
-<<<<<<< HEAD
-                // if we need to run ndk-build, do it now
-                if(HasNDKPath)
-                {
-                    string LibSOName = UE4BuildPath + "/libs/" + GetNDKArch(Arch) + "/libUE4.so";
-                    // always delete libs up to this point so fat binaries and incremental builds work together (otherwise we might end up with multiple
-                    // so files in an apk that doesn't want them)
-                    // note that we don't want to delete all libs, just the ones we copied
-                    TimeSpan Diff = File.GetLastWriteTimeUtc(LibSOName) - File.GetLastWriteTimeUtc(FinalSOName);
-                    if (!File.Exists(LibSOName) || Diff.TotalSeconds < -1 || Diff.TotalSeconds > 1)
-                    {
-                        foreach (string Lib in Directory.EnumerateFiles(UE4BuildPath + "/libs", "libUE4*.so", SearchOption.AllDirectories))
-                        {
-                            File.Delete(Lib);
-                        }
-
-                        string CommandLine = "APP_ABI=\"" + GetNDKArch(Arch) + " " + "\"";
-                        if (!bForDistribution)
-                        {
-                            CommandLine += " NDK_DEBUG=1";
-                        }
-                        RunCommandLineProgramAndThrowOnError(UE4BuildPath, NDKBuildPath, CommandLine, "Preparing native code for debugging...", true);
-
-                        File.SetLastWriteTimeUtc(LibSOName, File.GetLastWriteTimeUtc(FinalSOName));
-                    }
-                }
-
-                // after ndk-build is called, we can now copy in the stl .so (ndk-build deletes old files)
-                // copy libgnustl_shared.so to library (use 4.8 if possible, otherwise 4.6)
-                CopySTL(UE4BuildPath, Arch, NDKArch, bForDistribution);
-                CopyGfxDebugger(UE4BuildPath, Arch, NDKArch);
-				CopyPluginLibs(EngineDirectory, UE4BuildPath, Arch, NDKArch); 
-
-                Log.TraceInformation("\n===={0}====PERFORMING FINAL APK PACKAGE OPERATION================================================", DateTime.Now.ToString());
-=======
 				// if we need to run ndk-build, do it now
 				if (HasNDKPath)
 				{
@@ -2214,7 +1786,6 @@
 				CopyPluginLibs(EngineDirectory, UE4BuildPath, Arch, NDKArch);
 
 				Log.TraceInformation("\n===={0}====PERFORMING FINAL APK PACKAGE OPERATION================================================", DateTime.Now.ToString());
->>>>>>> 73f66985
 
                 string AntBuildType = "debug";
                 string AntOutputSuffix = "-debug";
@@ -2228,25 +1799,6 @@
 						File.Delete(ProguardFilename);
 					}
 					File.WriteAllText(ProguardFilename, ProguardContents);
-<<<<<<< HEAD
-
-					// this will write out ant.properties with info needed to sign a distribution build
-                    PrepareToSignApk(UE4BuildPath);
-                    AntBuildType = "release";
-                    AntOutputSuffix = "-release";
-                }
-
-                // Use ant to build the .apk file
-                if (Utils.IsRunningOnMono)
-                {
-                    RunCommandLineProgramAndThrowOnError(UE4BuildPath, "/bin/sh", "-c '\"" + GetAntPath() + "\" -quiet " + AntBuildType + "'", "Making .apk with Ant... (note: it's safe to ignore javac obsolete warnings)");
-                }
-                else
-                {
-                    RunCommandLineProgramAndThrowOnError(UE4BuildPath, "cmd.exe", "/c \"" + GetAntPath() + "\" " + AntBuildType, "Making .apk with Ant... (note: it's safe to ignore javac obsolete warnings)");
-                }
-=======
->>>>>>> 73f66985
 
 					// this will write out ant.properties with info needed to sign a distribution build
 					PrepareToSignApk(UE4BuildPath);
@@ -2299,11 +1851,7 @@
 			File.WriteAllLines(Path.Combine(BuildPath, "ant.properties"), AntPropertiesLines);
 		}
 
-<<<<<<< HEAD
-		private List<string> CollectPluginDataPaths(BuildReceipt Receipt)
-=======
 		private List<string> CollectPluginDataPaths(TargetReceipt Receipt)
->>>>>>> 73f66985
 		{
 			List<string> PluginExtras = new List<string>();
 			if (Receipt == null)
@@ -2330,10 +1878,7 @@
 		public override bool PrepTargetForDeployment(UEBuildTarget InTarget)
 		{
 			//Log.TraceInformation("$$$$$$$$$$$$$$ PrepTargetForDeployment $$$$$$$$$$$$$$$$$");
-<<<<<<< HEAD
-=======
 			AndroidToolChain ToolChain = new AndroidToolChain(InTarget.ProjectFile); 
->>>>>>> 73f66985
 
 			// we need to strip architecture from any of the output paths
 			string BaseSoName = ToolChain.RemoveArchName(InTarget.OutputPaths[0].FullName);
@@ -2346,13 +1891,6 @@
 			Log.TraceInformation("Receipt Filename: {0}", ReceiptFilename);
 			SetAndroidPluginData(ToolChain.GetAllArchitectures(), CollectPluginDataPaths(TargetReceipt.Read(ReceiptFilename)));
 
-			// get the receipt
-			UnrealTargetPlatform Platform = InTarget.Platform;
-			UnrealTargetConfiguration Configuration = InTarget.Configuration;
-			string ReceiptFilename = BuildReceipt.GetDefaultPath(InTarget.ProjectDirectory, Path.GetFileName(BaseSoName).Replace(".so",""), Platform, Configuration, "");
-			Log.TraceInformation("Receipt Filename: {0}", ReceiptFilename);
-			SetAndroidPluginData(CollectPluginDataPaths(BuildReceipt.Read(ReceiptFilename)));
-
 			// make an apk at the end of compiling, so that we can run without packaging (debugger, cook on the fly, etc)
 			MakeApk(ToolChain, InTarget.AppName, InTarget.ProjectDirectory.FullName, BaseSoName, BuildConfiguration.RelativeEnginePath, bForDistribution: false, CookFlavor: "",
 				bMakeSeparateApks: ShouldMakeSeparateApks(), bIncrementalPackage: true, bDisallowPackagingDataInApk: false);
@@ -2364,7 +1902,6 @@
 				Console.WriteLine("Non-default apk(s) have been made: If you are debugging, you will need to manually select one to run in the debugger properties!");
 				Console.WriteLine("================================================================================================================================");
 			}
-
 			return true;
 		}
 
@@ -2404,9 +1941,6 @@
 			}
 		}
 
-<<<<<<< HEAD
-		private static void UpdateGameActivity(string UE4Arch, string NDKArch, string EngineDir, string UE4BuildPath)
-=======
 		private void CopyPluginLibs(string EngineDirectory, string UE4BuildPath, string UE4Arch, string NDKArch)
 		{
 			// allow modules to copy dependencies
@@ -2414,7 +1948,6 @@
 		}
 
 		private void UpdateGameActivity(string UE4Arch, string NDKArch, string EngineDir, string UE4BuildPath)
->>>>>>> 73f66985
 		{
 			string SourceFilename = Path.Combine(EngineDir, "Build", "Android", "Java", "src", "com", "epicgames", "ue4", "GameActivity.java");
 			string DestFilename = Path.Combine(UE4BuildPath, "src", "com", "epicgames", "ue4", "GameActivity.java");
@@ -2441,7 +1974,6 @@
 				string SrcLine = TemplateSrc[LineIndex];
 				bool Changed = false;
 				foreach (var KVP in Replacements)
-<<<<<<< HEAD
 				{
 					if(SrcLine.Contains(KVP.Key))
 					{
@@ -2461,32 +1993,5 @@
 				File.WriteAllLines(DestFilename, TemplateSrc);
 			}
 		}
-
-        private static void CopyPluginLibs(string EngineDirectory, string UE4BuildPath, string UE4Arch, string NDKArch)
-        {
-			// allow modules to copy dependencies
-			APL.ProcessPluginNode(NDKArch, "resourceCopies", "");
-        }
-=======
-				{
-					if(SrcLine.Contains(KVP.Key))
-					{
-						SrcLine = SrcLine.Replace(KVP.Key, KVP.Value);
-						Changed = true;
-					}
-				}
-				if (Changed)
-				{
-					TemplateSrc[LineIndex] = SrcLine;
-				}
-			}
-
-			if (TemplateDest == null || TemplateSrc.Length != TemplateDest.Length || !TemplateSrc.SequenceEqual(TemplateDest))
-			{
-                Log.TraceInformation("\n==== Writing new GameActivity.java file to {0} ====", DestFilename);
-				File.WriteAllLines(DestFilename, TemplateSrc);
-			}
-		}
->>>>>>> 73f66985
     }
 }