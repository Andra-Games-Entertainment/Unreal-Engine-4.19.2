// Copyright 1998-2017 Epic Games, Inc. All Rights Reserved.

using System;
using System.Collections.Generic;
using System.Linq;
using System.Text;
using System.Diagnostics;
using System.IO;
using System.Xml;
using System.Runtime.Serialization;
using Tools.DotNETCommon.CaselessDictionary;
using System.Text.RegularExpressions;

namespace UnrealBuildTool
{
	/// <summary>
	/// The platform we're building for
	/// </summary>
	public enum UnrealTargetPlatform
	{
		/// <summary>
		/// Unknown target platform
		/// </summary>
		Unknown,

		/// <summary>
		/// 32-bit Windows
		/// </summary>
		Win32,

		/// <summary>
		/// 64-bit Windows
		/// </summary>
		Win64,

		/// <summary>
		/// Mac
		/// </summary>
		Mac,

		/// <summary>
		/// XboxOne
		/// </summary>
		XboxOne,

		/// <summary>
		/// Playstation 4
		/// </summary>
		PS4,

		/// <summary>
		/// iOS
		/// </summary>
		IOS,

		/// <summary>
		/// Android
		/// </summary>
		Android,

		/// <summary>
		/// HTML5
		/// </summary>
		HTML5,

		/// <summary>
		/// Linux
		/// </summary>
		Linux,

		/// <summary>
		/// All desktop platforms
		/// </summary>
		AllDesktop,

		/// <summary>
		/// TVOS
		/// </summary>
		TVOS,

		/// <summary>
		/// Nintendo Switch
		/// </summary>
		Switch,
	}

	/// <summary>
	/// Platform groups
	/// </summary>
	public enum UnrealPlatformGroup
	{
		/// <summary>
		/// this group is just to lump Win32 and Win64 into Windows directories, removing the special Windows logic in MakeListOfUnsupportedPlatforms
		/// </summary>
		Windows,

		/// <summary>
		/// Microsoft platforms
		/// </summary>
		Microsoft,

		/// <summary>
		/// Apple platforms
		/// </summary>
		Apple,

		/// <summary>
		/// making IOS a group allows TVOS to compile IOS code
		/// </summary>
		IOS,

		/// <summary>
		/// Unix platforms
		/// </summary>
		Unix,

		/// <summary>
		/// Android platforms
		/// </summary>
		Android,

		/// <summary>
		/// Sony platforms
		/// </summary>
		Sony,

		/// <summary>
		/// These two groups can be further used to conditionally compile files for a given platform. e.g
		/// Core/Private/HTML5/Simulator/{VC tool chain files}
		/// Core/Private/HTML5/Device/{emscripten toolchain files}.  
		/// Note: There's no default group - if the platform is not registered as device or simulator - both are rejected. 
		/// </summary>
		Device,

		/// <summary>
		/// These two groups can be further used to conditionally compile files for a given platform. e.g
		/// Core/Private/HTML5/Simulator/{VC tool chain files}
		/// Core/Private/HTML5/Device/{emscripten toolchain files}.  
		/// Note: There's no default group - if the platform is not registered as device or simulator - both are rejected. 
		/// </summary>
		Simulator,

		/// <summary>
		/// Target all desktop platforms (Win64, Mac, Linux) simultaneously
		/// </summary>
		AllDesktop,
	}

	/// <summary>
	/// The class of platform. See Utils.GetPlatformsInClass().
	/// </summary>
	public enum UnrealPlatformClass
	{
		/// <summary>
		/// All platforms
		/// </summary>
		All,

		/// <summary>
		/// All desktop platforms (Win32, Win64, Mac, Linux)
		/// </summary>
		Desktop,

		/// <summary>
		/// All platforms which support the editor (Win64, Mac, Linux)
		/// </summary>
		Editor,

		/// <summary>
		/// Platforms which support running servers (Win32, Win64, Mac, Linux)
		/// </summary>
		Server,
	}

	/// <summary>
	/// The type of configuration a target can be built for
	/// </summary>
	public enum UnrealTargetConfiguration
	{
		/// <summary>
		/// Unknown
		/// </summary>
		Unknown,

		/// <summary>
		/// Debug configuration
		/// </summary>
		Debug,

		/// <summary>
		/// DebugGame configuration; equivalent to development, but with optimization disabled for game modules
		/// </summary>
		DebugGame,

		/// <summary>
		/// Development configuration
		/// </summary>
		Development,

		/// <summary>
		/// Shipping configuration
		/// </summary>
		Shipping,

		/// <summary>
		/// Test configuration
		/// </summary>
		Test,
	}

	/// <summary>
	/// A container for a binary files (dll, exe) with its associated debug info.
	/// </summary>
	public class BuildManifest
	{
		/// <summary>
		/// 
		/// </summary>
		public readonly List<string> BuildProducts = new List<string>();

		/// <summary>
		/// 
		/// </summary>
		public readonly List<string> LibraryBuildProducts = new List<string>();

		/// <summary>
		/// 
		/// </summary>
		public readonly List<string> DeployTargetFiles = new List<string>();

		/// <summary>
		/// 
		/// </summary>
		public BuildManifest()
		{
		}

		/// <summary>
		/// 
		/// </summary>
		/// <param name="FileName"></param>
		public void AddBuildProduct(string FileName)
		{
			string FullFileName = Path.GetFullPath(FileName);
			if (!BuildProducts.Contains(FullFileName))
			{
				BuildProducts.Add(FullFileName);
			}
		}

		/// <summary>
		/// 
		/// </summary>
		/// <param name="FileName"></param>
		/// <param name="DebugInfoExtension"></param>
		public void AddBuildProduct(string FileName, string DebugInfoExtension)
		{
			AddBuildProduct(FileName);
			if (!String.IsNullOrEmpty(DebugInfoExtension))
			{
				AddBuildProduct(Path.ChangeExtension(FileName, DebugInfoExtension));
			}
		}

		/// <summary>
		/// 
		/// </summary>
		/// <param name="FileName"></param>
		public void AddLibraryBuildProduct(string FileName)
		{
			string FullFileName = Path.GetFullPath(FileName);
			if (!LibraryBuildProducts.Contains(FullFileName))
			{
				LibraryBuildProducts.Add(FullFileName);
			}
		}
	}

	[Serializable]
	class FlatModuleCsDataType : ISerializable
	{
		public FlatModuleCsDataType(SerializationInfo Info, StreamingContext Context)
		{
			BuildCsFilename = Info.GetString("bf");
			ModuleSourceFolder = (DirectoryReference)Info.GetValue("mf", typeof(DirectoryReference));
			ExternalDependencies = (List<string>)Info.GetValue("ed", typeof(List<string>));
			UHTHeaderNames = (List<string>)Info.GetValue("hn", typeof(List<string>));
		}

		public void GetObjectData(SerializationInfo Info, StreamingContext Context)
		{
			Info.AddValue("bf", BuildCsFilename);
			Info.AddValue("mf", ModuleSourceFolder);
			Info.AddValue("ed", ExternalDependencies);
			Info.AddValue("hn", UHTHeaderNames);
		}

		public FlatModuleCsDataType(string InBuildCsFilename, IEnumerable<string> InExternalDependencies)
		{
			BuildCsFilename = InBuildCsFilename;
			ExternalDependencies = new List<string>(InExternalDependencies);
		}

		public string BuildCsFilename;
		public DirectoryReference ModuleSourceFolder;
		public List<string> ExternalDependencies;
		public List<string> UHTHeaderNames = new List<string>();
	}

	[Serializable]
	class OnlyModule : ISerializable
	{
		public OnlyModule(SerializationInfo Info, StreamingContext Context)
		{
			OnlyModuleName = Info.GetString("mn");
			OnlyModuleSuffix = Info.GetString("ms");
		}

		public void GetObjectData(SerializationInfo Info, StreamingContext Context)
		{
			Info.AddValue("mn", OnlyModuleName);
			Info.AddValue("ms", OnlyModuleSuffix);
		}

		public OnlyModule(string InitOnlyModuleName)
		{
			OnlyModuleName = InitOnlyModuleName;
			OnlyModuleSuffix = String.Empty;
		}

		public OnlyModule(string InitOnlyModuleName, string InitOnlyModuleSuffix)
		{
			OnlyModuleName = InitOnlyModuleName;
			OnlyModuleSuffix = InitOnlyModuleSuffix;
		}

		/// <summary>
		/// If building only a single module, this is the module name to build
		/// </summary>
		public readonly string OnlyModuleName;

		/// <summary>
		/// When building only a single module, the optional suffix for the module file name
		/// </summary>
		public readonly string OnlyModuleSuffix;
	}


	/// <summary>
	/// Describes all of the information needed to initialize a UEBuildTarget object
	/// </summary>
	class TargetDescriptor
	{
		public FileReference ProjectFile;
		public string TargetName;
		public UnrealTargetPlatform Platform;
		public UnrealTargetConfiguration Configuration;
		public string Architecture;
		public bool bIsEditorRecompile;
		public string RemoteRoot;
		public List<OnlyModule> OnlyModules;
		public List<FileReference> ForeignPlugins;
		public string ForceReceiptFileName;
	}

	/// <summary>
	/// A target that can be built
	/// </summary>
	[Serializable]
	class UEBuildTarget : ISerializable
	{
		public string GetAppName()
		{
			return AppName;
		}

		public string GetTargetName()
		{
			return TargetName;
		}

		public static List<TargetDescriptor> ParseTargetCommandLine(string[] Arguments, ref FileReference ProjectFile)
		{
			UnrealTargetPlatform Platform = UnrealTargetPlatform.Unknown;
			UnrealTargetConfiguration Configuration = UnrealTargetConfiguration.Unknown;
			List<string> TargetNames = new List<string>();
			string Architecture = null;
			string RemoteRoot = null;
			List<OnlyModule> OnlyModules = new List<OnlyModule>();
			List<FileReference> ForeignPlugins = new List<FileReference>();
			string ForceReceiptFileName = null;

			// If true, the recompile was launched by the editor.
			bool bIsEditorRecompile = false;

			// Settings for creating/using static libraries for the engine
			List<string> PossibleTargetNames = new List<string>();
			for (int ArgumentIndex = 0; ArgumentIndex < Arguments.Length; ArgumentIndex++)
			{
				string Argument = Arguments[ArgumentIndex];
				if(!Argument.StartsWith("-"))
				{
					UnrealTargetPlatform ParsedPlatform;
					if(Enum.TryParse(Argument, true, out ParsedPlatform) && ParsedPlatform != UnrealTargetPlatform.Unknown)
					{
						if(Platform != UnrealTargetPlatform.Unknown)
						{
							throw new BuildException("Multiple platforms specified on command line (first {0}, then {1})", Platform, ParsedPlatform);
						}
						Platform = ParsedPlatform;
						continue;
					}

					UnrealTargetConfiguration ParsedConfiguration;
					if(Enum.TryParse(Argument, true, out ParsedConfiguration) && ParsedConfiguration != UnrealTargetConfiguration.Unknown)
					{
						if(Configuration != UnrealTargetConfiguration.Unknown)
						{
							throw new BuildException("Multiple configurations specified on command line (first {0}, then {1})", Configuration, ParsedConfiguration);
						}
						Configuration = ParsedConfiguration;
						continue;
					}

					PossibleTargetNames.Add(Argument);
				}
				else
				{
					switch (Arguments[ArgumentIndex].ToUpperInvariant())
					{
						case "-MODULE":
							// Specifies a module to recompile.  Can be specified more than once on the command-line to compile multiple specific modules.
							{
								if (ArgumentIndex + 1 >= Arguments.Length)
								{
									throw new BuildException("Expected module name after -Module argument, but found nothing.");
								}
								string OnlyModuleName = Arguments[++ArgumentIndex];

								OnlyModules.Add(new OnlyModule(OnlyModuleName));
							}
							break;

						case "-MODULEWITHSUFFIX":
							{
								// Specifies a module name to compile along with a suffix to append to the DLL file name.  Can be specified more than once on the command-line to compile multiple specific modules.
								if (ArgumentIndex + 2 >= Arguments.Length)
								{
									throw new BuildException("Expected module name and module suffix -ModuleWithSuffix argument");
								}

								string OnlyModuleName = Arguments[++ArgumentIndex];
								string OnlyModuleSuffix = Arguments[++ArgumentIndex];

								OnlyModules.Add(new OnlyModule(OnlyModuleName, OnlyModuleSuffix));
							}
							break;

						case "-PLUGIN":
							{
								if (ArgumentIndex + 1 >= Arguments.Length)
								{
									throw new BuildException("Expected plugin filename after -Plugin argument, but found nothing.");
								}

								ForeignPlugins.Add(new FileReference(Arguments[++ArgumentIndex]));
							}
							break;

						case "-RECEIPT":
							{
								if (ArgumentIndex + 1 >= Arguments.Length)
								{
									throw new BuildException("Expected path to the generated receipt after -Receipt argument, but found nothing.");
								}

								ForceReceiptFileName = Arguments[++ArgumentIndex];
							}
							break;

						// -RemoteRoot <RemoteRoot> sets where the generated binaries are CookerSynced.
						case "-REMOTEROOT":
							if (ArgumentIndex + 1 >= Arguments.Length)
							{
								throw new BuildException("Expected path after -RemoteRoot argument, but found nothing.");
							}
							ArgumentIndex++;
							if (Arguments[ArgumentIndex].StartsWith("xe:\\") == true)
							{
								RemoteRoot = Arguments[ArgumentIndex].Substring("xe:\\".Length);
							}
							else if (Arguments[ArgumentIndex].StartsWith("devkit:\\") == true)
							{
								RemoteRoot = Arguments[ArgumentIndex].Substring("devkit:\\".Length);
							}
							break;

						case "-DEPLOY":
							// Does nothing at the moment...
							break;

						case "-PROJECTFILES":
							{
								// Force platform to Win64 for building IntelliSense files
								Platform = UnrealTargetPlatform.Win64;

								// Force configuration to Development for IntelliSense
								Configuration = UnrealTargetConfiguration.Development;
							}
							break;

						case "-XCODEPROJECTFILE":
							{
								// @todo Mac: Don't want to force a platform/config for generated projects, in case they affect defines/includes (each project's individual configuration should be generated with correct settings)

								// Force platform to Mac for building IntelliSense files
								Platform = UnrealTargetPlatform.Mac;

								// Force configuration to Development for IntelliSense
								Configuration = UnrealTargetConfiguration.Development;
							}
							break;

						case "-MAKEFILE":
							{
								// Force platform to Linux for building IntelliSense files
								Platform = UnrealTargetPlatform.Linux;

								// Force configuration to Development for IntelliSense
								Configuration = UnrealTargetConfiguration.Development;
							}
							break;

						case "-CMAKEFILE":
							{
								Platform = BuildHostPlatform.Current.Platform;

								// Force configuration to Development for IntelliSense
								Configuration = UnrealTargetConfiguration.Development;
							}
							break;

						case "-QMAKEFILE":
							{
								// Force platform to Linux for building IntelliSense files
								Platform = UnrealTargetPlatform.Linux;

								// Force configuration to Development for IntelliSense
								Configuration = UnrealTargetConfiguration.Development;
							}
							break;

						case "-KDEVELOPFILE":
							{
								// Force platform to Linux for building IntelliSense files
								Platform = UnrealTargetPlatform.Linux;

								// Force configuration to Development for IntelliSense
								Configuration = UnrealTargetConfiguration.Development;
							}
							break;

						case "-CODELITEFILE":
							{
								Platform = BuildHostPlatform.Current.Platform;

								// Force configuration to Development for IntelliSense
								Configuration = UnrealTargetConfiguration.Development;
							}
							break;

						case "-EDITORRECOMPILE":
							{
								bIsEditorRecompile = true;
							}
							break;

						default:
							break;
					}
				}
			}

			if (Platform == UnrealTargetPlatform.Unknown)
			{
				throw new BuildException("Couldn't find platform name.");
			}
			if (Configuration == UnrealTargetConfiguration.Unknown)
			{
				throw new BuildException("Couldn't determine configuration name.");
			}

			List<TargetDescriptor> Targets = new List<TargetDescriptor>();
			if (PossibleTargetNames.Count > 0)
			{
				// We have possible targets!
				string PossibleTargetName = PossibleTargetNames[0];

				// If Engine is installed, the PossibleTargetName could contain a path
				string TargetName = PossibleTargetName;

				// If a project file was not specified see if we can find one
				if (ProjectFile == null && UProjectInfo.TryGetProjectForTarget(TargetName, out ProjectFile))
				{
					Log.TraceVerbose("Found project file for {0} - {1}", TargetName, ProjectFile);
				}

				UEBuildPlatform BuildPlatform = UEBuildPlatform.GetBuildPlatform(Platform);

				if(Architecture == null)
				{
					Architecture = BuildPlatform.GetDefaultArchitecture(ProjectFile);
				}

				Targets.Add(new TargetDescriptor()
					{
						ProjectFile = ProjectFile,
						TargetName = TargetName,
						Platform = Platform,
						Configuration = Configuration,
						Architecture = Architecture,
						bIsEditorRecompile = bIsEditorRecompile,
						RemoteRoot = RemoteRoot,
						OnlyModules = OnlyModules,
						ForeignPlugins = ForeignPlugins,
						ForceReceiptFileName = ForceReceiptFileName
					});
			}
			if (Targets.Count == 0)
			{
				throw new BuildException("No target name was specified on the command-line.");
			}
			return Targets;
		}

		public static UnrealTargetPlatform[] GetSupportedPlatforms(TargetRules Rules)
		{
			// Check if the rules object implements the legacy GetSupportedPlatforms() function. If it does, we'll call it for backwards compatibility.
			if(Rules.GetType().GetMethod("GetSupportedPlatforms").DeclaringType != typeof(TargetRules))
			{
				List<UnrealTargetPlatform> PlatformsList = new List<UnrealTargetPlatform>();
#pragma warning disable 0612
				if (Rules.GetSupportedPlatforms(ref PlatformsList))
				{
					return PlatformsList.ToArray();
				}
#pragma warning restore 0612
			}

			// Otherwise take the SupportedPlatformsAttribute from the first type in the inheritance chain that supports it
			for (Type CurrentType = Rules.GetType(); CurrentType != null; CurrentType = CurrentType.BaseType)
			{
				object[] Attributes = Rules.GetType().GetCustomAttributes(typeof(SupportedPlatformsAttribute), false);
				if (Attributes.Length > 0)
				{
					return Attributes.OfType<SupportedPlatformsAttribute>().SelectMany(x => x.Platforms).Distinct().ToArray();
				}
			}

			// Otherwise, get the default for the target type
			if (Rules.Type == TargetType.Program)
			{
				return Utils.GetPlatformsInClass(UnrealPlatformClass.Desktop);
			}
			else if (Rules.Type == TargetType.Editor)
			{
				return Utils.GetPlatformsInClass(UnrealPlatformClass.Editor);
			}
			else
			{
				return Utils.GetPlatformsInClass(UnrealPlatformClass.All);
			}
		}

		/// <summary>
		/// Creates a target object for the specified target name.
		/// </summary>
		/// <param name="Desc">Information about the target</param>
		/// <param name="Arguments">Command line arguments</param>
		/// <param name="bCompilingSingleFile">Whether we're compiling a single file</param>
		/// <returns>The build target object for the specified build rules source file</returns>
		public static UEBuildTarget CreateTarget(TargetDescriptor Desc, string[] Arguments, bool bCompilingSingleFile)
		{
			DateTime CreateTargetStartTime = DateTime.UtcNow;

			RulesAssembly RulesAssembly;
			if (Desc.ProjectFile != null)
			{
				RulesAssembly = RulesCompiler.CreateProjectRulesAssembly(Desc.ProjectFile);
			}
			else
			{
				RulesAssembly = RulesCompiler.CreateEngineRulesAssembly();
			}
			if (Desc.ForeignPlugins != null)
			{
				foreach (FileReference ForeignPlugin in Desc.ForeignPlugins)
				{
					RulesAssembly = RulesCompiler.CreatePluginRulesAssembly(ForeignPlugin, RulesAssembly);
				}
			}

			FileReference TargetFileName;
			TargetRules RulesObject = RulesAssembly.CreateTargetRules(Desc.TargetName, Desc.Platform, Desc.Configuration, Desc.Architecture, Desc.ProjectFile, Desc.bIsEditorRecompile, out TargetFileName);
			if ((ProjectFileGenerator.bGenerateProjectFiles == false) && !GetSupportedPlatforms(RulesObject).Contains(Desc.Platform))
			{
				throw new BuildException("{0} does not support the {1} platform.", Desc.TargetName, Desc.Platform.ToString());
			}

			// Now that we found the actual Editor target, make sure we're no longer using the old TargetName (which is the Game target)
			Desc.TargetName = RulesObject.Name;

			// Parse any additional command-line arguments. These override default settings specified in config files or the .target.cs files.
			foreach(object ConfigurableObject in RulesObject.GetConfigurableObjects())
			{
				CommandLine.ParseArguments(Arguments, ConfigurableObject);
			}

			// Set the final value for the link type in the target rules
			if(RulesObject.LinkType == TargetLinkType.Default)
			{
				RulesObject.LinkType = RulesObject.GetLegacyLinkType(Desc.Platform, Desc.Configuration);
			}

			// Set the default value for whether to use the shared build environment
			if(RulesObject.BuildEnvironment == TargetBuildEnvironment.Default)
			{
				if(RulesObject.ShouldUseSharedBuildEnvironment(new TargetInfo(new ReadOnlyTargetRules(RulesObject))))
				{
					RulesObject.BuildEnvironment = TargetBuildEnvironment.Shared;
				}
				else
				{
					RulesObject.BuildEnvironment = TargetBuildEnvironment.Unique;
				}
			}

			// Invoke the legacy callback for configuring the global environment
			if(RulesObject.BuildEnvironment == TargetBuildEnvironment.Unique)
			{
				TargetRules.CPPEnvironmentConfiguration CppEnvironment = new TargetRules.CPPEnvironmentConfiguration(RulesObject);
				TargetRules.LinkEnvironmentConfiguration LinkEnvironment = new TargetRules.LinkEnvironmentConfiguration(RulesObject);
				RulesObject.SetupGlobalEnvironment(new TargetInfo(new ReadOnlyTargetRules(RulesObject)), ref LinkEnvironment, ref CppEnvironment);
			}

			// Check if the rules object implements the legacy GetGeneratedCodeVersion() method. If it does, we'll call it for backwards compatibility.
			if(RulesObject.GetType().GetMethod("GetGeneratedCodeVersion").DeclaringType != typeof(TargetRules))
			{
				RulesObject.GeneratedCodeVersion = RulesObject.GetGeneratedCodeVersion();
			}

			// Invoke the ConfigureToolchain() callback. 
			RulesObject.ConfigureToolchain(new TargetInfo(new ReadOnlyTargetRules(RulesObject)));

			// Setup the malloc profiler
			if (RulesObject.bUseMallocProfiler)
			{
				RulesObject.bOmitFramePointers = false;
				RulesObject.GlobalDefinitions.Add("USE_MALLOC_PROFILER=1");
			}

			// handle some special case defines (so build system can pass -DEFINE as normal instead of needing
			// to know about special parameters)
			foreach (string Define in RulesObject.GlobalDefinitions)
			{
				switch (Define)
				{
					case "WITH_EDITOR=0":
						RulesObject.bBuildEditor = false;
						break;

					case "WITH_EDITORONLY_DATA=0":
						RulesObject.bBuildWithEditorOnlyData = false;
						break;

					// Memory profiler doesn't work if frame pointers are omitted
					case "USE_MALLOC_PROFILER=1":
						RulesObject.bOmitFramePointers = false;
						break;

					case "WITH_LEAN_AND_MEAN_UE=1":
						RulesObject.bCompileLeanAndMeanUE = true;
						break;
				}
			}

			// If we're running static analysis, don't try to link anything.
			if(RulesObject.bEnableCodeAnalysis)
			{
				RulesObject.bDisableLinking = true;
			}

			// If we're compiling just a single file, we need to prevent unity builds from running
			if(bCompilingSingleFile)
			{
				RulesObject.bUseUnityBuild = false;
				RulesObject.bForceUnityBuild = false;
				RulesObject.bUsePCHFiles = false;
				RulesObject.bDisableLinking = true;
			}

			// Lean and mean means no Editor and other frills.
			if (RulesObject.bCompileLeanAndMeanUE)
			{
				RulesObject.bBuildEditor = false;
				RulesObject.bBuildDeveloperTools = false;
				RulesObject.bCompileSimplygon = false;
                RulesObject.bCompileSimplygonSSF = false;
				RulesObject.bCompileSpeedTree = false;
			}

			// Automatically include CoreUObject
			if (RulesObject.bCompileAgainstEngine)
			{
				RulesObject.bCompileAgainstCoreUObject = true;
			}

			// Disable editor when its not needed
			UEBuildPlatform BuildPlatform = UEBuildPlatform.GetBuildPlatform(RulesObject.Platform);
			if (BuildPlatform.ShouldNotBuildEditor(Desc.Platform, Desc.Configuration) == true)
			{
				RulesObject.bBuildEditor = false;
			}

			// Disable the DDC and a few other things related to preparing assets
			if (BuildPlatform.BuildRequiresCookedData(Desc.Platform, Desc.Configuration) == true)
			{
				RulesObject.bBuildRequiresCookedData = true;
			}

			// Must have editor only data if building the editor.
			if (RulesObject.bBuildEditor)
			{
				RulesObject.bBuildWithEditorOnlyData = true;
			}

			// Apply the override to force debug info to be enabled
			if (RulesObject.bForceDebugInfo)
			{
				RulesObject.bDisableDebugInfo = false;
				RulesObject.bOmitPCDebugInfoInDevelopment = false;
			}

			// Allow the platform to finalize the settings
			UEBuildPlatform Platform = UEBuildPlatform.GetBuildPlatform(RulesObject.Platform);
			Platform.ValidateTarget(RulesObject);

			// Generate a build target from this rules module
			UEBuildTarget BuildTarget = new UEBuildTarget(Desc, new ReadOnlyTargetRules(RulesObject), RulesAssembly, TargetFileName);

			if (UnrealBuildTool.bPrintPerformanceInfo)
			{
				double CreateTargetTime = (DateTime.UtcNow - CreateTargetStartTime).TotalSeconds;
				Log.TraceInformation("CreateTarget for " + Desc.TargetName + " took " + CreateTargetTime + "s");
			}

			return BuildTarget;
		}

		/// Parses only the target platform and configuration from the specified command-line argument list
		public static void ParsePlatformAndConfiguration(string[] SourceArguments,
			out UnrealTargetPlatform Platform, out UnrealTargetConfiguration Configuration,
			bool bThrowExceptionOnFailure = true)
		{
			Platform = UnrealTargetPlatform.Unknown;
			Configuration = UnrealTargetConfiguration.Unknown;

			foreach (string CurArgument in SourceArguments)
			{
				UnrealTargetPlatform ParsedPlatform = UEBuildPlatform.ConvertStringToPlatform(CurArgument);
				if (ParsedPlatform != UnrealTargetPlatform.Unknown)
				{
					Platform = ParsedPlatform;
				}
				else
				{
					switch (CurArgument.ToUpperInvariant())
					{
						// Configuration names:
						case "DEBUG":
							Configuration = UnrealTargetConfiguration.Debug;
							break;
						case "DEBUGGAME":
							Configuration = UnrealTargetConfiguration.DebugGame;
							break;
						case "DEVELOPMENT":
							Configuration = UnrealTargetConfiguration.Development;
							break;
						case "SHIPPING":
							Configuration = UnrealTargetConfiguration.Shipping;
							break;
						case "TEST":
							Configuration = UnrealTargetConfiguration.Test;
							break;

						case "-PROJECTFILES":
							// Force platform to Win64 and configuration to Development for building IntelliSense files
							Platform = UnrealTargetPlatform.Win64;
							Configuration = UnrealTargetConfiguration.Development;
							break;

						case "-XCODEPROJECTFILE":
							// @todo Mac: Don't want to force a platform/config for generated projects, in case they affect defines/includes (each project's individual configuration should be generated with correct settings)

							// Force platform to Mac and configuration to Development for building IntelliSense files
							Platform = UnrealTargetPlatform.Mac;
							Configuration = UnrealTargetConfiguration.Development;
							break;

						case "-MAKEFILE":
							// Force platform to Linux and configuration to Development for building IntelliSense files
							Platform = UnrealTargetPlatform.Linux;
							Configuration = UnrealTargetConfiguration.Development;
							break;

						case "-CMAKEFILE":
							Platform = BuildHostPlatform.Current.Platform;
							Configuration = UnrealTargetConfiguration.Development;
							break;

						case "-QMAKEFILE":
							// Force platform to Linux and configuration to Development for building IntelliSense files
							Platform = UnrealTargetPlatform.Linux;
							Configuration = UnrealTargetConfiguration.Development;
							break;

						case "-KDEVELOPFILE":
							// Force platform to Linux and configuration to Development for building IntelliSense files
							Platform = UnrealTargetPlatform.Linux;
							Configuration = UnrealTargetConfiguration.Development;
							break;

						case "-CODELITEFILE":
							Platform = BuildHostPlatform.Current.Platform;
							// Force configuration to Development for IntelliSense
							Configuration = UnrealTargetConfiguration.Development;
							break;
					}
				}
			}

			if (bThrowExceptionOnFailure == true)
			{
				if (Platform == UnrealTargetPlatform.Unknown)
				{
					throw new BuildException("Couldn't find platform name.");
				}
				if (Configuration == UnrealTargetConfiguration.Unknown)
				{
					throw new BuildException("Couldn't determine configuration name.");
				}
			}
		}


		/// <summary>
		/// Look for all folders with a uproject file, these are valid games
		/// This is defined as a valid game
		/// </summary>
		public static List<DirectoryReference> DiscoverAllGameFolders()
		{
			List<DirectoryReference> AllGameFolders = new List<DirectoryReference>();

			// Add all the normal game folders. The UProjectInfo list is already filtered for projects specified on the command line.
			List<UProjectInfo> GameProjects = UProjectInfo.FilterGameProjects(true, null);
			foreach (UProjectInfo GameProject in GameProjects)
			{
				AllGameFolders.Add(GameProject.Folder);
			}

			return AllGameFolders;
		}

		/// <summary>
		/// The target rules
		/// </summary>
		[NonSerialized]
		public ReadOnlyTargetRules Rules;

		/// <summary>
		/// The rules assembly to use when searching for modules
		/// </summary>
		[NonSerialized]
		public RulesAssembly RulesAssembly;

		/// <summary>
		/// The project file for this target
		/// </summary>
		public FileReference ProjectFile;

		/// <summary>
		/// The project descriptor for this target
		/// </summary>
		[NonSerialized]
		public ProjectDescriptor ProjectDescriptor;

		/// <summary>
		/// Type of target
		/// </summary>
		public TargetType TargetType;

		/// <summary>
		/// The name of the application the target is part of. For targets with bUseSharedBuildEnvironment = true, this is typically the name of the base application, eg. UE4Editor for any game editor.
		/// </summary>
		public string AppName;

		/// <summary>
		/// The name of the target
		/// </summary>
		public string TargetName;

		/// <summary>
		/// Whether the target uses the shared build environment. If false, AppName==TargetName and all binaries should be written to the project directory.
		/// </summary>
		public bool bUseSharedBuildEnvironment;

		/// <summary>
		/// Platform as defined by the VCProject and passed via the command line. Not the same as internal config names.
		/// </summary>
		public UnrealTargetPlatform Platform;

		/// <summary>
		/// Target as defined by the VCProject and passed via the command line. Not necessarily the same as internal name.
		/// </summary>
		public UnrealTargetConfiguration Configuration;

		/// <summary>
		/// The architecture this target is being built for
		/// </summary>
		public string Architecture;

		/// <summary>
		/// Relative path for platform-specific intermediates (eg. Intermediate/Build/Win64)
		/// </summary>
		public string PlatformIntermediateFolder;

		/// <summary>
		/// TargetInfo object which can be passed to RulesCompiler
		/// </summary>
		public TargetInfo TargetInfo;

		/// <summary>
		/// Root directory for the active project. Typically contains the .uproject file, or the engine root.
		/// </summary>
		public DirectoryReference ProjectDirectory;

		/// <summary>
		/// Default directory for intermediate files. Typically underneath ProjectDirectory.
		/// </summary>
		public DirectoryReference ProjectIntermediateDirectory;

		/// <summary>
		/// Directory for engine intermediates. For an agnostic editor/game executable, this will be under the engine directory. For monolithic executables this will be the same as the project intermediate directory.
		/// </summary>
		public DirectoryReference EngineIntermediateDirectory;

		/// <summary>
		/// Output paths of final executable.
		/// </summary>
		public List<FileReference> OutputPaths;

		/// <summary>
		/// Returns the OutputPath is there is only one entry in OutputPaths
		/// </summary>
		public FileReference OutputPath
		{
			get
			{
				if (OutputPaths.Count != 1)
				{
					throw new BuildException("Attempted to use UEBuildTarget.OutputPath property, but there are multiple (or no) OutputPaths. You need to handle multiple in the code that called this (size = {0})", OutputPaths.Count);
				}
				return OutputPaths[0];
			}
		}

		/// <summary>
		/// For targets which use a shared build environment, specifies the path to a file containing the last build id. We'll reuse it to prevent unnecessary rebuilds when writing out new manifests.
		/// </summary>
		public FileReference SharedBuildIdFile;

		/// <summary>
		/// Remote path of the binary if it is to be synced with CookerSync
		/// </summary>
		public string RemoteRoot;

		/// <summary>
		/// Whether to build target modules that can be reused for future builds
		/// </summary>
		public bool bPrecompile;

		/// <summary>
		/// Whether to use precompiled engine modules
		/// </summary>
		public bool bUsePrecompiled;

		/// <summary>
		/// All plugins which are valid for this target
		/// </summary>
		[NonSerialized]
		public List<PluginInfo> ValidPlugins;

		/// <summary>
		/// All plugins which are built for this target
		/// </summary>
		[NonSerialized]
		public List<PluginInfo> BuildPlugins;

		/// <summary>
		/// All plugin dependencies for this target. This differs from the list of plugins that is built for Launcher, where we build everything, but link in only the enabled plugins.
		/// </summary>
		[NonSerialized]
		public List<PluginInfo> EnabledPlugins;

		/// <summary>
		/// Additional plugin filenames which are foreign to this target
		/// </summary>
		[NonSerialized]
		public List<PluginInfo> UnrealHeaderToolPlugins;

		/// <summary>
		/// Additional plugin filenames to include when building UnrealHeaderTool for the current target
		/// </summary>
		public List<FileReference> ForeignPlugins = new List<FileReference>();

		/// <summary>
		/// All application binaries; may include binaries not built by this target.
		/// </summary>
		[NonSerialized]
		public List<UEBuildBinary> AppBinaries = new List<UEBuildBinary>();

		/// <summary>
		/// Extra engine module names to either include in the binary (monolithic) or create side-by-side DLLs for (modular)
		/// </summary>
		[NonSerialized]
		public List<string> ExtraModuleNames = new List<string>();

		/// <summary>
		/// True if re-compiling this target from the editor
		/// </summary>
		public bool bEditorRecompile;

		/// <summary>
		/// If building only a specific set of modules, these are the modules to build
		/// </summary>
		public List<OnlyModule> OnlyModules = new List<OnlyModule>();

		/// <summary>
		/// Kept to determine the correct module parsing order when filtering modules.
		/// </summary>
		[NonSerialized]
		protected List<UEBuildBinary> NonFilteredModules = new List<UEBuildBinary>();

		/// <summary>
		/// true if target should be compiled in monolithic mode, false if not
		/// </summary>
		protected bool bCompileMonolithic = false;

		/// <summary>
		/// Used to keep track of all modules by name.
		/// </summary>
		[NonSerialized]
		private Dictionary<string, UEBuildModule> Modules = new CaselessDictionary<UEBuildModule>();

		/// <summary>
		/// Used to map names of modules to their .Build.cs filename
		/// </summary>
		public CaselessDictionary<FlatModuleCsDataType> FlatModuleCsData = new CaselessDictionary<FlatModuleCsDataType>();

		/// <summary>
		/// The receipt for this target, which contains a record of this build.
		/// </summary>
		private TargetReceipt Receipt;
		public TargetReceipt BuildReceipt { get { return Receipt; } }

		/// <summary>
		/// Filename for the receipt for this target.
		/// </summary>
		private string ReceiptFileName;
		public string BuildReceiptFileName { get { return ReceiptFileName; } }

		/// <summary>
		/// Version manifests to be written to each output folder
		/// </summary>
		private KeyValuePair<FileReference, VersionManifest>[] FileReferenceToVersionManifestPairs;

		/// <summary>
		/// Force output of the receipt to an additional filename
		/// </summary>
		[NonSerialized]
		private string ForceReceiptFileName;

		/// <summary>
		/// The name of the .Target.cs file, if the target was created with one
		/// </summary>
		private readonly FileReference TargetCsFilenameField;
		public FileReference TargetCsFilename { get { return TargetCsFilenameField; } }

		/// <summary>
		/// List of scripts to run before building
		/// </summary>
		FileReference[] PreBuildStepScripts;

		/// <summary>
		/// List of scripts to run after building
		/// </summary>
		FileReference[] PostBuildStepScripts;

		/// <summary>
		/// File containing information needed to deploy this target
		/// </summary>
		public FileReference DeployTargetFile;

		/// <summary>
		/// A list of the module filenames which were used to build this target.
		/// </summary>
		/// <returns></returns>
		public IEnumerable<string> GetAllModuleBuildCsFilenames()
		{
			return FlatModuleCsData.Values.Select(Data => Data.BuildCsFilename);
		}

		/// <summary>
		/// A list of the module filenames which were used to build this target.
		/// </summary>
		/// <returns></returns>
		public IEnumerable<string> GetAllModuleFolders()
		{
			return FlatModuleCsData.Values.SelectMany(Data => Data.UHTHeaderNames);
		}

		/// <summary>
		/// Whether this target should be compiled in monolithic mode
		/// </summary>
		/// <returns>true if it should, false if it shouldn't</returns>
		public bool ShouldCompileMonolithic()
		{
			return bCompileMonolithic;	// @todo ubtmake: We need to make sure this function and similar things aren't called in assembler mode
		}

		public UEBuildTarget(SerializationInfo Info, StreamingContext Context)
		{
			TargetType = (TargetType)Info.GetInt32("tt");
			ProjectFile = (FileReference)Info.GetValue("pf", typeof(FileReference));
			AppName = Info.GetString("an");
			TargetName = Info.GetString("tn");
			bUseSharedBuildEnvironment = Info.GetBoolean("sb");
			Platform = (UnrealTargetPlatform)Info.GetInt32("pl");
			Configuration = (UnrealTargetConfiguration)Info.GetInt32("co");
			Architecture = Info.GetString("ar");
			PlatformIntermediateFolder = Info.GetString("if");
			TargetInfo = (TargetInfo)Info.GetValue("ti", typeof(TargetInfo));
			ProjectDirectory = (DirectoryReference)Info.GetValue("pd", typeof(DirectoryReference));
			ProjectIntermediateDirectory = (DirectoryReference)Info.GetValue("pi", typeof(DirectoryReference));
			EngineIntermediateDirectory = (DirectoryReference)Info.GetValue("ed", typeof(DirectoryReference));
			OutputPaths = (List<FileReference>)Info.GetValue("op", typeof(List<FileReference>));
			SharedBuildIdFile = (FileReference)Info.GetValue("sf", typeof(FileReference));
			RemoteRoot = Info.GetString("rr");
			bPrecompile = Info.GetBoolean("pc");
			bUsePrecompiled = Info.GetBoolean("up");
			bEditorRecompile = Info.GetBoolean("er");
			OnlyModules = (List<OnlyModule>)Info.GetValue("om", typeof(List<OnlyModule>));
			bCompileMonolithic = Info.GetBoolean("cm");
			string[] FlatModuleCsDataKeys = (string[])Info.GetValue("fk", typeof(string[]));
			FlatModuleCsDataType[] FlatModuleCsDataValues = (FlatModuleCsDataType[])Info.GetValue("fv", typeof(FlatModuleCsDataType[]));
			for (int Index = 0; Index != FlatModuleCsDataKeys.Length; ++Index)
			{
				FlatModuleCsData.Add(FlatModuleCsDataKeys[Index], FlatModuleCsDataValues[Index]);
			}
			Receipt = (TargetReceipt)Info.GetValue("re", typeof(TargetReceipt));
			ReceiptFileName = Info.GetString("rf");
			FileReferenceToVersionManifestPairs = (KeyValuePair<FileReference, VersionManifest>[])Info.GetValue("vm", typeof(KeyValuePair<FileReference, VersionManifest>[]));
			TargetCsFilenameField = (FileReference)Info.GetValue("tc", typeof(FileReference));
			PreBuildStepScripts = (FileReference[])Info.GetValue("pr", typeof(FileReference[]));
			PostBuildStepScripts = (FileReference[])Info.GetValue("po", typeof(FileReference[]));
			DeployTargetFile = (FileReference)Info.GetValue("dt", typeof(FileReference));
		}

		public void GetObjectData(SerializationInfo Info, StreamingContext Context)
		{
			Info.AddValue("tt", (int)TargetType);
			Info.AddValue("pf", ProjectFile);
			Info.AddValue("an", AppName);
			Info.AddValue("tn", TargetName);
			Info.AddValue("sb", bUseSharedBuildEnvironment);
			Info.AddValue("pl", (int)Platform);
			Info.AddValue("co", (int)Configuration);
			Info.AddValue("ar", Architecture);
			Info.AddValue("if", PlatformIntermediateFolder);
			Info.AddValue("ti", TargetInfo);
			Info.AddValue("pd", ProjectDirectory);
			Info.AddValue("pi", ProjectIntermediateDirectory);
			Info.AddValue("ed", EngineIntermediateDirectory);
			Info.AddValue("op", OutputPaths);
			Info.AddValue("sf", SharedBuildIdFile);
			Info.AddValue("rr", RemoteRoot);
			Info.AddValue("pc", bPrecompile);
			Info.AddValue("up", bUsePrecompiled);
			Info.AddValue("er", bEditorRecompile);
			Info.AddValue("om", OnlyModules);
			Info.AddValue("cm", bCompileMonolithic);
			Info.AddValue("fk", FlatModuleCsData.Keys.ToArray());
			Info.AddValue("fv", FlatModuleCsData.Values.ToArray());
			Info.AddValue("re", Receipt);
			Info.AddValue("rf", ReceiptFileName);
			Info.AddValue("vm", FileReferenceToVersionManifestPairs);
			Info.AddValue("tc", TargetCsFilenameField);
			Info.AddValue("pr", PreBuildStepScripts);
			Info.AddValue("po", PostBuildStepScripts);
			Info.AddValue("dt", DeployTargetFile);
		}

		/// <summary>
		/// Constructor.
		/// </summary>
		/// <param name="InDesc">Target descriptor</param>
		/// <param name="InRules">The target rules, as created by RulesCompiler.</param>
		/// <param name="InRulesAssembly">The chain of rules assemblies that this target was created with</param>
		/// <param name="InTargetCsFilename">The name of the target </param>
		public UEBuildTarget(TargetDescriptor InDesc, ReadOnlyTargetRules InRules, RulesAssembly InRulesAssembly, FileReference InTargetCsFilename)
		{
			ProjectFile = InDesc.ProjectFile;
			AppName = InDesc.TargetName;
			TargetName = InDesc.TargetName;
			Platform = InDesc.Platform;
			Configuration = InDesc.Configuration;
			Architecture = InDesc.Architecture;
			Rules = InRules;
			RulesAssembly = InRulesAssembly;
			TargetType = Rules.Type;
			bEditorRecompile = InDesc.bIsEditorRecompile;
			bPrecompile = InRules.bPrecompile;
			bUsePrecompiled = InRules.bUsePrecompiled;
			ForeignPlugins = InDesc.ForeignPlugins;
			ForceReceiptFileName = InDesc.ForceReceiptFileName;

			// now that we have the platform, we can set the intermediate path to include the platform/architecture name
			PlatformIntermediateFolder = Path.Combine("Intermediate", "Build", Platform.ToString(), UEBuildPlatform.GetBuildPlatform(Platform).GetFolderNameForArchitecture(Architecture));

			Debug.Assert(InTargetCsFilename == null || InTargetCsFilename.HasExtension(".Target.cs"));
			TargetCsFilenameField = InTargetCsFilename;

			bCompileMonolithic = (Rules.LinkType == TargetLinkType.Monolithic);

			// Some platforms may *require* monolithic compilation...
			if (!bCompileMonolithic && UEBuildPlatform.PlatformRequiresMonolithicBuilds(InDesc.Platform, InDesc.Configuration))
			{
				throw new BuildException(String.Format("{0} does not support modular builds", InDesc.Platform));
			}

			TargetInfo = new TargetInfo(Rules);

			// Set the build environment
			bUseSharedBuildEnvironment = (Rules.BuildEnvironment == TargetBuildEnvironment.Shared);

			if (bUseSharedBuildEnvironment)
			{
				switch(TargetInfo.Type)
				{
					case TargetType.Game:
						AppName = "UE4";
						break;
					case TargetType.Client:
						AppName = "UE4Client";
						break;
					case TargetType.Server:
						AppName = "UE4Server";
						break;
					case TargetType.Editor:
						AppName = "UE4Editor";
						break;
				}
			}

			// Figure out what the project directory is. If we have a uproject file, use that. Otherwise use the engine directory.
			if (ProjectFile != null)
			{
				ProjectDirectory = ProjectFile.Directory;
			}
			else
			{
				ProjectDirectory = UnrealBuildTool.EngineDirectory;
			}

			// Build the project intermediate directory
			ProjectIntermediateDirectory = DirectoryReference.Combine(ProjectDirectory, PlatformIntermediateFolder, GetTargetName(), Configuration.ToString());

			// Build the engine intermediate directory. If we're building agnostic engine binaries, we can use the engine intermediates folder. Otherwise we need to use the project intermediates directory.
			if (!bUseSharedBuildEnvironment)
			{
				EngineIntermediateDirectory = ProjectIntermediateDirectory;
			}
			else if (Configuration == UnrealTargetConfiguration.DebugGame)
			{
				EngineIntermediateDirectory = DirectoryReference.Combine(UnrealBuildTool.EngineDirectory, PlatformIntermediateFolder, AppName, UnrealTargetConfiguration.Development.ToString());
			}
			else
			{
				EngineIntermediateDirectory = DirectoryReference.Combine(UnrealBuildTool.EngineDirectory, PlatformIntermediateFolder, AppName, Configuration.ToString());
			}

			// Get the path to the shared build id
			if(bUseSharedBuildEnvironment)
			{
				SharedBuildIdFile = FileReference.Combine(EngineIntermediateDirectory, "BuildId.txt");
			}

			// Get the receipt path for this target
			ReceiptFileName = TargetReceipt.GetDefaultPath(ProjectDirectory.FullName, TargetName, Platform, Configuration, Architecture);

			// Read the project descriptor
			if (ProjectFile != null)
			{
				ProjectDescriptor = ProjectDescriptor.FromFile(ProjectFile.FullName);
			}

			RemoteRoot = InDesc.RemoteRoot;

			OnlyModules = InDesc.OnlyModules;

			// Construct the output paths for this target's executable
			DirectoryReference OutputDirectory;
			if ((bCompileMonolithic || TargetType == TargetType.Program || !bUseSharedBuildEnvironment) && !Rules.bOutputToEngineBinaries)
			{
				OutputDirectory = ProjectDirectory;
			}
			else
			{
				OutputDirectory = UnrealBuildTool.EngineDirectory;
			}

            bool bCompileAsDLL = Rules.bShouldCompileAsDLL && bCompileMonolithic;
            OutputPaths = MakeBinaryPaths(OutputDirectory, bCompileMonolithic ? TargetName : AppName, Platform, Configuration, bCompileAsDLL ? UEBuildBinaryType.DynamicLinkLibrary : UEBuildBinaryType.Executable, TargetInfo.Architecture, Rules.UndecoratedConfiguration, bCompileMonolithic && ProjectFile != null, Rules.ExeBinariesSubFolder, Rules.OverrideExecutableFileExtension, ProjectFile, Rules);
		}

		/// <summary>
		/// Attempts to delete a file. Will retry a few times before failing.
		/// </summary>
		/// <param name="Filename"></param>
		public static void CleanFile(FileReference Filename)
		{
			const int RetryDelayStep = 200;
			int RetryDelay = 1000;
			int RetryCount = 10;
			bool bResult = false;
			do
			{
				try
				{
					FileReference.Delete(Filename);
					bResult = true;
				}
				catch (Exception Ex)
				{
					// This happens mostly because some other stale process is still locking this file
					Log.TraceVerbose(Ex.Message);
					if (--RetryCount < 0)
					{
						throw Ex;
					}
					System.Threading.Thread.Sleep(RetryDelay);
					// Try with a slightly longer delay next time
					RetryDelay += RetryDelayStep;
				}
			}
			while (!bResult);
		}

		/// <summary>
		/// Attempts to delete a directory. Will retry a few times before failing.
		/// </summary>
		/// <param name="DirectoryPath"></param>
		void CleanDirectory(DirectoryReference DirectoryPath)
		{
			const int RetryDelayStep = 200;
			int RetryDelay = 1000;
			int RetryCount = 10;
			bool bResult = false;
			do
			{
				try
				{
					DirectoryReference.Delete(DirectoryPath, true);
					bResult = true;
				}
				catch (DirectoryNotFoundException)
				{
					// this is ok, someone else may have killed it for us.
					bResult = true;
				}
				catch (Exception Ex)
				{
					// This happens mostly because some other stale process is still locking this file
					Log.TraceVerbose(Ex.Message);
					if (--RetryCount < 0)
					{
						throw Ex;
					}
					System.Threading.Thread.Sleep(RetryDelay);
					// Try with a slightly longer delay next time
					RetryDelay += RetryDelayStep;
				}
			}
			while (!bResult);
		}

		/// <summary>
		/// Cleans UnrealHeaderTool
		/// </summary>
		private void CleanUnrealHeaderTool()
		{
			if (!UnrealBuildTool.IsEngineInstalled())
			{
				StringBuilder UBTArguments = new StringBuilder();

				UBTArguments.Append("UnrealHeaderTool");
				// Which desktop platform do we need to clean UHT for?
				UBTArguments.Append(" " + BuildHostPlatform.Current.Platform.ToString());
				UBTArguments.Append(" " + UnrealTargetConfiguration.Development.ToString());
				// NOTE: We disable mutex when launching UBT from within UBT to clean UHT
				UBTArguments.Append(" -NoMutex -Clean");

				// We can always ignore junk here - it'll be deleted by the current process
				UBTArguments.Append(" -ignorejunk");

				ExternalExecution.RunExternalExecutable(UnrealBuildTool.GetUBTPath(), UBTArguments.ToString());
			}
		}

		/// <summary>
		/// Cleans all target intermediate files. May also clean UHT if the target uses UObjects.
		/// </summary>
		protected void CleanTarget(bool bHotReloadFromIDE, bool bDoNotBuildUHT)
		{
			Log.TraceVerbose("Cleaning target {0} - AppName {1}", TargetName, AppName);

			// Expand all the paths in the receipt; they'll currently use variables for the engine and project directories
			TargetReceipt ReceiptWithFullPaths;
			if (!TargetReceipt.TryRead(ReceiptFileName, out ReceiptWithFullPaths))
			{
				ReceiptWithFullPaths = new TargetReceipt(Receipt);
			}
			ReceiptWithFullPaths.ExpandPathVariables(UnrealBuildTool.EngineDirectory, ProjectDirectory);

			// Collect all files to delete.
			HashSet<FileReference> FilesToDelete = new HashSet<FileReference>();

			foreach (BuildProduct BuildProduct in ReceiptWithFullPaths.BuildProducts)
			{
				// Don't delete executable binaries when we're hot-reloading. They may be in use.
				if(!bHotReloadFromIDE || (BuildProduct.Type != BuildProductType.Executable && BuildProduct.Type != BuildProductType.DynamicLibrary))
				{
					FilesToDelete.Add(new FileReference(BuildProduct.Path));
				}
			}

			if (OnlyModules.Count == 0)
			{
				FilesToDelete.Add(new FileReference(ReceiptFileName));
			}

			FilesToDelete.Add(FlatCPPIncludeDependencyCache.GetDependencyCachePathForTarget(this));
			FilesToDelete.Add(DependencyCache.GetDependencyCachePathForTarget(ProjectFile, Platform, TargetName));

			FilesToDelete.Add(UnrealBuildTool.GetUBTMakefilePath(ProjectFile, Platform, Configuration, TargetName, false));
			FilesToDelete.Add(UnrealBuildTool.GetUBTMakefilePath(ProjectFile, Platform, Configuration, TargetName, true));

			FilesToDelete.Add(ActionHistory.GeneratePathForTarget(this));

			// Collect all the directories to delete
			HashSet<DirectoryReference> DirectoriesToDelete = new HashSet<DirectoryReference>();
			DirectoriesToDelete.Add(EngineIntermediateDirectory);
			DirectoriesToDelete.Add(ProjectIntermediateDirectory);

			// Delete the intermediate folder for each binary. This will catch all plugin intermediate folders, as well as any project and engine folders.
			foreach (UEBuildBinary Binary in AppBinaries)
			{
				DirectoriesToDelete.Add(Binary.Config.IntermediateDirectory);
			}

			// Delete generated header files
			bool bTargetHasGeneratedHeaders = false;
			foreach(UEBuildModuleCPP Module in AppBinaries.OfType<UEBuildBinaryCPP>().SelectMany(x => x.Modules).OfType<UEBuildModuleCPP>())
			{
				if (Module.GeneratedCodeDirectory != null)
				{
					DirectoriesToDelete.Add(Module.GeneratedCodeDirectory);
					bTargetHasGeneratedHeaders = true;
				}
			}

			// Clean the files
			CleanItems(FilesToDelete, DirectoriesToDelete);

			// Finally clean UnrealHeaderTool if this target uses CoreUObject modules and we're not cleaning UHT already
			// and we want UHT to be cleaned.
			if (!bDoNotBuildUHT && bTargetHasGeneratedHeaders && GetTargetName() != "UnrealHeaderTool")
			{
				CleanUnrealHeaderTool();
			}
		}

		/// <summary>
		/// Cleans all removed module intermediate files
		/// </summary>
		public void CleanStaleModules()
		{
			// If we're not creating a receipt, don't try to clean build products
			if(Receipt == null)
			{
				return;
			}
<<<<<<< HEAD
			BuiltReceiptWithFullPaths.ExpandPathVariables(UnrealBuildTool.EngineDirectory, ProjectDirectory);

			{
				// Collect all files to build
				string[] AdditionalFileExtensions = new string[] { ".lib", ".exp", ".dll.response" };
				List<string> AllFilesToDelete = new List<string>();
				foreach (BuildProduct BuildProduct in BuiltReceiptWithFullPaths.BuildProducts)
				{
					// don't add any precompiled binaries to the manifest. We don't want to delete them.
					if (bUsePrecompiled && BuildProduct.IsPrecompiled)
					{
						continue;
					}

					// don't add any installed binary and the build product path matches the engine install location, we don't want to delete them
					FileReference BuildProductFile = new FileReference(BuildProduct.Path);
					if (UnrealBuildTool.IsEngineInstalled() && BuildProductFile.IsUnderDirectory(UnrealBuildTool.EngineDirectory))
					{
						continue;
					}
=======
>>>>>>> 50b84fc1

			// Set files to delete
			HashSet<FileReference> FilesToDelete = new HashSet<FileReference>();

			// Read the existing receipt from disk
			TargetReceipt OldReceipt;
			if (TargetReceipt.TryRead(ReceiptFileName, out OldReceipt))
			{
				OldReceipt.ExpandPathVariables(UnrealBuildTool.EngineDirectory, ProjectDirectory);

				// Expand all the paths in the new receipt
				TargetReceipt NewReceipt= new TargetReceipt(Receipt);
				NewReceipt.ExpandPathVariables(UnrealBuildTool.EngineDirectory, ProjectDirectory);

				// Intersect the two sets of paths
				FilesToDelete.UnionWith(OldReceipt.BuildProducts.Select(x => new FileReference(x.Path)));
				FilesToDelete.ExceptWith(NewReceipt.BuildProducts.Select(x => new FileReference(x.Path)));
			}

			// The engine updates the PATH environment variable to supply all valid locations for DLLs, but the Windows loader reads imported DLLs from the first location it finds them. 
			// If modules are moved from one place to another, we have to be sure to clean up the old versions so that they're not loaded accidentally causing unintuitive import errors.
			HashSet<FileReference> OutputFiles = new HashSet<FileReference>();
			Dictionary<string, FileReference> OutputFileNames = new Dictionary<string, FileReference>(StringComparer.InvariantCultureIgnoreCase);
			foreach(UEBuildBinary Binary in AppBinaries)
			{
				foreach(FileReference OutputFile in Binary.Config.OutputFilePaths)
				{
					OutputFiles.Add(OutputFile);
					OutputFileNames[OutputFile.GetFileName()] = OutputFile;
				}
			}

			// Search all the output directories for files with a name matching one of our output files
			foreach(DirectoryReference OutputDirectory in OutputFiles.Select(x => x.Directory).Distinct())
			{
                if (DirectoryReference.Exists(OutputDirectory))
                {
                    foreach (FileReference ExistingFile in DirectoryReference.EnumerateFiles(OutputDirectory))
                    {
                        FileReference OutputFile;
                        if (OutputFileNames.TryGetValue(ExistingFile.GetFileName(), out OutputFile) && !OutputFiles.Contains(ExistingFile))
                        {
                            Log.TraceInformation("Deleting '{0}' to avoid ambiguity with '{1}'", ExistingFile, OutputFile);
							FilesToDelete.Add(ExistingFile);
                        }
                    }
                }
			}

			// Delete anything that's no longer used
			CleanItems(FilesToDelete, Enumerable.Empty<DirectoryReference>());
		}

		/// <summary>
		/// Deletes the given sequences of items, excluding precompiled binaries.
		/// </summary>
		/// <param name="InFilesToDelete">Sequence of files to delete</param>
		/// <param name="InDirectoriesToDelete">Sequence of directories to delete</param>
		void CleanItems(IEnumerable<FileReference> InFilesToDelete, IEnumerable<DirectoryReference> InDirectoriesToDelete)
		{
			HashSet<DirectoryReference> DirectoriesToDelete = new HashSet<DirectoryReference>(InDirectoriesToDelete);
			HashSet<FileReference> FilesToDelete = new HashSet<FileReference>(InFilesToDelete);
			
			// If we're running a precompiled build, remove anything under the engine folder
			if(bUsePrecompiled)
			{
				FilesToDelete.RemoveWhere(x => x.IsUnderDirectory(UnrealBuildTool.EngineDirectory));
				DirectoriesToDelete.RemoveWhere(x => x.IsUnderDirectory(UnrealBuildTool.EngineDirectory));
			}

			// If we're in an installed project build, only allow cleaning stuff that's under the mod directories
			if(UnrealBuildTool.IsProjectInstalled())
			{
				List<DirectoryReference> ModDirs = EnabledPlugins.Where(x => x.Descriptor.bIsMod).Select(x => x.Directory).ToList();
				FilesToDelete.RemoveWhere(x => !ModDirs.Any(y => x.IsUnderDirectory(y)));
				DirectoriesToDelete.RemoveWhere(x => !ModDirs.Any(y => x.IsUnderDirectory(y)));
			}

			// Add any additional files which are output on Windows, but aren't listed in the receipt
			if(Platform == UnrealTargetPlatform.Win32 || Platform == UnrealTargetPlatform.Win64)
			{
				List<FileReference> FilesToDeleteCopy = FilesToDelete.ToList();
				foreach(FileReference FileToDelete in FilesToDeleteCopy)
				{
					if(FileToDelete.HasExtension(".exe") || FileToDelete.HasExtension(".dll"))
					{
						FilesToDelete.Add(FileToDelete.ChangeExtension(".lib"));
						FilesToDelete.Add(FileToDelete.ChangeExtension(".exp"));
						FilesToDelete.Add(FileToDelete.ChangeExtension(".dll.response"));
						FilesToDelete.Add(FileToDelete.ChangeExtension(".map"));
						FilesToDelete.Add(FileToDelete.ChangeExtension(".objpaths"));
					}
				}
			}

			// Delete all the directories, then all the files. By sorting the list of directories before we delete them,
			// we avoid spamming the log if a parent directory is deleted first.
			foreach(DirectoryReference DirectoryToDelete in DirectoriesToDelete.OrderBy(x => x.FullName))
			{
				if(DirectoryReference.Exists(DirectoryToDelete))
				{
					Log.TraceVerbose("    Deleting {0}{1}...", DirectoryToDelete, Path.DirectorySeparatorChar);
					CleanDirectory(DirectoryToDelete);
				}
			}
			foreach (FileReference FileToDelete in FilesToDelete.OrderBy(x => x.FullName))
			{
				if (FileReference.Exists(FileToDelete))
				{
					Log.TraceVerbose("    Deleting " + FileToDelete);
					CleanFile(FileToDelete);
				}
			}
		}

		/// <summary>
		/// Create a list of all the externally referenced files
		/// </summary>
		/// <param name="Files">Set of referenced files</param>
		void GetExternalFileList(HashSet<FileReference> Files)
		{
			// Find all the modules we depend on
			HashSet<UEBuildModule> Modules = new HashSet<UEBuildModule>();
			foreach (UEBuildBinary Binary in AppBinaries)
			{
				foreach (UEBuildModule Module in Binary.GetAllDependencyModules(bIncludeDynamicallyLoaded: false, bForceCircular: false))
				{
					Modules.Add(Module);
				}
			}

			// Get the platform we're building for
			UEBuildPlatform BuildPlatform = UEBuildPlatform.GetBuildPlatform(Platform);

			foreach (UEBuildModule Module in Modules)
			{
				// Create the module rules
				FileReference ModuleRulesFileName;
				ModuleRules Rules = CreateModuleRulesAndSetDefaults(Module.Name, out ModuleRulesFileName);

				// Add Additional Bundle Resources for all modules
				foreach (UEBuildBundleResource Resource in Rules.AdditionalBundleResources)
				{
					if (Directory.Exists(Resource.ResourcePath))
					{
						Files.UnionWith(DirectoryReference.EnumerateFiles(new DirectoryReference(Resource.ResourcePath), "*", SearchOption.AllDirectories));
					}
					else
					{
						Files.Add(new FileReference(Resource.ResourcePath));
					}
				}

				// Add any zip files from Additional Frameworks
				foreach (UEBuildFramework Framework in Rules.PublicAdditionalFrameworks)
				{
					if (!String.IsNullOrEmpty(Framework.FrameworkZipPath))
					{
						Files.Add(FileReference.Combine(Module.ModuleDirectory, Framework.FrameworkZipPath));
					}
				}

				// Add the rules file itself
				Files.Add(ModuleRulesFileName);

				// Get a list of all the library paths
				List<string> LibraryPaths = new List<string>();
				LibraryPaths.Add(Directory.GetCurrentDirectory());
				LibraryPaths.AddRange(Rules.PublicLibraryPaths.Where(x => !x.StartsWith("$(")).Select(x => Path.GetFullPath(x.Replace('/', '\\'))));

				// Get all the extensions to look for
				List<string> LibraryExtensions = new List<string>();
				LibraryExtensions.Add(BuildPlatform.GetBinaryExtension(UEBuildBinaryType.StaticLibrary));
				LibraryExtensions.Add(BuildPlatform.GetBinaryExtension(UEBuildBinaryType.DynamicLinkLibrary));

				// Add all the libraries
				foreach (string LibraryExtension in LibraryExtensions)
				{
					foreach (string LibraryName in Rules.PublicAdditionalLibraries)
					{
						foreach (string LibraryPath in LibraryPaths)
						{
							string LibraryFileName = Path.Combine(LibraryPath, LibraryName);
							if (File.Exists(LibraryFileName))
							{
								Files.Add(new FileReference(LibraryFileName));
							}

							if(LibraryName.IndexOfAny(new char[] { Path.DirectorySeparatorChar, Path.AltDirectorySeparatorChar }) == -1)
							{
								string UnixLibraryFileName = Path.Combine(LibraryPath, "lib" + LibraryName + LibraryExtension);
								if (File.Exists(UnixLibraryFileName))
								{
									Files.Add(new FileReference(UnixLibraryFileName));
								}
							}
						}
					}
				}

				// Add all the additional shadow files
				foreach (string AdditionalShadowFile in Rules.PublicAdditionalShadowFiles)
				{
					string ShadowFileName = Path.GetFullPath(AdditionalShadowFile);
					if (File.Exists(ShadowFileName))
					{
						Files.Add(new FileReference(ShadowFileName));
					}
				}

				// Find all the include paths
				List<string> AllIncludePaths = new List<string>();
				AllIncludePaths.AddRange(Rules.PublicIncludePaths);
				AllIncludePaths.AddRange(Rules.PublicSystemIncludePaths);

				// Add all the include paths
				foreach (string IncludePath in AllIncludePaths.Where(x => !x.StartsWith("$(")))
				{
					if (Directory.Exists(IncludePath))
					{
						foreach (string IncludeFileName in Directory.EnumerateFiles(IncludePath, "*", SearchOption.AllDirectories))
						{
							string Extension = Path.GetExtension(IncludeFileName).ToLower();
							if (Extension == ".h" || Extension == ".inl")
							{
								Files.Add(new FileReference(IncludeFileName));
							}
						}
					}
				}
			}
		}

		/// <summary>
		/// Generates a public manifest file for writing out
		/// </summary>
		public void GenerateManifest()
		{
			FileReference ManifestPath;
			if (UnrealBuildTool.IsEngineInstalled() && ProjectFile != null)
			{
				ManifestPath = FileReference.Combine(ProjectFile.Directory, "Intermediate", "Build", "Manifest.xml");
			}
			else
			{
				ManifestPath = FileReference.Combine(UnrealBuildTool.EngineDirectory, "Intermediate", "Build", "Manifest.xml");
			}

			BuildManifest Manifest = new BuildManifest();

			if(!Rules.bEnableCodeAnalysis && !Rules.bDisableLinking)
			{
				// Expand all the paths in the receipt; they'll currently use variables for the engine and project directories
				TargetReceipt ReceiptWithFullPaths = new TargetReceipt(Receipt);
				ReceiptWithFullPaths.ExpandPathVariables(UnrealBuildTool.EngineDirectory, ProjectDirectory);

				foreach (BuildProduct BuildProduct in ReceiptWithFullPaths.BuildProducts)
				{
					// Don't add static libraries into the manifest unless we're explicitly building them; we don't submit them to Perforce.
					if (!bPrecompile && (BuildProduct.Type == BuildProductType.StaticLibrary || BuildProduct.Type == BuildProductType.ImportLibrary))
					{
						Manifest.LibraryBuildProducts.Add(BuildProduct.Path);
					}
					else
					{
						Manifest.AddBuildProduct(BuildProduct.Path);
					}
				}

				UEBuildPlatform BuildPlatform = UEBuildPlatform.GetBuildPlatform(Platform);
				if (OnlyModules.Count == 0)
				{
					Manifest.AddBuildProduct(ReceiptFileName);
				}

				if(DeployTargetFile != null)
				{
					Manifest.DeployTargetFiles.Add(DeployTargetFile.FullName);
				}
			}

			Utils.WriteClass<BuildManifest>(Manifest, ManifestPath.FullName, "");
		}

		/// <summary>
		/// Prepare all the receipts this target (all the .target and .modules files). See the VersionManifest class for an explanation of what these files are.
		/// </summary>
		void PrepareReceipts(UEToolChain ToolChain, bool bCreateDebugInfo)
		{
			// If linking is disabled, don't generate any receipt
			if(Rules.bDisableLinking)
			{
				return;
			}

			// Read the version file
			BuildVersion Version;
			if (!BuildVersion.TryRead(out Version))
			{
				Version = new BuildVersion();
			}

			// Create a unique identifier for this build, which can be used to identify modules when the changelist is constant. It's fine to share this between runs with the same makefile; 
			// the output won't change. By default we leave it blank when compiling a subset of modules (for hot reload, etc...), otherwise it won't match anything else. When writing to a directory
			// that already contains a manifest, we'll reuse the build id that's already in there (see below).
			string BuildId = (OnlyModules.Count == 0 && !bEditorRecompile) ? Guid.NewGuid().ToString() : "";

			// Find all the build products and modules from this binary
			Receipt = new TargetReceipt(TargetName, Platform, Configuration, BuildId, Version);
			foreach (UEBuildBinary Binary in AppBinaries)
			{
				// Get all the build products for this binary
				Dictionary<FileReference, BuildProductType> BuildProducts = new Dictionary<FileReference, BuildProductType>();
				Binary.GetBuildProducts(Rules, ToolChain, BuildProducts, bCreateDebugInfo);

				// Add them to the receipt
				foreach (KeyValuePair<FileReference, BuildProductType> BuildProductPair in BuildProducts)
				{
					string NormalizedPath = TargetReceipt.InsertPathVariables(BuildProductPair.Key, UnrealBuildTool.EngineDirectory, ProjectDirectory);
					BuildProduct BuildProduct = Receipt.AddBuildProduct(NormalizedPath, BuildProductPair.Value);
					BuildProduct.IsPrecompiled = !Binary.Config.bAllowCompilation;
				}
			}

			// Add the project file
			if(ProjectFile != null)
			{
				string NormalizedPath = TargetReceipt.InsertPathVariables(ProjectFile, UnrealBuildTool.EngineDirectory, ProjectDirectory);
				Receipt.RuntimeDependencies.Add(NormalizedPath, StagedFileType.UFS);
			}

			// Add the descriptors for all enabled plugins
			foreach(PluginInfo EnabledPlugin in EnabledPlugins)
			{
				string SourcePath = TargetReceipt.InsertPathVariables(EnabledPlugin.File, UnrealBuildTool.EngineDirectory, ProjectDirectory);
				Receipt.RuntimeDependencies.Add(SourcePath, StagedFileType.UFS);
			}

			// Add slate runtime dependencies
            if (Rules.bUsesSlate)
            {
				Receipt.RuntimeDependencies.Add("$(EngineDir)/Content/Slate/...", StagedFileType.UFS);
				if (Configuration != UnrealTargetConfiguration.Shipping)
				{
					Receipt.RuntimeDependencies.Add("$(EngineDir)/Content/SlateDebug/...", StagedFileType.UFS);
				}
				if (ProjectFile != null)
				{
					Receipt.RuntimeDependencies.Add("$(ProjectDir)/Content/Slate/...", StagedFileType.UFS);
					if (Configuration != UnrealTargetConfiguration.Shipping)
					{
						Receipt.RuntimeDependencies.Add("$(EngineDir)/Content/SlateDebug/...", StagedFileType.UFS);
					}
				}
			}

			// Find all the modules which are part of this target
			HashSet<UEBuildModule> UniqueLinkedModules = new HashSet<UEBuildModule>();
			foreach (UEBuildBinaryCPP Binary in AppBinaries.OfType<UEBuildBinaryCPP>())
			{
				if (!Binary.Config.bPrecompileOnly)
				{
					foreach (UEBuildModule Module in Binary.Modules)
					{
						if (UniqueLinkedModules.Add(Module))
						{
							foreach (RuntimeDependency RuntimeDependency in Module.RuntimeDependencies)
							{
								string SourcePath = TargetReceipt.InsertPathVariables(RuntimeDependency.Path, UnrealBuildTool.EngineDirectory, ProjectDirectory);
								Receipt.RuntimeDependencies.Add(SourcePath, RuntimeDependency.Type);
							}
							Receipt.AdditionalProperties.AddRange(Module.Rules.AdditionalPropertiesForReceipt);
						}
					}
				}
			}

			// Add any dependencies of precompiled modules into the receipt
			if(bPrecompile)
			{
				// Add the runtime dependencies of precompiled modules that are not directly part of this target
				foreach (UEBuildBinaryCPP Binary in AppBinaries.OfType<UEBuildBinaryCPP>())
				{
					if(Binary.Config.bPrecompileOnly)
					{
						foreach (UEBuildModule Module in Binary.Modules)
						{
							if (UniqueLinkedModules.Add(Module))
							{
								foreach (RuntimeDependency RuntimeDependency in Module.RuntimeDependencies)
								{
									// Ignore project-relative dependencies when we're compiling targets without projects - we won't be able to resolve them.
									if(ProjectFile != null || RuntimeDependency.Path.IndexOf("$(ProjectDir)", StringComparison.InvariantCultureIgnoreCase) == -1)
									{
										string SourcePath = TargetReceipt.InsertPathVariables(RuntimeDependency.Path, UnrealBuildTool.EngineDirectory, ProjectDirectory);
										Receipt.PrecompiledRuntimeDependencies.Add(SourcePath);
									}
								}
							}
						}
					}
				}

				// Add all the files which are required to use the precompiled modules
				HashSet<FileReference> ExternalFiles = new HashSet<FileReference>();
				GetExternalFileList(ExternalFiles);

				// Convert them into relative to the target receipt
				foreach(FileReference ExternalFile in ExternalFiles)
				{
					if(ExternalFile.IsUnderDirectory(UnrealBuildTool.EngineDirectory) || ExternalFile.IsUnderDirectory(ProjectDirectory))
					{
						string VariablePath = TargetReceipt.InsertPathVariables(ExternalFile, UnrealBuildTool.EngineDirectory, ProjectDirectory);
						Receipt.PrecompiledBuildDependencies.Add(VariablePath);
					}
				}

				// Also add the Shared Build Id File if it's been specified
				if (SharedBuildIdFile != null)
				{
					string VariablePath = TargetReceipt.InsertPathVariables(SharedBuildIdFile, UnrealBuildTool.EngineDirectory, ProjectDirectory);
					Receipt.BuildProducts.Add(new BuildProduct(VariablePath, BuildProductType.BuildResource));
				}
			}

			// Prepare all the version manifests
			Dictionary<FileReference, VersionManifest> FileNameToVersionManifest = new Dictionary<FileReference, VersionManifest>();
			if (!bCompileMonolithic)
			{
				// Create the receipts for each folder
				foreach (UEBuildBinary Binary in AppBinaries)
				{
					if(Binary.Config.Type == UEBuildBinaryType.DynamicLinkLibrary && Binary.Config.bAllowCompilation)
					{
						DirectoryReference DirectoryName = Binary.Config.OutputFilePath.Directory;
						bool bIsGameDirectory = !DirectoryName.IsUnderDirectory(UnrealBuildTool.EngineDirectory);
						FileReference ManifestFileName = FileReference.Combine(DirectoryName, VersionManifest.GetStandardFileName(AppName, Platform, Configuration, Architecture, bIsGameDirectory));

						VersionManifest Manifest;
						if (!FileNameToVersionManifest.TryGetValue(ManifestFileName, out Manifest))
						{
							Manifest = new VersionManifest(Version.Changelist, Version.EffectiveCompatibleChangelist, BuildId);

							VersionManifest ExistingManifest;
							if (VersionManifest.TryRead(ManifestFileName.FullName, out ExistingManifest) && Version.Changelist == ExistingManifest.Changelist)
							{
								if (OnlyModules.Count > 0)
								{
									// We're just building an existing module; reuse the existing manifest AND build id.
									Manifest = ExistingManifest;
								}
								else if (Version.Changelist != 0)
								{
									// We're rebuilding at the same changelist. Keep all the existing binaries.
									Manifest.ModuleNameToFileName = Manifest.ModuleNameToFileName.Union(ExistingManifest.ModuleNameToFileName).ToDictionary(x => x.Key, x => x.Value);
								}
							}

							FileNameToVersionManifest.Add(ManifestFileName, Manifest);
						}

						foreach (string ModuleName in Binary.Config.ModuleNames)
						{
							Manifest.ModuleNameToFileName[ModuleName] = Binary.Config.OutputFilePath.GetFileName();
						}
					}
				}
			}
			FileReferenceToVersionManifestPairs = FileNameToVersionManifest.ToArray();

			// Add all the version manifests to the receipt
			foreach(FileReference VersionManifestFile in FileNameToVersionManifest.Keys)
			{
				string VariablePath = TargetReceipt.InsertPathVariables(VersionManifestFile.FullName, UnrealBuildTool.EngineDirectory, ProjectDirectory);
				Receipt.AddBuildProduct(VariablePath, BuildProductType.RequiredResource);
			}
		}

		/// <summary>
		/// Try to recycle the build id from existing version manifests in the engine directory rather than generating a new one, if no engine binaries are being modified.
		/// This allows sharing engine binaries when switching between projects and switching between UE4 and a game-specific project. Note that different targets may require
		/// additional engine modules to be built, so we don't prohibit files being added or removed.
		/// </summary>
		/// <param name="OutputFiles">List of files being modified by this build</param>
		/// <returns>True if the existing version manifests will remain valid during this build, false if they are invalidated</returns>
		public bool TryRecycleVersionManifests(HashSet<FileReference> OutputFiles)
		{
			// Make sure we've got a list of version manifests to check against
			if(FileReferenceToVersionManifestPairs == null)
			{
				return false;
			}

			// Make sure we've got a file containing the last build id
			if(SharedBuildIdFile == null || !FileReference.Exists(SharedBuildIdFile))
			{
				return false;
			}

			// Read the last shared build id
			string SharedBuildId = File.ReadAllText(SharedBuildIdFile.FullName).Trim();

			// Read any the existing version manifests under the engine directory
			Dictionary<FileReference, VersionManifest> ExistingFileToManifest = new Dictionary<FileReference, VersionManifest>();
			foreach(FileReference ExistingFile in FileReferenceToVersionManifestPairs.Select(x => x.Key))
			{
				VersionManifest ExistingManifest;
				if(ExistingFile.IsUnderDirectory(UnrealBuildTool.EngineDirectory) && VersionManifest.TryRead(ExistingFile.FullName, out ExistingManifest))
				{
					ExistingFileToManifest.Add(ExistingFile, ExistingManifest);
				}
			}

<<<<<<< HEAD
			// Get the path to the manifest for the base executable
			FileReference MainManifestFile = FileReference.Combine(OutputPaths[0].Directory, VersionManifest.GetStandardFileName(AppName, Platform, Configuration, PlatformContext.GetActiveArchitecture(), false));

			// Read the manifest for the base executable. AppBinaries may have precompiled binaries removed, so we use the target's output path for the executable instead.
			VersionManifest MainManifest;
			if(!ExistingFileToManifest.TryGetValue(MainManifestFile, out MainManifest))
			{
				// Try to load Main Manifest directly if it wasn't part of file list (true for installed builds)
				if (MainManifestFile.IsUnderDirectory(UnrealBuildTool.EngineDirectory) && VersionManifest.TryRead(MainManifestFile.FullName, out MainManifest))
				{
					ExistingFileToManifest.Add(MainManifestFile, MainManifest);
				}
				else
				{
					return false;
				}
			}

=======
>>>>>>> 50b84fc1
			// Check if we're modifying any files in an existing valid manifest. If the build id for a manifest doesn't match, we can behave as if it doesn't exist.
			foreach(KeyValuePair<FileReference, VersionManifest> ExistingPair in ExistingFileToManifest)
			{
				if(ExistingPair.Value.BuildId == SharedBuildId)
				{
					DirectoryReference ExistingManifestDir = ExistingPair.Key.Directory;
					foreach(FileReference ExistingFile in ExistingPair.Value.ModuleNameToFileName.Values.Select(x => FileReference.Combine(ExistingManifestDir, x)))
					{
						if(OutputFiles.Contains(ExistingFile))
						{
							return false;
						}
					}
				}
			}

			// Allow the existing build id to be reused. Update the receipt.
			Receipt.BuildId = SharedBuildId;

			// Merge the existing manifests with the manifests in memory.
			foreach(KeyValuePair<FileReference, VersionManifest> NewPair in FileReferenceToVersionManifestPairs)
			{
				// Reuse the existing build id
				VersionManifest NewManifest = NewPair.Value;
				NewManifest.BuildId = SharedBuildId;

				// Merge in the files from the existing manifest
				VersionManifest ExistingManifest;
				if(ExistingFileToManifest.TryGetValue(NewPair.Key, out ExistingManifest) && ExistingManifest.BuildId == SharedBuildId)
				{
					foreach(KeyValuePair<string, string> ModulePair in ExistingManifest.ModuleNameToFileName)
					{
						if(!NewManifest.ModuleNameToFileName.ContainsKey(ModulePair.Key))
						{
							NewManifest.ModuleNameToFileName.Add(ModulePair.Key, ModulePair.Value);
						}
					}
				}
			}
			return true;
		}

		/// <summary>
		/// Delete all the existing version manifests
		/// </summary>
		public void InvalidateVersionManifests()
		{
			// Delete all the existing manifests, so we don't try to recycle partial builds in future (the current build may fail after modifying engine files, 
			// causing bModifyingEngineFiles to be incorrect on the next invocation).
			if(FileReferenceToVersionManifestPairs != null)
			{
				foreach (FileReference VersionManifestFile in FileReferenceToVersionManifestPairs.Select(x => x.Key))
				{
					// Make sure the file (and directory) exists before trying to delete it
					if(FileReference.Exists(VersionManifestFile))
					{
						FileReference.Delete(VersionManifestFile);
					}
				}
			}
		}

		/// <summary>
		/// Writes out the version manifest
		/// </summary>
		public void WriteReceipts()
		{
			if (Receipt != null)
			{
				UEBuildPlatform BuildPlatform = UEBuildPlatform.GetBuildPlatform(Platform);
				if (OnlyModules == null || OnlyModules.Count == 0)
				{
					Directory.CreateDirectory(Path.GetDirectoryName(ReceiptFileName));
					Receipt.Write(ReceiptFileName);
				}
				if (ForceReceiptFileName != null)
				{
					Directory.CreateDirectory(Path.GetDirectoryName(ForceReceiptFileName));
					Receipt.Write(ForceReceiptFileName);
				}
				if(SharedBuildIdFile != null && (!FileReference.Exists(SharedBuildIdFile) || File.ReadAllText(SharedBuildIdFile.FullName) != Receipt.BuildId))
				{
					DirectoryReference.CreateDirectory(SharedBuildIdFile.Directory);
					File.WriteAllText(SharedBuildIdFile.FullName, Receipt.BuildId);
				}
			}
			if (FileReferenceToVersionManifestPairs != null)
			{
				foreach (KeyValuePair<FileReference, VersionManifest> FileNameToVersionManifest in FileReferenceToVersionManifestPairs)
				{
					// Write the manifest out to a string buffer, then only write it to disk if it's changed.
					string OutputText;
					using (StringWriter Writer = new StringWriter())
					{
						FileNameToVersionManifest.Value.Write(Writer);
						OutputText = Writer.ToString();
					}
					if(!FileReference.Exists(FileNameToVersionManifest.Key) || File.ReadAllText(FileNameToVersionManifest.Key.FullName) != OutputText)
					{
						Directory.CreateDirectory(Path.GetDirectoryName(FileNameToVersionManifest.Key.FullName));
						FileNameToVersionManifest.Value.Write(FileNameToVersionManifest.Key.FullName);
					}
				}
			}
		}

		/// <summary>
		/// Gathers dependency modules for given binaries list.
		/// </summary>
		/// <param name="Binaries">Binaries list.</param>
		/// <returns>Dependency modules set.</returns>
		static HashSet<UEBuildModuleCPP> GatherDependencyModules(List<UEBuildBinary> Binaries)
		{
			HashSet<UEBuildModuleCPP> Output = new HashSet<UEBuildModuleCPP>();

			foreach (UEBuildBinary Binary in Binaries)
			{
				List<UEBuildModule> DependencyModules = Binary.GetAllDependencyModules(bIncludeDynamicallyLoaded: false, bForceCircular: false);
				foreach (UEBuildModuleCPP Module in DependencyModules.OfType<UEBuildModuleCPP>())
				{
					if (Module.Binary != null)
					{
						Output.Add(Module);
					}
				}
			}

			return Output;
		}

		/// <summary>
		/// Builds the target, appending list of output files and returns building result.
		/// </summary>
		public ECompilationResult Build(BuildConfiguration BuildConfiguration, CPPHeaders Headers, List<FileItem> OutputItems, List<UHTModuleInfo> UObjectModules, ActionGraph ActionGraph)
		{
			CppPlatform CppPlatform = UEBuildPlatform.GetBuildPlatform(Platform).DefaultCppPlatform;
			CppConfiguration CppConfiguration = GetCppConfiguration(Configuration);

			CppCompileEnvironment GlobalCompileEnvironment = new CppCompileEnvironment(CppPlatform, CppConfiguration, Architecture, Headers);
			UEToolChain TargetToolChain = UEBuildPlatform.GetBuildPlatform(Platform).CreateToolChain(GlobalCompileEnvironment.Platform, Rules);
			LinkEnvironment GlobalLinkEnvironment = new LinkEnvironment(GlobalCompileEnvironment.Platform, GlobalCompileEnvironment.Configuration, GlobalCompileEnvironment.Architecture);

			PreBuildSetup(TargetToolChain, GlobalCompileEnvironment, GlobalLinkEnvironment);

			// Save off the original list of binaries. We'll use this to figure out which PCHs to create later, to avoid switching PCHs when compiling single modules.
			List<UEBuildBinary> OriginalBinaries = AppBinaries;

			// If we're building a single module, then find the binary for that module and add it to our target
			if (OnlyModules.Count > 0)
			{
				NonFilteredModules = AppBinaries;
				AppBinaries = GetFilteredOnlyModules(AppBinaries, OnlyModules);
				if (AppBinaries.Count == 0)
				{
					throw new BuildException("One or more of the modules specified using the '-module' argument could not be found.");
				}
			}
			else if (BuildConfiguration.bHotReloadFromIDE)
			{
				AppBinaries = GetFilteredGameModules(AppBinaries);
				if (AppBinaries.Count == 0)
				{
					throw new BuildException("One or more of the modules specified using the '-module' argument could not be found.");
				}
			}

			// For installed builds, filter out all the binaries that aren't in mods
			if (!ProjectFileGenerator.bGenerateProjectFiles && UnrealBuildTool.IsProjectInstalled())
			{
				List<DirectoryReference> ModDirectories = EnabledPlugins.Where(x => x.Descriptor.bIsMod).Select(x => x.Directory).ToList();

				List<UEBuildBinary> FilteredBinaries = new List<UEBuildBinary>();
				foreach (UEBuildBinary DLLBinary in AppBinaries)
				{
					if(ModDirectories.Any(x => DLLBinary.Config.OutputFilePath.IsUnderDirectory(x)))
					{
						FilteredBinaries.Add(DLLBinary);
					}
				}
				AppBinaries = FilteredBinaries;

				if (AppBinaries.Count == 0)
				{
					throw new BuildException("No modules found to build. All requested binaries were already part of the installed data.");
				}
			}

			// If we're just compiling a single file, filter the list of binaries to only include the file we're interested in.
			if (!String.IsNullOrEmpty(BuildConfiguration.SingleFileToCompile))
			{
				FileItem SingleFileItem = FileItem.GetItemByPath(BuildConfiguration.SingleFileToCompile);

				HashSet<UEBuildModuleCPP> Dependencies = GatherDependencyModules(AppBinaries);

				// We only want to build the binaries for this single file
				List<UEBuildBinary> FilteredBinaries = new List<UEBuildBinary>();
				foreach (UEBuildModuleCPP Dependency in Dependencies)
				{
					bool bFileExistsInDependency = Dependency.SourceFilesFound.CPPFiles.Exists(x => x.AbsolutePath == SingleFileItem.AbsolutePath);
					if (bFileExistsInDependency)
					{
						FilteredBinaries.Add(Dependency.Binary);

						UEBuildModuleCPP.SourceFilesClass EmptySourceFileList = new UEBuildModuleCPP.SourceFilesClass();
						Dependency.SourceFilesToBuild.CopyFrom(EmptySourceFileList);
						Dependency.SourceFilesToBuild.CPPFiles.Add(SingleFileItem);
					}
				}
				AppBinaries = FilteredBinaries;

				// Check we have at least one match
				if(AppBinaries.Count == 0)
				{
					throw new BuildException("Couldn't find any module containing {0} in {1}.", SingleFileItem.Reference, TargetName);
				}
			}

			if(!ProjectFileGenerator.bGenerateProjectFiles)
			{
				// Check the distribution level of all binaries based on the dependencies they have
				if(ProjectFile == null && !Rules.bOutputPubliclyDistributable)
				{
					Dictionary<UEBuildModule, Dictionary<RestrictedFolder, DirectoryReference>> ModuleRestrictedFolderCache = new Dictionary<UEBuildModule, Dictionary<RestrictedFolder, DirectoryReference>>();

					bool bResult = true;
					foreach (UEBuildBinary Binary in AppBinaries)
					{
						bResult &= Binary.CheckRestrictedFolders(DirectoryReference.FromFile(ProjectFile), ModuleRestrictedFolderCache);
					}

					if(!bResult)
					{
						throw new BuildException("Unable to create binaries in less restricted locations than their input files.");
					}
				}

				// Check for linking against modules prohibited by the EULA
				CheckForEULAViolation();

				// Check there aren't any engine binaries with dependencies on game modules. This can happen when game-specific plugins override engine plugins.
				foreach(UEBuildModule Module in Modules.Values)
				{
					if(Module.Binary != null && Module.RulesFile.IsUnderDirectory(UnrealBuildTool.EngineDirectory))
					{
						HashSet<UEBuildModule> ReferencedModules = Module.GetDependencies(bWithIncludePathModules: true, bWithDynamicallyLoadedModules: true);
						foreach(UEBuildModule ReferencedModule in ReferencedModules)
						{
							// Hard-code specific exceptions until these are properly fixed up
							if(ReferencedModule.RulesFile != null && !ReferencedModule.RulesFile.IsUnderDirectory(UnrealBuildTool.EngineDirectory))
							{
								string EngineModuleRelativePath = Module.RulesFile.MakeRelativeTo(UnrealBuildTool.EngineDirectory.ParentDirectory);
								string ReferencedModuleRelativePath = ReferencedModule.RulesFile.IsUnderDirectory(ProjectFile.Directory)? ReferencedModule.RulesFile.MakeRelativeTo(ProjectFile.Directory.ParentDirectory) : ReferencedModule.RulesFile.FullName;
								throw new BuildException("Engine module '{0}' should not depend on game module '{1}'", EngineModuleRelativePath, ReferencedModuleRelativePath);
							}
						}
					}
				}
			}

			// Execute the pre-build steps
			if(!ProjectFileGenerator.bGenerateProjectFiles)
			{
				if(!ExecuteCustomPreBuildSteps())
				{
					return ECompilationResult.OtherCompilationError;
				}
			}

			// If we're compiling monolithic, make sure the executable knows about all referenced modules
			if (ShouldCompileMonolithic())
			{
				UEBuildBinary ExecutableBinary = AppBinaries[0];

				// Add all the modules that the executable depends on. Plugins will be already included in this list.
				List<UEBuildModule> AllReferencedModules = ExecutableBinary.GetAllDependencyModules(bIncludeDynamicallyLoaded: true, bForceCircular: true);
				foreach (UEBuildModule CurModule in AllReferencedModules)
				{
					if (CurModule.Binary == null || CurModule.Binary == ExecutableBinary || CurModule.Binary.Config.Type == UEBuildBinaryType.StaticLibrary)
					{
						ExecutableBinary.AddModule(CurModule);
					}
				}
			}

			// Add global definitions for project-specific binaries
			if(!bUseSharedBuildEnvironment)
			{
				UEBuildBinary ExecutableBinary = AppBinaries[0];

				bool IsCurrentPlatform;
				if (Utils.IsRunningOnMono)
				{
					IsCurrentPlatform = Platform == UnrealTargetPlatform.Mac;
				}
				else
				{
					IsCurrentPlatform = Platform == UnrealTargetPlatform.Win64 || Platform == UnrealTargetPlatform.Win32;
				}

				if ((TargetType == TargetType.Game || TargetType == TargetType.Client || TargetType == TargetType.Server)
					&& IsCurrentPlatform)
				{
					// The hardcoded engine directory needs to be a relative path to match the normal EngineDir format. Not doing so breaks the network file system (TTP#315861).
					string OutputFilePath = ExecutableBinary.Config.OutputFilePath.FullName;
					if (Platform == UnrealTargetPlatform.Mac && OutputFilePath.Contains(".app/Contents/MacOS"))
					{
						OutputFilePath = OutputFilePath.Substring(0, OutputFilePath.LastIndexOf(".app/Contents/MacOS") + 4);
					}
					string EnginePath = Utils.CleanDirectorySeparators(UnrealBuildTool.EngineDirectory.MakeRelativeTo(ExecutableBinary.Config.OutputFilePath.Directory), '/');
					if (EnginePath.EndsWith("/") == false)
					{
						EnginePath += "/";
					}
					GlobalCompileEnvironment.Definitions.Add("UE_ENGINE_DIRECTORY=" + EnginePath);
				}
			}

			// On Mac and Linux we have actions that should be executed after all the binaries are created
			TargetToolChain.SetupBundleDependencies(AppBinaries, TargetName);

			// Create a receipt for the target
			if (!ProjectFileGenerator.bGenerateProjectFiles)
			{
				PrepareReceipts(TargetToolChain, GlobalLinkEnvironment.bCreateDebugInfo);
			}

			// Write out the deployment context, if necessary
			if(Rules.bDeployAfterCompile && !Rules.bDisableLinking)
			{
				UEBuildDeployTarget DeployTarget = new UEBuildDeployTarget(this);
				DeployTargetFile = FileReference.Combine(ProjectIntermediateDirectory, "Deploy.dat");
				DeployTarget.Write(DeployTargetFile);
			}

			// If we're cleaning, so do now
			if(BuildConfiguration.bCleanProject)
			{
				CleanTarget(BuildConfiguration.bHotReloadFromIDE, BuildConfiguration.bDoNotBuildUHT);
			}

			// If we're only generating the manifest, return now
			if (BuildConfiguration.bGenerateManifest)
			{
				GenerateManifest();
				if (!BuildConfiguration.bXGEExport)
				{
					return ECompilationResult.Succeeded;
				}
			}

			if ((BuildConfiguration.bXGEExport && BuildConfiguration.bGenerateManifest) || (!BuildConfiguration.bGenerateManifest && !BuildConfiguration.bCleanProject && !ProjectFileGenerator.bGenerateProjectFiles))
			{
				HashSet<UEBuildModuleCPP> ModulesToGenerateHeadersFor = GatherDependencyModules(AppBinaries);

				if (OnlyModules.Count > 0)
				{
					HashSet<UEBuildModuleCPP> CorrectlyOrderedModules = GatherDependencyModules(NonFilteredModules);

					CorrectlyOrderedModules.RemoveWhere((Module) => !ModulesToGenerateHeadersFor.Contains(Module));
					ModulesToGenerateHeadersFor = CorrectlyOrderedModules;
				}

				ExternalExecution.SetupUObjectModules(ModulesToGenerateHeadersFor, Rules, GlobalCompileEnvironment, UObjectModules, FlatModuleCsData, Rules.GeneratedCodeVersion);

				// NOTE: Even in Gather mode, we need to run UHT to make sure the files exist for the static action graph to be setup correctly.  This is because UHT generates .cpp
				// files that are injected as top level prerequisites.  If UHT only emitted included header files, we wouldn't need to run it during the Gather phase at all.
				if (UObjectModules.Count > 0)
				{
					// Execute the header tool
					FileReference ModuleInfoFileName = FileReference.Combine(ProjectIntermediateDirectory, GetTargetName() + ".uhtmanifest");
					ECompilationResult UHTResult = ECompilationResult.OtherCompilationError;
					if (!ExternalExecution.ExecuteHeaderToolIfNecessary(BuildConfiguration, this, GlobalCompileEnvironment, UObjectModules, ModuleInfoFileName, ref UHTResult))
					{
						Log.TraceInformation(String.Format("Error: UnrealHeaderTool failed for target '{0}' (platform: {1}, module info: {2}, exit code: {3} ({4})).", GetTargetName(), Platform.ToString(), ModuleInfoFileName, UHTResult.ToString(), (int)UHTResult));
						return UHTResult;
					}
				}
			}

			if (ShouldCompileMonolithic() && !ProjectFileGenerator.bGenerateProjectFiles && Rules != null && TargetType != TargetType.Program)
			{
				// All non-program monolithic binaries implicitly depend on all static plugin libraries so they are always linked appropriately
				// In order to do this, we create a new module here with a cpp file we emit that invokes an empty function in each library.
				// If we do not do this, there will be no static initialization for libs if no symbols are referenced in them.
				CreateLinkerFixupsCPPFile(GlobalCompileEnvironment);
			}

			GlobalLinkEnvironment.bShouldCompileMonolithic = ShouldCompileMonolithic();

			// Find all the shared PCHs.
			List<PrecompiledHeaderTemplate> SharedPCHs = new List<PrecompiledHeaderTemplate>();
			if (!ProjectFileGenerator.bGenerateProjectFiles && Rules.bUseSharedPCHs)
			{
				SharedPCHs = FindSharedPCHs(OriginalBinaries, GlobalCompileEnvironment);
			}

			// Compile the resource files common to all DLLs on Windows
			if (!ShouldCompileMonolithic())
			{
				if (Platform == UnrealTargetPlatform.Win32 || Platform == UnrealTargetPlatform.Win64)
				{
					FileItem VersionFile = FileItem.GetExistingItemByFileReference(FileReference.Combine(UnrealBuildTool.EngineSourceDirectory, "Runtime", "Core", "Resources", "Windows", "ModuleVersionResource.rc.inl"));
<<<<<<< HEAD
					VersionFile.CachedCPPIncludeInfo = GlobalCompileEnvironment.Config.CPPIncludeInfo;
=======
					VersionFile.CachedIncludePaths = GlobalCompileEnvironment.IncludePaths;
>>>>>>> 50b84fc1
					CPPOutput VersionOutput = TargetToolChain.CompileRCFiles(GlobalCompileEnvironment, new List<FileItem> { VersionFile }, ActionGraph);
					GlobalLinkEnvironment.CommonResourceFiles.AddRange(VersionOutput.ObjectFiles);

					if(!Rules.bFormalBuild)
					{
						CppCompileEnvironment DefaultResourceCompileEnvironment = new CppCompileEnvironment(GlobalCompileEnvironment);
						DefaultResourceCompileEnvironment.Definitions.Add("ORIGINAL_FILE_NAME=\"UE4\"");

						FileItem DefaultResourceFile = FileItem.GetExistingItemByFileReference(FileReference.Combine(UnrealBuildTool.EngineSourceDirectory, "Runtime", "Launch", "Resources", "Windows", "PCLaunch.rc"));
<<<<<<< HEAD
						DefaultResourceFile.CachedCPPIncludeInfo = GlobalCompileEnvironment.Config.CPPIncludeInfo;
=======
						DefaultResourceFile.CachedIncludePaths = DefaultResourceCompileEnvironment.IncludePaths;
>>>>>>> 50b84fc1
						CPPOutput DefaultResourceOutput = TargetToolChain.CompileRCFiles(DefaultResourceCompileEnvironment, new List<FileItem> { DefaultResourceFile }, ActionGraph);

						GlobalLinkEnvironment.DefaultResourceFiles.AddRange(DefaultResourceOutput.ObjectFiles);
					}
				}
			}

			// Build the target's binaries.
			foreach (UEBuildBinary Binary in AppBinaries)
			{
				if(Binary.Config.bAllowCompilation)
				{
					OutputItems.AddRange(Binary.Build(Rules, TargetToolChain, GlobalCompileEnvironment, GlobalLinkEnvironment, SharedPCHs, ActionGraph));
				}
			}

			// Make sure all the checked headers were valid
			List<string> InvalidIncludeDirectiveMessages = Modules.Values.OfType<UEBuildModuleCPP>().Where(x => x.InvalidIncludeDirectiveMessages != null).SelectMany(x => x.InvalidIncludeDirectiveMessages).ToList();
			if (InvalidIncludeDirectiveMessages.Count > 0)
			{
				foreach (string InvalidIncludeDirectiveMessage in InvalidIncludeDirectiveMessages)
				{
					Log.TraceError("{0}", InvalidIncludeDirectiveMessage);
				}
				Log.TraceError("Build canceled.");
				return ECompilationResult.Canceled;
			}

			return ECompilationResult.Succeeded;
		}

		/// <summary>
		/// Export the definition of this target to a JSON file
		/// </summary>
		/// <param name="FileName">File to write to</param>
		public void ExportJson(string FileName)
		{
			using (JsonWriter Writer = new JsonWriter(FileName))
			{
				Writer.WriteObjectStart();

				Writer.WriteValue("Name", TargetName);
				Writer.WriteValue("Configuration", Configuration.ToString());
				Writer.WriteValue("Platform", Platform.ToString());
				if (ProjectFile != null)
				{
					Writer.WriteValue("ProjectFile", ProjectFile.FullName);
				}

				Writer.WriteArrayStart("Binaries");
				foreach (UEBuildBinary Binary in AppBinaries)
				{
					Writer.WriteObjectStart();
					Binary.ExportJson(Writer);
					Writer.WriteObjectEnd();
				}
				Writer.WriteArrayEnd();

				Writer.WriteObjectStart("Modules");
				foreach(UEBuildModule Module in Modules.Values)
				{
					Writer.WriteObjectStart(Module.Name);
					Module.ExportJson(Writer);
					Writer.WriteObjectEnd();
				}
				Writer.WriteObjectEnd();

				Writer.WriteObjectEnd();
			}
		}

		/// <summary>
		/// Check for EULA violation dependency issues.
		/// </summary>
		private void CheckForEULAViolation()
		{
			if (TargetType != TargetType.Editor && TargetType != TargetType.Program && Configuration == UnrealTargetConfiguration.Shipping &&
				Rules.bCheckLicenseViolations)
			{
				bool bLicenseViolation = false;
				foreach (UEBuildBinary Binary in AppBinaries)
				{
					List<UEBuildModule> AllDependencies = Binary.GetAllDependencyModules(true, false);
					IEnumerable<UEBuildModule> NonRedistModules = AllDependencies.Where((DependencyModule) =>
							!IsRedistributable(DependencyModule) && DependencyModule.Name != AppName
						);

					if (NonRedistModules.Count() != 0)
					{
						IEnumerable<UEBuildModule> NonRedistDeps = AllDependencies.Where((DependantModule) =>
							DependantModule.GetDirectDependencyModules().Intersect(NonRedistModules).Any()
						);
						string Message = string.Format("Non-editor build cannot depend on non-redistributable modules. {0} depends on '{1}'.", Binary.ToString(), string.Join("', '", NonRedistModules));
						if (NonRedistDeps.Any())
						{
							Message = string.Format("{0}\nDependant modules '{1}'", Message, string.Join("', '", NonRedistDeps));
						}
						if(Rules.bBreakBuildOnLicenseViolation)
						{
							Log.TraceError("ERROR: {0}", Message);
						}
						else
						{
							Log.TraceWarning("WARNING: {0}", Message);
						}
						bLicenseViolation = true;
					}
				}
				if (Rules.bBreakBuildOnLicenseViolation && bLicenseViolation)
				{
					throw new BuildException("Non-editor build cannot depend on non-redistributable modules.");
				}
			}
		}

		/// <summary>
		/// Tells if this module can be redistributed.
		/// </summary>
		public static bool IsRedistributable(UEBuildModule Module)
		{
			if(Module.Rules != null && Module.Rules.IsRedistributableOverride.HasValue)
			{
				return Module.Rules.IsRedistributableOverride.Value;
			}

			if(Module.RulesFile != null)
			{
				return !Module.RulesFile.IsUnderDirectory(UnrealBuildTool.EngineSourceDeveloperDirectory) && !Module.RulesFile.IsUnderDirectory(UnrealBuildTool.EngineSourceEditorDirectory);
			}

			return true;
		}

		/// <summary>
		/// Setup target before build. This method finds dependencies, sets up global environment etc.
		/// </summary>
		public void PreBuildSetup(UEToolChain TargetToolChain, CppCompileEnvironment GlobalCompileEnvironment, LinkEnvironment GlobalLinkEnvironment)
		{
			// Set up the global compile and link environment in GlobalCompileEnvironment and GlobalLinkEnvironment.
			SetupGlobalEnvironment(TargetToolChain, GlobalCompileEnvironment, GlobalLinkEnvironment);

			// Setup the target's modules.
			SetupModules();

			// Setup the target's binaries.
			SetupBinaries();

			// Setup the target's plugins
			SetupPlugins();

			// Setup the custom build steps for this target
			SetupCustomBuildSteps();

			// Create all the modules for each binary
			foreach (UEBuildBinary Binary in AppBinaries)
			{
				foreach (string ModuleName in Binary.Config.ModuleNames)
				{
					UEBuildModule Module = FindOrCreateModuleByName(ModuleName);
					Module.Binary = Binary;
					Binary.AddModule(Module);
				}
			}

			// Add the enabled plugins to the build
			foreach (PluginInfo BuildPlugin in BuildPlugins)
			{
				AddPlugin(BuildPlugin);
			}

			// Describe what's being built.
			Log.TraceVerbose("Building {0} - {1} - {2} - {3}", AppName, TargetName, Platform, Configuration);

			// Put the non-executable output files (PDB, import library, etc) in the intermediate directory.
			GlobalLinkEnvironment.IntermediateDirectory = GlobalCompileEnvironment.OutputDirectory;
			GlobalLinkEnvironment.OutputDirectory = GlobalLinkEnvironment.IntermediateDirectory;

			// By default, shadow source files for this target in the root OutputDirectory
			GlobalLinkEnvironment.LocalShadowDirectory = GlobalLinkEnvironment.OutputDirectory;

			// Add all of the extra modules, including game modules, that need to be compiled along
			// with this app.  These modules are always statically linked in monolithic targets, but not necessarily linked to anything in modular targets,
			// and may still be required at runtime in order for the application to load and function properly!
			AddExtraModules();

			// Create all the modules referenced by the existing binaries
			foreach(UEBuildBinary Binary in AppBinaries)
			{
				Binary.CreateAllDependentModules(x => FindOrCreateModuleByName(x));
			}

			// Bind every referenced C++ module to a binary
			for (int Idx = 0; Idx < AppBinaries.Count; Idx++)
			{
				List<UEBuildModule> DependencyModules = AppBinaries[Idx].GetAllDependencyModules(true, true);
				foreach (UEBuildModuleCPP DependencyModule in DependencyModules.OfType<UEBuildModuleCPP>())
				{
					if(DependencyModule.Binary == null)
					{
						AddModuleToBinary(DependencyModule, false);
					}
				}
			}

			// Add all the precompiled modules to the target. In contrast to "Extra Modules", these modules are not compiled into monolithic targets by default.
			AddPrecompiledModules();

			// Add the external and non-C++ referenced modules to the binaries that reference them.
			foreach (UEBuildModuleCPP Module in Modules.Values.OfType<UEBuildModuleCPP>())
			{
				if(Module.Binary != null)
				{
					foreach (UEBuildModule ReferencedModule in Module.GetUnboundReferences())
					{
						Module.Binary.AddModule(ReferencedModule);
					}
				}
			}

			if (!bCompileMonolithic)
			{
				if (GlobalLinkEnvironment.Platform == CppPlatform.Win64 || GlobalLinkEnvironment.Platform == CppPlatform.Win32)
				{
					// On Windows create import libraries for all binaries ahead of time, since linking binaries often causes bottlenecks
					foreach (UEBuildBinary Binary in AppBinaries)
					{
						Binary.SetCreateImportLibrarySeparately(true);
					}
				}
				else
				{
					// On other platforms markup all the binaries containing modules with circular references
					foreach (UEBuildModule Module in Modules.Values.Where(x => x.Binary != null))
					{
						foreach (string CircularlyReferencedModuleName in Module.Rules.CircularlyReferencedDependentModules)
						{
							UEBuildModule CircularlyReferencedModule;
							if (Modules.TryGetValue(CircularlyReferencedModuleName, out CircularlyReferencedModule) && CircularlyReferencedModule.Binary != null)
							{
								CircularlyReferencedModule.Binary.SetCreateImportLibrarySeparately(true);
							}
						}
					}
				}
			}

			// On Mac AppBinaries paths for non-console targets need to be adjusted to be inside the app bundle
			if (GlobalLinkEnvironment.Platform == CppPlatform.Mac && !GlobalLinkEnvironment.bIsBuildingConsoleApplication)
			{
				TargetToolChain.FixBundleBinariesPaths(this, AppBinaries);
			}
		}

		/// <summary>
		/// Writes scripts for all the custom build steps
		/// </summary>
		private void SetupCustomBuildSteps()
		{
			// Make sure the intermediate directory exists
			DirectoryReference ScriptDirectory = ProjectIntermediateDirectory;
			if(!DirectoryReference.Exists(ScriptDirectory))
			{
				DirectoryReference.CreateDirectory(ScriptDirectory);
			}

			// Find all the pre-build steps
			List<Tuple<CustomBuildSteps, PluginInfo>> PreBuildSteps = new List<Tuple<CustomBuildSteps,PluginInfo>>();
			if(ProjectDescriptor != null && ProjectDescriptor.PreBuildSteps != null)
			{
				PreBuildSteps.Add(Tuple.Create(ProjectDescriptor.PreBuildSteps, (PluginInfo)null));
			}
			foreach(PluginInfo BuildPlugin in BuildPlugins.Where(x => x.Descriptor.PreBuildSteps != null))
			{
				PreBuildSteps.Add(Tuple.Create(BuildPlugin.Descriptor.PreBuildSteps, BuildPlugin));
			}
			PreBuildStepScripts = WriteCustomBuildStepScripts(BuildHostPlatform.Current.Platform, ScriptDirectory, "PreBuild", PreBuildSteps);

			// Find all the post-build steps
			List<Tuple<CustomBuildSteps, PluginInfo>> PostBuildSteps = new List<Tuple<CustomBuildSteps,PluginInfo>>();
			if(ProjectDescriptor != null && ProjectDescriptor.PostBuildSteps != null)
			{
				PostBuildSteps.Add(Tuple.Create(ProjectDescriptor.PostBuildSteps, (PluginInfo)null));
			}
			foreach(PluginInfo BuildPlugin in BuildPlugins.Where(x => x.Descriptor.PostBuildSteps != null))
			{
				PostBuildSteps.Add(Tuple.Create(BuildPlugin.Descriptor.PostBuildSteps, BuildPlugin));
			}
			PostBuildStepScripts = WriteCustomBuildStepScripts(BuildHostPlatform.Current.Platform, ScriptDirectory, "PostBuild", PostBuildSteps);
		}

		/// <summary>
		/// Write scripts containing the custom build steps for the given host platform
		/// </summary>
		/// <param name="HostPlatform">The current host platform</param>
		/// <param name="Directory">The output directory for the scripts</param>
		/// <param name="FilePrefix">Bare prefix for all the created script files</param>
		/// <param name="BuildStepsAndPluginInfo">List of custom build steps, and their matching PluginInfo (if appropriate)</param>
		/// <returns>List of created script files</returns>
		private FileReference[] WriteCustomBuildStepScripts(UnrealTargetPlatform HostPlatform, DirectoryReference Directory, string FilePrefix, List<Tuple<CustomBuildSteps, PluginInfo>> BuildStepsAndPluginInfo)
		{
			List<FileReference> ScriptFiles = new List<FileReference>();
			foreach(Tuple<CustomBuildSteps, PluginInfo> Pair in BuildStepsAndPluginInfo)
			{
				CustomBuildSteps BuildSteps = Pair.Item1;
				if(BuildSteps.HasHostPlatform(HostPlatform))
				{
					// Find all the standard variables
					Dictionary<string, string> Variables = new Dictionary<string,string>();
					Variables.Add("EngineDir", UnrealBuildTool.EngineDirectory.FullName);
					Variables.Add("ProjectDir", ProjectDirectory.FullName);
					Variables.Add("TargetName", TargetName);
					Variables.Add("TargetPlatform", Platform.ToString());
					Variables.Add("TargetConfiguration", Configuration.ToString());
					Variables.Add("TargetType", TargetType.ToString());
					if(ProjectFile != null)
					{
						Variables.Add("ProjectFile", ProjectFile.FullName);
					}
					if(Pair.Item2 != null)
					{
						Variables.Add("PluginDir", Pair.Item2.Directory.FullName);
					}

					// Get the commands to execute
					string[] Commands;
					if(BuildSteps.TryGetCommands(HostPlatform, Variables, out Commands))
					{
						// Get the output path to the script
						string ScriptExtension = (HostPlatform == UnrealTargetPlatform.Win64)? ".bat" : ".sh";
						FileReference ScriptFile = FileReference.Combine(Directory, String.Format("{0}-{1}{2}", FilePrefix, ScriptFiles.Count + 1, ScriptExtension));

						// Write it to disk
						List<string> AllCommands = new List<string>(Commands);
						if(HostPlatform == UnrealTargetPlatform.Win64)
						{
							AllCommands.Insert(0, "@echo off");
						}
						File.WriteAllLines(ScriptFile.FullName, AllCommands);

						// Add the output file to the list of generated scripts
						ScriptFiles.Add(ScriptFile);
					}
				}
			}
			return ScriptFiles.ToArray();
		}

		/// <summary>
		/// Executes the custom pre-build steps
		/// </summary>
		public bool ExecuteCustomPreBuildSteps()
		{
			return ExecuteCustomBuildSteps(PreBuildStepScripts);
		}

		/// <summary>
		/// Executes the custom post-build steps
		/// </summary>
		public bool ExecuteCustomPostBuildSteps()
		{
			return ExecuteCustomBuildSteps(PostBuildStepScripts);
		}

		/// <summary>
		/// Executes a list of custom build step scripts
		/// </summary>
		/// <param name="ScriptFiles">List of script files to execute</param>
		/// <returns>True if the steps succeeded, false otherwise</returns>
		private bool ExecuteCustomBuildSteps(FileReference[] ScriptFiles)
		{
			UnrealTargetPlatform HostPlatform = BuildHostPlatform.Current.Platform;
			foreach(FileReference ScriptFile in ScriptFiles)
			{
				ProcessStartInfo StartInfo = new ProcessStartInfo();
				if(HostPlatform == UnrealTargetPlatform.Win64)
				{
					StartInfo.FileName = "cmd.exe";
					StartInfo.Arguments = String.Format("/C \"{0}\"", ScriptFile.FullName);
				}
				else
				{
					StartInfo.FileName = "/bin/sh";
					StartInfo.Arguments = String.Format("\"{0}\"", ScriptFile.FullName);
				}

				int ReturnCode = Utils.RunLocalProcessAndLogOutput(StartInfo);
				if(ReturnCode != 0)
				{
					Log.TraceError("Custom build step terminated with exit code {0}", ReturnCode);
					return false;
				}
			}
			return true;
		}

		private static FileReference AddModuleFilenameSuffix(string ModuleName, FileReference FilePath, string Suffix)
		{
			int MatchPos = FilePath.FullName.LastIndexOf(ModuleName, StringComparison.InvariantCultureIgnoreCase);
			if (MatchPos < 0)
			{
				throw new BuildException("Failed to find module name \"{0}\" specified on the command line inside of the output filename \"{1}\" to add appendage.", ModuleName, FilePath);
			}
			string Appendage = "-" + Suffix;
			return new FileReference(FilePath.FullName.Insert(MatchPos + ModuleName.Length, Appendage));
		}

		private static List<UEBuildBinary> GetFilteredOnlyModules(List<UEBuildBinary> Binaries, List<OnlyModule> OnlyModules)
		{
			List<UEBuildBinary> Result = new List<UEBuildBinary>();

			foreach (UEBuildBinary Binary in Binaries)
			{
				// If we're doing an OnlyModule compile, we never want the executable that static libraries are linked into for monolithic builds
				if(Binary.Config.Type != UEBuildBinaryType.Executable)
				{
					OnlyModule FoundOnlyModule = Binary.FindOnlyModule(OnlyModules);
					if (FoundOnlyModule != null)
					{
						Result.Add(Binary);

						if (!String.IsNullOrEmpty(FoundOnlyModule.OnlyModuleSuffix))
						{
							Binary.Config.OriginalOutputFilePaths = Binary.Config.OutputFilePaths;
							Binary.Config.OutputFilePaths = Binary.Config.OutputFilePaths.Select(Path => AddModuleFilenameSuffix(FoundOnlyModule.OnlyModuleName, Path, FoundOnlyModule.OnlyModuleSuffix)).ToList();
						}
					}
				}
			}

			return Result;
		}

		private List<UEBuildBinary> GetFilteredGameModules(List<UEBuildBinary> Binaries)
		{
			List<UEBuildBinary> Result = new List<UEBuildBinary>();

			foreach (UEBuildBinary DLLBinary in Binaries)
			{
				List<UEBuildModule> GameModules = DLLBinary.FindGameModules();
				if (GameModules != null && GameModules.Count > 0)
				{
					if(!UnrealBuildTool.IsProjectInstalled() || EnabledPlugins.Where(x => x.Descriptor.bIsMod).Any(x => DLLBinary.Config.OutputFilePaths[0].IsUnderDirectory(x.Directory)))
					{
						Result.Add(DLLBinary);

						string UniqueSuffix = (new Random((int)(DateTime.Now.Ticks % Int32.MaxValue)).Next(10000)).ToString();

						DLLBinary.Config.OriginalOutputFilePaths = DLLBinary.Config.OutputFilePaths;
						DLLBinary.Config.OutputFilePaths = DLLBinary.Config.OutputFilePaths.Select(Path => AddModuleFilenameSuffix(GameModules[0].Name, Path, UniqueSuffix)).ToList();
					}
				}
			}

			return Result;
		}

		/// <summary>
		/// All non-program monolithic binaries implicitly depend on all static plugin libraries so they are always linked appropriately
		/// In order to do this, we create a new module here with a cpp file we emit that invokes an empty function in each library.
		/// If we do not do this, there will be no static initialization for libs if no symbols are referenced in them.
		/// </summary>
		private void CreateLinkerFixupsCPPFile(CppCompileEnvironment GlobalCompileEnvironment)
		{
			UEBuildBinary ExecutableBinary = AppBinaries[0];

			List<string> PrivateDependencyModuleNames = new List<string>();

			UEBuildBinaryCPP BinaryCPP = ExecutableBinary as UEBuildBinaryCPP;
			if (BinaryCPP != null)
			{
				foreach (UEBuildModule TargetModule in BinaryCPP.Modules)
				{
					ModuleRules CheckRules = TargetModule.Rules;
					if (CheckRules.Type != ModuleRules.ModuleType.External)
					{
						PrivateDependencyModuleNames.Add(TargetModule.Name);
					}
				}
			}

			// We ALWAYS have to write this file as the IMPLEMENT_PRIMARY_GAME_MODULE function depends on the UELinkerFixups function existing.
			{
				string LinkerFixupsName = "UELinkerFixups";

				// Include an empty header so UEBuildModule.Compile does not complain about a lack of PCH
				string HeaderFilename = LinkerFixupsName + "Name.h";
				FileReference LinkerFixupHeaderFilenameWithPath = FileReference.Combine(GlobalCompileEnvironment.OutputDirectory, HeaderFilename);

				// Create the cpp filename
				FileReference LinkerFixupCPPFilename = FileReference.Combine(GlobalCompileEnvironment.OutputDirectory, LinkerFixupsName + ".cpp");
				if (!FileReference.Exists(LinkerFixupCPPFilename))
				{
					// Create a dummy file in case it doesn't exist yet so that the module does not complain it's not there
					ResponseFile.Create(LinkerFixupHeaderFilenameWithPath, new List<string>());
					ResponseFile.Create(LinkerFixupCPPFilename, new List<string>(new string[] { String.Format("#include \"{0}\"", LinkerFixupHeaderFilenameWithPath) }));
				}

				// Create the source file list (just the one cpp file)
				List<FileItem> SourceFiles = new List<FileItem>();
				FileItem LinkerFixupCPPFileItem = FileItem.GetItemByFileReference(LinkerFixupCPPFilename);
				SourceFiles.Add(LinkerFixupCPPFileItem);

				// Create the CPP module
				DirectoryReference FakeModuleDirectory = LinkerFixupCPPFilename.Directory;
				UEBuildModuleCPP NewModule = CreateArtificialModule(LinkerFixupsName, FakeModuleDirectory, SourceFiles, PrivateDependencyModuleNames);

				// Now bind this new module to the executable binary so it will link the plugin libs correctly
				NewModule.bSkipDefinitionsForCompileEnvironment = true;
				NewModule.Rules.PCHUsage = ModuleRules.PCHUsageMode.NoSharedPCHs;
				NewModule.RecursivelyCreateModules(x => FindOrCreateModuleByName(x));
				BindArtificialModuleToBinary(NewModule, ExecutableBinary, GlobalCompileEnvironment);

				// Create the cpp file
				NewModule.bSkipDefinitionsForCompileEnvironment = false;
				List<string> LinkerFixupsFileContents = GenerateLinkerFixupsContents(ExecutableBinary, NewModule.CreateModuleCompileEnvironment(Rules, GlobalCompileEnvironment), HeaderFilename, LinkerFixupsName, PrivateDependencyModuleNames);
				NewModule.bSkipDefinitionsForCompileEnvironment = true;

				// Determine if the file changed. Write it if it either doesn't exist or the contents are different.
				bool bShouldWriteFile = true;
				if (FileReference.Exists(LinkerFixupCPPFilename))
				{
					string[] ExistingFixupText = File.ReadAllLines(LinkerFixupCPPFilename.FullName);
					string JoinedNewContents = string.Join("", LinkerFixupsFileContents.ToArray());
					string JoinedOldContents = string.Join("", ExistingFixupText);
					bShouldWriteFile = (JoinedNewContents != JoinedOldContents);
				}

				// If we determined that we should write the file, write it now.
				if (bShouldWriteFile)
				{
					ResponseFile.Create(LinkerFixupHeaderFilenameWithPath, new List<string>());
					ResponseFile.Create(LinkerFixupCPPFilename, LinkerFixupsFileContents);

					// Update the cached file states so that the linker fixups definitely get rebuilt
					FileItem.GetItemByFileReference(LinkerFixupHeaderFilenameWithPath).ResetFileInfo();
					LinkerFixupCPPFileItem.ResetFileInfo();
				}
			}
		}

		private List<string> GenerateLinkerFixupsContents(UEBuildBinary ExecutableBinary, CppCompileEnvironment CompileEnvironment, string HeaderFilename, string LinkerFixupsName, List<string> PrivateDependencyModuleNames)
		{
			List<string> Result = new List<string>();

			Result.Add("#include \"" + HeaderFilename + "\"");

			// To reduce the size of the command line for the compiler, we're going to put all definitions inside of the cpp file.
			foreach (string Definition in CompileEnvironment.Definitions)
			{
				string MacroName;
				string MacroValue = String.Empty;
				int EqualsIndex = Definition.IndexOf('=');
				if (EqualsIndex >= 0)
				{
					MacroName = Definition.Substring(0, EqualsIndex);
					MacroValue = Definition.Substring(EqualsIndex + 1);
				}
				else
				{
					MacroName = Definition;
				}
				Result.Add("#ifndef " + MacroName);
				Result.Add(String.Format("\t#define {0} {1}", MacroName, MacroValue));
				Result.Add("#endif");
			}

			// Write functions for accessing embedded pak signing keys
			String EncryptionKey;
			String[] PakSigningKeys;
			GetEncryptionAndSigningKeys(out EncryptionKey, out PakSigningKeys);
			bool bRegisterEncryptionKey = false;
			bool bRegisterPakSigningKeys = false;

			if (!string.IsNullOrEmpty(EncryptionKey))
			{
				Result.Add("extern void RegisterEncryptionKey(const char*);");
				bRegisterEncryptionKey = true;
			}

			if (PakSigningKeys != null && PakSigningKeys.Length == 3 && !string.IsNullOrEmpty(PakSigningKeys[1]) && !string.IsNullOrEmpty(PakSigningKeys[2]))
			{
				Result.Add("extern void RegisterPakSigningKeys(const char*, const char*);");
				bRegisterPakSigningKeys = true;
			}

			if (bRegisterEncryptionKey || bRegisterPakSigningKeys)
			{
				Result.Add("struct FEncryptionAndSigningKeyRegistration");
				Result.Add("{");
				Result.Add("\tFEncryptionAndSigningKeyRegistration()");
				Result.Add("\t{");
				if (bRegisterEncryptionKey)
				{
					Result.Add(string.Format("\t\tRegisterEncryptionKey(\"{0}\");", EncryptionKey));
				}
				if (bRegisterPakSigningKeys)
				{
					Result.Add(string.Format("\t\tRegisterPakSigningKeys(\"{0}\", \"{1}\");", PakSigningKeys[2], PakSigningKeys[1]));
				}
				Result.Add("\t}");
				Result.Add("};");
				Result.Add("FEncryptionAndSigningKeyRegistration GEncryptionAndSigningKeyRegistration;");
			}

			// Add a function that is not referenced by anything that invokes all the empty functions in the different static libraries
			Result.Add("void " + LinkerFixupsName + "()");
			Result.Add("{");

			// Fill out the body of the function with the empty function calls. This is what causes the static libraries to be considered relevant
			List<UEBuildModule> DependencyModules = ExecutableBinary.GetAllDependencyModules(bIncludeDynamicallyLoaded: false, bForceCircular: false);
            HashSet<string> AlreadyAddedEmptyLinkFunctions = new HashSet<string>();
            foreach (UEBuildModuleCPP BuildModuleCPP in DependencyModules.OfType<UEBuildModuleCPP>().Where(CPPModule => CPPModule.AutoGenerateCppInfo != null))
			{
                int NumGeneratedCppFilesWithTheFunction = BuildModuleCPP.FindNumberOfGeneratedCppFiles();
                if(NumGeneratedCppFilesWithTheFunction == 0)
                {
                    Result.Add("    //" + BuildModuleCPP.Name + " has no generated files, path: " + BuildModuleCPP.GeneratedCodeDirectory.ToString());
                }
                for (int FileIdx = 1; FileIdx <= NumGeneratedCppFilesWithTheFunction; ++FileIdx)
                {
                    string FunctionName = "EmptyLinkFunctionForGeneratedCode" + FileIdx + BuildModuleCPP.Name;
                    if (AlreadyAddedEmptyLinkFunctions.Add(FunctionName))
                    {
                        Result.Add("    extern void " + FunctionName + "();");
                        Result.Add("    " + FunctionName + "();");
                    }
                }
			}
			foreach (string DependencyModuleName in PrivateDependencyModuleNames)
			{
				Result.Add("    extern void EmptyLinkFunctionForStaticInitialization" + DependencyModuleName + "();");
				Result.Add("    EmptyLinkFunctionForStaticInitialization" + DependencyModuleName + "();");
			}

			// End the function body that was started above
			Result.Add("}");

			return Result;
		}

		/// <summary>
		/// Binds artificial module to given binary.
		/// </summary>
		/// <param name="Module">Module to bind.</param>
		/// <param name="Binary">Binary to bind.</param>
		/// <param name="GlobalCompileEnvironment">The global C++ compile environment</param>
		private void BindArtificialModuleToBinary(UEBuildModuleCPP Module, UEBuildBinary Binary, CppCompileEnvironment GlobalCompileEnvironment)
		{
			Module.Binary = Binary;

			// Process dependencies for this new module
			Module.CachePCHUsageForModuleSourceFiles(Rules, Module.CreateModuleCompileEnvironment(Rules, GlobalCompileEnvironment));

			// Add module to binary
			Binary.AddModule(Module);
		}

		/// <summary>
		/// Creates artificial module.
		/// </summary>
		/// <param name="Name">Name of the module.</param>
		/// <param name="Directory">Directory of the module.</param>
		/// <param name="SourceFiles">Source files.</param>
		/// <param name="PrivateDependencyModuleNames">Private dependency list.</param>
		/// <returns>Created module.</returns>
		private UEBuildModuleCPP CreateArtificialModule(string Name, DirectoryReference Directory, IEnumerable<FileItem> SourceFiles, IEnumerable<string> PrivateDependencyModuleNames)
		{
			ModuleRules Rules = new ModuleRules(this.Rules);
			Rules.PrivateDependencyModuleNames.AddRange(PrivateDependencyModuleNames);

			return new UEBuildModuleCPP(
				InName: Name,
				InType: UHTModuleType.GameRuntime,
				InModuleDirectory: Directory,
				InGeneratedCodeDirectory: null,
				InIntelliSenseGatherer: null,
				InSourceFiles: SourceFiles.ToList(),
				InRules: Rules,
				bInBuildSourceFiles: true,
				InRulesFile: null);
		}

		/// <summary>
		/// Determines which modules can be used to create shared PCHs
		/// </summary>
		/// <returns>List of shared PCH modules, in order of preference</returns>
		List<PrecompiledHeaderTemplate> FindSharedPCHs(List<UEBuildBinary> OriginalBinaries, CppCompileEnvironment GlobalCompileEnvironment)
		{
			// Find how many other shared PCH modules each module depends on, and use that to sort the shared PCHs by reverse order of size.
			HashSet<UEBuildModuleCPP> SharedPCHModules = new HashSet<UEBuildModuleCPP>();
			foreach(UEBuildBinaryCPP Binary in OriginalBinaries.OfType<UEBuildBinaryCPP>())
			{
				foreach(UEBuildModuleCPP Module in Binary.Modules.OfType<UEBuildModuleCPP>())
				{
					if(Module.Rules.SharedPCHHeaderFile != null)
					{
						SharedPCHModules.Add(Module);
					}
				}
			}

			// Shared PCHs are only supported for engine modules at the moment. Check there are no game modules in the list.
			List<UEBuildModuleCPP> NonEngineSharedPCHs = SharedPCHModules.Where(x => !x.RulesFile.IsUnderDirectory(UnrealBuildTool.EngineDirectory)).ToList();
			if(NonEngineSharedPCHs.Count > 0)
			{
				throw new BuildException("Shared PCHs are only supported for engine modules (found {0}).", String.Join(", ", NonEngineSharedPCHs.Select(x => x.Name)));
			}

			// Find a priority for each shared PCH, determined as the number of other shared PCHs it includes.
			Dictionary<UEBuildModuleCPP, int> SharedPCHModuleToPriority = new Dictionary<UEBuildModuleCPP, int>();
			foreach(UEBuildModuleCPP SharedPCHModule in SharedPCHModules)
			{
				List<UEBuildModule> Dependencies = new List<UEBuildModule>();
				SharedPCHModule.GetAllDependencyModules(Dependencies, new HashSet<UEBuildModule>(), false, false, false);
				SharedPCHModuleToPriority.Add(SharedPCHModule, Dependencies.Count(x => SharedPCHModules.Contains(x)));
			}

			// Create the shared PCH modules, in order
			List<PrecompiledHeaderTemplate> OrderedSharedPCHModules = new List<PrecompiledHeaderTemplate>();
			foreach(UEBuildModuleCPP Module in SharedPCHModuleToPriority.OrderByDescending(x => x.Value).Select(x => x.Key))
			{
				OrderedSharedPCHModules.Add(Module.CreateSharedPCHTemplate(this, GlobalCompileEnvironment));
			}

			// Print the ordered list of shared PCHs
			if(OrderedSharedPCHModules.Count > 0)
			{
				Log.TraceVerbose("Found {0} shared PCH headers (listed in order of preference):", SharedPCHModules.Count);
				foreach (PrecompiledHeaderTemplate SharedPCHModule in OrderedSharedPCHModules)
				{
					Log.TraceVerbose("	" + SharedPCHModule.Module.Name);
				}
			}
			return OrderedSharedPCHModules;
		}

		/// <summary>
		/// Include the given plugin in the target. It may be included as a separate binary, or compiled into a monolithic executable.
		/// </summary>
		public void AddPlugin(PluginInfo Plugin)
		{
			UEBuildBinaryType BinaryType = ShouldCompileMonolithic() ? UEBuildBinaryType.StaticLibrary : UEBuildBinaryType.DynamicLinkLibrary;
			if (Plugin.Descriptor.Modules != null)
			{
				foreach (ModuleDescriptor Module in Plugin.Descriptor.Modules)
				{
					if (Module.IsCompiledInConfiguration(Platform, TargetType, Rules.bBuildDeveloperTools, Rules.bBuildEditor, Rules.bBuildRequiresCookedData))
					{
						UEBuildModule ModuleInstance = FindOrCreateModuleByName(Module.Name);
						if(ModuleInstance.Binary == null)
						{
							// Add the corresponding binary for it
							bool bAllowCompilation = RulesAssembly.DoesModuleHaveSource(Module.Name);
							bool bPrecompileOnly = !EnabledPlugins.Contains(Plugin);
							ModuleInstance.Binary = CreateBinaryForModule(ModuleInstance, BinaryType, bAllowCompilation: bAllowCompilation, bIsCrossTarget: false, bPrecompileOnly: bPrecompileOnly);

							// Add it to the binary if we're compiling monolithic (and it's enabled)
							if (ShouldCompileMonolithic() && EnabledPlugins.Contains(Plugin))
							{
								AppBinaries[0].AddModule(ModuleInstance);
							}
						}
					}
				}
			}
		}

		/// When building a target, this is called to add any additional modules that should be compiled along
		/// with the main target.  If you override this in a derived class, remember to call the base implementation!
		protected virtual void AddExtraModules()
		{
			// Add extra modules that will either link into the main binary (monolithic), or be linked into separate DLL files (modular)
			foreach (string ModuleName in ExtraModuleNames)
			{
				UEBuildModule Module = FindOrCreateModuleByName(ModuleName);
				AddModuleToBinary(Module, false);
			}
		}

		/// <summary>
		/// Adds all the precompiled modules into the target. Precompiled modules are compiled alongside the target, but not linked into it unless directly referenced.
		/// </summary>
		protected void AddPrecompiledModules()
		{
			if (bPrecompile || bUsePrecompiled)
			{
				// Find all the modules that are part of the target
				List<UEBuildModule> PrecompiledModules = new List<UEBuildModule>();
				foreach (UEBuildModuleCPP Module in Modules.Values.OfType<UEBuildModuleCPP>())
				{
					if(Module.Binary != null && Module.RulesFile.IsUnderDirectory(UnrealBuildTool.EngineDirectory) && !PrecompiledModules.Contains(Module))
					{
						PrecompiledModules.Add(Module);
					}
				}

				// If we're precompiling a base engine target, create binaries for all the engine modules that are compatible with it.
				if (bPrecompile && ProjectFile == null && TargetType != TargetType.Program)
				{
					// Find all the known module names in this assembly
					List<string> ModuleNames = new List<string>();
					RulesAssembly.GetAllModuleNames(ModuleNames);

					// Find all the platform folders to exclude from the list of precompiled modules
					List<string> ExcludeFolders = new List<string>();
					foreach (UnrealTargetPlatform TargetPlatform in Enum.GetValues(typeof(UnrealTargetPlatform)))
					{
						if (TargetPlatform != Platform)
						{
							string DirectoryFragment = Path.DirectorySeparatorChar + TargetPlatform.ToString() + Path.DirectorySeparatorChar;
							ExcludeFolders.Add(DirectoryFragment);
						}
					}

					// Also exclude all the platform groups that this platform is not a part of
					List<UnrealPlatformGroup> IncludePlatformGroups = new List<UnrealPlatformGroup>(UEBuildPlatform.GetPlatformGroups(Platform));
					foreach (UnrealPlatformGroup PlatformGroup in Enum.GetValues(typeof(UnrealPlatformGroup)))
					{
						if (!IncludePlatformGroups.Contains(PlatformGroup))
						{
							string DirectoryFragment = Path.DirectorySeparatorChar + PlatformGroup.ToString() + Path.DirectorySeparatorChar;
							ExcludeFolders.Add(DirectoryFragment);
						}
					}

					// Find all the directories containing engine modules that may be compatible with this target
					List<DirectoryReference> Directories = new List<DirectoryReference>();
					if (TargetType == TargetType.Editor)
					{
						Directories.Add(UnrealBuildTool.EngineSourceEditorDirectory);
					}
					Directories.Add(UnrealBuildTool.EngineSourceRuntimeDirectory);

					// Also allow anything in the developer directory in non-shipping configurations (though we blacklist by default unless the PrecompileForTargets
					// setting indicates that it's actually useful at runtime).
					bool bAllowDeveloperModules = false;
					if(Configuration != UnrealTargetConfiguration.Shipping)
					{
						Directories.Add(UnrealBuildTool.EngineSourceDeveloperDirectory);
						bAllowDeveloperModules = true;
					}

					// Find all the modules that are not part of the standard set
					HashSet<string> FilteredModuleNames = new HashSet<string>();
					foreach (string ModuleName in ModuleNames)
					{
						FileReference ModuleFileName = RulesAssembly.GetModuleFileName(ModuleName);
						if (Directories.Any(x => ModuleFileName.IsUnderDirectory(x)))
						{
							string RelativeFileName = ModuleFileName.MakeRelativeTo(UnrealBuildTool.EngineSourceDirectory);
							if (ExcludeFolders.All(x => RelativeFileName.IndexOf(x, StringComparison.InvariantCultureIgnoreCase) == -1) && !PrecompiledModules.Any(x => x.Name == ModuleName))
							{
								FilteredModuleNames.Add(ModuleName);
							}
						}
					}

					// Add all the plugins which aren't already being built
					foreach (PluginInfo Plugin in ValidPlugins.Except(BuildPlugins))
					{
						if (Plugin.LoadedFrom == PluginLoadedFrom.Engine && Plugin.Descriptor.Modules != null)
						{
							foreach (ModuleDescriptor ModuleDescriptor in Plugin.Descriptor.Modules)
							{
								if (ModuleDescriptor.IsCompiledInConfiguration(Platform, TargetType, bAllowDeveloperModules && Rules.bBuildDeveloperTools, Rules.bBuildEditor, Rules.bBuildRequiresCookedData))
								{
									string RelativeFileName = RulesAssembly.GetModuleFileName(ModuleDescriptor.Name).MakeRelativeTo(UnrealBuildTool.EngineDirectory);
									if (!ExcludeFolders.Any(x => RelativeFileName.Contains(x)) && !PrecompiledModules.Any(x => x.Name == ModuleDescriptor.Name))
									{
										FilteredModuleNames.Add(ModuleDescriptor.Name);
									}
								}
							}
						}
					}

					// Create rules for each remaining module, and check that it's set to be precompiled
					foreach(string FilteredModuleName in FilteredModuleNames)
					{
						FileReference ModuleFileName = null;

						// Try to create the rules object, but catch any exceptions if it fails. Some modules (eg. SQLite) may determine that they are unavailable in the constructor.
						ModuleRules ModuleRules;
						try
						{
							ModuleRules = RulesAssembly.CreateModuleRules(FilteredModuleName, this.Rules, out ModuleFileName);
						}
						catch (BuildException)
						{
							ModuleRules = null;
						}

						// Figure out if it can be precompiled
						bool bCanPrecompile = false;
						if (ModuleRules != null && ModuleRules.Type == ModuleRules.ModuleType.CPlusPlus)
						{
							switch (ModuleRules.PrecompileForTargets)
							{
								case ModuleRules.PrecompileTargetsType.None:
									bCanPrecompile = false;
									break;
								case ModuleRules.PrecompileTargetsType.Default:
									bCanPrecompile = !ModuleFileName.IsUnderDirectory(UnrealBuildTool.EngineSourceDeveloperDirectory) || TargetType == TargetType.Editor;
									break;
								case ModuleRules.PrecompileTargetsType.Game:
									bCanPrecompile = (TargetType == TargetType.Client || TargetType == TargetType.Server || TargetType == TargetType.Game);
									break;
								case ModuleRules.PrecompileTargetsType.Editor:
									bCanPrecompile = (TargetType == TargetType.Editor);
									break;
								case ModuleRules.PrecompileTargetsType.Any:
									bCanPrecompile = true;
									break;
							}
						}

						// Create the module
						if (bCanPrecompile)
						{
							UEBuildModule Module = FindOrCreateModuleByName(FilteredModuleName);
							Module.RecursivelyCreateModules(x => FindOrCreateModuleByName(x));
							PrecompiledModules.Add(Module);
						}
					}
				}

				// In monolithic, make sure every module is compiled into a static library first. Even if it's linked into an existing executable, we can add it into a static library and link it into
				// the executable afterwards. In modular builds, just compile every module into a DLL.
				UEBuildBinaryType PrecompiledBinaryType = bCompileMonolithic ? UEBuildBinaryType.StaticLibrary : UEBuildBinaryType.DynamicLinkLibrary;
				foreach (UEBuildModule PrecompiledModule in PrecompiledModules)
				{
					if (PrecompiledModule.Binary == null || (bCompileMonolithic && PrecompiledModule.Binary.Config.Type != UEBuildBinaryType.StaticLibrary))
					{
						PrecompiledModule.Binary = CreateBinaryForModule(PrecompiledModule, PrecompiledBinaryType, bAllowCompilation: !bUsePrecompiled, bIsCrossTarget: false, bPrecompileOnly: bPrecompile);
					}
					else if (bUsePrecompiled && !ProjectFileGenerator.bGenerateProjectFiles)
					{
						// Even if there's already a binary for this module, we never want to compile it.
						PrecompiledModule.Binary.Config.bAllowCompilation = false;
					}
				}
			}
		}

		public void AddModuleToBinary(UEBuildModule Module, bool bIsCrossTarget)
		{
			if (ShouldCompileMonolithic())
			{
				// When linking monolithically, any unbound modules will be linked into the main executable
				Module.Binary = (UEBuildBinaryCPP)AppBinaries[0];
				Module.Binary.AddModule(Module);
			}
			else
			{
				// Otherwise create a new module for it
				Module.Binary = CreateBinaryForModule(Module, UEBuildBinaryType.DynamicLinkLibrary, bAllowCompilation: true, bIsCrossTarget: bIsCrossTarget, bPrecompileOnly: false);
			}

            if (Module.Binary == null)
            {
                throw new BuildException("Failed to set up binary for module {0}", Module.Name);
            }
		}

		/// <summary>
		/// Adds a binary for the given module. Does not check whether a binary already exists, or whether a binary should be created for this build configuration.
		/// </summary>
		/// <param name="Module">The module to create a binary for</param>
		/// <param name="BinaryType">Type of binary to be created</param>
		/// <param name="bAllowCompilation">Whether this binary can be compiled. The function will check whether plugin binaries can be compiled.</param>
		/// <param name="bIsCrossTarget"></param>
		/// <param name="bPrecompileOnly">This module is not part of the target, but is being built due to -precompile</param>
		/// <returns>The new binary</returns>
		private UEBuildBinaryCPP CreateBinaryForModule(UEBuildModule Module, UEBuildBinaryType BinaryType, bool bAllowCompilation, bool bIsCrossTarget, bool bPrecompileOnly)
		{
			// Get the plugin info for this module
			PluginInfo Plugin = null;
			if (Module.RulesFile != null)
			{
				RulesAssembly.TryGetPluginForModule(Module.RulesFile, out Plugin);
			}

			// Get the root output directory and base name (target name/app name) for this binary
			DirectoryReference BaseOutputDirectory;
			if (Plugin != null)
			{
				BaseOutputDirectory = Plugin.Directory;
			}
			else if (RulesAssembly.IsGameModule(Module.Name) || !bUseSharedBuildEnvironment)
			{
				BaseOutputDirectory = ProjectDirectory;
			}
			else
			{
				BaseOutputDirectory = UnrealBuildTool.EngineDirectory;
			}

			// Get the configuration that this module will be built in. Engine modules compiled in DebugGame will use Development.
			UnrealTargetConfiguration ModuleConfiguration = Configuration;
			if (Configuration == UnrealTargetConfiguration.DebugGame && !RulesAssembly.IsGameModule(Module.Name))
			{
				ModuleConfiguration = UnrealTargetConfiguration.Development;
			}

			// Get the output and intermediate directories for this module
			DirectoryReference OutputDirectory = DirectoryReference.Combine(BaseOutputDirectory, "Binaries", Platform.ToString());
			DirectoryReference IntermediateDirectory = DirectoryReference.Combine(BaseOutputDirectory, PlatformIntermediateFolder, AppName, ModuleConfiguration.ToString());

			// Append a subdirectory if the module rules specifies one
			if (Module.Rules != null && !String.IsNullOrEmpty(Module.Rules.BinariesSubFolder))
			{
				OutputDirectory = DirectoryReference.Combine(OutputDirectory, Module.Rules.BinariesSubFolder);
				IntermediateDirectory = DirectoryReference.Combine(IntermediateDirectory, Module.Rules.BinariesSubFolder);
			}

            // Get the output filenames
            FileReference BaseBinaryPath = FileReference.Combine(OutputDirectory, MakeBinaryFileName(AppName + "-" + Module.Name, Platform, ModuleConfiguration, Architecture, Rules.UndecoratedConfiguration, BinaryType, Rules.OverrideExecutableFileExtension));
			List<FileReference> OutputFilePaths = UEBuildPlatform.GetBuildPlatform(Platform).FinalizeBinaryPaths(BaseBinaryPath, ProjectFile, Rules);

			// Prepare the configuration object
			UEBuildBinaryConfiguration Config = new UEBuildBinaryConfiguration(
				InType: BinaryType,
				InOutputFilePaths: OutputFilePaths,
				InIntermediateDirectory: IntermediateDirectory,
				bInHasModuleRules: Module.Rules != null,
				bInAllowExports: BinaryType == UEBuildBinaryType.DynamicLinkLibrary,
				bInAllowCompilation: bAllowCompilation,
				bInIsCrossTarget: bIsCrossTarget,
				bInPrecompileOnly: bPrecompileOnly,
				InModuleNames: new string[] { Module.Name }
			);

			// Create the new binary
			UEBuildBinaryCPP Binary = new UEBuildBinaryCPP(Config);
			Binary.AddModule(Module);
			AppBinaries.Add(Binary);
			return Binary;
		}

        /// <summary>
        /// Makes a filename (without path) for a compiled binary (e.g. "Core-Win64-Debug.lib") */
        /// </summary>
        /// <param name="BinaryName">The name of this binary</param>
        /// <param name="Platform">The platform being built for</param>
        /// <param name="Configuration">The configuration being built</param>
		/// <param name="Architecture">The target architecture being built</param>
        /// <param name="UndecoratedConfiguration">The target configuration which doesn't require a platform and configuration suffix. Development by default.</param>
        /// <param name="BinaryType">Type of binary</param>
        /// /// <param name="OverrideExecutableFileExtension">If not empty, will override the file extension of the executable</param>
        /// <returns>Name of the binary</returns>
        public static string MakeBinaryFileName(string BinaryName, UnrealTargetPlatform Platform, UnrealTargetConfiguration Configuration, string Architecture, UnrealTargetConfiguration UndecoratedConfiguration, UEBuildBinaryType BinaryType, string OverrideExecutableFileExtension)
		{
			StringBuilder Result = new StringBuilder();

			if (Platform == UnrealTargetPlatform.Linux && (BinaryType == UEBuildBinaryType.DynamicLinkLibrary || BinaryType == UEBuildBinaryType.StaticLibrary))
			{
				Result.Append("lib");
			}

			Result.Append(BinaryName);

			if (Configuration != UndecoratedConfiguration)
			{
				Result.AppendFormat("-{0}-{1}", Platform.ToString(), Configuration.ToString());
			}

			UEBuildPlatform BuildPlatform = UEBuildPlatform.GetBuildPlatform(Platform);
			if(BuildPlatform.RequiresArchitectureSuffix())
			{
				Result.Append(Architecture);
			}

			if (!String.IsNullOrEmpty(OverrideExecutableFileExtension))
			{
				Result.Append(OverrideExecutableFileExtension);
			}
			else
			{
				Result.Append(BuildPlatform.GetBinaryExtension(BinaryType));
			}

            return Result.ToString();
		}

        /// <summary>
        /// Determine the output path for a target's executable
        /// </summary>
        /// <param name="BaseDirectory">The base directory for the executable; typically either the engine directory or project directory.</param>
        /// <param name="BinaryName">Name of the binary</param>
        /// <param name="Platform">Target platform to build for</param>
        /// <param name="Configuration">Target configuration being built</param>
		/// <param name="Architecture">Architecture being built</param>
        /// <param name="BinaryType">The type of binary we're compiling</param>
        /// <param name="UndecoratedConfiguration">The configuration which doesn't have a "-{Platform}-{Configuration}" suffix added to the binary</param>
        /// <param name="bIncludesGameModules">Whether this executable contains game modules</param>
        /// <param name="ExeSubFolder">Subfolder for executables. May be null.</param>
		/// <param name="OverrideExecutableFileExtension">Override for the executable file extension</param>
		/// <param name="ProjectFile">The project file containing the target being built</param>
		/// <param name="Rules">Rules for the target being built</param>
        /// <returns>List of executable paths for this target</returns>
        public static List<FileReference> MakeBinaryPaths(DirectoryReference BaseDirectory, string BinaryName, UnrealTargetPlatform Platform, UnrealTargetConfiguration Configuration, UEBuildBinaryType BinaryType, string Architecture, UnrealTargetConfiguration UndecoratedConfiguration, bool bIncludesGameModules, string ExeSubFolder, string OverrideExecutableFileExtension, FileReference ProjectFile, ReadOnlyTargetRules Rules)
		{
			// Get the configuration for the executable. If we're building DebugGame, and this executable only contains engine modules, use the same name as development.
			UnrealTargetConfiguration ExeConfiguration = Configuration;
			if (Configuration == UnrealTargetConfiguration.DebugGame && !bIncludesGameModules)
			{
				ExeConfiguration = UnrealTargetConfiguration.Development;
			}

			// Build the binary path
			DirectoryReference BinaryDirectory = DirectoryReference.Combine(BaseDirectory, "Binaries", Platform.ToString());
			if (!String.IsNullOrEmpty(ExeSubFolder))
			{
				BinaryDirectory = DirectoryReference.Combine(BinaryDirectory, ExeSubFolder);
			}
			FileReference BinaryFile = FileReference.Combine(BinaryDirectory, MakeBinaryFileName(BinaryName, Platform, ExeConfiguration, Architecture, UndecoratedConfiguration, BinaryType, OverrideExecutableFileExtension));

			// Allow the platform to customize the output path (and output several executables at once if necessary)
			return UEBuildPlatform.GetBuildPlatform(Platform).FinalizeBinaryPaths(BinaryFile, ProjectFile, Rules);
		}

		/// <summary>
		/// Sets up the modules for the target.
		/// </summary>
		protected void SetupModules()
		{
			List<string> PlatformExtraModules = new List<string>();
			UEBuildPlatform.GetBuildPlatform(Platform).AddExtraModules(Rules, PlatformExtraModules);
			ExtraModuleNames.AddRange(PlatformExtraModules);
		}

		/// <summary>
		/// Sets up the plugins for this target
		/// </summary>
		protected virtual void SetupPlugins()
		{
			// Filter the plugins list by the current project
			ValidPlugins = new List<PluginInfo>(RulesAssembly.EnumeratePlugins());

			// Remove any plugins for platforms we don't have
			List<string> ExcludeFolders = new List<string>();
			foreach (UnrealTargetPlatform TargetPlatform in Enum.GetValues(typeof(UnrealTargetPlatform)))
			{
				if (UEBuildPlatform.GetBuildPlatform(TargetPlatform, true) == null)
				{
					string DirectoryFragment = Path.DirectorySeparatorChar + TargetPlatform.ToString() + Path.DirectorySeparatorChar;
					ExcludeFolders.Add(DirectoryFragment);
				}
			}
			ValidPlugins.RemoveAll(x => x.Descriptor.bRequiresBuildPlatform && ShouldExcludePlugin(x, ExcludeFolders));

			// Build a list of enabled plugins
			EnabledPlugins = new List<PluginInfo>();
			UnrealHeaderToolPlugins = new List<PluginInfo>();

			// If we're compiling against the engine, add the plugins enabled for this target
			if (Rules.bCompileAgainstEngine)
			{
				ProjectDescriptor Project = (ProjectFile != null) ? ProjectDescriptor.FromFile(ProjectFile.FullName) : null;
				foreach (PluginInfo ValidPlugin in ValidPlugins)
				{
					if(UProjectInfo.IsPluginEnabledForProject(ValidPlugin, Project, Platform, TargetType))
					{
						if (ValidPlugin.Descriptor.bCanBeUsedWithUnrealHeaderTool)
						{
							UnrealHeaderToolPlugins.Add(ValidPlugin);							
						}
						EnabledPlugins.Add(ValidPlugin);						
					}
				}
			}

			// Add the plugins explicitly required by the target rules
			foreach (string AdditionalPlugin in Rules.AdditionalPlugins)
			{
				PluginInfo Plugin = ValidPlugins.FirstOrDefault(ValidPlugin => ValidPlugin.Name == AdditionalPlugin);
				if (Plugin == null)
				{
					throw new BuildException("Plugin '{0}' is in the list of additional plugins for {1}, but was not found.", AdditionalPlugin, TargetName);
				}
				if (!EnabledPlugins.Contains(Plugin))
				{
					EnabledPlugins.Add(Plugin);
				}
			}

			// Remove any enabled plugins that are unused on the current platform. This prevents having to stage the .uplugin files, but requires that the project descriptor
			// doesn't have a platform-neutral reference to it.
			EnabledPlugins.RemoveAll(Plugin => !UProjectInfo.IsPluginDescriptorRequiredForProject(Plugin, ProjectDescriptor, Platform, TargetType, Rules.bBuildDeveloperTools, Rules.bBuildEditor, Rules.bBuildRequiresCookedData));

			// Set the list of plugins that should be built
			if (Rules.bBuildAllPlugins)
			{
				BuildPlugins = new List<PluginInfo>(ValidPlugins);
			}
			else
			{
				BuildPlugins = new List<PluginInfo>(EnabledPlugins);
			}

			// Add any foreign plugins to the list
			if (ForeignPlugins != null)
			{
				foreach (FileReference ForeignPlugin in ForeignPlugins)
				{
					PluginInfo ForeignPluginInfo = ValidPlugins.FirstOrDefault(x => x.File == ForeignPlugin);
					if (!BuildPlugins.Contains(ForeignPluginInfo))
					{
						BuildPlugins.Add(ForeignPluginInfo);
					}
				}
			}
		}

		/// <summary>
		/// Checks whether a plugin path contains a platform directory fragment
		/// </summary>
		private bool ShouldExcludePlugin(PluginInfo Plugin, List<string> ExcludeFragments)
		{
			if (Plugin.LoadedFrom == PluginLoadedFrom.Engine)
			{
				string RelativePathFromRoot = Plugin.File.MakeRelativeTo(UnrealBuildTool.EngineDirectory);
				return ExcludeFragments.Any(x => RelativePathFromRoot.Contains(x));
			}
			else if(ProjectFile != null)
			{
				string RelativePathFromRoot = Plugin.File.MakeRelativeTo(ProjectFile.Directory);
				return ExcludeFragments.Any(x => RelativePathFromRoot.Contains(x));
			}
			else
			{
				return false;
			}
		}

		/// <summary>
		/// Sets up the binaries for the target.
		/// </summary>
		protected void SetupBinaries()
		{
			if (Rules != null)
			{
				List<UEBuildBinaryConfiguration> RulesBuildBinaryConfigurations = new List<UEBuildBinaryConfiguration>();
				List<string> RulesExtraModuleNames = new List<string>();
				Rules.SetupBinaries(
					TargetInfo,
					ref RulesBuildBinaryConfigurations,
					ref RulesExtraModuleNames
					);

				foreach (UEBuildBinaryConfiguration BinaryConfig in RulesBuildBinaryConfigurations)
				{
					BinaryConfig.OutputFilePaths = OutputPaths.ToList();
					BinaryConfig.IntermediateDirectory = ProjectIntermediateDirectory;

					if (BinaryConfig.ModuleNames.Count > 0)
					{
						AppBinaries.Add(new UEBuildBinaryCPP(BinaryConfig));
					}
					else
					{
						AppBinaries.Add(new UEBuildBinaryCSDLL(BinaryConfig));
					}
				}

				ExtraModuleNames.AddRange(RulesExtraModuleNames);

				if(TargetType == TargetType.Program)
				{
					// If we're using the new method for specifying binaries, fill in the binary configurations now
					if(RulesBuildBinaryConfigurations.Count == 0)
					{
						if(Rules.LaunchModuleName == null)
						{
							throw new BuildException("LaunchModuleName must be set for program targets.");
						}

						AppBinaries.Add(
							new UEBuildBinaryCPP(
								new UEBuildBinaryConfiguration(	
									InType: Rules.bShouldCompileAsDLL? UEBuildBinaryType.DynamicLinkLibrary : UEBuildBinaryType.Executable,
									InOutputFilePaths: OutputPaths,
									InIntermediateDirectory: ProjectIntermediateDirectory,
									InModuleNames: new List<string>() { Rules.LaunchModuleName } )
								)
							);
					}
				}
				else
				{
					// Don't write to the Engine intermediate directory for Monolithic builds
					DirectoryReference IntermediateDirectory = ShouldCompileMonolithic() ? ProjectIntermediateDirectory : EngineIntermediateDirectory;

					// Editor
					UEBuildBinaryConfiguration Config = new UEBuildBinaryConfiguration(InType: UEBuildBinaryType.Executable,
																						InOutputFilePaths: OutputPaths,
																						InIntermediateDirectory: IntermediateDirectory,
																						bInCreateImportLibrarySeparately: (ShouldCompileMonolithic() ? false : true),
																						bInAllowExports: !ShouldCompileMonolithic(),
																						InModuleNames: new List<string>() { Rules.LaunchModuleName });

					if (Platform == UnrealTargetPlatform.Win64 && Configuration != UnrealTargetConfiguration.Shipping && TargetType == TargetType.Editor)
					{
						Config.bBuildAdditionalConsoleApp = true;
					}

					AppBinaries.Add(new UEBuildBinaryCPP(Config));
				}

				ExtraModuleNames.AddRange(Rules.ExtraModuleNames);
			}
		}

		/// <summary>
		/// Sets up the global compile and link environment for the target.
		/// </summary>
		public virtual void SetupGlobalEnvironment(UEToolChain ToolChain, CppCompileEnvironment GlobalCompileEnvironment, LinkEnvironment GlobalLinkEnvironment)
		{
			UEBuildPlatform BuildPlatform = UEBuildPlatform.GetBuildPlatform(Platform);

			ToolChain.SetUpGlobalEnvironment(Rules);

			// @Hack: This to prevent UHT from listing CoreUObject.generated.cpp as its dependency.
			// We flag the compile environment when we build UHT so that we don't need to check
			// this for each file when generating their dependencies.
			GlobalCompileEnvironment.bHackHeaderGenerator = (GetAppName() == "UnrealHeaderTool");

			GlobalCompileEnvironment.bUseDebugCRT = GlobalCompileEnvironment.Configuration == CppConfiguration.Debug && Rules.bDebugBuildsActuallyUseDebugCRT;
			GlobalCompileEnvironment.bEnableOSX109Support = Rules.bEnableOSX109Support;
			GlobalCompileEnvironment.Definitions.Add(String.Format("IS_PROGRAM={0}", TargetType == TargetType.Program ? "1" : "0"));
			GlobalCompileEnvironment.Definitions.AddRange(Rules.GlobalDefinitions);
			GlobalCompileEnvironment.bEnableExceptions = Rules.bForceEnableExceptions || Rules.bBuildEditor;
			GlobalCompileEnvironment.bShadowVariableWarningsAsErrors = Rules.bShadowVariableErrors;
			GlobalCompileEnvironment.bUndefinedIdentifierWarningsAsErrors = Rules.bUndefinedIdentifierErrors;
			GlobalCompileEnvironment.bOptimizeForSize = Rules.bCompileForSize;
			GlobalCompileEnvironment.bOmitFramePointers = Rules.bOmitFramePointers;
			GlobalCompileEnvironment.bUsePDBFiles = Rules.bUsePDBFiles;
			GlobalCompileEnvironment.bSupportEditAndContinue = Rules.bSupportEditAndContinue;
			GlobalCompileEnvironment.bUseIncrementalLinking = Rules.bUseIncrementalLinking;
			GlobalCompileEnvironment.bAllowLTCG = Rules.bAllowLTCG;
			GlobalCompileEnvironment.bEnableCodeAnalysis = Rules.bEnableCodeAnalysis;
			GlobalCompileEnvironment.bAllowRemotelyCompiledPCHs = Rules.bAllowRemotelyCompiledPCHs;
			GlobalCompileEnvironment.IncludePaths.bCheckSystemHeadersForModification = Rules.bCheckSystemHeadersForModification;
			GlobalCompileEnvironment.bPrintTimingInfo = Rules.bPrintToolChainTimingInfo;

			GlobalLinkEnvironment.bIsBuildingConsoleApplication = Rules.bIsBuildingConsoleApplication;
			GlobalLinkEnvironment.bOptimizeForSize = Rules.bCompileForSize;
			GlobalLinkEnvironment.bOmitFramePointers = Rules.bOmitFramePointers;
			GlobalLinkEnvironment.bSupportEditAndContinue = Rules.bSupportEditAndContinue;
			GlobalLinkEnvironment.bCreateMapFile = Rules.bCreateMapFile;
			GlobalLinkEnvironment.bHasExports = Rules.bHasExports;
			GlobalLinkEnvironment.bAllowALSR = (GlobalCompileEnvironment.Configuration != CppConfiguration.Shipping || Rules.bAllowASLRInShipping == false);
			GlobalLinkEnvironment.bUsePDBFiles = Rules.bUsePDBFiles;
			GlobalLinkEnvironment.BundleVersion = Rules.BundleVersion;
			GlobalLinkEnvironment.bAllowLTCG = Rules.bAllowLTCG;
			GlobalLinkEnvironment.bUseIncrementalLinking = Rules.bUseIncrementalLinking;
			GlobalLinkEnvironment.bUseFastPDBLinking = Rules.bUseFastPDBLinking;
			GlobalLinkEnvironment.bPrintTimingInfo = Rules.bPrintToolChainTimingInfo;
		
			// Add the 'Engine/Source' path as a global include path for all modules
			string EngineSourceDirectory = Path.GetFullPath(Path.Combine("..", "..", "Engine", "Source"));
			if (!Directory.Exists(EngineSourceDirectory))
			{
				throw new BuildException("Couldn't find Engine/Source directory using relative path");
			}
			GlobalCompileEnvironment.IncludePaths.UserIncludePaths.Add(EngineSourceDirectory);

			//@todo.PLATFORM: Do any platform specific tool chain initialization here if required

			string OutputAppName = GetAppName();

			UnrealTargetConfiguration EngineTargetConfiguration = Configuration == UnrealTargetConfiguration.DebugGame ? UnrealTargetConfiguration.Development : Configuration;
			GlobalCompileEnvironment.OutputDirectory = DirectoryReference.Combine(UnrealBuildTool.EngineDirectory, PlatformIntermediateFolder, OutputAppName, EngineTargetConfiguration.ToString());

			// Installed Engine intermediates go to the project's intermediate folder. Installed Engine never writes to the engine intermediate folder. (Those files are immutable)
			// Also, when compiling in monolithic, all intermediates go to the project's folder.  This is because a project can change definitions that affects all engine translation
			// units too, so they can't be shared between different targets.  They are effectively project-specific engine intermediates.
			if (UnrealBuildTool.IsEngineInstalled() || (ProjectFile != null && ShouldCompileMonolithic()))
			{
				if (ShouldCompileMonolithic())
				{
					if (ProjectFile != null)
					{
						GlobalCompileEnvironment.OutputDirectory = DirectoryReference.Combine(ProjectFile.Directory, PlatformIntermediateFolder, OutputAppName, Configuration.ToString());
					}
					else if (ForeignPlugins.Count > 0)
					{
						GlobalCompileEnvironment.OutputDirectory = DirectoryReference.Combine(ForeignPlugins[0].Directory, PlatformIntermediateFolder, OutputAppName, Configuration.ToString());
					}
				}
			}

			if(Rules.PCHOutputDirectory != null)
			{
				GlobalCompileEnvironment.PCHOutputDirectory = DirectoryReference.Combine(new DirectoryReference(Rules.PCHOutputDirectory), PlatformIntermediateFolder, OutputAppName, Configuration.ToString());
			}

			if (Rules.bForceCompileDevelopmentAutomationTests)
            {
                GlobalCompileEnvironment.Definitions.Add("WITH_DEV_AUTOMATION_TESTS=1");
            }
            else
            {
                switch(Configuration)
                {
                    case UnrealTargetConfiguration.Test:
                    case UnrealTargetConfiguration.Shipping:
                        GlobalCompileEnvironment.Definitions.Add("WITH_DEV_AUTOMATION_TESTS=0");
                        break;
                    default:
                        GlobalCompileEnvironment.Definitions.Add("WITH_DEV_AUTOMATION_TESTS=1");
                        break;
                }
            }

            if (Rules.bForceCompilePerformanceAutomationTests)
            {
                GlobalCompileEnvironment.Definitions.Add("WITH_PERF_AUTOMATION_TESTS=1");
            }
            else
            {
                switch (Configuration)
                {
                    case UnrealTargetConfiguration.Shipping:
                        GlobalCompileEnvironment.Definitions.Add("WITH_PERF_AUTOMATION_TESTS=0");
                        break;
                    default:
                        GlobalCompileEnvironment.Definitions.Add("WITH_PERF_AUTOMATION_TESTS=1");
                        break;
                }
            }

			// By default, shadow source files for this target in the root OutputDirectory
			GlobalCompileEnvironment.LocalShadowDirectory = GlobalCompileEnvironment.OutputDirectory;

			GlobalCompileEnvironment.Definitions.Add("UNICODE");
			GlobalCompileEnvironment.Definitions.Add("_UNICODE");
			GlobalCompileEnvironment.Definitions.Add("__UNREAL__");

			GlobalCompileEnvironment.Definitions.Add(String.Format("IS_MONOLITHIC={0}", ShouldCompileMonolithic() ? "1" : "0"));

			if (Rules.bCompileAgainstEngine)
			{
				GlobalCompileEnvironment.Definitions.Add("WITH_ENGINE=1");
				GlobalCompileEnvironment.Definitions.Add(
					String.Format("WITH_UNREAL_DEVELOPER_TOOLS={0}", Rules.bBuildDeveloperTools ? "1" : "0"));
			}
			else
			{
				GlobalCompileEnvironment.Definitions.Add("WITH_ENGINE=0");
				// Can't have developer tools w/out engine
				GlobalCompileEnvironment.Definitions.Add("WITH_UNREAL_DEVELOPER_TOOLS=0");
			}

			if (Rules.bCompileAgainstCoreUObject)
			{
				GlobalCompileEnvironment.Definitions.Add("WITH_COREUOBJECT=1");
			}
			else
			{
				GlobalCompileEnvironment.Definitions.Add("WITH_COREUOBJECT=0");
			}

			if (Rules.bCompileWithStatsWithoutEngine)
			{
				GlobalCompileEnvironment.Definitions.Add("USE_STATS_WITHOUT_ENGINE=1");
			}
			else
			{
				GlobalCompileEnvironment.Definitions.Add("USE_STATS_WITHOUT_ENGINE=0");
			}

			if (Rules.bCompileWithPluginSupport)
			{
				GlobalCompileEnvironment.Definitions.Add("WITH_PLUGIN_SUPPORT=1");
			}
			else
			{
				GlobalCompileEnvironment.Definitions.Add("WITH_PLUGIN_SUPPORT=0");
			}

            if (Rules.bWithPerfCounters)
            {
                GlobalCompileEnvironment.Definitions.Add("WITH_PERFCOUNTERS=1");
            }
            else
            {
                GlobalCompileEnvironment.Definitions.Add("WITH_PERFCOUNTERS=0");
            }

			if (Rules.bUseLoggingInShipping)
			{
				GlobalCompileEnvironment.Definitions.Add("USE_LOGGING_IN_SHIPPING=1");
			}
			else
			{
				GlobalCompileEnvironment.Definitions.Add("USE_LOGGING_IN_SHIPPING=0");
			}

			if (Rules.bLoggingToMemoryEnabled)
			{
				GlobalCompileEnvironment.Definitions.Add("WITH_LOGGING_TO_MEMORY=1");
			}
			else
			{
				GlobalCompileEnvironment.Definitions.Add("WITH_LOGGING_TO_MEMORY=0");
			}

			if (Rules.bUseChecksInShipping)
			{
				GlobalCompileEnvironment.Definitions.Add("USE_CHECKS_IN_SHIPPING=1");
			}
			else
			{
				GlobalCompileEnvironment.Definitions.Add("USE_CHECKS_IN_SHIPPING=0");
			}

			// Propagate whether we want a lean and mean build to the C++ code.
			if (Rules.bCompileLeanAndMeanUE)
			{
				GlobalCompileEnvironment.Definitions.Add("UE_BUILD_MINIMAL=1");
			}
			else
			{
				GlobalCompileEnvironment.Definitions.Add("UE_BUILD_MINIMAL=0");
			}

			// bBuildEditor has now been set appropriately for all platforms, so this is here to make sure the #define 
			if (Rules.bBuildEditor)
			{
				GlobalCompileEnvironment.Definitions.Add("WITH_EDITOR=1");
			}
			else if (!GlobalCompileEnvironment.Definitions.Contains("WITH_EDITOR=0"))
			{
				GlobalCompileEnvironment.Definitions.Add("WITH_EDITOR=0");
			}

			if (Rules.bBuildWithEditorOnlyData == false)
			{
				GlobalCompileEnvironment.Definitions.Add("WITH_EDITORONLY_DATA=0");
			}

			// Check if server-only code should be compiled out.
			if (Rules.bWithServerCode == true)
			{
				GlobalCompileEnvironment.Definitions.Add("WITH_SERVER_CODE=1");
			}
			else
			{
				GlobalCompileEnvironment.Definitions.Add("WITH_SERVER_CODE=0");
			}

			// Set the define for whether we're compiling with CEF3
			if (Rules.bCompileCEF3 && (Platform == UnrealTargetPlatform.Win32 || Platform == UnrealTargetPlatform.Win64 || Platform == UnrealTargetPlatform.Mac || Platform == UnrealTargetPlatform.Linux))
			{
				GlobalCompileEnvironment.Definitions.Add("WITH_CEF3=1");
			}
			else
			{
				GlobalCompileEnvironment.Definitions.Add("WITH_CEF3=0");
			}

			// tell the compiled code the name of the UBT platform (this affects folder on disk, etc that the game may need to know)
			GlobalCompileEnvironment.Definitions.Add("UBT_COMPILED_PLATFORM=" + Platform.ToString());
			GlobalCompileEnvironment.Definitions.Add("UBT_COMPILED_TARGET=" + TargetType.ToString());

			// Initialize the compile and link environments for the platform, configuration, and project.
			BuildPlatform.SetUpEnvironment(Rules, GlobalCompileEnvironment, GlobalLinkEnvironment);
			BuildPlatform.SetUpConfigurationEnvironment(Rules, GlobalCompileEnvironment, GlobalLinkEnvironment);
		}

		private void GetEncryptionAndSigningKeys(out String AESKey, out String[] PakSigningKeys)
		{
			EncryptionAndSigning.ParseEncryptionIni(ProjectDirectory, Platform, out PakSigningKeys, out AESKey);

			if (!String.IsNullOrEmpty(AESKey))
			{
				if (AESKey.Length < 32)
				{
					Log.TraceError("AES key specified in configs must be at least 32 characters long!");
					AESKey = String.Empty;
				}
			}

			// If we didn't extract any keys from the new ini file setup, try looking for the old keys text file
			if (PakSigningKeys == null && !string.IsNullOrEmpty(Rules.PakSigningKeysFile))
			{
				string FullFilename = Path.Combine(ProjectDirectory.FullName, Rules.PakSigningKeysFile);

				Log.TraceVerbose("Adding signing keys to executable from '{0}'", FullFilename);

				if (File.Exists(FullFilename))
				{
					string[] Lines = File.ReadAllLines(FullFilename);
					List<string> Keys = new List<string>();
					foreach (string Line in Lines)
					{
						if (!string.IsNullOrEmpty(Line))
						{
							if (Line.StartsWith("0x"))
							{
								Keys.Add(Line.Trim());
							}
						}
					}

					if (Keys.Count == 3)
					{
						PakSigningKeys = new String[2];
						PakSigningKeys[0] = Keys[1];
						PakSigningKeys[1] = Keys[2];
					}
					else
					{
						Log.TraceWarning("Contents of signing key file are invalid so will be ignored");
					}
				}
				else
				{
					Log.TraceVerbose("Signing key file is missing! Executable will not include signing keys");
				}
			}
		}

		static CppConfiguration GetCppConfiguration(UnrealTargetConfiguration Configuration)
		{
			switch (Configuration)
			{
				case UnrealTargetConfiguration.Debug:
					return CppConfiguration.Debug;
				case UnrealTargetConfiguration.DebugGame:
				case UnrealTargetConfiguration.Development:
					return CppConfiguration.Development;
				case UnrealTargetConfiguration.Shipping:
					return CppConfiguration.Shipping;
				case UnrealTargetConfiguration.Test:
					return CppConfiguration.Shipping;
				default:
					throw new BuildException("Unhandled target configuration");
			}
		}

        /// <summary>
        /// Create a rules object for the given module, and set any default values for this target
        /// </summary>
        private ModuleRules CreateModuleRulesAndSetDefaults(string ModuleName, out FileReference ModuleFileName)
		{
			// Create the rules from the assembly
			ModuleRules RulesObject = RulesAssembly.CreateModuleRules(ModuleName, Rules, out ModuleFileName);

			// Reads additional dependencies array for project module from project file and fills PrivateDependencyModuleNames. 
			if (ProjectDescriptor != null && ProjectDescriptor.Modules != null)
			{
				ModuleDescriptor Module = ProjectDescriptor.Modules.FirstOrDefault(x => x.Name.Equals(ModuleName, StringComparison.InvariantCultureIgnoreCase));
				if (Module != null && Module.AdditionalDependencies != null)
				{
					RulesObject.PrivateDependencyModuleNames.AddRange(Module.AdditionalDependencies);
				}
			}

			// Validate rules object
			if (RulesObject.Type == ModuleRules.ModuleType.CPlusPlus)
			{
				List<string> InvalidDependencies = RulesObject.DynamicallyLoadedModuleNames.Intersect(RulesObject.PublicDependencyModuleNames.Concat(RulesObject.PrivateDependencyModuleNames)).ToList();
				if (InvalidDependencies.Count != 0)
				{
					throw new BuildException("Module rules for '{0}' should not be dependent on modules which are also dynamically loaded: {1}", ModuleName, String.Join(", ", InvalidDependencies));
				}

				// Make sure that engine modules use shared PCHs or have an explicit private PCH
				if(RulesObject.PCHUsage == ModuleRules.PCHUsageMode.NoSharedPCHs && RulesObject.PrivatePCHHeaderFile == null)
				{
					if(ProjectFile == null || !ModuleFileName.IsUnderDirectory(ProjectFile.Directory))
					{
						Log.TraceWarning("{0} module has shared PCHs disabled, but does not have a private PCH set", ModuleName);
					}
				}

				// Disable shared PCHs for game modules by default (but not game plugins, since they won't depend on the game's PCH!)
				if (RulesObject.PCHUsage == ModuleRules.PCHUsageMode.Default)
				{
					if (ProjectFile == null || !ModuleFileName.IsUnderDirectory(ProjectFile.Directory))
					{
						// Engine module or plugin module -- allow shared PCHs
						RulesObject.PCHUsage = ModuleRules.PCHUsageMode.UseExplicitOrSharedPCHs;
					}
					else
					{
						PluginInfo Plugin;
						if(RulesAssembly.TryGetPluginForModule(ModuleFileName, out Plugin))
						{
							// Game plugin.  Enable shared PCHs by default, since they aren't typically large enough to warrant their own PCH.
							RulesObject.PCHUsage = ModuleRules.PCHUsageMode.UseSharedPCHs;
						}
						else
						{
							// Game module.  Do not enable shared PCHs by default, because games usually have a large precompiled header of their own and compile times would suffer.
							RulesObject.PCHUsage = ModuleRules.PCHUsageMode.NoSharedPCHs;
						}
					}
				}
			}
			return RulesObject;
		}

		/// <summary>
		/// Finds a module given its name.  Throws an exception if the module couldn't be found.
		/// </summary>
		public UEBuildModule FindOrCreateModuleByName(string ModuleName)
		{
			UEBuildModule Module;
			if (!Modules.TryGetValue(ModuleName, out Module))
			{
				// Create the module!  (It will be added to our hash table in its constructor)

				// @todo projectfiles: Cross-platform modules can appear here during project generation, but they may have already
				//   been filtered out by the project generator.  This causes the projects to not be added to directories properly.
				FileReference ModuleFileName;
				ModuleRules RulesObject = CreateModuleRulesAndSetDefaults(ModuleName, out ModuleFileName);
				DirectoryReference ModuleDirectory = ModuleFileName.Directory;

				// Get the type of module we're creating
				UHTModuleType? ModuleType = null;

				// Get the plugin for this module
				PluginInfo Plugin;
				RulesAssembly.TryGetPluginForModule(ModuleFileName, out Plugin);

				// Get the module descriptor for this module if it's a plugin
				ModuleDescriptor PluginModuleDesc = null;
				if (Plugin != null)
				{
					PluginModuleDesc = Plugin.Descriptor.Modules.FirstOrDefault(x => x.Name == ModuleName);
					if (PluginModuleDesc != null && PluginModuleDesc.Type == ModuleHostType.Program)
					{
						ModuleType = UHTModuleType.Program;
					}
				}

				if (ModuleFileName.IsUnderDirectory(UnrealBuildTool.EngineDirectory))
				{
					if (RulesObject.Type == ModuleRules.ModuleType.External)
					{
						ModuleType = UHTModuleType.EngineThirdParty;
					}
					else
					{
						if (!ModuleType.HasValue && PluginModuleDesc != null)
						{
							ModuleType = ExternalExecution.GetEngineModuleTypeFromDescriptor(PluginModuleDesc);
						}

						if (!ModuleType.HasValue)
						{
							ModuleType = ExternalExecution.GetEngineModuleTypeBasedOnLocation(ModuleFileName);
						}
					}
				}
				else
				{
					if (RulesObject.Type == ModuleRules.ModuleType.External)
					{
						ModuleType = UHTModuleType.GameThirdParty;
					}
					else
					{
						if (!ModuleType.HasValue && PluginModuleDesc != null)
						{
							ModuleType = ExternalExecution.GetGameModuleTypeFromDescriptor(PluginModuleDesc);
						}

						if (!ModuleType.HasValue)
						{
							if (ProjectDescriptor != null && ProjectDescriptor.Modules != null)
							{
								ModuleDescriptor ProjectModule = ProjectDescriptor.Modules.FirstOrDefault(x => x.Name == ModuleName);
								if (ProjectModule != null)
								{
									ModuleType = UHTModuleTypeExtensions.GameModuleTypeFromHostType(ProjectModule.Type);
								}
								else
								{
									// No descriptor file or module was not on the list
									ModuleType = UHTModuleType.GameRuntime;
								}
							}
						}
					}
				}

				if (!ModuleType.HasValue)
				{
					throw new BuildException("Unable to determine module type for {0}", ModuleFileName);
				}

				// Get the base directory for paths referenced by the module. If the module's under the UProject source directory use that, otherwise leave it relative to the Engine source directory.
				if (ProjectFile != null)
				{
					DirectoryReference ProjectSourceDirectoryName = DirectoryReference.Combine(ProjectFile.Directory, "Source");
					if (ModuleFileName.IsUnderDirectory(ProjectSourceDirectoryName))
					{
						RulesObject.PublicIncludePaths = CombinePathList(ProjectSourceDirectoryName, RulesObject.PublicIncludePaths);
						RulesObject.PrivateIncludePaths = CombinePathList(ProjectSourceDirectoryName, RulesObject.PrivateIncludePaths);
						RulesObject.PublicLibraryPaths = CombinePathList(ProjectSourceDirectoryName, RulesObject.PublicLibraryPaths);
						RulesObject.PublicAdditionalShadowFiles = CombinePathList(ProjectSourceDirectoryName, RulesObject.PublicAdditionalShadowFiles);
					}
				}

				// Get the generated code directory. Plugins always write to their own intermediate directory so they can be copied between projects, shared engine 
				// intermediates go in the engine intermediate folder, and anything else goes in the project folder.
				DirectoryReference GeneratedCodeDirectory = null;
				if (RulesObject.Type != ModuleRules.ModuleType.External)
				{
					if (Plugin != null)
					{
						GeneratedCodeDirectory = Plugin.Directory;
					}
					else if (bUseSharedBuildEnvironment && ModuleFileName.IsUnderDirectory(UnrealBuildTool.EngineDirectory))
					{
						GeneratedCodeDirectory = UnrealBuildTool.EngineDirectory;
					}
					else
					{
						GeneratedCodeDirectory = ProjectDirectory;
					}
					GeneratedCodeDirectory = DirectoryReference.Combine(GeneratedCodeDirectory, PlatformIntermediateFolder, AppName, "Inc", ModuleName);
				}

				// Don't generate include paths for third party modules; they don't follow our conventions. Core is a special-case... leave it alone
				if (RulesObject.Type != ModuleRules.ModuleType.External && ModuleName != "Core")
				{
					// Add the default include paths to the module rules, if they exist. Would be nice not to include game plugins here, but it would be a regression to change now.
					bool bIsGameModuleOrProgram = ModuleFileName.IsUnderDirectory(TargetCsFilename.Directory) || (Plugin != null && Plugin.LoadedFrom == PluginLoadedFrom.GameProject);
					AddDefaultIncludePathsToModuleRules(ModuleFileName, bIsGameModuleOrProgram, Plugin, RulesObject);

					// Add the path to the generated headers 
					if (GeneratedCodeDirectory != null)
					{
						string RelativeGeneratedCodeDirectory = Utils.CleanDirectorySeparators(GeneratedCodeDirectory.MakeRelativeTo(UnrealBuildTool.EngineSourceDirectory), '/');
						RulesObject.PublicIncludePaths.Add(RelativeGeneratedCodeDirectory);
					}
				}

				// Figure out whether we need to build this module
				// We don't care about actual source files when generating projects, as these are discovered separately
				bool bDiscoverFiles = !ProjectFileGenerator.bGenerateProjectFiles;
				bool bBuildFiles = bDiscoverFiles && (OnlyModules.Count == 0 || OnlyModules.Any(x => string.Equals(x.OnlyModuleName, ModuleName, StringComparison.InvariantCultureIgnoreCase)));

				IntelliSenseGatherer IntelliSenseGatherer = null;
				List<FileItem> FoundSourceFiles = new List<FileItem>();
				if (RulesObject.Type == ModuleRules.ModuleType.CPlusPlus)
				{
					ProjectFile ProjectFileForIDE = null;
					if (ProjectFileGenerator.bGenerateProjectFiles && ProjectFileGenerator.ModuleToProjectFileMap.TryGetValue(ModuleName, out ProjectFileForIDE))
					{
						IntelliSenseGatherer = ProjectFileForIDE;
					}

					// So all we care about are the game module and/or plugins.
					if (bDiscoverFiles && (!UnrealBuildTool.IsEngineInstalled() || !ModuleFileName.IsUnderDirectory(UnrealBuildTool.EngineDirectory)))
					{
						List<FileReference> SourceFilePaths = new List<FileReference>();

						if (ProjectFileForIDE != null)
						{
							foreach (ProjectFile.SourceFile SourceFile in ProjectFileForIDE.SourceFiles)
							{
								SourceFilePaths.Add(SourceFile.Reference);
							}
						}
						else
						{
							// Don't have a project file for this module with the source file names cached already, so find the source files ourselves
							SourceFilePaths = SourceFileSearch.FindModuleSourceFiles(ModuleRulesFile: ModuleFileName);
						}
						FoundSourceFiles = GetCPlusPlusFilesToBuild(SourceFilePaths, ModuleDirectory, Platform);
					}
				}

				// Allow the current platform to modify the module rules
				UEBuildPlatform.GetBuildPlatform(Platform).ModifyModuleRulesForActivePlatform(ModuleName, RulesObject, Rules);

				// Allow all build platforms to 'adjust' the module setting. 
				// This will allow undisclosed platforms to make changes without 
				// exposing information about the platform in publicly accessible 
				// locations.
				UEBuildPlatform.PlatformModifyHostModuleRules(ModuleName, RulesObject, Rules);

				// Now, go ahead and create the module builder instance
				Module = InstantiateModule(RulesObject, ModuleName, ModuleType.Value, ModuleDirectory, GeneratedCodeDirectory, IntelliSenseGatherer, FoundSourceFiles, bBuildFiles, ModuleFileName);
				Modules.Add(Module.Name, Module);
				FlatModuleCsData.Add(Module.Name, new FlatModuleCsDataType((Module.RulesFile == null) ? null : Module.RulesFile.FullName, RulesObject.ExternalDependencies));
			}
			return Module;
		}

		protected virtual UEBuildModule InstantiateModule(
			ModuleRules RulesObject,
			string ModuleName,
			UHTModuleType ModuleType,
			DirectoryReference ModuleDirectory,
			DirectoryReference GeneratedCodeDirectory,
			IntelliSenseGatherer IntelliSenseGatherer,
			List<FileItem> ModuleSourceFiles,
			bool bBuildSourceFiles,
			FileReference InRulesFile)
		{
			switch (RulesObject.Type)
			{
				case ModuleRules.ModuleType.CPlusPlus:
					return new UEBuildModuleCPP(
							InName: ModuleName,
							InType: ModuleType,
							InModuleDirectory: ModuleDirectory,
							InGeneratedCodeDirectory: GeneratedCodeDirectory,
							InIntelliSenseGatherer: IntelliSenseGatherer,
							InSourceFiles: ModuleSourceFiles,
							InRules: RulesObject,
							bInBuildSourceFiles: bBuildSourceFiles,
							InRulesFile: InRulesFile
						);

				case ModuleRules.ModuleType.External:
					return new UEBuildModuleExternal(
							InName: ModuleName,
							InType: ModuleType,
							InModuleDirectory: ModuleDirectory,
							InRules: RulesObject,
							InRulesFile: InRulesFile
						);

				default:
					throw new BuildException("Unrecognized module type specified by 'Rules' object {0}", RulesObject.ToString());
			}
		}

		/// <summary>
		/// Add the standard default include paths to the given modulerules object
		/// </summary>
		/// <param name="ModuleFile">The filename to the module rules file (Build.cs)</param>
		/// <param name="IsGameModule">true if it is a game module, false if not</param>
		/// <param name="Plugin">The plugin that this module belongs to</param>
		/// <param name="RulesObject">The module rules object itself</param>
		public void AddDefaultIncludePathsToModuleRules(FileReference ModuleFile, bool IsGameModule, PluginInfo Plugin, ModuleRules RulesObject)
		{
			// Get the base source directory for this module. This may be the project source directory, engine source directory, or plugin source directory.
			if (!ModuleFile.IsUnderDirectory(UnrealBuildTool.EngineSourceDirectory))
			{
				// Add the module source directory 
				DirectoryReference BaseSourceDirectory;
				if (Plugin != null)
				{
					BaseSourceDirectory = DirectoryReference.Combine(Plugin.Directory, "Source");
				}
				else
				{
					BaseSourceDirectory = DirectoryReference.Combine(ProjectFile.Directory, "Source");
				}

				// If it's a game module (plugin or otherwise), add the root source directory to the include paths.
				if (IsGameModule)
				{
					RulesObject.PublicIncludePaths.Add(NormalizeIncludePath(BaseSourceDirectory));
				}

				// Resolve private include paths against the project source root
				for (int Idx = 0; Idx < RulesObject.PrivateIncludePaths.Count; Idx++)
				{
					string PrivateIncludePath = RulesObject.PrivateIncludePaths[Idx];
					if (!Path.IsPathRooted(PrivateIncludePath))
					{
						PrivateIncludePath = DirectoryReference.Combine(BaseSourceDirectory, PrivateIncludePath).FullName;
					}
					RulesObject.PrivateIncludePaths[Idx] = PrivateIncludePath;
				}
			}

			// Add the 'classes' directory, if it exists
			DirectoryReference ClassesDirectory = DirectoryReference.Combine(ModuleFile.Directory, "Classes");
			if (DirectoryLookupCache.DirectoryExists(ClassesDirectory))
			{
				RulesObject.PublicIncludePaths.Add(NormalizeIncludePath(ClassesDirectory));
			}

			// Get the list of folders to exclude for this platform
			FileSystemName[] ExcludedFolderNames = UEBuildPlatform.GetBuildPlatform(Platform).GetExcludedFolderNames();

			// Add all the public directories
			DirectoryReference PublicDirectory = DirectoryReference.Combine(ModuleFile.Directory, "Public");
			if (DirectoryLookupCache.DirectoryExists(PublicDirectory))
			{
				RulesObject.PublicIncludePaths.Add(NormalizeIncludePath(PublicDirectory));

				foreach (DirectoryReference PublicSubDirectory in DirectoryLookupCache.EnumerateDirectoriesRecursively(PublicDirectory))
				{
					if(!PublicSubDirectory.ContainsAnyNames(ExcludedFolderNames, PublicDirectory))
					{
						RulesObject.PublicIncludePaths.Add(NormalizeIncludePath(PublicSubDirectory));
					}
				}
			}
		}

		/// <summary>
		/// Normalize an include path to be relative to the engine source directory
		/// </summary>
		public static string NormalizeIncludePath(DirectoryReference Directory)
		{
			return Utils.CleanDirectorySeparators(Directory.MakeRelativeTo(UnrealBuildTool.EngineSourceDirectory), '/');
		}

		/// <summary>
		/// Finds a module given its name.  Throws an exception if the module couldn't be found.
		/// </summary>
		public UEBuildModule GetModuleByName(string Name)
		{
			UEBuildModule Result;
			if (Modules.TryGetValue(Name, out Result))
			{
				return Result;
			}
			else
			{
				throw new BuildException("Couldn't find referenced module '{0}'.", Name);
			}
		}


		/// <summary>
		/// Combines a list of paths with a base path.
		/// </summary>
		/// <param name="BasePath">Base path to combine with. May be null or empty.</param>
		/// <param name="PathList">List of input paths to combine with. May be null.</param>
		/// <returns>List of paths relative The build module object for the specified build rules source file</returns>
		private static List<string> CombinePathList(DirectoryReference BasePath, List<string> PathList)
		{
			List<string> NewPathList = new List<string>();
			foreach (string Path in PathList)
			{
				NewPathList.Add(System.IO.Path.Combine(BasePath.FullName, Path));
			}
			return NewPathList;
		}


		/// <summary>
		/// Given a list of source files for a module, filters them into a list of files that should actually be included in a build
		/// </summary>
		/// <param name="SourceFiles">Original list of files, which may contain non-source</param>
		/// <param name="SourceFilesBaseDirectory">Directory that the source files are in</param>
		/// <param name="TargetPlatform">The platform we're going to compile for</param>
		/// <returns>The list of source files to actually compile</returns>
		static List<FileItem> GetCPlusPlusFilesToBuild(List<FileReference> SourceFiles, DirectoryReference SourceFilesBaseDirectory, UnrealTargetPlatform TargetPlatform)
		{
			// Make a list of all platform name strings that we're *not* currently compiling, to speed
			// up file path comparisons later on
			List<UnrealTargetPlatform> SupportedPlatforms = new List<UnrealTargetPlatform>();
			SupportedPlatforms.Add(TargetPlatform);
			List<string> OtherPlatformNameStrings = Utils.MakeListOfUnsupportedPlatforms(SupportedPlatforms);


			// @todo projectfiles: Consider saving out cached list of source files for modules so we don't need to harvest these each time

			List<FileItem> FilteredFileItems = new List<FileItem>();
			FilteredFileItems.Capacity = SourceFiles.Count;

			// @todo projectfiles: hard-coded source file set.  Should be made extensible by platform tool chains.
			string[] CompilableSourceFileTypes = new string[]
				{
					".cpp",
					".c",
					".cc",
					".mm",
					".m",
					".rc",
					".manifest"
				};

			// When generating project files, we have no file to extract source from, so we'll locate the code files manually
			foreach (FileReference SourceFilePath in SourceFiles)
			{
				// We're only able to compile certain types of files
				bool IsCompilableSourceFile = false;
				foreach (string CurExtension in CompilableSourceFileTypes)
				{
					if (SourceFilePath.HasExtension(CurExtension))
					{
						IsCompilableSourceFile = true;
						break;
					}
				}

				if (IsCompilableSourceFile)
				{
					if (SourceFilePath.IsUnderDirectory(SourceFilesBaseDirectory))
					{
						// Store the path as relative to the project file
						string RelativeFilePath = SourceFilePath.MakeRelativeTo(SourceFilesBaseDirectory);

						// All compiled files should always be in a sub-directory under the project file directory.  We enforce this here.
						if (Path.IsPathRooted(RelativeFilePath) || RelativeFilePath.StartsWith(".."))
						{
							throw new BuildException("Error: Found source file {0} in project whose path was not relative to the base directory of the source files", RelativeFilePath);
						}

						// Check for source files that don't belong to the platform we're currently compiling.  We'll filter
						// those source files out
						bool IncludeThisFile = true;
						foreach (string CurPlatformName in OtherPlatformNameStrings)
						{
							if (RelativeFilePath.IndexOf(Path.DirectorySeparatorChar + CurPlatformName + Path.DirectorySeparatorChar, StringComparison.InvariantCultureIgnoreCase) != -1
								|| RelativeFilePath.StartsWith(CurPlatformName + Path.DirectorySeparatorChar))
							{
								IncludeThisFile = false;
								break;
							}
						}

						if (IncludeThisFile)
						{
							FilteredFileItems.Add(FileItem.GetItemByFileReference(SourceFilePath));
						}
					}
				}
			}

			// @todo projectfiles: Consider enabling this error but changing it to a warning instead.  It can fire for
			//    projects that are being digested for IntelliSense (because the module was set as a cross-
			//	  platform dependency), but all of their source files were filtered out due to platform masking
			//    in the project generator
			bool AllowEmptyProjects = true;
			if (!AllowEmptyProjects)
			{
				if (FilteredFileItems.Count == 0)
				{
					throw new BuildException("Could not find any valid source files for base directory {0}.  Project has {1} files in it", SourceFilesBaseDirectory, SourceFiles.Count);
				}
			}

			return FilteredFileItems;
		}
	}
}<|MERGE_RESOLUTION|>--- conflicted
+++ resolved
@@ -1610,29 +1610,6 @@
 			{
 				return;
 			}
-<<<<<<< HEAD
-			BuiltReceiptWithFullPaths.ExpandPathVariables(UnrealBuildTool.EngineDirectory, ProjectDirectory);
-
-			{
-				// Collect all files to build
-				string[] AdditionalFileExtensions = new string[] { ".lib", ".exp", ".dll.response" };
-				List<string> AllFilesToDelete = new List<string>();
-				foreach (BuildProduct BuildProduct in BuiltReceiptWithFullPaths.BuildProducts)
-				{
-					// don't add any precompiled binaries to the manifest. We don't want to delete them.
-					if (bUsePrecompiled && BuildProduct.IsPrecompiled)
-					{
-						continue;
-					}
-
-					// don't add any installed binary and the build product path matches the engine install location, we don't want to delete them
-					FileReference BuildProductFile = new FileReference(BuildProduct.Path);
-					if (UnrealBuildTool.IsEngineInstalled() && BuildProductFile.IsUnderDirectory(UnrealBuildTool.EngineDirectory))
-					{
-						continue;
-					}
-=======
->>>>>>> 50b84fc1
 
 			// Set files to delete
 			HashSet<FileReference> FilesToDelete = new HashSet<FileReference>();
@@ -2146,27 +2123,6 @@
 				}
 			}
 
-<<<<<<< HEAD
-			// Get the path to the manifest for the base executable
-			FileReference MainManifestFile = FileReference.Combine(OutputPaths[0].Directory, VersionManifest.GetStandardFileName(AppName, Platform, Configuration, PlatformContext.GetActiveArchitecture(), false));
-
-			// Read the manifest for the base executable. AppBinaries may have precompiled binaries removed, so we use the target's output path for the executable instead.
-			VersionManifest MainManifest;
-			if(!ExistingFileToManifest.TryGetValue(MainManifestFile, out MainManifest))
-			{
-				// Try to load Main Manifest directly if it wasn't part of file list (true for installed builds)
-				if (MainManifestFile.IsUnderDirectory(UnrealBuildTool.EngineDirectory) && VersionManifest.TryRead(MainManifestFile.FullName, out MainManifest))
-				{
-					ExistingFileToManifest.Add(MainManifestFile, MainManifest);
-				}
-				else
-				{
-					return false;
-				}
-			}
-
-=======
->>>>>>> 50b84fc1
 			// Check if we're modifying any files in an existing valid manifest. If the build id for a manifest doesn't match, we can behave as if it doesn't exist.
 			foreach(KeyValuePair<FileReference, VersionManifest> ExistingPair in ExistingFileToManifest)
 			{
@@ -2569,11 +2525,7 @@
 				if (Platform == UnrealTargetPlatform.Win32 || Platform == UnrealTargetPlatform.Win64)
 				{
 					FileItem VersionFile = FileItem.GetExistingItemByFileReference(FileReference.Combine(UnrealBuildTool.EngineSourceDirectory, "Runtime", "Core", "Resources", "Windows", "ModuleVersionResource.rc.inl"));
-<<<<<<< HEAD
-					VersionFile.CachedCPPIncludeInfo = GlobalCompileEnvironment.Config.CPPIncludeInfo;
-=======
 					VersionFile.CachedIncludePaths = GlobalCompileEnvironment.IncludePaths;
->>>>>>> 50b84fc1
 					CPPOutput VersionOutput = TargetToolChain.CompileRCFiles(GlobalCompileEnvironment, new List<FileItem> { VersionFile }, ActionGraph);
 					GlobalLinkEnvironment.CommonResourceFiles.AddRange(VersionOutput.ObjectFiles);
 
@@ -2583,11 +2535,7 @@
 						DefaultResourceCompileEnvironment.Definitions.Add("ORIGINAL_FILE_NAME=\"UE4\"");
 
 						FileItem DefaultResourceFile = FileItem.GetExistingItemByFileReference(FileReference.Combine(UnrealBuildTool.EngineSourceDirectory, "Runtime", "Launch", "Resources", "Windows", "PCLaunch.rc"));
-<<<<<<< HEAD
-						DefaultResourceFile.CachedCPPIncludeInfo = GlobalCompileEnvironment.Config.CPPIncludeInfo;
-=======
 						DefaultResourceFile.CachedIncludePaths = DefaultResourceCompileEnvironment.IncludePaths;
->>>>>>> 50b84fc1
 						CPPOutput DefaultResourceOutput = TargetToolChain.CompileRCFiles(DefaultResourceCompileEnvironment, new List<FileItem> { DefaultResourceFile }, ActionGraph);
 
 						GlobalLinkEnvironment.DefaultResourceFiles.AddRange(DefaultResourceOutput.ObjectFiles);
