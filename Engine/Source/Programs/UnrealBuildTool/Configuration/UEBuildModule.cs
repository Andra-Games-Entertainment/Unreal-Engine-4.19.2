--- conflicted
+++ resolved
@@ -882,14 +882,6 @@
 		public class AutoGenerateCppInfoClass
 		{
 			public class BuildInfoClass
-<<<<<<< HEAD
-			{
-			/** The filename of the *.generated.cpp file which was generated for the module */
-			public readonly string Filename;
-
-				public BuildInfoClass(string InFilename)
-=======
->>>>>>> 1d429763
 			{
 				/** The wildcard of the *.generated.cpp file which was generated for the module */
 				public readonly string FileWildcard;
@@ -911,18 +903,6 @@
 			}
 		}
 
-<<<<<<< HEAD
-			/** Information about how to build the .generated.cpp files. If this is null, then we're not building .generated.cpp files for this module. */
-			public BuildInfoClass BuildInfo;
-
-			public AutoGenerateCppInfoClass(BuildInfoClass InBuildInfo)
-			{
-				BuildInfo = InBuildInfo;
-			}
-		}
-
-=======
->>>>>>> 1d429763
 		/** Information about the .generated.cpp file.  If this is null then this module doesn't have any UHT-produced code. */
 		public AutoGenerateCppInfoClass AutoGenerateCppInfo = null;
 
@@ -1265,18 +1245,11 @@
 
 				if( bUseSharedPCHFiles )
 				{
-<<<<<<< HEAD
-
-					if (CPPFile.AbsolutePath.IndexOf("ActorConstruction.cpp", StringComparison.InvariantCultureIgnoreCase) >= 0)
-				{
-						Log.TraceVerbose("ActorConstruction.cpp");
-=======
 					string SharingPCHHeaderFilePath = null;
 					bool bIsASharedPCHModule = bUseSharedPCHFiles && GlobalCompileEnvironment.SharedPCHHeaderFiles.Any( PCH => PCH.Module == this );
 					if( bIsASharedPCHModule )
 					{
 						SharingPCHHeaderFilePath = Path.GetFullPath( Path.Combine( ProjectFileGenerator.RootRelativePath, "Engine", "Source", this.SharedPCHHeaderFile ) );
->>>>>>> 1d429763
 					}
 
 					// When compiling in modular mode, we can't use a shared PCH file when compiling a module
@@ -1291,70 +1264,6 @@
 							this.GetAllDependencyModules( ref ReferencedModules, ref DirectDependencyModules, bIncludeDynamicallyLoaded:false, bForceCircular:false, bOnlyDirectDependencies:true );
 						}
 
-<<<<<<< HEAD
-					if (bUseSharedPCHFiles)
-					{
-						var SharedPCHStartTime = DateTime.UtcNow;
-
-					// When compiling in modular mode, we can't use a shared PCH file when compiling a module
-					// with exports, because the shared PCH can only have imports in it to work correctly.
-						// @todo SharedPCH: If we ever have SharedPCH headers that themselves belong to modules which never use DLL Exports, we can avoid
-						// generating TWO PCH files by checking for that here.  For now, we always assume that SharedPCH headers have exports when
-						// compiling in modular mode.
-						bool bCanModuleUseOwnSharedPCH = bAllowSharedPCH && bIsASharedPCHModule && bCompileMonolithic && CPPFile.PrecompiledHeaderIncludeFilename.Equals( SharedPCHHeaderFilePath, StringComparison.InvariantCultureIgnoreCase );
-					if( bAllowSharedPCH && ( !bIsASharedPCHModule || bCanModuleUseOwnSharedPCH ) )
-					{
-						// Figure out which shared PCH tier we're in
-						int LargestSharedPCHHeaderFileIndex = -1;
-						{
-								var AllIncludedFiles = ModuleCompileEnvironment.GetIncludeDependencies( CPPFile );
-								foreach( var IncludedFile in AllIncludedFiles )
-								{
-									// These PCHs are ordered from least complex to most complex.  We'll start at the last one and search backwards.
-							for( var SharedPCHHeaderFileIndex = GlobalCompileEnvironment.SharedPCHHeaderFiles.Count - 1; SharedPCHHeaderFileIndex > LargestSharedPCHHeaderFileIndex; --SharedPCHHeaderFileIndex )
-							{
-								var CurSharedPCHHeaderFile = GlobalCompileEnvironment.SharedPCHHeaderFiles[ SharedPCHHeaderFileIndex ];
-										if( IncludedFile == CurSharedPCHHeaderFile.PCHHeaderFile )
-								{
-									LargestSharedPCHHeaderFileIndex = SharedPCHHeaderFileIndex;
-									break;
-								}
-							}
-
-									if( LargestSharedPCHHeaderFileIndex == GlobalCompileEnvironment.SharedPCHHeaderFiles.Count - 1)
-							{
-								// We've determined that the module is using our most complex PCH header, so we can early-out
-								break;
-							}
-						}
-							}
-
-							if( LargestSharedPCHHeaderFileIndex > -1 )
-							{
-								var LargestIncludedSharedPCHHeaderFile = GlobalCompileEnvironment.SharedPCHHeaderFiles[LargestSharedPCHHeaderFileIndex];
-								if( SharedPCHHeaderFile == null )
-						{
-									SharedPCHModuleName = LargestIncludedSharedPCHHeaderFile.Module.Name;
-									SharedPCHHeaderFile = LargestIncludedSharedPCHHeaderFile.PCHHeaderFile;
-								}
-								else if( SharedPCHHeaderFile != LargestIncludedSharedPCHHeaderFile.PCHHeaderFile )
-								{
-									// @todo UBT perf: It is fairly costly to perform this test, as we could easily early-out after we have SharedPCHHeaderFile and not bother testing the rest of the files in the module.  But this can be useful to find abusive modules that include a shared PCH header in the bowels of a non-PCH private source file.
-									Console.WriteLine( "WARNING: File '{0}' doesn't use same 'shared' precompiled header as other files in this module: '{1}' vs '{2}'.  This can greatly impact compile times.  Make sure that your module's private PCH header includes the 'largest' shared PCH header that your module uses", 
-										CPPFile.AbsolutePath, SharedPCHHeaderFile, LargestIncludedSharedPCHHeaderFile.PCHHeaderFile );
-						}
-					}
-					else
-					{
-								Log.TraceVerbose("File {0} doesn't use a Shared PCH!", CPPFile.AbsolutePath);
-					}
-
-							SharedPCHTime += ( DateTime.UtcNow - SharedPCHStartTime ).TotalSeconds;
-						}
-						else
-						{
-							Log.TraceVerbose("File '{0}' cannot create or use Shared PCHs, because its module '{1}' needs its own private PCH", CPPFile.AbsolutePath, this.Name);
-=======
 						int LargestSharedPCHHeaderFileIndex = -1;
 						foreach( var DependencyModule in DirectDependencyModules )
 						{
@@ -1378,33 +1287,13 @@
 								// We've determined that the module is using our most complex PCH header, so we can early-out
 								break;
 							}
->>>>>>> 1d429763
 						}
 
 						// Did we not find a shared PCH header that is being included by this module?  This could happen if the module is not including Core.h, even indirectly.
 						if( String.IsNullOrEmpty( SharedPCHModuleName ) )
 						{
-<<<<<<< HEAD
-							MostFilesIncluded = CurPCH.Value.Count;
-				}
-
-						Log.TraceVerbose("   {0}  ({1} files including it: {2}, ...)", CurPCH.Key, CurPCH.Value.Count, CurPCH.Value[0].AbsolutePath);
-					}
-				}
-
-				if( UsageMapPCH.Count > 1 )
-				{
-					// Keep track of the PCH file that is most used within this module
-					string MostFilesAreIncludingPCH = string.Empty;
-					int MostFilesIncluded = 0;
-					foreach( var CurPCH in UsageMapPCH.Where( PCH => PCH.Value.Count > MostFilesIncluded ) )
-					{
-						MostFilesAreIncludingPCH = CurPCH.Key;
-						MostFilesIncluded        = CurPCH.Value.Count;
-=======
 							throw new BuildException( "Module {0} doesn't use a Shared PCH!  Please add a dependency on a Shared PCH module to this module's dependency list", this.Name);
 						}
->>>>>>> 1d429763
 					}
 					else
 					{
@@ -1580,18 +1469,12 @@
 				LinkInputFiles.AddRange( CPPCompileEnvironment.CompileFiles( Target, CPPFilesToCompile, Name ).ObjectFiles );
 			}
 
-<<<<<<< HEAD
-			if (AutoGenerateCppInfo != null && AutoGenerateCppInfo.BuildInfo != null && !ModuleCompileEnvironment.bHackHeaderGenerator)
-			{
-				var GeneratedCppFileItem = FileItem.GetItemByPath( AutoGenerateCppInfo.BuildInfo.Filename );
-=======
 			if (AutoGenerateCppInfo != null && AutoGenerateCppInfo.BuildInfo != null && !CPPCompileEnvironment.bHackHeaderGenerator)
 			{
 				string[] GeneratedFiles = Directory.GetFiles(Path.GetDirectoryName(AutoGenerateCppInfo.BuildInfo.FileWildcard), Path.GetFileName(AutoGenerateCppInfo.BuildInfo.FileWildcard));
 				foreach (string GeneratedFilename in GeneratedFiles)
 				{
 					var GeneratedCppFileItem = FileItem.GetItemByPath(GeneratedFilename);
->>>>>>> 1d429763
 
 					CachePCHUsageForModuleSourceFile(this.Target, CPPCompileEnvironment, GeneratedCppFileItem);
 
@@ -1745,14 +1628,6 @@
 				}
 
 				ProcessedDependencies = new ProcessedDependenciesClass{ UniquePCHHeaderFile = UniquePCH };
-<<<<<<< HEAD
-						}
-					}
-
-		private FileItem ProcessDependencies(FileItem CPPFile, CPPEnvironment ModuleCompileEnvironment)
-					{
-			List<DependencyInclude> DirectIncludeFilenames = CPPEnvironment.GetDirectIncludeDependencies(CPPFile, ModuleCompileEnvironment.Config.Target.Platform);
-=======
 
 
 				if( bFoundAProblemWithPCHs )
@@ -1826,7 +1701,6 @@
 			// @todo fastubt: We don't need all of the direct includes either.  We just need the first, unless we want to check for errors.
 			bool HasUObjects;
 			List<DependencyInclude> DirectIncludeFilenames = CPPEnvironment.GetDirectIncludeDependencies(Target, CPPFile, BuildPlatform, bOnlyCachedDependencies:false, HasUObjects:out HasUObjects);
->>>>>>> 1d429763
 			if (BuildConfiguration.bPrintDebugInfo)
 			{
 				Log.TraceVerbose("Found direct includes for {0}: {1}", Path.GetFileName(CPPFile.AbsolutePath), string.Join(", ", DirectIncludeFilenames.Select(F => F.IncludeName)));
@@ -1964,15 +1838,12 @@
 				// UObjects or not, we can skip doing a test here.
 				var UObjectHeaderFileItem = FileItem.GetExistingItemByPath( ClassHeader );
 
-<<<<<<< HEAD
-=======
 				bool HasUObjects;
 				var DirectIncludes = CPPEnvironment.GetDirectIncludeDependencies( Target, UObjectHeaderFileItem, BuildPlatform, bOnlyCachedDependencies:false, HasUObjects:out HasUObjects );
 				Debug.Assert( DirectIncludes != null );
 
 				if (HasUObjects)
 				{ 
->>>>>>> 1d429763
 					if (UObjectHeaderFileItem.AbsolutePath.StartsWith(ClassesFolder))
 					{
 						_AllClassesHeaders.Add(UObjectHeaderFileItem);
@@ -1986,6 +1857,7 @@
 						_PrivateUObjectHeaders.Add(UObjectHeaderFileItem);
 					}
 				}
+			}
 
 			CachedModuleUHTInfo = new UHTModuleInfo 
 			{
@@ -2000,11 +1872,7 @@
 			return CachedModuleUHTInfo;
 		}
 	
-<<<<<<< HEAD
-		public override void GetAllDependencyModules( ref Dictionary<string, UEBuildModule> ReferencedModules, ref List<UEBuildModule> OrderedModules, bool bIncludeDynamicallyLoaded, bool bForceCircular )
-=======
 		public override void GetAllDependencyModules( ref Dictionary<string, UEBuildModule> ReferencedModules, ref List<UEBuildModule> OrderedModules, bool bIncludeDynamicallyLoaded, bool bForceCircular, bool bOnlyDirectDependencies )
->>>>>>> 1d429763
 		{
 			var AllModuleNames = new List<string>();
 			AllModuleNames.AddRange(PrivateDependencyModuleNames);
@@ -2026,16 +1894,11 @@
 						var Module = Target.GetModuleByName( DependencyName );
 						ReferencedModules[ DependencyName ] = Module;
 
-<<<<<<< HEAD
-							// Recurse into dependent modules first
-						Module.GetAllDependencyModules(ref ReferencedModules, ref OrderedModules, bIncludeDynamicallyLoaded, bForceCircular);
-=======
 						if( !bOnlyDirectDependencies )
 						{ 
 							// Recurse into dependent modules first
 							Module.GetAllDependencyModules(ref ReferencedModules, ref OrderedModules, bIncludeDynamicallyLoaded, bForceCircular, bOnlyDirectDependencies);
 						}
->>>>>>> 1d429763
 
 						OrderedModules.Add( Module );
 					}
