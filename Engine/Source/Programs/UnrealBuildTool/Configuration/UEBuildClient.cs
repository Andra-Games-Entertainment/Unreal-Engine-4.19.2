--- conflicted
+++ resolved
@@ -16,26 +16,6 @@
 			: base(Info, Context)
 		{
 		}
-<<<<<<< HEAD
-
-		public UEBuildClient(TargetDescriptor InDesc, TargetRules InRulesObject, string InTargetCsFilename)
-            : base(InDesc, InRulesObject, "UE4Client", InTargetCsFilename)
-        {
-            if (ShouldCompileMonolithic())
-            {
-                if (!UnrealBuildTool.IsDesktopPlatform(Platform) || Platform == UnrealTargetPlatform.WinRT || Platform == UnrealTargetPlatform.WinRT_ARM)
-                {
-                    // We are compiling for a console...
-                    // We want the output to go into the <GAME>\Binaries folder
-                    if (!InRulesObject.bOutputToEngineBinaries)
-                    {
-						OutputPaths = OutputPaths.Select(Path => Path.Replace("Engine\\Binaries", InDesc.TargetName + "\\Binaries")).ToList();
-                    }
-                }
-            }
-        }
-=======
->>>>>>> 73f66985
 
 		public UEBuildClient(TargetDescriptor InDesc, TargetRules InRulesObject, RulesAssembly InRulesAssembly, FileReference InTargetCsFilename)
 			: base(InDesc, InRulesObject, InRulesAssembly, "UE4Client", InTargetCsFilename)
