--- conflicted
+++ resolved
@@ -16,13 +16,8 @@
 		{
 		}
 
-<<<<<<< HEAD
-		public UEBuildServer(TargetDescriptor InDesc, TargetRules InRulesObject, string InTargetCsFilename)
-			: base(InDesc, InRulesObject, "UE4Server", InTargetCsFilename)
-=======
 		public UEBuildServer(TargetDescriptor InDesc, TargetRules InRulesObject, RulesAssembly InRulesAssembly, FileReference InTargetCsFilename)
 			: base(InDesc, InRulesObject, InRulesAssembly, "UE4Server", InTargetCsFilename)
->>>>>>> 73f66985
 		{
 		}
 
