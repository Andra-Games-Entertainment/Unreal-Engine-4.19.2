--- conflicted
+++ resolved
@@ -521,6 +521,9 @@
 				}
 			}
 
+			VCProjectFileContent.Append(
+				"	<Import Project=\"$(VCTargetsPath)\\Microsoft.Cpp.Default.props\" />" + ProjectFileGenerator.NewLine);
+
 			// Write each project configuration PreDefaultProps section
 			foreach (var ConfigurationTuple in ProjectConfigurationNameAndConfigurations)
 			{
@@ -533,15 +536,7 @@
 					WritePostDefaultPropsConfiguration(TargetPlatform, TargetConfiguration, ProjectPlatformName, ProjectConfigurationName, VCProjectFileContent);
 				}
 			}
-<<<<<<< HEAD
-
-			VCProjectFileContent.Append(
-				"	<Import Project=\"$(VCTargetsPath)\\Microsoft.Cpp.Default.props\" />" + ProjectFileGenerator.NewLine);
-
-
-=======
 			
->>>>>>> 73f66985
 			VCProjectFileContent.Append(
 				"	<Import Project=\"$(VCTargetsPath)\\Microsoft.Cpp.props\" />" + ProjectFileGenerator.NewLine +
 				"	<ImportGroup Label=\"ExtensionSettings\" />" + ProjectFileGenerator.NewLine +
@@ -1095,9 +1090,6 @@
 					// Always wait for the mutex between UBT invocations, so that building the whole solution doesn't fail.
 					BuildArguments += " -waitmutex";
 
-<<<<<<< HEAD
-					string BatchFilesDirectoryName = Path.Combine(ProjectFileGenerator.EngineRelativePath, "Build", "BatchFiles");
-=======
 					if (BuildConfiguration.bAddFastPDBToProjects)
 					{
 						// Pass Fast PDB option to make use of Visual Studio's /DEBUG:FASTLINK option
@@ -1105,7 +1097,6 @@
 					}
 
 					DirectoryReference BatchFilesDirectory = DirectoryReference.Combine(UnrealBuildTool.EngineDirectory, "Build", "BatchFiles");
->>>>>>> 73f66985
 
 					// @todo UWP: For the MS toolchains, if an override was set for project generation, push that into the build strings to override the build toolchain as well
 					string BuildToolOverride = "";
