// Copyright 1998-2014 Epic Games, Inc. All Rights Reserved.

using System;
using System.Collections.Generic;
using System.Text;
using System.IO;

namespace UnrealBuildTool
{
	/// <summary>
	/// Represents a folder within the master project (e.g. Visual Studio solution)
	/// </summary>
	class XcodeProjectFolder : MasterProjectFolder
	{
		/// <summary>
		/// Constructor
		/// </summary>
		public XcodeProjectFolder(ProjectFileGenerator InitOwnerProjectFileGenerator, string InitFolderName)
			: base(InitOwnerProjectFileGenerator, InitFolderName)
		{
			// Generate a unique GUID for this folder
			// NOTE: When saving generated project files, we ignore differences in GUIDs if every other part of the file
			//       matches identically with the pre-existing file
			FolderGUID = Guid.NewGuid();
		}


		/// GUID for this folder
		public Guid FolderGUID
		{
			get;
			private set;
		}
	}

	/// <summary>
	/// Represents a build target
	/// </summary>
	public class XcodeProjectTarget
	{
		/// <summary>
		/// Constructor
		/// </summary>
		/// <param name="InName">Name of the target that may be built.</param>
		/// <param name="InType">Specifies the type of the targtet to generate.</param>
		/// <param name="InProductName">Specifies the name of the executable if it differs from the InName</param>
		/// <param name="InTargetPlatform">Name of the target that may be built.</param>
		/// <param name="InDependencies">Name of the target that may be built.</param>
		/// <param name="bHasPlist">Name of the target that may be built.</param>
		public XcodeProjectTarget(string InDisplayName, string InTargetName, string InType, string InProductName = "", UnrealTargetPlatform InTargetPlatform = UnrealTargetPlatform.Mac, bool bInIsMacOnly = false, List<XcodeTargetDependency> InDependencies = null, bool bHasPlist = false, List<XcodeFrameworkRef> InFrameworks = null)
		{
			DisplayName = InDisplayName;
			TargetName = InTargetName;
			Type = InType;
			ProductName = InProductName;
			TargetPlatform = InTargetPlatform;
			bIsMacOnly = bInIsMacOnly;
			Guid = XcodeProjectFileGenerator.MakeXcodeGuid();
			BuildConfigGuild = XcodeProjectFileGenerator.MakeXcodeGuid();
			SourcesPhaseGuid = XcodeProjectFileGenerator.MakeXcodeGuid();
			ResourcesPhaseGuid = XcodeProjectFileGenerator.MakeXcodeGuid();
			FrameworksPhaseGuid = XcodeProjectFileGenerator.MakeXcodeGuid();
			ShellScriptPhaseGuid = XcodeProjectFileGenerator.MakeXcodeGuid();
			ProductGuid = XcodeProjectFileGenerator.MakeXcodeGuid();
			DebugConfigGuid = XcodeProjectFileGenerator.MakeXcodeGuid();
			DevelopmentConfigGuid = XcodeProjectFileGenerator.MakeXcodeGuid();
			ShippingConfigGuid = XcodeProjectFileGenerator.MakeXcodeGuid();
			TestConfigGuid = XcodeProjectFileGenerator.MakeXcodeGuid();
			DebugGameConfigGuid = XcodeProjectFileGenerator.MakeXcodeGuid();
			Dependencies = InDependencies == null ? new List<XcodeTargetDependency>() : InDependencies;
			FrameworkRefs = InFrameworks == null ? new List<XcodeFrameworkRef>() : InFrameworks;
			// Meant to prevent adding plists that don't belong to the target, like in the case of Mac builds.
			if (bHasPlist)
			{
				PlistGuid = XcodeProjectFileGenerator.MakeXcodeGuid();
			}
		}

		public string DisplayName;					// Name displayed in Xcode's UI.
		public string TargetName;					// Actual name of the target.
		public string Type;							// "Native", "Legacy" or "Project"
		public UnrealTargetPlatform TargetPlatform;	//Mac, IOS
		public bool bIsMacOnly;
		public string ProductName;

		public string Guid;
		public string BuildConfigGuild;
		public string SourcesPhaseGuid;
		public string ResourcesPhaseGuid;
		public string FrameworksPhaseGuid;
		public string ShellScriptPhaseGuid;
		public string ProductGuid;
		public string DebugConfigGuid;
		public string DevelopmentConfigGuid;
		public string ShippingConfigGuid;
		public string TestConfigGuid;
		public string DebugGameConfigGuid;
		public string PlistGuid;
		public List<XcodeTargetDependency> Dependencies; // Target dependencies used for chaining Xcode target builds.
		public List<XcodeFrameworkRef> FrameworkRefs;   // Frameworks included in this target.

		public bool HasUI; // true if generates an .app instead of a console exe

		public override string ToString ()
		{
			return string.Format ("[XcodeProjectTarget: {0}, {1}]", DisplayName, Type);
		}
	}

	/// <summary>
	/// Represents a target section.
	/// </summary>
	public class XcodeTargetDependency
	{
		public XcodeTargetDependency(string InLegacyTargetName, string InLegacyTargetGuid, string InContainerItemProxyGuid)
		{
			Guid = XcodeProjectFileGenerator.MakeXcodeGuid();
			LegacyTargetName = InLegacyTargetName;
			LegacyTargetGuid = InLegacyTargetGuid;
			ContainerItemProxyGuid = InContainerItemProxyGuid;
		}
		public string Guid;
		public string LegacyTargetName;
		public string LegacyTargetGuid;
		public string ContainerItemProxyGuid;
	}

	/// <summary>
	/// Represents an item proxy section.
	/// </summary>
	public class XcodeContainerItemProxy
	{
		public XcodeContainerItemProxy(string InProjectGuid, string InLegacyTargetGuid, string InTargetName)
		{
			Guid = XcodeProjectFileGenerator.MakeXcodeGuid();
			ProjectGuid = InProjectGuid;
			LegacyTargetGuid = InLegacyTargetGuid;
			TargetName = InTargetName;
		}
		public string Guid;
		public string ProjectGuid;
		public string LegacyTargetGuid;
		public string TargetName;
	}

	/// <summary>
	/// Represents a Framework.
	/// </summary>
	public class XcodeFramework
	{
		public XcodeFramework(string InName, string InPath, string InSourceTree)
		{
			Guid = XcodeProjectFileGenerator.MakeXcodeGuid();
			Name = InName;
			Path = InPath;
			SourceTree = InSourceTree;
		}
	    public string Name;
	    public string Path;
	    public string SourceTree;
	    public string Guid;
	}

	/// <summary>
	/// Represents a reference to a Framework.
	/// </summary>
	public class XcodeFrameworkRef
	{
		public XcodeFrameworkRef(XcodeFramework InFramework)
		{
			Guid = XcodeProjectFileGenerator.MakeXcodeGuid();
			Framework = InFramework;
		}
		public XcodeFramework Framework;
		public string Guid;
	}

	class XcodeProjectFileGenerator : ProjectFileGenerator
	{
		// always seed the random number the same, so multiple runs of the generator will generate the same project
		static Random Rand = new Random(0);

		/**
		 * Make a random Guid string usable by Xcode (24 characters exactly)
		 */
		public static string MakeXcodeGuid()
		{
			string Guid = "";

			byte[] Randoms = new byte[12];
			Rand.NextBytes(Randoms);
			for (int Index = 0; Index < 12; Index++)
			{
				Guid += Randoms[Index].ToString("X2");
			}

			return Guid;
		}

		/// File extension for project files we'll be generating (e.g. ".vcxproj")
		override public string ProjectFileExtension
		{
			get
			{
				return ".xcodeproj";
			}
		}

		public override void CleanProjectFiles(string InMasterProjectRelativePath, string InMasterProjectName, string InIntermediateProjectFilesPath)
		{
			//@todo Mac. Implement this function...
		}

		/// <summary>
		/// Allocates a generator-specific project file object
		/// </summary>
		/// <param name="InitFilePath">Path to the project file</param>
		/// <returns>The newly allocated project file object</returns>
		protected override ProjectFile AllocateProjectFile(string InitFilePath)
		{
			return new XcodeProjectFile(InitFilePath);
		}

		/// ProjectFileGenerator interface
		public override MasterProjectFolder AllocateMasterProjectFolder(ProjectFileGenerator InitOwnerProjectFileGenerator, string InitFolderName)
		{
			return new XcodeProjectFolder(InitOwnerProjectFileGenerator, InitFolderName);
		}

		protected override bool WriteMasterProjectFile(ProjectFile UBTProject)
		{
			bool bSuccess = true;
			return bSuccess;
		}

		/// <summary>
		/// Appends the groups section.
		/// </summary>
		/// <param name="Contents">StringBuilder object to append groups string to</param>
		/// <param name="Groups">Dictionary of all project groups</param>
		/// <param name="UE4XcodeHelperTarget">Dummy target required for syntax highlighting etc. work</param>
        /// <param name="Frameworks">Frameworks referenced</param>
		private void AppendGroups(ref StringBuilder Contents, ref Dictionary<string, XcodeFileGroup> Groups, List<XcodeProjectTarget> Targets, XcodeProjectTarget UE4XcodeHelperTarget, List<XcodeFramework> Frameworks)
		{
			Contents.Append("/* Begin PBXGroup section */" + ProjectFileGenerator.NewLine);

			// Append main group
			MainGroupGuid = MakeXcodeGuid();
			Contents.Append(string.Format("\t\t{0} = {{{1}", MainGroupGuid, ProjectFileGenerator.NewLine));
			Contents.Append("\t\t\tisa = PBXGroup;" + ProjectFileGenerator.NewLine);
			Contents.Append("\t\t\tchildren = (" + ProjectFileGenerator.NewLine);

			foreach (XcodeFileGroup Group in Groups.Values)
			{
				if (!string.IsNullOrEmpty(Group.GroupName))
				{
					Contents.Append(string.Format("\t\t\t\t{0} /* {1} */,{2}", Group.GroupGuid, Group.GroupName, ProjectFileGenerator.NewLine));
				}
			}

			foreach (XcodeProjectTarget Target in Targets)
			{
				if (!string.IsNullOrEmpty(Target.PlistGuid) && File.Exists(Path.Combine(RootRelativePath, Target.TargetName + "/Build/IOS/" + Target.TargetName + "-Info.plist")))
				{
					Contents.Append("\t\t\t\t" + Target.PlistGuid + " /* " + Target.TargetName + "-Info.plist */," + ProjectFileGenerator.NewLine);
				}
			}

			ProductRefGroupGuid = MakeXcodeGuid();
            FrameworkGroupGuid = MakeXcodeGuid();
			Contents.Append(string.Format("\t\t\t\t{0} /* Products */,{1}", ProductRefGroupGuid, ProjectFileGenerator.NewLine));
            Contents.Append(string.Format("\t\t\t\t{0} /* Frameworks */,{1}", FrameworkGroupGuid, ProjectFileGenerator.NewLine));
			if (Groups.ContainsKey(""))
			{
				Groups[""].Append(ref Contents, bFilesOnly: true);
			}

			Contents.Append("\t\t\t);" + ProjectFileGenerator.NewLine);
			Contents.Append("\t\t\tsourceTree = \"<group>\";" + ProjectFileGenerator.NewLine);
			Contents.Append("\t\t};" + ProjectFileGenerator.NewLine);

			// Add products group
			Contents.Append(string.Format("\t\t{0} = {{{1}", ProductRefGroupGuid, ProjectFileGenerator.NewLine));
			Contents.Append("\t\t\tisa = PBXGroup;" + ProjectFileGenerator.NewLine);
			Contents.Append("\t\t\tchildren = (" + ProjectFileGenerator.NewLine);
			Contents.Append("\t\t\t\t" + UE4XcodeHelperTarget.ProductGuid + " /* " + UE4XcodeHelperTarget.ProductName + " */," + ProjectFileGenerator.NewLine);

			// Required for iOS. This removes some "Target is not Built to Run on this Device" errors.
			foreach (XcodeProjectTarget Target in Targets)
			{
				if (Target.Type == "Project" || Target == UE4XcodeHelperTarget || Target.ProductName == "")
				{
					continue;
				}
				Contents.Append("\t\t\t\t" + Target.ProductGuid + " /* " + Target.ProductName + " */," + ProjectFileGenerator.NewLine);
			}
			Contents.Append("\t\t\t);" + ProjectFileGenerator.NewLine);
			Contents.Append("\t\t\tname = Products;" + ProjectFileGenerator.NewLine);
			Contents.Append("\t\t\tsourceTree = \"<group>\";" + ProjectFileGenerator.NewLine);
			Contents.Append("\t\t};" + ProjectFileGenerator.NewLine);

            // Add Frameworks group
            Contents.Append(string.Format("\t\t{0} = {{{1}", FrameworkGroupGuid, ProjectFileGenerator.NewLine));
            Contents.Append("\t\t\tisa = PBXGroup;" + ProjectFileGenerator.NewLine);
            Contents.Append("\t\t\tchildren = (" + ProjectFileGenerator.NewLine);
            foreach (XcodeFramework Framework in Frameworks)
            {
                Contents.Append("\t\t\t\t" + Framework.Guid + " /* " + Framework.Name + " */," + ProjectFileGenerator.NewLine);
            }
            Contents.Append("\t\t\t);" + ProjectFileGenerator.NewLine);
            Contents.Append("\t\t\tname = Frameworks;" + ProjectFileGenerator.NewLine);
            Contents.Append("\t\t\tsourceTree = \"<group>\";" + ProjectFileGenerator.NewLine);
            Contents.Append("\t\t};" + ProjectFileGenerator.NewLine);

			foreach (XcodeFileGroup Group in Groups.Values)
			{
				if (Group.GroupName != "")
				{
					Group.Append(ref Contents);
				}
			}

			Contents.Append("/* End PBXGroup section */" + ProjectFileGenerator.NewLine + ProjectFileGenerator.NewLine);
		}

		/// <summary>
		/// Appends a target to targets section.
		/// </summary>
		/// <param name="Contents">StringBuilder object to append target string to</param>
		/// <param name="Target">Target to append</param>
		private void AppendTarget(ref StringBuilder Contents, XcodeProjectTarget Target)
		{
            string XcodeTargetType = Target.Type == "XCTest" ? "Native" : Target.Type;
			Contents.Append(
				"\t\t" + Target.Guid + " /* " + Target.DisplayName + " */ = {" + ProjectFileGenerator.NewLine +
				"\t\t\tisa = PBX" + XcodeTargetType + "Target;" + ProjectFileGenerator.NewLine);

			if (Target.Type == "Legacy")
			{
				string UProjectPath = "";
				if (UnrealBuildTool.HasUProjectFile() && Target.TargetName.StartsWith(Path.GetFileNameWithoutExtension(UnrealBuildTool.GetUProjectFile())))
				{
					if (MasterProjectRelativePath == UnrealBuildTool.GetUProjectPath())
					{
						UProjectPath = " " + "\\\"$(PROJECT_DIR)/" + Path.GetFileName(UnrealBuildTool.GetUProjectFile()) + "\\\"";
					}
					else
					{
					UProjectPath = " " + "\\\"" + UnrealBuildTool.GetUProjectFile() + "\\\"";
				}
				}
				// Xcode provides $ACTION argument for determining if we are building or cleaning a project
				Contents.Append("\t\t\tbuildArgumentsString = \"$(ACTION) " + Target.TargetName + " $(PLATFORM_NAME) $(CONFIGURATION)" + UProjectPath + "\";" + ProjectFileGenerator.NewLine);
			}

			Contents.Append("\t\t\tbuildConfigurationList = " + Target.BuildConfigGuild + " /* Build configuration list for PBX" + XcodeTargetType + "Target \"" + Target.DisplayName + "\" */;" + ProjectFileGenerator.NewLine);

			Contents.Append("\t\t\tbuildPhases = (" + ProjectFileGenerator.NewLine);

			if (Target.Type == "Native" || Target.Type == "XCTest")
			{
				Contents.Append("\t\t\t\t" + Target.SourcesPhaseGuid + " /* Sources */," + ProjectFileGenerator.NewLine);
				//Contents.Append("\t\t\t\t" + Target.ResourcesPhaseGuid + " /* Resources */," + ProjectFileGenerator.NewLine);
				Contents.Append("\t\t\t\t" + Target.FrameworksPhaseGuid + " /* Frameworks */," + ProjectFileGenerator.NewLine);
				Contents.Append("\t\t\t\t" + Target.ShellScriptPhaseGuid + " /* ShellScript */," + ProjectFileGenerator.NewLine);
			}

			Contents.Append("\t\t\t);" + ProjectFileGenerator.NewLine);

			if (Target.Type == "Legacy")
			{
				string UE4Dir = Path.GetFullPath(Directory.GetCurrentDirectory() + "../../..");
				if (bGeneratingRocketProjectFiles)
				{
					Contents.Append("\t\t\tbuildToolPath = \"" + UE4Dir + "/Engine/Build/BatchFiles/Mac/RocketBuild.sh\";" + ProjectFileGenerator.NewLine);
				}
				else
				{
					Contents.Append("\t\t\tbuildToolPath = \"" + UE4Dir + "/Engine/Build/BatchFiles/Mac/Build.sh\";" + ProjectFileGenerator.NewLine);
				}
				Contents.Append("\t\t\tbuildWorkingDirectory = \"" + UE4Dir + "\";" + ProjectFileGenerator.NewLine);
			}

			// This binds the "Run" targets to the "Build" targets.
			Contents.Append("\t\t\tdependencies = (" + ProjectFileGenerator.NewLine);
			foreach (XcodeTargetDependency Dependency in Target.Dependencies)
			{
				Contents.Append("\t\t\t\t" + Dependency.Guid + " /* PBXTargetDependency */" + ProjectFileGenerator.NewLine);
			}
			Contents.Append(
				"\t\t\t);" + ProjectFileGenerator.NewLine +
				"\t\t\tname = \"" + Target.DisplayName + "\";" + ProjectFileGenerator.NewLine);

			if (Target.Type == "Legacy")
			{
				Contents.Append("\t\t\tpassBuildSettingsInEnvironment = 1;" + ProjectFileGenerator.NewLine);
			}

			Contents.Append("\t\t\tproductName = \"" + Target.DisplayName + "\";" + ProjectFileGenerator.NewLine);

			if (Target.Type == "Native")
			{
				if (Target.DisplayName == "UE4XcodeHelper")
				{
					Contents.Append(
						"\t\t\tproductReference = " + Target.ProductGuid + " /* " + Target.ProductName + " */;" + ProjectFileGenerator.NewLine +
						"\t\t\tproductType = \"com.apple.product-type.library.static\";" + ProjectFileGenerator.NewLine);
				}
				else
				{
					Contents.Append(
						"\t\t\tproductReference = " + Target.ProductGuid + " /* " + Target.ProductName + " */;" + ProjectFileGenerator.NewLine +
						"\t\t\tproductType = \"com.apple.product-type.application\";" + ProjectFileGenerator.NewLine);
				}
			}
			if (Target.Type == "XCTest")
			{
					Contents.Append(
						"\t\t\tproductReference = " + Target.ProductGuid + " /* " + Target.ProductName + " */;" + ProjectFileGenerator.NewLine +
						"\t\t\tproductType = \"com.apple.product-type.bundle.unit-test\";" + ProjectFileGenerator.NewLine);
			}
			Contents.Append("\t\t};" + ProjectFileGenerator.NewLine);
		}

		private void AppendProjectConfig(ref StringBuilder Contents, string ConfigName, string ConfigGuid, string PreprocessorDefinitions, string HeaderSearchPaths)
		{
			Contents.Append(
				"\t\t" + ConfigGuid + " /* " + ConfigName + " */ = {" + ProjectFileGenerator.NewLine +
				"\t\t\tisa = XCBuildConfiguration;" + ProjectFileGenerator.NewLine +
				"\t\t\tbuildSettings = {" + ProjectFileGenerator.NewLine +
				PreprocessorDefinitions +
				HeaderSearchPaths +
				"\t\t\t\tALWAYS_SEARCH_USER_PATHS = NO;" + ProjectFileGenerator.NewLine +
				"\t\t\t\tCLANG_CXX_LANGUAGE_STANDARD = \"c++0x\";" + ProjectFileGenerator.NewLine +
				"\t\t\t\tGCC_ENABLE_CPP_RTTI = NO;" + ProjectFileGenerator.NewLine +
				"\t\t\t\tGCC_WARN_CHECK_SWITCH_STATEMENTS = NO;" + ProjectFileGenerator.NewLine +
				"\t\t\t\tSUPPORTED_PLATFORMS = \"macosx\";" + ProjectFileGenerator.NewLine +
				"\t\t\t\tONLY_ACTIVE_ARCH = YES;" + ProjectFileGenerator.NewLine +
				"\t\t\t\tSDKROOT = macosx;" + ProjectFileGenerator.NewLine +
				"\t\t\t};" + ProjectFileGenerator.NewLine +
				"\t\t\tname = " + ConfigName + ";" + ProjectFileGenerator.NewLine +
				"\t\t};" + ProjectFileGenerator.NewLine);
		}
<<<<<<< HEAD

		private void AppendMacBuildConfig(ref StringBuilder Contents, string ConfigName, string ConfigGuid, bool bIsMacOnly)
		{
			if (bIsMacOnly)
			{
				Contents.Append(
					"\t\t" + ConfigGuid + " /* " + ConfigName + " */ = {" + ProjectFileGenerator.NewLine +
					"\t\t\tisa = XCBuildConfiguration;" + ProjectFileGenerator.NewLine +
					"\t\t\tbuildSettings = {" + ProjectFileGenerator.NewLine +
					"\t\t\t\tCOMBINE_HIDPI_IMAGES = YES;" + ProjectFileGenerator.NewLine +
					"\t\t\t\tARCHS = \"x86_64\";" + ProjectFileGenerator.NewLine +
					"\t\t\t\tVALID_ARCHS = \"x86_64\";" + ProjectFileGenerator.NewLine +
					"\t\t\t\tPRODUCT_NAME = \"$(TARGET_NAME)\";" + ProjectFileGenerator.NewLine +
					"\t\t\t\tMACOSX_DEPLOYMENT_TARGET = 10.9;" + ProjectFileGenerator.NewLine +
					"\t\t\t\tSDKROOT = macosx;" + ProjectFileGenerator.NewLine +
					"\t\t\t};" + ProjectFileGenerator.NewLine +
					"\t\t\tname = " + ConfigName + ";" + ProjectFileGenerator.NewLine +
					"\t\t};" + ProjectFileGenerator.NewLine);
			}
			else
			{
				Contents.Append(
					"\t\t" + ConfigGuid + " /* " + ConfigName + " */ = {" + ProjectFileGenerator.NewLine +
					"\t\t\tisa = XCBuildConfiguration;" + ProjectFileGenerator.NewLine +
					"\t\t\tbuildSettings = {" + ProjectFileGenerator.NewLine +
					"\t\t\t\tCOMBINE_HIDPI_IMAGES = YES;" + ProjectFileGenerator.NewLine +
					"\t\t\t\tARCHS = \"x86_64 arm64 armv7 armv7s\";" + ProjectFileGenerator.NewLine +
					"\t\t\t\tVALID_ARCHS = \"x86_64 arm64 armv7 armv7s\";" + ProjectFileGenerator.NewLine +
					"\t\t\t\tSUPPORTED_PLATFORMS = \"macosx iphoneos iphonesimulator\";" + ProjectFileGenerator.NewLine +
					"\t\t\t\t\"PRODUCT_NAME[sdk=macosx*]\" = \"$(TARGET_NAME)\";" + ProjectFileGenerator.NewLine +
					"\t\t\t\t\"PRODUCT_NAME[sdk=iphoneos*]\" = \"$(TARGET_NAME)\";" + ProjectFileGenerator.NewLine +
					"\t\t\t\t\"PRODUCT_NAME[sdk=iphonesimulator*]\" = \"$(TARGET_NAME)-simulator\";" + ProjectFileGenerator.NewLine +
					"\t\t\t\tMACOSX_DEPLOYMENT_TARGET = 10.9;" + ProjectFileGenerator.NewLine +
					"\t\t\t\tIPHONEOS_DEPLOYMENT_TARGET = " + IOSToolChain.IOSVersion + ";" + ProjectFileGenerator.NewLine +
					"\t\t\t\tTARGETED_DEVICE_FAMILY = \"1,2\";" + ProjectFileGenerator.NewLine +
					"\t\t\t\tCONFIGURATION_BUILD_DIR = \"Engine/Binaries/IOS/Payload\";" + ProjectFileGenerator.NewLine +
					"\t\t\t\tSDKROOT = macosx;" + ProjectFileGenerator.NewLine +
					"\t\t\t\t\"SDKROOT[arch=x86_64]\" = macosx;" + ProjectFileGenerator.NewLine +
					"\t\t\t\t\"SDKROOT[arch=arm*]\" = iphoneos;" + ProjectFileGenerator.NewLine +
					"\t\t\t};" + ProjectFileGenerator.NewLine +
					"\t\t\tname = " + ConfigName + ";" + ProjectFileGenerator.NewLine +
					"\t\t};" + ProjectFileGenerator.NewLine);
			}
		}

		private void AppendIOSBuildConfig(ref StringBuilder Contents, string ConfigName, string ConfigGuid)
		{
			Contents.Append(
				"\t\t" + ConfigGuid + " /* " + ConfigName + " */ = {" + ProjectFileGenerator.NewLine +
				"\t\t\tisa = XCBuildConfiguration;" + ProjectFileGenerator.NewLine +
				"\t\t\tbuildSettings = {" + ProjectFileGenerator.NewLine +
				"\t\t\t\t\"PRODUCT_NAME[sdk=iphoneos*]\" = \"$(TARGET_NAME)\";" + ProjectFileGenerator.NewLine +
				"\t\t\t\t\"PRODUCT_NAME[sdk=iphonesimulator*]\" = \"$(TARGET_NAME)-simulator\";" + ProjectFileGenerator.NewLine +
				"\t\t\t\tSUPPORTED_PLATFORMS = \"iphoneos iphonesimulator\";" + ProjectFileGenerator.NewLine +
				"\t\t\t\tCONFIGURATION_BUILD_DIR = \"Engine/Binaries/IOS/Payload\";" + ProjectFileGenerator.NewLine +
				"\t\t\t\tIPHONEOS_DEPLOYMENT_TARGET = " + IOSToolChain.IOSVersion + ";" + ProjectFileGenerator.NewLine +
				"\t\t\t\tTARGETED_DEVICE_FAMILY = \"1,2\";" + ProjectFileGenerator.NewLine +
				"\t\t\t\tSDKROOT = iphoneos;" + ProjectFileGenerator.NewLine +
				"\t\t\t};" + ProjectFileGenerator.NewLine +
				"\t\t\tname = " + ConfigName + ";" + ProjectFileGenerator.NewLine +
				"\t\t};" + ProjectFileGenerator.NewLine);
		}

		private void AppendIOSRunConfig(ref StringBuilder Contents, string ConfigName, string ConfigGuid, string TargetName, string EngineRelative, string GamePath, bool bIsUE4Game, bool IsAGame)
		{
			Contents.Append(
				"\t\t" + ConfigGuid + " /* " + ConfigName + " */ = {" + ProjectFileGenerator.NewLine +
				"\t\t\tisa = XCBuildConfiguration;" + ProjectFileGenerator.NewLine +
				"\t\t\tbuildSettings = {" + ProjectFileGenerator.NewLine +
				"\t\t\t\t\"PRODUCT_NAME[sdk=iphoneos*]\" = \"" + TargetName + "\";" + ProjectFileGenerator.NewLine +
				"\t\t\t\t\"PRODUCT_NAME[sdk=iphonesimulator*]\" = \"" + TargetName + "-simulator\";" + ProjectFileGenerator.NewLine +
				"\t\t\t\tCONFIGURATION_BUILD_DIR = \"Engine/Binaries/IOS/Payload\";" + ProjectFileGenerator.NewLine +
				"\t\t\t\tSUPPORTED_PLATFORMS = \"iphoneos iphonesimulator\";" + ProjectFileGenerator.NewLine +
				"\t\t\t\tIPHONEOS_DEPLOYMENT_TARGET = " + IOSToolChain.IOSVersion + ";" + ProjectFileGenerator.NewLine +
				"\t\t\t\t\"CODE_SIGN_IDENTITY[sdk=iphoneos*]\" = \"iPhone Developer\";" + ProjectFileGenerator.NewLine);
			if (ExternalExecution.GetRuntimePlatform() == UnrealTargetPlatform.Mac)
			{
				if (bIsUE4Game)
				{
					Contents.Append(
						"\t\t\t\tCODE_SIGN_RESOURCE_RULES_PATH = \"" + EngineRelative + "Engine/Build/iOS/XcodeSupportFiles/CustomResourceRules.plist\";" + ProjectFileGenerator.NewLine +
						"\t\t\t\tINFOPLIST_FILE = \"" + EngineRelative + "Engine/Intermediate/IOS/" + TargetName + "-Info.plist\";" + ProjectFileGenerator.NewLine +
						"\t\t\t\tSYMROOT = \"" + EngineRelative + "Engine/Binaries/IOS/Payload\";" + ProjectFileGenerator.NewLine +
						"\t\t\t\tOBJROOT = \"" + EngineRelative + "Engine/Intermediate/IOS/build\";" + ProjectFileGenerator.NewLine +
						"\t\t\t\tCONFIGURATION_BUILD_DIR = \"" + EngineRelative + "Engine/Binaries/IOS/Payload\";" + ProjectFileGenerator.NewLine);
				}
				else if (IsAGame)
				{
					Contents.Append(
						"\t\t\t\tCODE_SIGN_RESOURCE_RULES_PATH = \"" + EngineRelative + "Engine/Build/iOS/XcodeSupportFiles/CustomResourceRules.plist\";" + ProjectFileGenerator.NewLine +
						"\t\t\t\tINFOPLIST_FILE = \"" + GamePath + "/Intermediate/IOS/" + TargetName + "-Info.plist\";" + ProjectFileGenerator.NewLine +
						"\t\t\t\tSYMROOT = \"" + GamePath + "/Binaries/IOS\";" + ProjectFileGenerator.NewLine +
						"\t\t\t\tOBJROOT = \"" + GamePath + "/Intermediate/IOS/build\";" + ProjectFileGenerator.NewLine +
						"\t\t\t\tCONFIGURATION_BUILD_DIR = \"" + GamePath + "/Binaries/IOS/Payload\";" + ProjectFileGenerator.NewLine);
				}
				else
				{
					Contents.Append(
						"\t\t\t\tCODE_SIGN_RESOURCE_RULES_PATH = \"" + EngineRelative + "Engine/Build/iOS/XcodeSupportFiles/CustomResourceRules.plist\";" + ProjectFileGenerator.NewLine +
						"\t\t\t\tINFOPLIST_FILE = \"" + EngineRelative + "Engine/Source/Programs/" + TargetName + "/Resources/IOS/" + TargetName + "-Info.plist\";" + ProjectFileGenerator.NewLine +
						"\t\t\t\tSYMROOT = \"" + EngineRelative + "Engine/Binaries/IOS/Payload\";" + ProjectFileGenerator.NewLine +
						"\t\t\t\tOBJROOT = \"" + EngineRelative + "Engine/Intermediate/IOS/build\";" + ProjectFileGenerator.NewLine +
						"\t\t\t\tCONFIGURATION_BUILD_DIR = \"" + EngineRelative + "Engine/Binaries/IOS/Payload\";" + ProjectFileGenerator.NewLine);
				}
			}
			else
			{
				Contents.Append(
					"\t\t\t\tCODE_SIGN_ENTITLEMENTS = \"XcodeSupportFiles/" + TargetName + ".entitlements\";" + ProjectFileGenerator.NewLine +
					"\t\t\t\tINFOPLIST_FILE = \"XcodeSupportFiles/" + TargetName + "-Info.plist\";" + ProjectFileGenerator.NewLine +
					"\t\t\t\tOBJROOT = \"XcodeSupportFiles/build\";" + ProjectFileGenerator.NewLine);

				// if we're building for PC, set up Xcode to accommodate IphonePackager
				if (bIsUE4Game)
				{
					Contents.Append("\t\t\t\tCONFIGURATION_BUILD_DIR = \"Payload\";" + ProjectFileGenerator.NewLine);
				}
				else if (IsAGame)
				{
					Contents.Append("\t\t\t\tCONFIGURATION_BUILD_DIR = \"" + GamePath + "/Binaries/IOS/Payload\";" + ProjectFileGenerator.NewLine);
				}
				else
				{
					Contents.Append("\t\t\t\tCONFIGURATION_BUILD_DIR = \"Payload\";" + ProjectFileGenerator.NewLine);
				}
			}
			Contents.Append(
				"\t\t\t\tINFOPLIST_OUTPUT_FORMAT = xml;" + ProjectFileGenerator.NewLine +
				"\t\t\t\t\"PROVISIONING_PROFILE[sdk=iphoneos*]\" = \"\";" + ProjectFileGenerator.NewLine +
				"\t\t\t\tTARGETED_DEVICE_FAMILY = \"1,2\";" + ProjectFileGenerator.NewLine +
				"\t\t\t\tSDKROOT = iphoneos;" + ProjectFileGenerator.NewLine +
				"\t\t\t};" + ProjectFileGenerator.NewLine +
				"\t\t\tname = " + ConfigName + ";" + ProjectFileGenerator.NewLine +
				"\t\t};" + ProjectFileGenerator.NewLine);
		}

		private void AppendIOSXCTestConfig(ref StringBuilder Contents, string ConfigName, string ConfigGuid, string TargetName, string EngineTarget, string EngineRelative)
		{
			Contents.Append(
				"\t\t" + ConfigGuid + " /* " + ConfigName + " */ = {" + ProjectFileGenerator.NewLine +
				"\t\t\tisa = XCBuildConfiguration;" + ProjectFileGenerator.NewLine +
				"\t\t\tbuildSettings = {" + ProjectFileGenerator.NewLine +
				"\t\t\t\tALWAYS_SEARCH_USER_PATHS = NO;" + ProjectFileGenerator.NewLine +
				"\t\t\t\tBUNDLE_LOADER = \"" + EngineTarget + "Binaries/IOS/Payload/" + TargetName + ".app/" + TargetName + "\";" + ProjectFileGenerator.NewLine +
				"\t\t\t\tCLANG_CXX_LANGUAGE_STANDARD = \"gnu++0x\";" + ProjectFileGenerator.NewLine +
				"\t\t\t\tCLANG_CXX_LIBRARY = \"libc++\";" + ProjectFileGenerator.NewLine +
				"\t\t\t\tCLANG_ENABLE_MODULES = YES;" + ProjectFileGenerator.NewLine +
				"\t\t\t\tCLANG_ENABLE_OBJC_ARC = YES;" + ProjectFileGenerator.NewLine +
				"\t\t\t\tCODE_SIGN_IDENTITY = \"iPhone Developer\";" + ProjectFileGenerator.NewLine +
				"\t\t\t\tCODE_SIGN_RESOURCE_RULES_PATH = \"" + EngineRelative + "Engine/Build/iOS/XcodeSupportFiles/CustomResourceRules.plist\";" + ProjectFileGenerator.NewLine +
				"\t\t\t\tCOPY_PHASE_STRIP = NO;" + ProjectFileGenerator.NewLine +
				"\t\t\t\tFRAMEWORK_SEARCH_PATHS = (" + ProjectFileGenerator.NewLine +
				"\t\t\t\t\t\"$(SDKROOT)/Developer/Library/Frameworks\"," + ProjectFileGenerator.NewLine +
				"\t\t\t\t\t\"$(inherited)\"," + ProjectFileGenerator.NewLine +
				"\t\t\t\t\t\"$(DEVELOPER_FRAMEWORKS_DIR)\"," + ProjectFileGenerator.NewLine +
				"\t\t\t\t);" + ProjectFileGenerator.NewLine +
				"\t\t\t\tGCC_C_LANGUAGE_STANDARD = gnu99;" + ProjectFileGenerator.NewLine +
				"\t\t\t\tDYNAMIC_NO_PIC = NO;" + ProjectFileGenerator.NewLine +
				"\t\t\t\tOPTIMIZATION_LEVEL = 0;" + ProjectFileGenerator.NewLine +
				"\t\t\t\tGCC_PRECOMPILE_PREFIX_HEADER = NO;" + ProjectFileGenerator.NewLine +
				"\t\t\t\tGCC_PREPROCESSOR_DEFINITIONS = (" + ProjectFileGenerator.NewLine +
				"\t\t\t\t\t\"DEBUG=1\"," + ProjectFileGenerator.NewLine +
				"\t\t\t\t\t\"$(inherited)\"," + ProjectFileGenerator.NewLine +
				"\t\t\t\t);" + ProjectFileGenerator.NewLine +
				"\t\t\t\tGCC_SYMBOLS_PRIVATE_EXTERN = NO;" + ProjectFileGenerator.NewLine +
				"\t\t\t\tINFOPLIST_FILE = \"" + EngineRelative + "Engine/Build/IOS/UE4CmdLineRun/UE4CmdLineRun-Info.plist\";" + ProjectFileGenerator.NewLine +
				"\t\t\t\tSYMROOT = \"" + EngineTarget + "Binaries/IOS\";" + ProjectFileGenerator.NewLine +
				"\t\t\t\tOBJROOT = \"" + EngineTarget + "Intermediate/IOS/build\";" + ProjectFileGenerator.NewLine +
				"\t\t\t\tCONFIGURATION_BUILD_DIR = \"" + EngineTarget + "Binaries/IOS/Payload\";" + ProjectFileGenerator.NewLine +
				"\t\t\t\tSUPPORTED_PLATFORMS = \"iphoneos iphonesimulator\";" + ProjectFileGenerator.NewLine +
				"\t\t\t\tIPHONEOS_DEPLOYMENT_TARGET = 7.0;" + ProjectFileGenerator.NewLine +
				"\t\t\t\tONLY_ACTIVE_ARCH = YES;" + ProjectFileGenerator.NewLine +
				"\t\t\t\tPRODUCT_NAME = \"$(TARGET_NAME)\";" + ProjectFileGenerator.NewLine +
				"\t\t\t\tSDKROOT = iphoneos;" + ProjectFileGenerator.NewLine +
				"\t\t\t\tTEST_HOST = \"$(BUNDLE_LOADER)\";" + ProjectFileGenerator.NewLine +
				"\t\t\t\tWRAPPER_EXTENSION = xctest;" + ProjectFileGenerator.NewLine +
				"\t\t\t};" + ProjectFileGenerator.NewLine +
				"\t\t\tname = " + ConfigName + ";" + ProjectFileGenerator.NewLine +
				"\t\t};" + ProjectFileGenerator.NewLine);
		}

		private void AppendSingleConfig(ref StringBuilder Contents, XcodeProjectTarget Target, string ConfigName, string ConfigGuid, string PreprocessorDefinitions, string HeaderSearchPaths,
										string EngineRelative, string GamePath, bool bIsUE4Game, bool IsAGame)
		{
			if (Target.Type == "Project")
			{
				AppendProjectConfig(ref Contents, ConfigName, ConfigGuid, PreprocessorDefinitions, HeaderSearchPaths);
=======

		private void AppendMacBuildConfig(ref StringBuilder Contents, string ConfigName, string ConfigGuid, bool bIsMacOnly)
		{
			if (bIsMacOnly)
			{
				Contents.Append(
					"\t\t" + ConfigGuid + " /* " + ConfigName + " */ = {" + ProjectFileGenerator.NewLine +
					"\t\t\tisa = XCBuildConfiguration;" + ProjectFileGenerator.NewLine +
					"\t\t\tbuildSettings = {" + ProjectFileGenerator.NewLine +
					"\t\t\t\tCOMBINE_HIDPI_IMAGES = YES;" + ProjectFileGenerator.NewLine +
					"\t\t\t\tARCHS = \"x86_64\";" + ProjectFileGenerator.NewLine +
					"\t\t\t\tVALID_ARCHS = \"x86_64\";" + ProjectFileGenerator.NewLine +
					"\t\t\t\tPRODUCT_NAME = \"$(TARGET_NAME)\";" + ProjectFileGenerator.NewLine +
					"\t\t\t\tMACOSX_DEPLOYMENT_TARGET = 10.9;" + ProjectFileGenerator.NewLine +
					"\t\t\t\tSDKROOT = macosx;" + ProjectFileGenerator.NewLine +
					"\t\t\t};" + ProjectFileGenerator.NewLine +
					"\t\t\tname = " + ConfigName + ";" + ProjectFileGenerator.NewLine +
					"\t\t};" + ProjectFileGenerator.NewLine);
			}
			else
			{
				Contents.Append(
					"\t\t" + ConfigGuid + " /* " + ConfigName + " */ = {" + ProjectFileGenerator.NewLine +
					"\t\t\tisa = XCBuildConfiguration;" + ProjectFileGenerator.NewLine +
					"\t\t\tbuildSettings = {" + ProjectFileGenerator.NewLine +
					"\t\t\t\tCOMBINE_HIDPI_IMAGES = YES;" + ProjectFileGenerator.NewLine +
					"\t\t\t\tARCHS = \"x86_64 arm64 armv7 armv7s\";" + ProjectFileGenerator.NewLine +
					"\t\t\t\tVALID_ARCHS = \"x86_64 arm64 armv7 armv7s\";" + ProjectFileGenerator.NewLine +
					"\t\t\t\tSUPPORTED_PLATFORMS = \"macosx iphoneos iphonesimulator\";" + ProjectFileGenerator.NewLine +
					"\t\t\t\t\"PRODUCT_NAME[sdk=macosx*]\" = \"$(TARGET_NAME)\";" + ProjectFileGenerator.NewLine +
					"\t\t\t\t\"PRODUCT_NAME[sdk=iphoneos*]\" = \"$(TARGET_NAME)\";" + ProjectFileGenerator.NewLine +
					"\t\t\t\t\"PRODUCT_NAME[sdk=iphonesimulator*]\" = \"$(TARGET_NAME)-simulator\";" + ProjectFileGenerator.NewLine +
					"\t\t\t\tMACOSX_DEPLOYMENT_TARGET = 10.9;" + ProjectFileGenerator.NewLine +
					"\t\t\t\tIPHONEOS_DEPLOYMENT_TARGET = " + IOSToolChain.IOSVersion + ";" + ProjectFileGenerator.NewLine +
					"\t\t\t\tTARGETED_DEVICE_FAMILY = \"1,2\";" + ProjectFileGenerator.NewLine +
					"\t\t\t\tCONFIGURATION_BUILD_DIR = \"Engine/Binaries/IOS/Payload\";" + ProjectFileGenerator.NewLine +
					"\t\t\t\tSDKROOT = macosx;" + ProjectFileGenerator.NewLine +
					"\t\t\t\t\"SDKROOT[arch=x86_64]\" = macosx;" + ProjectFileGenerator.NewLine +
					"\t\t\t\t\"SDKROOT[arch=arm*]\" = iphoneos;" + ProjectFileGenerator.NewLine +
					"\t\t\t};" + ProjectFileGenerator.NewLine +
					"\t\t\tname = " + ConfigName + ";" + ProjectFileGenerator.NewLine +
					"\t\t};" + ProjectFileGenerator.NewLine);
>>>>>>> ed5a1010
			}
		}

		private void AppendIOSBuildConfig(ref StringBuilder Contents, string ConfigName, string ConfigGuid)
		{
			Contents.Append(
				"\t\t" + ConfigGuid + " /* " + ConfigName + " */ = {" + ProjectFileGenerator.NewLine +
				"\t\t\tisa = XCBuildConfiguration;" + ProjectFileGenerator.NewLine +
				"\t\t\tbuildSettings = {" + ProjectFileGenerator.NewLine +
				"\t\t\t\t\"PRODUCT_NAME[sdk=iphoneos*]\" = \"$(TARGET_NAME)\";" + ProjectFileGenerator.NewLine +
				"\t\t\t\t\"PRODUCT_NAME[sdk=iphonesimulator*]\" = \"$(TARGET_NAME)-simulator\";" + ProjectFileGenerator.NewLine +
				"\t\t\t\tSUPPORTED_PLATFORMS = \"iphoneos iphonesimulator\";" + ProjectFileGenerator.NewLine +
				"\t\t\t\tCONFIGURATION_BUILD_DIR = \"Engine/Binaries/IOS/Payload\";" + ProjectFileGenerator.NewLine +
				"\t\t\t\tIPHONEOS_DEPLOYMENT_TARGET = " + IOSToolChain.IOSVersion + ";" + ProjectFileGenerator.NewLine +
				"\t\t\t\tTARGETED_DEVICE_FAMILY = \"1,2\";" + ProjectFileGenerator.NewLine +
				"\t\t\t\tSDKROOT = iphoneos;" + ProjectFileGenerator.NewLine +
				"\t\t\t};" + ProjectFileGenerator.NewLine +
				"\t\t\tname = " + ConfigName + ";" + ProjectFileGenerator.NewLine +
				"\t\t};" + ProjectFileGenerator.NewLine);
		}

		private void AppendIOSRunConfig(ref StringBuilder Contents, string ConfigName, string ConfigGuid, string TargetName, string EngineRelative, string GamePath, bool bIsUE4Game, bool IsAGame, bool bIsUE4Client)
		{
			Contents.Append(
				"\t\t" + ConfigGuid + " /* " + ConfigName + " */ = {" + ProjectFileGenerator.NewLine +
				"\t\t\tisa = XCBuildConfiguration;" + ProjectFileGenerator.NewLine +
				"\t\t\tbuildSettings = {" + ProjectFileGenerator.NewLine +
				"\t\t\t\t\"PRODUCT_NAME[sdk=iphoneos*]\" = \"" + TargetName + "\";" + ProjectFileGenerator.NewLine +
				"\t\t\t\t\"PRODUCT_NAME[sdk=iphonesimulator*]\" = \"" + TargetName + "-simulator\";" + ProjectFileGenerator.NewLine +
				"\t\t\t\tCONFIGURATION_BUILD_DIR = \"Engine/Binaries/IOS/Payload\";" + ProjectFileGenerator.NewLine +
				"\t\t\t\tSUPPORTED_PLATFORMS = \"iphoneos iphonesimulator\";" + ProjectFileGenerator.NewLine +
				"\t\t\t\tIPHONEOS_DEPLOYMENT_TARGET = " + IOSToolChain.IOSVersion + ";" + ProjectFileGenerator.NewLine +
				"\t\t\t\t\"CODE_SIGN_IDENTITY[sdk=iphoneos*]\" = \"iPhone Developer\";" + ProjectFileGenerator.NewLine);

			if (bIsUE4Game)
			{
				Contents.Append(
					"\t\t\t\tCODE_SIGN_RESOURCE_RULES_PATH = \"" + EngineRelative + "Engine/Build/iOS/XcodeSupportFiles/CustomResourceRules.plist\";" + ProjectFileGenerator.NewLine +
					"\t\t\t\tINFOPLIST_FILE = \"" + EngineRelative + "Engine/Intermediate/IOS/" + TargetName + "-Info.plist\";" + ProjectFileGenerator.NewLine +
					"\t\t\t\tSYMROOT = \"" + EngineRelative + "Engine/Binaries/IOS/Payload\";" + ProjectFileGenerator.NewLine +
					"\t\t\t\tOBJROOT = \"" + EngineRelative + "Engine/Intermediate/IOS/build\";" + ProjectFileGenerator.NewLine +
					"\t\t\t\tCONFIGURATION_BUILD_DIR = \"" + EngineRelative + "Engine/Binaries/IOS/Payload\";" + ProjectFileGenerator.NewLine);
			}
			else if (bIsUE4Client)
			{
				Contents.Append(
					"\t\t\t\tCODE_SIGN_RESOURCE_RULES_PATH = \"" + EngineRelative + "Engine/Build/iOS/XcodeSupportFiles/CustomResourceRules.plist\";" + ProjectFileGenerator.NewLine +
					"\t\t\t\tINFOPLIST_FILE = \"" + EngineRelative + "Engine/Intermediate/IOS/UE4Game-Info.plist\";" + ProjectFileGenerator.NewLine +
					"\t\t\t\tSYMROOT = \"" + EngineRelative + "Engine/Binaries/IOS/Payload\";" + ProjectFileGenerator.NewLine +
					"\t\t\t\tOBJROOT = \"" + EngineRelative + "Engine/Intermediate/IOS/build\";" + ProjectFileGenerator.NewLine +
					"\t\t\t\tCONFIGURATION_BUILD_DIR = \"" + EngineRelative + "Engine/Binaries/IOS/Payload\";" + ProjectFileGenerator.NewLine);
			}
			else if (IsAGame)
			{
				Contents.Append(
					"\t\t\t\tCODE_SIGN_RESOURCE_RULES_PATH = \"" + EngineRelative + "Engine/Build/iOS/XcodeSupportFiles/CustomResourceRules.plist\";" + ProjectFileGenerator.NewLine +
					"\t\t\t\tINFOPLIST_FILE = \"" + GamePath + "/Intermediate/IOS/" + TargetName + "-Info.plist\";" + ProjectFileGenerator.NewLine +
					"\t\t\t\tSYMROOT = \"" + GamePath + "/Binaries/IOS\";" + ProjectFileGenerator.NewLine +
					"\t\t\t\tOBJROOT = \"" + GamePath + "/Intermediate/IOS/build\";" + ProjectFileGenerator.NewLine +
					"\t\t\t\tCONFIGURATION_BUILD_DIR = \"" + GamePath + "/Binaries/IOS/Payload\";" + ProjectFileGenerator.NewLine);
			}
			else
			{
				Contents.Append(
					"\t\t\t\tCODE_SIGN_RESOURCE_RULES_PATH = \"" + EngineRelative + "Engine/Build/iOS/XcodeSupportFiles/CustomResourceRules.plist\";" + ProjectFileGenerator.NewLine +
					"\t\t\t\tINFOPLIST_FILE = \"" + EngineRelative + "Engine/Source/Programs/" + TargetName + "/Resources/IOS/" + TargetName + "-Info.plist\";" + ProjectFileGenerator.NewLine +
					"\t\t\t\tSYMROOT = \"" + EngineRelative + "Engine/Binaries/IOS/Payload\";" + ProjectFileGenerator.NewLine +
					"\t\t\t\tOBJROOT = \"" + EngineRelative + "Engine/Intermediate/IOS/build\";" + ProjectFileGenerator.NewLine +
					"\t\t\t\tCONFIGURATION_BUILD_DIR = \"" + EngineRelative + "Engine/Binaries/IOS/Payload\";" + ProjectFileGenerator.NewLine);
			}
			Contents.Append(
				"\t\t\t\tINFOPLIST_OUTPUT_FORMAT = xml;" + ProjectFileGenerator.NewLine +
				"\t\t\t\t\"PROVISIONING_PROFILE[sdk=iphoneos*]\" = \"\";" + ProjectFileGenerator.NewLine +
				"\t\t\t\tTARGETED_DEVICE_FAMILY = \"1,2\";" + ProjectFileGenerator.NewLine +
				"\t\t\t\tSDKROOT = iphoneos;" + ProjectFileGenerator.NewLine +
				"\t\t\t};" + ProjectFileGenerator.NewLine +
				"\t\t\tname = " + ConfigName + ";" + ProjectFileGenerator.NewLine +
				"\t\t};" + ProjectFileGenerator.NewLine);
		}

		private void AppendIOSXCTestConfig(ref StringBuilder Contents, string ConfigName, string ConfigGuid, string TargetName, string EngineTarget, string EngineRelative)
		{
			Contents.Append(
				"\t\t" + ConfigGuid + " /* " + ConfigName + " */ = {" + ProjectFileGenerator.NewLine +
				"\t\t\tisa = XCBuildConfiguration;" + ProjectFileGenerator.NewLine +
				"\t\t\tbuildSettings = {" + ProjectFileGenerator.NewLine +
				"\t\t\t\tALWAYS_SEARCH_USER_PATHS = NO;" + ProjectFileGenerator.NewLine +
				"\t\t\t\tBUNDLE_LOADER = \"" + EngineTarget + "Binaries/IOS/Payload/" + TargetName + ".app/" + TargetName + "\";" + ProjectFileGenerator.NewLine +
				"\t\t\t\tCLANG_CXX_LANGUAGE_STANDARD = \"gnu++0x\";" + ProjectFileGenerator.NewLine +
				"\t\t\t\tCLANG_CXX_LIBRARY = \"libc++\";" + ProjectFileGenerator.NewLine +
				"\t\t\t\tCLANG_ENABLE_MODULES = YES;" + ProjectFileGenerator.NewLine +
				"\t\t\t\tCLANG_ENABLE_OBJC_ARC = YES;" + ProjectFileGenerator.NewLine +
				"\t\t\t\tCODE_SIGN_IDENTITY = \"iPhone Developer\";" + ProjectFileGenerator.NewLine +
				"\t\t\t\tCODE_SIGN_RESOURCE_RULES_PATH = \"" + EngineRelative + "Engine/Build/iOS/XcodeSupportFiles/CustomResourceRules.plist\";" + ProjectFileGenerator.NewLine +
				"\t\t\t\tCOPY_PHASE_STRIP = NO;" + ProjectFileGenerator.NewLine +
				"\t\t\t\tFRAMEWORK_SEARCH_PATHS = (" + ProjectFileGenerator.NewLine +
				"\t\t\t\t\t\"$(SDKROOT)/Developer/Library/Frameworks\"," + ProjectFileGenerator.NewLine +
				"\t\t\t\t\t\"$(inherited)\"," + ProjectFileGenerator.NewLine +
				"\t\t\t\t\t\"$(DEVELOPER_FRAMEWORKS_DIR)\"," + ProjectFileGenerator.NewLine +
				"\t\t\t\t);" + ProjectFileGenerator.NewLine +
				"\t\t\t\tGCC_C_LANGUAGE_STANDARD = gnu99;" + ProjectFileGenerator.NewLine +
				"\t\t\t\tDYNAMIC_NO_PIC = NO;" + ProjectFileGenerator.NewLine +
				"\t\t\t\tOPTIMIZATION_LEVEL = 0;" + ProjectFileGenerator.NewLine +
				"\t\t\t\tGCC_PRECOMPILE_PREFIX_HEADER = NO;" + ProjectFileGenerator.NewLine +
				"\t\t\t\tGCC_PREPROCESSOR_DEFINITIONS = (" + ProjectFileGenerator.NewLine +
				"\t\t\t\t\t\"DEBUG=1\"," + ProjectFileGenerator.NewLine +
				"\t\t\t\t\t\"$(inherited)\"," + ProjectFileGenerator.NewLine +
				"\t\t\t\t);" + ProjectFileGenerator.NewLine +
				"\t\t\t\tGCC_SYMBOLS_PRIVATE_EXTERN = NO;" + ProjectFileGenerator.NewLine +
				"\t\t\t\tINFOPLIST_FILE = \"" + EngineRelative + "Engine/Build/IOS/UE4CmdLineRun/UE4CmdLineRun-Info.plist\";" + ProjectFileGenerator.NewLine +
				"\t\t\t\tSYMROOT = \"" + EngineTarget + "Binaries/IOS\";" + ProjectFileGenerator.NewLine +
				"\t\t\t\tOBJROOT = \"" + EngineTarget + "Intermediate/IOS/build\";" + ProjectFileGenerator.NewLine +
				"\t\t\t\tCONFIGURATION_BUILD_DIR = \"" + EngineTarget + "Binaries/IOS/Payload\";" + ProjectFileGenerator.NewLine +
				"\t\t\t\tSUPPORTED_PLATFORMS = \"iphoneos iphonesimulator\";" + ProjectFileGenerator.NewLine +
				"\t\t\t\tIPHONEOS_DEPLOYMENT_TARGET = 7.0;" + ProjectFileGenerator.NewLine +
				"\t\t\t\tONLY_ACTIVE_ARCH = YES;" + ProjectFileGenerator.NewLine +
				"\t\t\t\tPRODUCT_NAME = \"$(TARGET_NAME)\";" + ProjectFileGenerator.NewLine +
				"\t\t\t\tSDKROOT = iphoneos;" + ProjectFileGenerator.NewLine +
				"\t\t\t\tTEST_HOST = \"$(BUNDLE_LOADER)\";" + ProjectFileGenerator.NewLine +
				"\t\t\t\tWRAPPER_EXTENSION = xctest;" + ProjectFileGenerator.NewLine +
				"\t\t\t};" + ProjectFileGenerator.NewLine +
				"\t\t\tname = " + ConfigName + ";" + ProjectFileGenerator.NewLine +
				"\t\t};" + ProjectFileGenerator.NewLine);
		}

		private void AppendSingleConfig(ref StringBuilder Contents, XcodeProjectTarget Target, string ConfigName, string ConfigGuid, string PreprocessorDefinitions, string HeaderSearchPaths,
			string EngineRelative, string GamePath, bool bIsUE4Game, bool IsAGame, bool bIsUE4Client)
		{
			if (Target.Type == "Project")
			{
				AppendProjectConfig(ref Contents, ConfigName, ConfigGuid, PreprocessorDefinitions, HeaderSearchPaths);
			}
			else
			{
				if (Target.TargetPlatform == UnrealTargetPlatform.Mac)
				{
					AppendMacBuildConfig(ref Contents, ConfigName, ConfigGuid, Target.bIsMacOnly);
				}
				else
				{
					if (Target.Type == "Legacy")
					{
						AppendIOSBuildConfig(ref Contents, ConfigName, ConfigGuid);
					}
					else
					{
						if (Target.Type != "XCTest")
						{
<<<<<<< HEAD
							AppendIOSRunConfig(ref Contents, ConfigName, ConfigGuid, Target.TargetName, EngineRelative, GamePath, bIsUE4Game, IsAGame);
=======
							AppendIOSRunConfig(ref Contents, ConfigName, ConfigGuid, Target.TargetName, EngineRelative, GamePath, bIsUE4Game, IsAGame, bIsUE4Client);
>>>>>>> ed5a1010
						}
						else
						{
							string EngineTarget = "";
							if (bIsUE4Game || bIsUE4Client)
							{
								if (!bGeneratingGameProjectFiles && !bGeneratingRocketProjectFiles)
								{
									EngineTarget = "Engine/";
								}
							}

							AppendIOSXCTestConfig(ref Contents, ConfigName, ConfigGuid, Target.TargetName, EngineTarget, EngineRelative);
						}
					}
				}
			}
		}

		/// <summary>
		/// Appends a build configuration section for specific target.
		/// </summary>
		/// <param name="Contents">StringBuilder object to append build configuration string to</param>
		/// <param name="Target">Target for which we generate the build configuration</param>
		/// <param name="HeaderSearchPaths">Optional string with header search paths section</param>
		/// <param name="PreprocessorDefinitions">Optional string with preprocessor definitions section</param>
		private void AppendBuildConfigs(ref StringBuilder Contents, XcodeProjectTarget Target, string HeaderSearchPaths = "", string PreprocessorDefinitions = "")
		{
			List<string> GameFolders = UEBuildTarget.DiscoverAllGameFolders();

			bool IsAGame = false;
			string GamePath = null;
			bool bIsUE4Game = Target.TargetName.Equals("UE4Game", StringComparison.InvariantCultureIgnoreCase);
<<<<<<< HEAD
=======
			bool bIsUE4Client = Target.TargetName.Equals("UE4Client", StringComparison.InvariantCultureIgnoreCase);
>>>>>>> ed5a1010
			string EngineRelative = "";

			foreach (string GameFolder in GameFolders )
			{
				if (GameFolder.EndsWith(Target.TargetName))
				{
					IsAGame = true;
					if (Target.TargetPlatform == UnrealTargetPlatform.IOS)
					{
						UEToolChain Toolchain = UEToolChain.GetPlatformToolChain(CPPTargetPlatform.IOS);
						GamePath = Toolchain.ConvertPath(Path.GetFullPath(GameFolder));
					}
					break;
				}
			}
			if (bGeneratingGameProjectFiles || bGeneratingRocketProjectFiles)
			{
				EngineRelative = Path.GetFullPath(EngineRelativePath + "/../");
			}
<<<<<<< HEAD

			if (!bGeneratingRocketProjectFiles)
			{
				AppendSingleConfig(ref Contents, Target, "Debug", Target.DebugConfigGuid, PreprocessorDefinitions, HeaderSearchPaths, EngineRelative, GamePath, bIsUE4Game, IsAGame);
				AppendSingleConfig(ref Contents, Target, "Test", Target.TestConfigGuid, PreprocessorDefinitions, HeaderSearchPaths, EngineRelative, GamePath, bIsUE4Game, IsAGame);
			}
			AppendSingleConfig(ref Contents, Target, "DebugGame", Target.DebugGameConfigGuid, PreprocessorDefinitions, HeaderSearchPaths, EngineRelative, GamePath, bIsUE4Game, IsAGame);
			AppendSingleConfig(ref Contents, Target, "Development", Target.DevelopmentConfigGuid, PreprocessorDefinitions, HeaderSearchPaths, EngineRelative, GamePath, bIsUE4Game, IsAGame);
			AppendSingleConfig(ref Contents, Target, "Shipping", Target.ShippingConfigGuid, PreprocessorDefinitions, HeaderSearchPaths, EngineRelative, GamePath, bIsUE4Game, IsAGame);
=======
			else if (ExternalExecution.GetRuntimePlatform() != UnrealTargetPlatform.Mac)
			{
				EngineRelative = Path.GetFullPath(EngineRelativePath + "/../../../../");
				if (EngineRelative.IndexOf(':') == 1)
				{
					EngineRelative = EngineRelative.Substring(2);
				}
				if (Target.TargetPlatform == UnrealTargetPlatform.IOS)
				{
					UEToolChain Toolchain = UEToolChain.GetPlatformToolChain(CPPTargetPlatform.IOS);
					EngineRelative = Toolchain.ConvertPath(EngineRelative);
				}
			}

			if (!bGeneratingRocketProjectFiles)
			{
				AppendSingleConfig(ref Contents, Target, "Debug", Target.DebugConfigGuid, PreprocessorDefinitions, HeaderSearchPaths, EngineRelative, GamePath, bIsUE4Game, IsAGame, bIsUE4Client);
				AppendSingleConfig(ref Contents, Target, "Test", Target.TestConfigGuid, PreprocessorDefinitions, HeaderSearchPaths, EngineRelative, GamePath, bIsUE4Game, IsAGame, bIsUE4Client);
			}
			AppendSingleConfig(ref Contents, Target, "DebugGame", Target.DebugGameConfigGuid, PreprocessorDefinitions, HeaderSearchPaths, EngineRelative, GamePath, bIsUE4Game, IsAGame, bIsUE4Client);
			AppendSingleConfig(ref Contents, Target, "Development", Target.DevelopmentConfigGuid, PreprocessorDefinitions, HeaderSearchPaths, EngineRelative, GamePath, bIsUE4Game, IsAGame, bIsUE4Client);
			AppendSingleConfig(ref Contents, Target, "Shipping", Target.ShippingConfigGuid, PreprocessorDefinitions, HeaderSearchPaths, EngineRelative, GamePath, bIsUE4Game, IsAGame, bIsUE4Client);
>>>>>>> ed5a1010
		}

		/// <summary>
		/// Appends a build configuration list section for specific target.
		/// </summary>
		/// <param name="Contents">StringBuilder object to append build configuration list string to</param>
		/// <param name="Target">Target for which we generate the build configuration list</param>
		private void AppendConfigList(ref StringBuilder Contents, XcodeProjectTarget Target)
		{
			string XcodeTargetType = Target.Type == "XCTest" ? "Native" : Target.Type;
			string TypeName = Target.Type == "Project" ? "PBXProject" : "PBX" + XcodeTargetType + "Target";

			if (!bGeneratingRocketProjectFiles)
			{
				Contents.Append(
					"\t\t" + Target.BuildConfigGuild + " /* Build configuration list for " + TypeName + " \"" + Target.DisplayName + "\" */ = {" + ProjectFileGenerator.NewLine +
					"\t\t\tisa = XCConfigurationList;" + ProjectFileGenerator.NewLine +
					"\t\t\tbuildConfigurations = (" + ProjectFileGenerator.NewLine +
					"\t\t\t\t" + Target.DebugConfigGuid + " /* Debug */," + ProjectFileGenerator.NewLine +
					"\t\t\t\t" + Target.DebugGameConfigGuid + " /* DebugGame */," + ProjectFileGenerator.NewLine +
					"\t\t\t\t" + Target.DevelopmentConfigGuid + " /* Development */," + ProjectFileGenerator.NewLine +
					"\t\t\t\t" + Target.ShippingConfigGuid + " /* Shipping */," + ProjectFileGenerator.NewLine +
					"\t\t\t\t" + Target.TestConfigGuid + " /* Test */," + ProjectFileGenerator.NewLine +
					"\t\t\t);" + ProjectFileGenerator.NewLine +
					"\t\t\tdefaultConfigurationIsVisible = 0;" + ProjectFileGenerator.NewLine +
					"\t\t\tdefaultConfigurationName = Development;" + ProjectFileGenerator.NewLine +
					"\t\t};" + ProjectFileGenerator.NewLine);
			}
			else
			{
				Contents.Append(
					"\t\t" + Target.BuildConfigGuild + " /* Build configuration list for " + TypeName + " \"" + Target.DisplayName + "\" */ = {" + ProjectFileGenerator.NewLine +
					"\t\t\tisa = XCConfigurationList;" + ProjectFileGenerator.NewLine +
					"\t\t\tbuildConfigurations = (" + ProjectFileGenerator.NewLine +
					"\t\t\t\t" + Target.DebugGameConfigGuid + " /* DebugGame */," + ProjectFileGenerator.NewLine +
					"\t\t\t\t" + Target.DevelopmentConfigGuid + " /* Development */," + ProjectFileGenerator.NewLine +
					"\t\t\t\t" + Target.ShippingConfigGuid + " /* Shipping */," + ProjectFileGenerator.NewLine +
					"\t\t\t);" + ProjectFileGenerator.NewLine +
					"\t\t\tdefaultConfigurationIsVisible = 0;" + ProjectFileGenerator.NewLine +
					"\t\t\tdefaultConfigurationName = Development;" + ProjectFileGenerator.NewLine +
					"\t\t};" + ProjectFileGenerator.NewLine);
			}
		}

		private void AppendBuildPhase(ref string Contents, string Guid, string BuildPhaseName, string Files, List<string> FileRefs)
		{
			Contents += "\t\t" + Guid + " /* " + BuildPhaseName + " */ = {" + ProjectFileGenerator.NewLine +
				"\t\t\tisa = PBX" + BuildPhaseName + "BuildPhase;" + ProjectFileGenerator.NewLine +
				"\t\t\tbuildActionMask = 2147483647;" + ProjectFileGenerator.NewLine +
				"\t\t\tfiles = (" + ProjectFileGenerator.NewLine;

			if (Files != null)
			{
				Contents += Files;
			}

			Contents += "\t\t\t);" + ProjectFileGenerator.NewLine +
				"\t\t\trunOnlyForDeploymentPostprocessing = 0;" + ProjectFileGenerator.NewLine +
				"\t\t};" + ProjectFileGenerator.NewLine;
		}

		private void AppendBuildPhases(List<XcodeProjectTarget> ProjectTargets, ref string PBXBuildFileSection, ref string PBXFileReferenceSection, ref string PBXSourcesBuildPhaseSection,
			ref string PBXResourcesBuildPhaseSection, ref string PBXFrameworksBuildPhaseSection, ref string PBXShellScriptBuildPhaseSection, string TestFrameworkFiles, string UE4CmdLineRunMFileGuid)
		{
			foreach (XcodeProjectTarget Target in ProjectTargets)
			{
				if (Target.Type == "Native" || Target.Type == "XCTest")
				{
					// Generate Build references and Framework references for each Framework.
					string FrameworkFiles = "";
					foreach (XcodeFrameworkRef FrameworkRef in Target.FrameworkRefs)
					{
						XcodeFramework Framework = FrameworkRef.Framework;

						PBXBuildFileSection += "\t\t" + FrameworkRef.Guid + " /* " + Framework.Name + " in Frameworks */ = {"
							+ "isa = PBXBuildFile; "
							+ "fileRef = " + Framework.Guid
							+ " /* " + Framework.Name + " */;"
							+ " };" + ProjectFileGenerator.NewLine;

						FrameworkFiles += "\t\t\t\t" + FrameworkRef.Guid + " /* " + Framework.Name + " in Frameworks */," + ProjectFileGenerator.NewLine;
					}

					AppendBuildPhase(ref PBXResourcesBuildPhaseSection, Target.ResourcesPhaseGuid, "Resources", null, null);

					string Sources = null;

					if (Target.Type == "XCTest")
					{
						// Add the xctest framework.
						FrameworkFiles += TestFrameworkFiles;

						// Normally every project either gets all source files compiled into it or none.
						// We just want one file: UE4CmdLineRun.m
						Sources = "\t\t\t\t" + UE4CmdLineRunMFileGuid + " /* UE4CmdLineRun.m in Sources */," + ProjectFileGenerator.NewLine;
					}

					AppendBuildPhase(ref PBXSourcesBuildPhaseSection, Target.SourcesPhaseGuid, "Sources", Sources, null);

					AppendBuildPhase(ref PBXFrameworksBuildPhaseSection, Target.FrameworksPhaseGuid, "Frameworks", FrameworkFiles, null);

					string PayloadDir = "Engine";
					if (Target.Type == "Native" && Target.TargetName != "UE4Game")
					{
						PayloadDir = Target.TargetName;
					}
					// add a script for preventing errors during Archive builds
					// this copies the contents of the app generated by UBT into the archiving app
					PBXShellScriptBuildPhaseSection += "\t\t" + Target.ShellScriptPhaseGuid + " /* ShellScript */ = {" + ProjectFileGenerator.NewLine +
						"\t\t\tisa = PBXShellScriptBuildPhase;" + ProjectFileGenerator.NewLine +
						"\t\t\tbuildActionMask = 2147483647;" + ProjectFileGenerator.NewLine +
						"\t\t\tfiles = (" + ProjectFileGenerator.NewLine +
						"\t\t\t);" + ProjectFileGenerator.NewLine +
						"\t\t\trunOnlyForDeploymentPostprocessing = 0;" + ProjectFileGenerator.NewLine +
						"\t\t\tshellPath = /bin/sh;" + ProjectFileGenerator.NewLine +
						"\t\t\tshellScript = \"if [ $DEPLOYMENT_LOCATION = \\\"YES\\\" ]\\nthen\\ncp -R " + PayloadDir +"/Binaries/IOS/Payload/" + Target.ProductName + "/ $DSTROOT/$LOCAL_APPS_DIR/" + Target.ProductName + "\\nfi\";" + ProjectFileGenerator.NewLine +
						"\t\t};" + ProjectFileGenerator.NewLine;
				}
			}
		}

		private void AddPreGeneratedProject(ref string PBXBuildFileSection, ref string PBXFileReferenceSection, ref string PBXSourcesBuildPhaseSection,
			ref Dictionary<string, XcodeFileGroup> Groups, string ProjectPath)
		{
			var ProjectFileName = Utils.MakePathRelativeTo(ProjectPath, MasterProjectRelativePath);
			var XcodeProject = new XcodeProjectFile(ProjectFileName);
			string ProjectDirectory = Path.GetDirectoryName(ProjectPath);
			XcodeProject.AddFilesToProject(SourceFileSearch.FindFiles(new List<string>() { ProjectDirectory }, ExcludeNoRedistFiles: bExcludeNoRedistFiles, SubdirectoryNamesToExclude:new List<string>() { "obj" }, SearchSubdirectories:true, IncludePrivateSourceCode:true), null);
			XcodeProject.GenerateSectionsContents(ref PBXBuildFileSection, ref PBXFileReferenceSection, ref PBXSourcesBuildPhaseSection, ref Groups);
		}

		private void AppendSourceFiles(List<XcodeProjectTarget> ProjectTargets, ref string PBXBuildFileSection, ref string PBXFileReferenceSection, ref string PBXSourcesBuildPhaseSection,
			ref Dictionary<string, XcodeFileGroup> Groups, XcodeProjectTarget UE4XcodeHelperTarget, string UE4CmdLineRunMFileGuid, ref List<string> IncludeDirectories,
			ref List<string> SystemIncludeDirectories, ref List<string> PreprocessorDefinitions)
		{
			PBXSourcesBuildPhaseSection += "\t\t" + UE4XcodeHelperTarget.SourcesPhaseGuid + " /* Sources */ = {" + ProjectFileGenerator.NewLine +
				"\t\t\tisa = PBXSourcesBuildPhase;" + ProjectFileGenerator.NewLine +
				"\t\t\tbuildActionMask = 2147483647;" + ProjectFileGenerator.NewLine +
				"\t\t\tfiles = (" + ProjectFileGenerator.NewLine;

			PBXFileReferenceSection += "\t\t" + UE4XcodeHelperTarget.ProductGuid + " /* " + UE4XcodeHelperTarget.ProductName + " */ = {isa = PBXFileReference; explicitFileType = archive.ar; includeInIndex = 0; path = " + UE4XcodeHelperTarget.ProductName + "; sourceTree = BUILT_PRODUCTS_DIR; };" + ProjectFileGenerator.NewLine;
			foreach (var CurProject in GeneratedProjectFiles)
			{
				bool bHasTarget = false;
				foreach (var TargetFile in CurProject.ProjectTargets)
				{
					if (TargetFile.TargetFilePath != null)
					{
						string TargetFileName = Path.GetFileNameWithoutExtension(TargetFile.TargetFilePath);
						string TargetFileMinusTarget = TargetFileName.Substring(0, TargetFileName.LastIndexOf(".Target"));
						foreach (XcodeProjectTarget Target in ProjectTargets)
						{
							if (TargetFileMinusTarget == Target.TargetName)
							{
								bHasTarget = true;
								break;
							}
						}
						if (bHasTarget)
						{
							break;
						}
					}
				}

				if (!bHasTarget)
				{
					continue;
				}

				XcodeProjectFile XcodeProject = CurProject as XcodeProjectFile;
				if (XcodeProject == null)
				{
					continue;
				}

				// Necessary so that GenerateSectionContents can use the same GUID instead of
				// auto-generating one for this special-case file.
				XcodeProject.UE4CmdLineRunFileGuid = UE4CmdLineRunMFileGuid;
				XcodeProject.UE4CmdLineRunFileRefGuid = UE4CmdLineRunMFileRefGuid;

				if (bGeneratingRunIOSProject)
				{
					foreach (var CurSourceFile in XcodeProject.SourceFiles)
					{
						XcodeSourceFile SourceFile = CurSourceFile as XcodeSourceFile;
						string GroupPath = Path.GetFullPath(Path.GetDirectoryName(SourceFile.FilePath));
						XcodeFileGroup Group = XcodeProject.FindGroupByFullPath(ref Groups, GroupPath);
						if (Group != null)
						{
							Group.bReference = true;
						}
					}
				}
				else
				{
					XcodeProject.GenerateSectionsContents(ref PBXBuildFileSection, ref PBXFileReferenceSection, ref PBXSourcesBuildPhaseSection, ref Groups);
				}

				foreach (var CurPath in XcodeProject.IntelliSenseIncludeSearchPaths)
				{
					AddIncludeDirectory(ref IncludeDirectories, CurPath, Path.GetDirectoryName(XcodeProject.ProjectFilePath));
				}

				foreach (var CurPath in XcodeProject.IntelliSenseSystemIncludeSearchPaths)
				{
					AddIncludeDirectory(ref SystemIncludeDirectories, CurPath, Path.GetDirectoryName(XcodeProject.ProjectFilePath));
				}

				foreach (var CurDefinition in XcodeProject.IntelliSensePreprocessorDefinitions)
				{
					string Definition = CurDefinition;
					string AlternateDefinition = Definition.Contains("=0") ? Definition.Replace("=0", "=1") : Definition.Replace("=1", "=0");
					if (Definition.Equals("WITH_EDITORONLY_DATA=0"))
					{
						Definition = AlternateDefinition;
					}
					if (!PreprocessorDefinitions.Contains(Definition) && !PreprocessorDefinitions.Contains(AlternateDefinition) && !Definition.StartsWith("UE_ENGINE_DIRECTORY") && !Definition.StartsWith("ORIGINAL_FILE_NAME"))
					{
						PreprocessorDefinitions.Add(Definition);
					}
				}
			}
			PBXSourcesBuildPhaseSection += "\t\t\t);" + ProjectFileGenerator.NewLine +
				"\t\t\trunOnlyForDeploymentPostprocessing = 0;" + ProjectFileGenerator.NewLine +
				"\t\t};" + ProjectFileGenerator.NewLine;

			if (!bGeneratingRocketProjectFiles)
			{
				// Add UnrealBuildTool to the master project
				string ProjectPath = System.IO.Path.Combine(System.IO.Path.Combine(EngineRelativePath, "Source"), "Programs", "UnrealBuildTool", "UnrealBuildTool_Mono.csproj");
				AddPreGeneratedProject(ref PBXBuildFileSection, ref PBXFileReferenceSection, ref PBXSourcesBuildPhaseSection, ref Groups, ProjectPath);
			}
		}

		private void AppendReferenceGroups(ref string PBXFileReferenceSection, ref Dictionary<string, XcodeFileGroup> Groups)
		{
			string RelativePath = "../../../";

			foreach (XcodeFileGroup Group in Groups.Values)
			{
				if (!string.IsNullOrEmpty(Group.GroupName))
				{
					Group.bReference = true;
					string GroupPath = RelativePath + Group.GroupPath;

					// Add File reference.
					PBXFileReferenceSection += "\t\t" + Group.GroupGuid + " /* " + Group.GroupName + " */ = {"
											+ "isa = PBXFileReference; lastKnownFileType = folder; "
											+ "name = " + Group.GroupName + "; "
											+ "path = " + Utils.CleanDirectorySeparators(GroupPath, '/') + "; sourceTree = \"<group>\"; };" + ProjectFileGenerator.NewLine;
				}
			}
		}

		/// <summary>
		/// Creates the container item proxy section to be added to the PBX Project.
		/// </summary>
		/// <param name="PBXTargetDependencySection">String to be modified with the container item proxy objects.</param>
		/// <param name="TargetDependencies">List of container item proxies to add.</param>
		private void CreateContainerItemProxySection(ref string PBXContainerItemProxySection, List<XcodeContainerItemProxy> ContainerItemProxies)
		{
			foreach(XcodeContainerItemProxy ContainerItemProxy in ContainerItemProxies)
			{
				PBXContainerItemProxySection += "\t\t" + ContainerItemProxy.Guid + " /* PBXContainerItemProxy */ = {" + ProjectFileGenerator.NewLine +
												"\t\t\tisa = PBXContainerItemProxy;" + ProjectFileGenerator.NewLine +
												"\t\t\tcontainerPortal = " + ContainerItemProxy.ProjectGuid + " /* Project object */;" + ProjectFileGenerator.NewLine +
												"\t\t\tproxyType = 1;" + ProjectFileGenerator.NewLine +
												"\t\t\tremoteGlobalIDString = " + ContainerItemProxy.LegacyTargetGuid + ";" + ProjectFileGenerator.NewLine +
												"\t\t\tremoteInfo = \"" + ContainerItemProxy.TargetName + "\";" + ProjectFileGenerator.NewLine +
												"\t\t};" + ProjectFileGenerator.NewLine;
			}
		}

		/// <summary>
		/// Creates the target dependency section to be added to the PBX Project.
		/// </summary>
		/// <param name="PBXTargetDependencySection">String to be modified with the target dependency objects.</param>
		/// <param name="TargetDependencies">List of target dependencies to add.</param>
		private void CreateTargetDependencySection(ref string PBXTargetDependencySection, List<XcodeTargetDependency> TargetDependencies)
		{
			foreach(XcodeTargetDependency TargetDependency in TargetDependencies)
			{
				PBXTargetDependencySection +=	"\t\t" + TargetDependency.Guid + " /* PBXTargetDependency */ = {" + ProjectFileGenerator.NewLine +
												"\t\t\tisa = PBXTargetDependency;" + ProjectFileGenerator.NewLine +
												"\t\t\ttarget = " + TargetDependency.LegacyTargetGuid + " /* " + TargetDependency.LegacyTargetName + " */;" + ProjectFileGenerator.NewLine +
												"\t\t\ttargetProxy = " + TargetDependency.ContainerItemProxyGuid + " /* PBXContainerItemProxy */;" + ProjectFileGenerator.NewLine +
												"\t\t};" + ProjectFileGenerator.NewLine;
			}
		}

		/// Adds the include directory to the list, after converting it to relative to UE4 root
		private void AddIncludeDirectory(ref List<string> IncludeDirectories, string IncludeDir, string ProjectDir)
		{
			string FullProjectPath = Path.GetFullPath(ProjectFileGenerator.MasterProjectRelativePath);
			string FullPath = "";
			if (IncludeDir.StartsWith("/") && !IncludeDir.StartsWith(FullProjectPath))
			{
				// Full path to a fulder outside of project
				FullPath = IncludeDir;
			}
			else
			{
				FullPath = Path.GetFullPath(Path.Combine(ProjectDir, IncludeDir));
				FullPath = Utils.MakePathRelativeTo(FullPath, FullProjectPath);
				FullPath = FullPath.TrimEnd('/');
			}
			if (!IncludeDirectories.Contains(FullPath) && !FullPath.Contains("FortniteGame/")) // @todo: skipping Fortnite header paths to shorten clang command line for building UE4XcodeHelper
			{
				IncludeDirectories.Add(FullPath);
			}
		}

		private void PopulateTargets(List<string> GamePaths, List<XcodeProjectTarget> ProjectTargets, List<XcodeContainerItemProxy> ContainerItemProxies, List<XcodeTargetDependency> TargetDependencies, XcodeProjectTarget ProjectTarget, List<XcodeFramework> Frameworks)
		{
			foreach (string TargetPath in GamePaths)
			{
				string TargetName = Utils.GetFilenameWithoutAnyExtensions(Path.GetFileName(TargetPath));
				bool WantProjectFileForTarget = true;
				if (bGeneratingGameProjectFiles || bGeneratingRocketProjectFiles)
				{
					bool IsEngineTarget = false;

					// Check to see if this is an Engine target.  That is, the target is located under the "Engine" folder
					string TargetFileRelativeToEngineDirectory = Utils.MakePathRelativeTo(TargetPath, Path.Combine(EngineRelativePath), AlwaysTreatSourceAsDirectory: false);
					if (!TargetFileRelativeToEngineDirectory.StartsWith("..") && !Path.IsPathRooted(TargetFileRelativeToEngineDirectory))
					{
						// This is an engine target
						IsEngineTarget = true;
					}

					if (IsEngineTarget)
					{
						if (!bAlwaysIncludeEngineModules)
						{
							// We were asked to exclude engine modules from the generated projects
							WantProjectFileForTarget = false;
						}
						if (bGeneratingGameProjectFiles && this.GameProjectName == TargetName)
						{
							WantProjectFileForTarget = true;
						}
					}
				}

				if (WantProjectFileForTarget)
				{
					string TargetFilePath;
					var Target = new TargetInfo(UnrealTargetPlatform.Mac, UnrealTargetConfiguration.Development);
					var TargetRulesObject = RulesCompiler.CreateTargetRules(TargetName, Target, false, out TargetFilePath);
					List<UnrealTargetPlatform> SupportedPlatforms = new List<UnrealTargetPlatform>();
					TargetRulesObject.GetSupportedPlatforms(ref SupportedPlatforms);
					LinkEnvironmentConfiguration LinkConfiguration = new LinkEnvironmentConfiguration();
					CPPEnvironmentConfiguration CPPConfiguration = new CPPEnvironmentConfiguration();
					TargetRulesObject.SetupGlobalEnvironment(Target, ref LinkConfiguration, ref CPPConfiguration);

					if (!LinkConfiguration.bIsBuildingConsoleApplication)
					{
						TargetsThatNeedApp.Add(TargetName);
					}

					// @todo: Remove target platform param and merge Mac and iOS targets. For now BuildTarget knows how to build iOS, but cannot run iOS apps, so we need separate DeployTarget.
					bool bIsMacOnly = !SupportedPlatforms.Contains(UnrealTargetPlatform.IOS);

					XcodeProjectTarget BuildTarget = new XcodeProjectTarget(TargetName + " - Mac", TargetName, "Legacy", "", UnrealTargetPlatform.Mac, bIsMacOnly);
					if (!bGeneratingRunIOSProject)
					{
						ProjectTargets.Add(BuildTarget);
					}

					if (ProjectFilePlatform.HasFlag(XcodeProjectFilePlatform.iOS) && SupportedPlatforms.Contains(UnrealTargetPlatform.IOS))
					{
						if ((bGeneratingRocketProjectFiles && TargetName == "UE4Game") || bGeneratingRunIOSProject)
						{
							// Generate Framework references.
							List<XcodeFrameworkRef> FrameworkRefs = new List<XcodeFrameworkRef>();
							foreach (XcodeFramework Framework in Frameworks)
							{
								FrameworkRefs.Add(new XcodeFrameworkRef(Framework));
							}

							XcodeProjectTarget IOSDeployTarget = new XcodeProjectTarget(TargetName + " - iOS", TargetName, "Native", TargetName + ".app", UnrealTargetPlatform.IOS, false, null, true, FrameworkRefs);
							ProjectTargets.Add(IOSDeployTarget);
						}
						else
						{
							XcodeContainerItemProxy ContainerProxy = new XcodeContainerItemProxy(ProjectTarget.Guid, BuildTarget.Guid, BuildTarget.DisplayName);
							XcodeTargetDependency TargetDependency = new XcodeTargetDependency(BuildTarget.DisplayName, BuildTarget.Guid, ContainerProxy.Guid);
							XcodeProjectTarget IOSDeployTarget = new XcodeProjectTarget(TargetName + " - iOS", TargetName, "Native", TargetName + ".app", UnrealTargetPlatform.IOS, false, new List<XcodeTargetDependency>() { TargetDependency }, true);
							ProjectTargets.Add(IOSDeployTarget);
							ContainerItemProxies.Add(ContainerProxy);
							TargetDependencies.Add(TargetDependency);
						}
					}
				}
			}
		}

		/// <summary>
		/// Writes a scheme file that holds user-specific info needed for debugging.
		/// </summary>
		/// <param name="Target">Target for which we write the scheme file</param>
		/// <param name="ExeExtension">Extension of the executable used to run and debug this target (".app" for bundles, "" for command line apps</param>
		/// <param name="ExeBaseName">Base name of the executable used to run and debug this target</param>
		/// <param name="Args">List of command line arguments for running this target</param>
		private void WriteSchemeFile(string XcodeProjectPath, XcodeProjectTarget Target, string ExeExtension = "", string ExeBaseName = "", List<string> Args = null)
		{
			if (ExeBaseName == "")
			{
				ExeBaseName = Target.TargetName;
			}

			string TargetBinariesFolder;
			if (ExeBaseName.StartsWith("/"))
			{
				TargetBinariesFolder = Path.GetDirectoryName(ExeBaseName);
				ExeBaseName = Path.GetFileName(ExeBaseName);
			}
			else
			{
				TargetBinariesFolder = Path.GetDirectoryName(Directory.GetCurrentDirectory());

				if (ExeBaseName == Target.TargetName && ExeBaseName.EndsWith("Game") && ExeExtension == ".app")
				{
					TargetBinariesFolder = TargetBinariesFolder.Replace("/Engine", "/") + ExeBaseName + "/Binaries/";
				}
				else
				{
					TargetBinariesFolder += "/Binaries/";
				}

				// append the platform directory
				TargetBinariesFolder += Target.TargetPlatform.ToString();
			}

			string SchemeFileContent =
				"<?xml version=\"1.0\" encoding=\"UTF-8\"?>" + ProjectFileGenerator.NewLine +
				"<Scheme" + ProjectFileGenerator.NewLine +
				"  LastUpgradeVersion = \"0500\"" + ProjectFileGenerator.NewLine +
				"  version = \"1.3\">" + ProjectFileGenerator.NewLine +
				"  <BuildAction" + ProjectFileGenerator.NewLine +
				"     parallelizeBuildables = \"YES\"" + ProjectFileGenerator.NewLine +
				"     buildImplicitDependencies = \"YES\">" + ProjectFileGenerator.NewLine +
				"     <BuildActionEntries>" + ProjectFileGenerator.NewLine +
				"        <BuildActionEntry" + ProjectFileGenerator.NewLine +
				"           buildForTesting = \"YES\"" + ProjectFileGenerator.NewLine +
				"           buildForRunning = \"YES\"" + ProjectFileGenerator.NewLine +
				"           buildForProfiling = \"YES\"" + ProjectFileGenerator.NewLine +
				"           buildForArchiving = \"YES\"" + ProjectFileGenerator.NewLine +
				"           buildForAnalyzing = \"YES\">" + ProjectFileGenerator.NewLine +
				"           <BuildableReference" + ProjectFileGenerator.NewLine +
				"              BuildableIdentifier = \"primary\"" + ProjectFileGenerator.NewLine +
				"              BlueprintIdentifier = \"" + Target.Guid + "\"" + ProjectFileGenerator.NewLine +
				"              BuildableName = \"" + Target.ProductName + "\"" + ProjectFileGenerator.NewLine +
				"              BlueprintName = \"" + Target.DisplayName + "\"" + ProjectFileGenerator.NewLine +
				"              ReferencedContainer = \"container:" + MasterProjectName + ".xcodeproj\">" + ProjectFileGenerator.NewLine +
				"           </BuildableReference>" + ProjectFileGenerator.NewLine +
				"        </BuildActionEntry>" + ProjectFileGenerator.NewLine +
				"     </BuildActionEntries>" + ProjectFileGenerator.NewLine +
				"  </BuildAction>" + ProjectFileGenerator.NewLine +
				"  <TestAction" + ProjectFileGenerator.NewLine +
				"      selectedDebuggerIdentifier = \"Xcode.DebuggerFoundation.Debugger.LLDB\"" + ProjectFileGenerator.NewLine +
				"     selectedLauncherIdentifier = \"Xcode.DebuggerFoundation.Launcher.LLDB\"" + ProjectFileGenerator.NewLine +
				"     shouldUseLaunchSchemeArgsEnv = \"YES\"" + ProjectFileGenerator.NewLine +
				"      buildConfiguration = \"Debug" + (bGeneratingRocketProjectFiles ? "Game" : "") + "\">" + ProjectFileGenerator.NewLine +
				"     <Testables>" + ProjectFileGenerator.NewLine +
				"        <TestableReference" + ProjectFileGenerator.NewLine +
				"           skipped = \"NO\">" + ProjectFileGenerator.NewLine +
				"           <BuildableReference" + ProjectFileGenerator.NewLine +
				"              BuildableIdentifier = \"primary\"" + ProjectFileGenerator.NewLine +
				"              BlueprintIdentifier = \"" + UE4CmdLineGuid + "\"" + ProjectFileGenerator.NewLine +
				"              BuildableName = \"UE4CmdLineRun.xctest\"" + ProjectFileGenerator.NewLine +
				"              BlueprintName = \"UE4CmdLineRun\"" + ProjectFileGenerator.NewLine +
				"              ReferencedContainer = \"container:" + MasterProjectName + ".xcodeproj\">" + ProjectFileGenerator.NewLine +
				"           </BuildableReference>" + ProjectFileGenerator.NewLine +
				"        </TestableReference>" + ProjectFileGenerator.NewLine +
				"     </Testables>" + ProjectFileGenerator.NewLine +
				"     <MacroExpansion>" + ProjectFileGenerator.NewLine +
				"        <BuildableReference" + ProjectFileGenerator.NewLine +
				"           BuildableIdentifier = \"primary\"" + ProjectFileGenerator.NewLine +
				"           BlueprintIdentifier = \"" + Target.Guid + "\"" + ProjectFileGenerator.NewLine +
				"           BuildableName = \"" + Target.ProductName + "\"" + ProjectFileGenerator.NewLine +
				"           BlueprintName = \"" + Target.DisplayName + "\"" + ProjectFileGenerator.NewLine +
				"           ReferencedContainer = \"container:" + MasterProjectName + ".xcodeproj\">" + ProjectFileGenerator.NewLine +
				"        </BuildableReference>" + ProjectFileGenerator.NewLine +
				"     </MacroExpansion>" + ProjectFileGenerator.NewLine +
				"  </TestAction>" + ProjectFileGenerator.NewLine +
				"  <LaunchAction" + ProjectFileGenerator.NewLine +
				"     selectedDebuggerIdentifier = \"Xcode.DebuggerFoundation.Debugger.LLDB\"" + ProjectFileGenerator.NewLine +
				"     selectedLauncherIdentifier = \"Xcode.DebuggerFoundation.Launcher.LLDB\"" + ProjectFileGenerator.NewLine +
				"     launchStyle = \"0\"" + ProjectFileGenerator.NewLine +
				"     useCustomWorkingDirectory = \"NO\"" + ProjectFileGenerator.NewLine +
				"     buildConfiguration = \"Debug" + (bGeneratingRocketProjectFiles ? "Game" : "") + "\"" + ProjectFileGenerator.NewLine +
				"     ignoresPersistentStateOnLaunch = \"NO\"" + ProjectFileGenerator.NewLine +
				"     debugDocumentVersioning = \"YES\"" + ProjectFileGenerator.NewLine +
				"     allowLocationSimulation = \"YES\">" + ProjectFileGenerator.NewLine;
			if (Target.TargetPlatform == UnrealTargetPlatform.Mac)
			{
				// For non-rocket projects the default Run targtet is always in Debug config, so we always add -Mac-Debug suffix.
				// For rocket projects, we have DebugGame config, so the editor runs in Development mode (no suffix), but the game in Debug (so it needs suffix).
				string ExeConfigSuffix = (!bGeneratingRocketProjectFiles || !ExeBaseName.EndsWith("Editor")) ? "-Mac-Debug" : "";
				SchemeFileContent += "     <PathRunnable" + ProjectFileGenerator.NewLine +
									 "        FilePath = \"" + TargetBinariesFolder + "/" + ExeBaseName + ExeConfigSuffix + ExeExtension + "\">" + ProjectFileGenerator.NewLine +
									 "     </PathRunnable>" + ProjectFileGenerator.NewLine;
			}
			else
			{
				SchemeFileContent +=
					"     <BuildableProductRunnable>" + ProjectFileGenerator.NewLine +
					"        <BuildableReference" + ProjectFileGenerator.NewLine +
					"           BuildableIdentifier = \"primary\"" + ProjectFileGenerator.NewLine +
					"           BlueprintIdentifier = \"" + Target.Guid + "\"" + ProjectFileGenerator.NewLine +
					"           BuildableName = \"" + Target.ProductName + "\"" + ProjectFileGenerator.NewLine +
					"           BlueprintName = \"" + Target.DisplayName + "\"" + ProjectFileGenerator.NewLine +
					"           ReferencedContainer = \"container:" + MasterProjectName + ".xcodeproj\">" + ProjectFileGenerator.NewLine +
					"        </BuildableReference>" + ProjectFileGenerator.NewLine +
					"     </BuildableProductRunnable>" + ProjectFileGenerator.NewLine;
			}

			if (Args != null)
			{
				SchemeFileContent += "     <CommandLineArguments>" + ProjectFileGenerator.NewLine;

				Args.Add("-debug");

				foreach (string Arg in Args)
				{
					SchemeFileContent +=
						"        <CommandLineArgument" + ProjectFileGenerator.NewLine +
						"           argument = \"" + Arg + "\"" + ProjectFileGenerator.NewLine +
						"           isEnabled = \"YES\">" + ProjectFileGenerator.NewLine +
						"        </CommandLineArgument>" + ProjectFileGenerator.NewLine;
				}
				SchemeFileContent += "      </CommandLineArguments>" + ProjectFileGenerator.NewLine;
			}

			string Runnable = TargetBinariesFolder + "/" + ExeBaseName + ExeExtension;
			SchemeFileContent +=
				"     <AdditionalOptions>" + ProjectFileGenerator.NewLine +
				"     </AdditionalOptions>" + ProjectFileGenerator.NewLine +
				"  </LaunchAction>" + ProjectFileGenerator.NewLine +
				"  <ProfileAction" + ProjectFileGenerator.NewLine +
				"     shouldUseLaunchSchemeArgsEnv = \"YES\"" + ProjectFileGenerator.NewLine +
				"     savedToolIdentifier = \"\"" + ProjectFileGenerator.NewLine +
				"     useCustomWorkingDirectory = \"NO\"" + ProjectFileGenerator.NewLine +
				"     buildConfiguration = \"Development\"" + ProjectFileGenerator.NewLine +
				"     debugDocumentVersioning = \"YES\">" + ProjectFileGenerator.NewLine +
				"     <PathRunnable" + ProjectFileGenerator.NewLine +
				"        FilePath = \"" + Runnable + "\">" + ProjectFileGenerator.NewLine +
				"     </PathRunnable>" + ProjectFileGenerator.NewLine +
				"     <BuildableProductRunnable>" + ProjectFileGenerator.NewLine +
				"         <BuildableReference" + ProjectFileGenerator.NewLine +
				"             BuildableIdentifier = \"primary\"" + ProjectFileGenerator.NewLine +
				"	          BlueprintIdentifier = \"" + Target.Guid + "\"" + ProjectFileGenerator.NewLine +
				"             BuildableName = \"" + ExeBaseName + ExeExtension + "\"" + ProjectFileGenerator.NewLine +
				"             BlueprintName = \"" + ExeBaseName + "\"" + ProjectFileGenerator.NewLine +
				"             ReferencedContainer = \"container:UE4.xcodeproj\">" + ProjectFileGenerator.NewLine +
				"         </BuildableReference>" + ProjectFileGenerator.NewLine +
				"     </BuildableProductRunnable>" + ProjectFileGenerator.NewLine +
				"  </ProfileAction>" + ProjectFileGenerator.NewLine +
				"  <AnalyzeAction" + ProjectFileGenerator.NewLine +
				"     buildConfiguration = \"Debug" + (bGeneratingRocketProjectFiles ? "Game" : "") + "\">" + ProjectFileGenerator.NewLine +
				"  </AnalyzeAction>" + ProjectFileGenerator.NewLine +
				"  <ArchiveAction" + ProjectFileGenerator.NewLine +
				"     buildConfiguration = \"Development\"" + ProjectFileGenerator.NewLine +
				"     revealArchiveInOrganizer = \"YES\">" + ProjectFileGenerator.NewLine +
				"  </ArchiveAction>" + ProjectFileGenerator.NewLine +
				"</Scheme>" + ProjectFileGenerator.NewLine;

			string SchemesDir = XcodeProjectPath + "/xcuserdata/" + Environment.UserName + ".xcuserdatad/xcschemes";
			if (!Directory.Exists(SchemesDir))
			{
				Directory.CreateDirectory(SchemesDir);
			}

			string SchemeFilePath = SchemesDir + Path.DirectorySeparatorChar + Target.DisplayName + ".xcscheme";
			File.WriteAllText(SchemeFilePath, SchemeFileContent);
		}

		private void WriteSchemes(string XcodeProjectPath, List<XcodeProjectTarget> ProjectTargets, XcodeProjectTarget UE4ProjectTarget, XcodeProjectTarget UE4XcodeHelperTarget)
		{
			// Delete obsolete schemes
			string SchemesDir = XcodeProjectPath + "/xcuserdata/" + Environment.UserName + ".xcuserdatad/xcschemes";
			if (Directory.Exists(SchemesDir))
			{
				var ObsoleteSchemes = Directory.GetFiles(SchemesDir, "*iOS (*.xcscheme", SearchOption.AllDirectories);
				foreach (string SchemeFile in ObsoleteSchemes)
				{
					File.Delete(SchemeFile);
				}
			}
<<<<<<< HEAD
			if (!IncludeDirectories.Contains(FullPath) && !FullPath.Contains("FortniteGame/")) // @todo: skipping Fortnite header paths to shorten clang command line for building UE4XcodeHelper
=======

			// write scheme files for targets
			foreach (var Target in ProjectTargets)
>>>>>>> ed5a1010
			{
				if (Target == UE4ProjectTarget || Target == UE4XcodeHelperTarget)
				{
					continue;
				}

				if (UnrealBuildTool.HasUProjectFile() && Target.TargetName.StartsWith(Path.GetFileNameWithoutExtension(UnrealBuildTool.GetUProjectFile())))
				{
					if (Target.TargetName.EndsWith("Editor"))
					{
						WriteSchemeFile(XcodeProjectPath, Target, ".app", "UE4Editor", new List<string>(new string[] { "&quot;" + UnrealBuildTool.GetUProjectFile() + "&quot;" }));
					}
					else
					{
						string ProjectBinariesDir = UnrealBuildTool.GetUProjectPath() + "/Binaries/Mac/";
						WriteSchemeFile(XcodeProjectPath, Target, ".app", ProjectBinariesDir + Target.TargetName);
					}
				}
				else if (Target.TargetName.EndsWith("Game"))
				{
					string ExeBaseName = Target.TargetName;
					List<string> Args = null;
					if (Target.TargetPlatform == UnrealTargetPlatform.Mac)
					{
						Args = new List<string>(new string[] { Target.TargetName });
						ExeBaseName = "UE4";
					}

					WriteSchemeFile(XcodeProjectPath, Target, ".app", ExeBaseName, Args);
				}
				else if (Target.TargetName.EndsWith("Editor") && Target.TargetName != "UE4Editor")
				{
					string GameName = Target.TargetName.Replace("Editor", "");
					WriteSchemeFile(XcodeProjectPath, Target, ".app", "UE4Editor", new List<string>(new string[] { GameName }));
				}
				else if (TargetsThatNeedApp.Contains(Target.TargetName) || (Target.TargetPlatform == UnrealTargetPlatform.IOS))
				{
					WriteSchemeFile(XcodeProjectPath, Target, ".app");
				}
				else
				{
					WriteSchemeFile(XcodeProjectPath, Target);
				}
			}
		}

		private void WriteProject(StringBuilder XcodeProjectFileContent, List<XcodeProjectTarget> ProjectTargets, XcodeProjectTarget UE4ProjectTarget, XcodeProjectTarget UE4XcodeHelperTarget)
		{
			// @todo: Windows and Mac should store the project in the same folder
			string PathBranch = (ExternalExecution.GetRuntimePlatform() != UnrealTargetPlatform.Mac) ? "/Engine/Intermediate/IOS" : "";
			var XcodeProjectPath = MasterProjectRelativePath + PathBranch + "/" + MasterProjectName + ".xcodeproj";
			if (bGeneratingGameProjectFiles && GameProjectName == "UE4Game")
			{
				XcodeProjectPath = UnrealBuildTool.GetUProjectPath() + "/" + MasterProjectName + ".xcodeproj";
			}
			if (!Directory.Exists(XcodeProjectPath))
			{
				Directory.CreateDirectory(XcodeProjectPath);
			}

			// load the existing project
			string InnerProjectFileName = XcodeProjectPath + "/project.pbxproj";
			string ExistingProjectContents = "";
			if (File.Exists(InnerProjectFileName))
			{
				ExistingProjectContents = File.ReadAllText(InnerProjectFileName);
			}

			// compare it to the new project
			string NewProjectContents = XcodeProjectFileContent.ToString();
			if (ExistingProjectContents != NewProjectContents)
			{
				Log.TraceInformation("Saving updated project file...");
				File.WriteAllText(InnerProjectFileName, NewProjectContents);
			}
			else
			{
				Log.TraceInformation("Skipping project file write, as it didn't change...");
			}

			WriteSchemes(XcodeProjectPath, ProjectTargets, UE4ProjectTarget, UE4XcodeHelperTarget);
		}

		/// <summary>
		/// Writes the project files to disk
		/// </summary>
		/// <returns>True if successful</returns>
		protected override bool WriteProjectFiles()
		{
			Log.TraceInformation("Generating project file...");

			// Setup project file content
			var XcodeProjectFileContent = new StringBuilder();

			XcodeProjectFileContent.Append(
				"// !$*UTF8*$!" + ProjectFileGenerator.NewLine +
				"{" + ProjectFileGenerator.NewLine +
				"\tarchiveVersion = 1;" + ProjectFileGenerator.NewLine +
				"\tclasses = {" + ProjectFileGenerator.NewLine +
				"\t};" + ProjectFileGenerator.NewLine +
				"\tobjectVersion = 46;" + ProjectFileGenerator.NewLine +
				"\tobjects = {" + ProjectFileGenerator.NewLine + ProjectFileGenerator.NewLine);

			// attempt to determine targets for the project
			List<XcodeProjectTarget> ProjectTargets = new List<XcodeProjectTarget> ();
			// add mandatory ones
			XcodeProjectTarget UE4ProjectTarget = new XcodeProjectTarget ("UE4", "UE4", "Project");
			XcodeProjectTarget UE4XcodeHelperTarget = new XcodeProjectTarget ("UE4XcodeHelper", "UE4XcodeHelper", "Native", "libUE4XcodeHelper.a");
			ProjectTargets.AddRange(new XcodeProjectTarget[] { UE4ProjectTarget, UE4XcodeHelperTarget });

			if (ProjectFilePlatform.HasFlag(XcodeProjectFilePlatform.iOS))
			{
				XcodeProjectTarget UE4CmdLineRunTarget = new XcodeProjectTarget("UE4CmdLineRun", "UE4CmdLineRun", "XCTest", "UE4CmdLineRun.xctest", UnrealTargetPlatform.IOS);
				ProjectTargets.AddRange(new XcodeProjectTarget[] { UE4ProjectTarget, UE4XcodeHelperTarget, UE4CmdLineRunTarget });
				// This GUID will be referenced by each app's test action.
				UE4CmdLineGuid = UE4CmdLineRunTarget.Guid;
			}

			List<XcodeTargetDependency> TargetDependencies = new List<XcodeTargetDependency>();
			List<XcodeContainerItemProxy> ContainerItemProxies = new List<XcodeContainerItemProxy>();
            List<XcodeFramework> Frameworks = new List<XcodeFramework>();
            Frameworks.Add(new XcodeFramework("OpenGLES.framework", "System/Library/Frameworks/OpenGLES.framework", "SDKROOT"));

			XcodeFramework XCTestFramework = new XcodeFramework("XCTest.framework", "Library/Frameworks/XCTest.framework", "DEVELOPER_DIR");
            Frameworks.Add(XCTestFramework);

			var AllTargets = DiscoverTargets();

			PopulateTargets(AllTargets, ProjectTargets, ContainerItemProxies, TargetDependencies, UE4ProjectTarget, Frameworks);

			Log.TraceInformation(string.Format ("Found {0} targets!", ProjectTargets.Count));

			string PBXBuildFileSection = "/* Begin PBXBuildFile section */" + ProjectFileGenerator.NewLine;
			string PBXFileReferenceSection = "/* Begin PBXFileReference section */" + ProjectFileGenerator.NewLine;
			string PBXResourcesBuildPhaseSection = "/* Begin PBXResourcesBuildPhase section */" + ProjectFileGenerator.NewLine;
			string PBXSourcesBuildPhaseSection = "/* Begin PBXSourcesBuildPhase section */" + ProjectFileGenerator.NewLine;
			string PBXFrameworksBuildPhaseSection = "/* Begin PBXFrameworksBuildPhase section */" + ProjectFileGenerator.NewLine;
			string PBXShellScriptBuildPhaseSection = "/* Begin PBXShellScriptBuildPhase section */" + ProjectFileGenerator.NewLine;
			Dictionary<string, XcodeFileGroup> Groups = new Dictionary<string, XcodeFileGroup>();
			List<string> IncludeDirectories = new List<string>();
			List<string> SystemIncludeDirectories = new List<string>();
			List<string> PreprocessorDefinitions = new List<string>();

            foreach (XcodeFramework Framework in Frameworks)
            {
                // Add file references.
                PBXFileReferenceSection += "\t\t" + Framework.Guid + " /* " + Framework.Name + " */ = {"
                                         + "isa = PBXFileReference; "
                                         + "lastKnownFileType = wrapper.framework; "
                                         + "name = " + Framework.Name + "; "
                                         + "path = " + Framework.Path + "; "
                                         + "sourceTree = " + Framework.SourceTree + "; "
                                         + "};" + ProjectFileGenerator.NewLine;
            }

			// Set up all the test guids that need to be explicitly referenced later
			string UE4CmdLineRunMFileGuid = MakeXcodeGuid();
			UE4CmdLineRunMFileRefGuid = MakeXcodeGuid();
			string XCTestBuildFileGUID = MakeXcodeGuid();

			string TestFrameworkFiles = "\t\t\t\t" + XCTestBuildFileGUID + " /* XCTest.framework in Frameworks */," + ProjectFileGenerator.NewLine;
			PBXBuildFileSection += "\t\t" + XCTestBuildFileGUID + " /* XCTest.framework in Frameworks */ = {isa = PBXBuildFile; "
				+ "fileRef = " + XCTestFramework.Guid + " /* UE4CmdLineRun.m */; };" + ProjectFileGenerator.NewLine;

			AppendBuildPhases(ProjectTargets, ref PBXBuildFileSection, ref PBXFileReferenceSection, ref PBXSourcesBuildPhaseSection, ref PBXResourcesBuildPhaseSection, ref PBXFrameworksBuildPhaseSection,
				ref PBXShellScriptBuildPhaseSection, TestFrameworkFiles, UE4CmdLineRunMFileGuid);

			AppendSourceFiles(ProjectTargets, ref PBXBuildFileSection, ref PBXFileReferenceSection, ref PBXSourcesBuildPhaseSection, ref Groups, UE4XcodeHelperTarget, UE4CmdLineRunMFileGuid,
				ref IncludeDirectories, ref SystemIncludeDirectories, ref PreprocessorDefinitions);

			foreach (XcodeProjectTarget Target in ProjectTargets)
			{
				if ((Target.Type == "Native" || Target.Type == "XCTest") && Target != UE4XcodeHelperTarget)
				{
					string FileType = Target.Type == "Native" ? "wrapper.application" : "wrapper.cfbundle";
					string PayloadDir = "Engine";
					if (Target.Type == "Native" && Target.TargetName != "UE4Game")
					{
						PayloadDir = Target.TargetName;
					}

					PBXFileReferenceSection += "\t\t" + Target.ProductGuid + " /* " + Target.ProductName + " */ = {isa = PBXFileReference; explicitFileType = " + FileType + "; includeInIndex = 0; path = " + PayloadDir + "/Binaries/IOS/Payload/" + Target.ProductName + "; sourceTree = \"<group>\"; };" + ProjectFileGenerator.NewLine;
					if (!string.IsNullOrEmpty(Target.PlistGuid))
					{
						PBXFileReferenceSection += "\t\t" + Target.PlistGuid + " /* " + Target.TargetName + "-Info.plist */ = {isa = PBXFileReference; fileEncoding = 4; lastKnownFileType = text.plist.xml; name = \"" + Target.TargetName + "-Info.plist\"; path = " + Target.TargetName + "/Build/IOS/" + Target.TargetName + "-Info.plist; sourceTree = \"<group>\"; };" + ProjectFileGenerator.NewLine;
					}
				}
			}

			if (bGeneratingRunIOSProject)
			{
				AppendReferenceGroups(ref PBXFileReferenceSection, ref Groups);
			}

			PBXBuildFileSection += "/* End PBXBuildFile section */" + ProjectFileGenerator.NewLine + ProjectFileGenerator.NewLine;
			PBXFileReferenceSection += "/* End PBXFileReference section */" + ProjectFileGenerator.NewLine + ProjectFileGenerator.NewLine;

			PBXResourcesBuildPhaseSection += "/* End PBXResourcesBuildPhase section */" + ProjectFileGenerator.NewLine + ProjectFileGenerator.NewLine;
			PBXSourcesBuildPhaseSection += "/* End PBXSourcesBuildPhase section */" + ProjectFileGenerator.NewLine + ProjectFileGenerator.NewLine;
			PBXFrameworksBuildPhaseSection += "/* End PBXFrameworksBuildPhase section */" + ProjectFileGenerator.NewLine + ProjectFileGenerator.NewLine;
			PBXShellScriptBuildPhaseSection += "/* End PBXShellScriptBuildPhase section */" + ProjectFileGenerator.NewLine + ProjectFileGenerator.NewLine;

			string PBXTargetDependencySection = "/* Begin PBXTargetDependency section */" + ProjectFileGenerator.NewLine;
			CreateTargetDependencySection(ref PBXTargetDependencySection, TargetDependencies);
			PBXTargetDependencySection += "/* End PBXTargetDependency section */" + ProjectFileGenerator.NewLine + ProjectFileGenerator.NewLine;

			string PBXContainerItemProxySection = "/* Begin PBXContainerItemProxy section */" + ProjectFileGenerator.NewLine;
			CreateContainerItemProxySection(ref PBXContainerItemProxySection, ContainerItemProxies);
			PBXContainerItemProxySection += "/* End PBXContainerItemProxy section */" + ProjectFileGenerator.NewLine + ProjectFileGenerator.NewLine;

			XcodeProjectFileContent.Append(PBXBuildFileSection);
			XcodeProjectFileContent.Append(PBXFileReferenceSection);
			XcodeProjectFileContent.Append(PBXContainerItemProxySection);
			XcodeProjectFileContent.Append(PBXTargetDependencySection);

			AppendGroups(ref XcodeProjectFileContent, ref Groups, ProjectTargets, UE4XcodeHelperTarget, Frameworks);

			XcodeProjectFileContent.Append(PBXShellScriptBuildPhaseSection);
			XcodeProjectFileContent.Append(PBXSourcesBuildPhaseSection);
			XcodeProjectFileContent.Append(PBXFrameworksBuildPhaseSection);

			XcodeProjectFileContent.Append("/* Begin PBXLegacyTarget section */" + ProjectFileGenerator.NewLine);
			foreach (var target in ProjectTargets)
			{
				if (target.Type == "Legacy")
				{
					AppendTarget (ref XcodeProjectFileContent, target);
				}
			}
			XcodeProjectFileContent.Append("/* End PBXLegacyTarget section */" + ProjectFileGenerator.NewLine + ProjectFileGenerator.NewLine);

			XcodeProjectFileContent.Append("/* Begin PBXNativeTarget section */" + ProjectFileGenerator.NewLine);
			AppendTarget(ref XcodeProjectFileContent, UE4XcodeHelperTarget);

			foreach (XcodeProjectTarget Target in ProjectTargets)
			{
				if ((Target.Type == "Native" || Target.Type == "XCTest") && Target != UE4XcodeHelperTarget)
				{
					AppendTarget(ref XcodeProjectFileContent, Target);
				}
			}
			XcodeProjectFileContent.Append("/* End PBXNativeTarget section */" + ProjectFileGenerator.NewLine + ProjectFileGenerator.NewLine);

			XcodeProjectFileContent.Append(
				"/* Begin PBXProject section */" + ProjectFileGenerator.NewLine +
				"\t\t" + UE4ProjectTarget.Guid + " /* Project object */ = {" + ProjectFileGenerator.NewLine +
				"\t\t\tisa = PBXProject;" + ProjectFileGenerator.NewLine +
				"\t\t\tattributes = {" + ProjectFileGenerator.NewLine +
				"\t\t\t\tLastUpgradeCheck = 0510;" + ProjectFileGenerator.NewLine +
				"\t\t\t\tORGANIZATIONNAME = EpicGames;" + ProjectFileGenerator.NewLine +
				"\t\t\t};" + ProjectFileGenerator.NewLine +
				"\t\t\tbuildConfigurationList = " + UE4ProjectTarget.BuildConfigGuild + " /* Build configuration list for PBXProject \"" + UE4ProjectTarget.DisplayName + "\" */;" + ProjectFileGenerator.NewLine +
				"\t\t\tcompatibilityVersion = \"Xcode 3.2\";" + ProjectFileGenerator.NewLine +
				"\t\t\tdevelopmentRegion = English;" + ProjectFileGenerator.NewLine +
				"\t\t\thasScannedForEncodings = 0;" + ProjectFileGenerator.NewLine +
				"\t\t\tknownRegions = (" + ProjectFileGenerator.NewLine +
				"\t\t\t\ten," + ProjectFileGenerator.NewLine +
				"\t\t\t);" + ProjectFileGenerator.NewLine +
				"\t\t\tmainGroup = " + MainGroupGuid + ";" + ProjectFileGenerator.NewLine +
				"\t\t\tproductRefGroup = " + ProductRefGroupGuid + " /* Products */;" + ProjectFileGenerator.NewLine +
				"\t\t\tprojectDirPath = \"\";" + ProjectFileGenerator.NewLine +
				"\t\t\tprojectRoot = \"\";" + ProjectFileGenerator.NewLine +
				"\t\t\ttargets = (" + ProjectFileGenerator.NewLine
			);
			foreach (var target in ProjectTargets)
			{
				if (target == UE4ProjectTarget || target == UE4XcodeHelperTarget)
				{
					continue;
				}
				XcodeProjectFileContent.AppendLine(string.Format ("\t\t\t\t{0} /* {1} */,", target.Guid, target.DisplayName));
			}

			XcodeProjectFileContent.Append("\t\t\t\t" + UE4XcodeHelperTarget.Guid + " /* " + UE4XcodeHelperTarget.DisplayName + " */" + ProjectFileGenerator.NewLine);

			XcodeProjectFileContent.Append(
				"\t\t\t);" + ProjectFileGenerator.NewLine +
				"\t\t};" + ProjectFileGenerator.NewLine +
				"/* End PBXProject section */" + ProjectFileGenerator.NewLine + ProjectFileGenerator.NewLine
			);

			string PreprocessorDefinitionsString = "\t\t\t\tGCC_PREPROCESSOR_DEFINITIONS = (" + ProjectFileGenerator.NewLine;
			foreach (string Definition in PreprocessorDefinitions)
			{
				PreprocessorDefinitionsString += "\t\t\t\t\t\"" + Definition + "\"," + ProjectFileGenerator.NewLine;
			}
			PreprocessorDefinitionsString += "\t\t\t\t\t\"MONOLITHIC_BUILD=1\"," + ProjectFileGenerator.NewLine;
			PreprocessorDefinitionsString += "\t\t\t\t);" + ProjectFileGenerator.NewLine;

			string HeaderSearchPaths = "\t\t\t\tHEADER_SEARCH_PATHS = (" + ProjectFileGenerator.NewLine;
			foreach (string Path in SystemIncludeDirectories)
			{
				HeaderSearchPaths += "\t\t\t\t\t\"" + Path + "\"," + ProjectFileGenerator.NewLine;
			}
			HeaderSearchPaths += "\t\t\t\t);" + ProjectFileGenerator.NewLine;
			HeaderSearchPaths += "\t\t\t\tUSER_HEADER_SEARCH_PATHS = (" + ProjectFileGenerator.NewLine;
			foreach (string Path in IncludeDirectories)
			{
				HeaderSearchPaths += "\t\t\t\t\t\"" + Path + "\"," + ProjectFileGenerator.NewLine;
			}
			HeaderSearchPaths += "\t\t\t\t);" + ProjectFileGenerator.NewLine;

<<<<<<< HEAD
			XcodeProjectFileContent.Append ("/* Begin XCBuildConfiguration section */" + ProjectFileGenerator.NewLine);
			AppendBuildConfigs(ref XcodeProjectFileContent, UE4ProjectTarget, HeaderSearchPaths, PreprocessorDefinitionsString);
			foreach (var target in ProjectTargets)
			{
				if(target == UE4ProjectTarget || target == UE4XcodeHelperTarget)
				{
					continue;
				}
				AppendBuildConfigs(ref XcodeProjectFileContent, target);
			}
			if (ExternalExecution.GetRuntimePlatform() == UnrealTargetPlatform.Mac)
			{
				AppendBuildConfigs(ref XcodeProjectFileContent, UE4XcodeHelperTarget);
			}
			XcodeProjectFileContent.Append ("/* End XCBuildConfiguration section */" + ProjectFileGenerator.NewLine + ProjectFileGenerator.NewLine);

			XcodeProjectFileContent.Append ("/* Begin XCConfigurationList section */" + ProjectFileGenerator.NewLine);
			//AppendConfigList (ref XcodeProjectFileContent, UE4ProjectTarget);
			foreach (var target in ProjectTargets)
=======
			XcodeProjectFileContent.Append("/* Begin XCBuildConfiguration section */" + ProjectFileGenerator.NewLine);
			AppendBuildConfigs(ref XcodeProjectFileContent, UE4ProjectTarget, HeaderSearchPaths, PreprocessorDefinitionsString);
			foreach (var Target in ProjectTargets)
>>>>>>> ed5a1010
			{
				if (Target != UE4ProjectTarget && Target != UE4XcodeHelperTarget)
				{
					AppendBuildConfigs(ref XcodeProjectFileContent, Target);
				}
			}

			AppendBuildConfigs(ref XcodeProjectFileContent, UE4XcodeHelperTarget);

			XcodeProjectFileContent.Append("/* End XCBuildConfiguration section */" + ProjectFileGenerator.NewLine + ProjectFileGenerator.NewLine);

			XcodeProjectFileContent.Append("/* Begin XCConfigurationList section */" + ProjectFileGenerator.NewLine);

<<<<<<< HEAD
			// Delete obsolete schemes
			string SchemesDir = XcodeProjectPath + "/xcuserdata/" + Environment.UserName + ".xcuserdatad/xcschemes";
			if (Directory.Exists(SchemesDir))
			{
				var ObsoleteSchemes = Directory.GetFiles(SchemesDir, "*iOS (*.xcscheme", SearchOption.AllDirectories);
				foreach (string SchemeFile in ObsoleteSchemes)
				{
					File.Delete(SchemeFile);
				}
			}

			// write scheme files for targets
			foreach (var Target in ProjectTargets) 
=======
			foreach (var Target in ProjectTargets)
>>>>>>> ed5a1010
			{
				if (Target != UE4XcodeHelperTarget)
				{
					AppendConfigList(ref XcodeProjectFileContent, Target);
				}
			}

<<<<<<< HEAD
			return true;
		}

		// always seed the random number the same, so multiple runs of the generator will generate the same project
		static Random Rand = new Random(0);

		/**
		 * Make a random Guid string usable by Xcode (24 characters exactly)
		 */
		public static string MakeXcodeGuid()
		{
			string Guid = "";

			byte[] Randoms = new byte[12];
			Rand.NextBytes(Randoms);
			for (int i = 0; i < 12; i++)
			{
				Guid += Randoms[i].ToString("X2");
			}

			return Guid;
		}

        private void WriteReferenceGroups(ref string PBXFileReferenceSection, ref Dictionary<string, XcodeFileGroup> Groups)
        {
            string RelativePath = "../../../";

            foreach (XcodeFileGroup Group in Groups.Values)
            {
                Group.bReference = true;
                string GroupPath = RelativePath + Group.GroupPath;

                // Add File reference.
                PBXFileReferenceSection += "\t\t" + Group.GroupGuid + " /* " + Group.GroupName + " */ = {"
                                            + "isa = PBXFileReference; lastKnownFileType = folder; "
                                            + "name = " + Group.GroupName + "; "
																						+ "path = " + Utils.CleanDirectorySeparators(GroupPath, '/') + "; sourceTree = \"<group>\"; };" + ProjectFileGenerator.NewLine;
            }
        }

		private void PopulateTargets(List<string> GamePaths, List<XcodeProjectTarget> ProjectTargets, List<XcodeContainerItemProxy> ContainerItemProxies, List<XcodeTargetDependency> TargetDependencies, XcodeProjectTarget ProjectTarget, List<XcodeFramework> Frameworks)
		{
			foreach (string TargetPath in GamePaths)
			{
				string TargetName = Path.GetFileName(TargetPath);
				TargetName = TrimTargetCs(TargetName);
				if (ExternalExecution.GetRuntimePlatform() == UnrealTargetPlatform.Mac)
				{
					bool WantProjectFileForTarget = true;
					if( bGeneratingGameProjectFiles || bGeneratingRocketProjectFiles )
					{
						bool IsEngineTarget = false;

						// Check to see if this is an Engine target.  That is, the target is located under the "Engine" folder
						string TargetFileRelativeToEngineDirectory = Utils.MakePathRelativeTo( TargetPath, Path.Combine( EngineRelativePath ), AlwaysTreatSourceAsDirectory: false );
						if( !TargetFileRelativeToEngineDirectory.StartsWith( ".." ) && !Path.IsPathRooted( TargetFileRelativeToEngineDirectory ) )
						{
							// This is an engine target
							IsEngineTarget = true;
						}

						if( IsEngineTarget )
						{
							if (!bAlwaysIncludeEngineModules)
							{
								// We were asked to exclude engine modules from the generated projects
								WantProjectFileForTarget = false;
							}
							if (bGeneratingGameProjectFiles && this.GameProjectName == TargetName)
							{
								WantProjectFileForTarget = true;
							}
						}
					}

					if( WantProjectFileForTarget )
					{
						string TargetFilePath;
						var Target = new TargetInfo(UnrealTargetPlatform.Mac, UnrealTargetConfiguration.Development);
						var TargetRulesObject = RulesCompiler.CreateTargetRules( TargetName, Target, false, out TargetFilePath );
						List<UnrealTargetPlatform> SupportedPlatforms = new List<UnrealTargetPlatform>();
						TargetRulesObject.GetSupportedPlatforms(ref SupportedPlatforms);
						LinkEnvironmentConfiguration LinkConfiguration = new LinkEnvironmentConfiguration();
						CPPEnvironmentConfiguration CPPConfiguration = new CPPEnvironmentConfiguration();
						TargetRulesObject.SetupGlobalEnvironment(Target, ref LinkConfiguration, ref CPPConfiguration);

						if (!LinkConfiguration.bIsBuildingConsoleApplication)
						{
							TargetsThatNeedApp.Add(TargetName);
						}

						// @todo: Remove target platform param and merge Mac and iOS targets. For now BuildTarget knows how to build iOS, but cannot run iOS apps, so we need separate DeployTarget.
						bool bIsMacOnly = !SupportedPlatforms.Contains(UnrealTargetPlatform.IOS);
						XcodeProjectTarget BuildTarget = new XcodeProjectTarget(TargetName + " - Mac", TargetName, "Legacy", "", UnrealTargetPlatform.Mac, bIsMacOnly);
						ProjectTargets.Add(BuildTarget);

						if (ProjectFilePlatform.HasFlag(XcodeProjectFilePlatform.iOS) && SupportedPlatforms.Contains(UnrealTargetPlatform.IOS))
						{
							if (bGeneratingRocketProjectFiles && TargetName == "UE4Game")
							{
								// Generate Framework references.
								List<XcodeFrameworkRef> FrameworkRefs = new List<XcodeFrameworkRef>();
								foreach (XcodeFramework Framework in Frameworks)
								{
									FrameworkRefs.Add(new XcodeFrameworkRef(Framework));
								}

								XcodeProjectTarget IOSDeployTarget = new XcodeProjectTarget(TargetName + " - iOS", TargetName, "Native", TargetName + ".app", UnrealTargetPlatform.IOS, false, null, true, FrameworkRefs);
								ProjectTargets.Add(IOSDeployTarget);
							}
							else
							{
								XcodeContainerItemProxy ContainerProxy = new XcodeContainerItemProxy(ProjectTarget.Guid, BuildTarget.Guid, BuildTarget.DisplayName);
								XcodeTargetDependency TargetDependency = new XcodeTargetDependency(BuildTarget.DisplayName, BuildTarget.Guid, ContainerProxy.Guid);
								XcodeProjectTarget IOSDeployTarget = new XcodeProjectTarget(TargetName + " - iOS", TargetName, "Native", TargetName + ".app", UnrealTargetPlatform.IOS, false, new List<XcodeTargetDependency>() { TargetDependency }, true);
								ProjectTargets.Add(IOSDeployTarget);
								ContainerItemProxies.Add(ContainerProxy);
								TargetDependencies.Add(TargetDependency);
							}
						}
					}
				}
				else // when building on PC, only the code signing targets are needed
				{
					string TargetFilePath;
					TargetRules TargetRulesObject = RulesCompiler.CreateTargetRules(TargetName, new TargetInfo(UnrealTargetPlatform.IOS, UnrealTargetConfiguration.Development), false, out TargetFilePath);
=======
			AppendConfigList(ref XcodeProjectFileContent, UE4XcodeHelperTarget);

			XcodeProjectFileContent.Append("/* End XCConfigurationList section */" + ProjectFileGenerator.NewLine + ProjectFileGenerator.NewLine);
>>>>>>> ed5a1010

			XcodeProjectFileContent.Append(
				"\t};" + ProjectFileGenerator.NewLine +
				"\trootObject = " + UE4ProjectTarget.Guid + " /* Project object */;" + ProjectFileGenerator.NewLine +
				"}" + ProjectFileGenerator.NewLine);

<<<<<<< HEAD
						XcodeProjectTarget IOSDeployTarget = new XcodeProjectTarget(TargetName + "_RunIOS", TargetName, "Native", TargetName + ".app", UnrealTargetPlatform.IOS, false, null, true, FrameworkRefs);
						ProjectTargets.Add(IOSDeployTarget);
					}
				}
			}
		}
=======
			WriteProject(XcodeProjectFileContent, ProjectTargets, UE4ProjectTarget, UE4XcodeHelperTarget);
>>>>>>> ed5a1010

			return true;
		}

		[Flags]
		public enum XcodeProjectFilePlatform
		{
			Mac = 1 << 0,
			iOS = 1 << 1,
			All = Mac | iOS
		}

		/// Which platforms we should generate targets for
		static public XcodeProjectFilePlatform ProjectFilePlatform = XcodeProjectFilePlatform.All;

		/// Should we generate a special project to use for iOS signing instead of a normal one
		static public bool bGeneratingRunIOSProject = false;

		/// <summary>
		/// Configures project generator based on command-line options
		/// </summary>
		/// <param name="Arguments">Arguments passed into the program</param>
		/// <param name="IncludeAllPlatforms">True if all platforms should be included</param>
		protected override void ConfigureProjectFileGeneration(string[] Arguments, ref bool IncludeAllPlatforms)
		{
			// Call parent implementation first
			base.ConfigureProjectFileGeneration(Arguments, ref IncludeAllPlatforms);
			ProjectFilePlatform = IncludeAllPlatforms ? XcodeProjectFilePlatform.All : XcodeProjectFilePlatform.Mac;

<<<<<<< HEAD
			foreach( var CurArgument in Arguments )
=======
			foreach (var CurArgument in Arguments)
>>>>>>> ed5a1010
			{
				if (CurArgument.ToLowerInvariant() == "-iosdeployonly")
				{
					bGeneratingRunIOSProject = true;
<<<<<<< HEAD
=======
					ProjectFilePlatform = XcodeProjectFilePlatform.iOS;
>>>>>>> ed5a1010
					break;
				}
			}
		}

		private string UE4CmdLineGuid;
		private string MainGroupGuid;
		private string ProductRefGroupGuid;
		private string FrameworkGroupGuid;
		private string UE4CmdLineRunMFileRefGuid;

		// List of targets that have a user interface.
		static List<string> TargetsThatNeedApp = new List<string>();
	}
}<|MERGE_RESOLUTION|>--- conflicted
+++ resolved
@@ -441,7 +441,6 @@
 				"\t\t\tname = " + ConfigName + ";" + ProjectFileGenerator.NewLine +
 				"\t\t};" + ProjectFileGenerator.NewLine);
 		}
-<<<<<<< HEAD
 
 		private void AppendMacBuildConfig(ref StringBuilder Contents, string ConfigName, string ConfigGuid, bool bIsMacOnly)
 		{
@@ -505,7 +504,7 @@
 				"\t\t};" + ProjectFileGenerator.NewLine);
 		}
 
-		private void AppendIOSRunConfig(ref StringBuilder Contents, string ConfigName, string ConfigGuid, string TargetName, string EngineRelative, string GamePath, bool bIsUE4Game, bool IsAGame)
+		private void AppendIOSRunConfig(ref StringBuilder Contents, string ConfigName, string ConfigGuid, string TargetName, string EngineRelative, string GamePath, bool bIsUE4Game, bool IsAGame, bool bIsUE4Client)
 		{
 			Contents.Append(
 				"\t\t" + ConfigGuid + " /* " + ConfigName + " */ = {" + ProjectFileGenerator.NewLine +
@@ -517,56 +516,42 @@
 				"\t\t\t\tSUPPORTED_PLATFORMS = \"iphoneos iphonesimulator\";" + ProjectFileGenerator.NewLine +
 				"\t\t\t\tIPHONEOS_DEPLOYMENT_TARGET = " + IOSToolChain.IOSVersion + ";" + ProjectFileGenerator.NewLine +
 				"\t\t\t\t\"CODE_SIGN_IDENTITY[sdk=iphoneos*]\" = \"iPhone Developer\";" + ProjectFileGenerator.NewLine);
-			if (ExternalExecution.GetRuntimePlatform() == UnrealTargetPlatform.Mac)
-			{
-				if (bIsUE4Game)
-				{
-					Contents.Append(
-						"\t\t\t\tCODE_SIGN_RESOURCE_RULES_PATH = \"" + EngineRelative + "Engine/Build/iOS/XcodeSupportFiles/CustomResourceRules.plist\";" + ProjectFileGenerator.NewLine +
-						"\t\t\t\tINFOPLIST_FILE = \"" + EngineRelative + "Engine/Intermediate/IOS/" + TargetName + "-Info.plist\";" + ProjectFileGenerator.NewLine +
-						"\t\t\t\tSYMROOT = \"" + EngineRelative + "Engine/Binaries/IOS/Payload\";" + ProjectFileGenerator.NewLine +
-						"\t\t\t\tOBJROOT = \"" + EngineRelative + "Engine/Intermediate/IOS/build\";" + ProjectFileGenerator.NewLine +
-						"\t\t\t\tCONFIGURATION_BUILD_DIR = \"" + EngineRelative + "Engine/Binaries/IOS/Payload\";" + ProjectFileGenerator.NewLine);
-				}
-				else if (IsAGame)
-				{
-					Contents.Append(
-						"\t\t\t\tCODE_SIGN_RESOURCE_RULES_PATH = \"" + EngineRelative + "Engine/Build/iOS/XcodeSupportFiles/CustomResourceRules.plist\";" + ProjectFileGenerator.NewLine +
-						"\t\t\t\tINFOPLIST_FILE = \"" + GamePath + "/Intermediate/IOS/" + TargetName + "-Info.plist\";" + ProjectFileGenerator.NewLine +
-						"\t\t\t\tSYMROOT = \"" + GamePath + "/Binaries/IOS\";" + ProjectFileGenerator.NewLine +
-						"\t\t\t\tOBJROOT = \"" + GamePath + "/Intermediate/IOS/build\";" + ProjectFileGenerator.NewLine +
-						"\t\t\t\tCONFIGURATION_BUILD_DIR = \"" + GamePath + "/Binaries/IOS/Payload\";" + ProjectFileGenerator.NewLine);
-				}
-				else
-				{
-					Contents.Append(
-						"\t\t\t\tCODE_SIGN_RESOURCE_RULES_PATH = \"" + EngineRelative + "Engine/Build/iOS/XcodeSupportFiles/CustomResourceRules.plist\";" + ProjectFileGenerator.NewLine +
-						"\t\t\t\tINFOPLIST_FILE = \"" + EngineRelative + "Engine/Source/Programs/" + TargetName + "/Resources/IOS/" + TargetName + "-Info.plist\";" + ProjectFileGenerator.NewLine +
-						"\t\t\t\tSYMROOT = \"" + EngineRelative + "Engine/Binaries/IOS/Payload\";" + ProjectFileGenerator.NewLine +
-						"\t\t\t\tOBJROOT = \"" + EngineRelative + "Engine/Intermediate/IOS/build\";" + ProjectFileGenerator.NewLine +
-						"\t\t\t\tCONFIGURATION_BUILD_DIR = \"" + EngineRelative + "Engine/Binaries/IOS/Payload\";" + ProjectFileGenerator.NewLine);
-				}
+
+			if (bIsUE4Game)
+			{
+				Contents.Append(
+					"\t\t\t\tCODE_SIGN_RESOURCE_RULES_PATH = \"" + EngineRelative + "Engine/Build/iOS/XcodeSupportFiles/CustomResourceRules.plist\";" + ProjectFileGenerator.NewLine +
+					"\t\t\t\tINFOPLIST_FILE = \"" + EngineRelative + "Engine/Intermediate/IOS/" + TargetName + "-Info.plist\";" + ProjectFileGenerator.NewLine +
+					"\t\t\t\tSYMROOT = \"" + EngineRelative + "Engine/Binaries/IOS/Payload\";" + ProjectFileGenerator.NewLine +
+					"\t\t\t\tOBJROOT = \"" + EngineRelative + "Engine/Intermediate/IOS/build\";" + ProjectFileGenerator.NewLine +
+					"\t\t\t\tCONFIGURATION_BUILD_DIR = \"" + EngineRelative + "Engine/Binaries/IOS/Payload\";" + ProjectFileGenerator.NewLine);
+			}
+			else if (bIsUE4Client)
+			{
+				Contents.Append(
+					"\t\t\t\tCODE_SIGN_RESOURCE_RULES_PATH = \"" + EngineRelative + "Engine/Build/iOS/XcodeSupportFiles/CustomResourceRules.plist\";" + ProjectFileGenerator.NewLine +
+					"\t\t\t\tINFOPLIST_FILE = \"" + EngineRelative + "Engine/Intermediate/IOS/UE4Game-Info.plist\";" + ProjectFileGenerator.NewLine +
+					"\t\t\t\tSYMROOT = \"" + EngineRelative + "Engine/Binaries/IOS/Payload\";" + ProjectFileGenerator.NewLine +
+					"\t\t\t\tOBJROOT = \"" + EngineRelative + "Engine/Intermediate/IOS/build\";" + ProjectFileGenerator.NewLine +
+					"\t\t\t\tCONFIGURATION_BUILD_DIR = \"" + EngineRelative + "Engine/Binaries/IOS/Payload\";" + ProjectFileGenerator.NewLine);
+			}
+			else if (IsAGame)
+			{
+				Contents.Append(
+					"\t\t\t\tCODE_SIGN_RESOURCE_RULES_PATH = \"" + EngineRelative + "Engine/Build/iOS/XcodeSupportFiles/CustomResourceRules.plist\";" + ProjectFileGenerator.NewLine +
+					"\t\t\t\tINFOPLIST_FILE = \"" + GamePath + "/Intermediate/IOS/" + TargetName + "-Info.plist\";" + ProjectFileGenerator.NewLine +
+					"\t\t\t\tSYMROOT = \"" + GamePath + "/Binaries/IOS\";" + ProjectFileGenerator.NewLine +
+					"\t\t\t\tOBJROOT = \"" + GamePath + "/Intermediate/IOS/build\";" + ProjectFileGenerator.NewLine +
+					"\t\t\t\tCONFIGURATION_BUILD_DIR = \"" + GamePath + "/Binaries/IOS/Payload\";" + ProjectFileGenerator.NewLine);
 			}
 			else
 			{
 				Contents.Append(
-					"\t\t\t\tCODE_SIGN_ENTITLEMENTS = \"XcodeSupportFiles/" + TargetName + ".entitlements\";" + ProjectFileGenerator.NewLine +
-					"\t\t\t\tINFOPLIST_FILE = \"XcodeSupportFiles/" + TargetName + "-Info.plist\";" + ProjectFileGenerator.NewLine +
-					"\t\t\t\tOBJROOT = \"XcodeSupportFiles/build\";" + ProjectFileGenerator.NewLine);
-
-				// if we're building for PC, set up Xcode to accommodate IphonePackager
-				if (bIsUE4Game)
-				{
-					Contents.Append("\t\t\t\tCONFIGURATION_BUILD_DIR = \"Payload\";" + ProjectFileGenerator.NewLine);
-				}
-				else if (IsAGame)
-				{
-					Contents.Append("\t\t\t\tCONFIGURATION_BUILD_DIR = \"" + GamePath + "/Binaries/IOS/Payload\";" + ProjectFileGenerator.NewLine);
-				}
-				else
-				{
-					Contents.Append("\t\t\t\tCONFIGURATION_BUILD_DIR = \"Payload\";" + ProjectFileGenerator.NewLine);
-				}
+					"\t\t\t\tCODE_SIGN_RESOURCE_RULES_PATH = \"" + EngineRelative + "Engine/Build/iOS/XcodeSupportFiles/CustomResourceRules.plist\";" + ProjectFileGenerator.NewLine +
+					"\t\t\t\tINFOPLIST_FILE = \"" + EngineRelative + "Engine/Source/Programs/" + TargetName + "/Resources/IOS/" + TargetName + "-Info.plist\";" + ProjectFileGenerator.NewLine +
+					"\t\t\t\tSYMROOT = \"" + EngineRelative + "Engine/Binaries/IOS/Payload\";" + ProjectFileGenerator.NewLine +
+					"\t\t\t\tOBJROOT = \"" + EngineRelative + "Engine/Intermediate/IOS/build\";" + ProjectFileGenerator.NewLine +
+					"\t\t\t\tCONFIGURATION_BUILD_DIR = \"" + EngineRelative + "Engine/Binaries/IOS/Payload\";" + ProjectFileGenerator.NewLine);
 			}
 			Contents.Append(
 				"\t\t\t\tINFOPLIST_OUTPUT_FORMAT = xml;" + ProjectFileGenerator.NewLine +
@@ -624,181 +609,6 @@
 		}
 
 		private void AppendSingleConfig(ref StringBuilder Contents, XcodeProjectTarget Target, string ConfigName, string ConfigGuid, string PreprocessorDefinitions, string HeaderSearchPaths,
-										string EngineRelative, string GamePath, bool bIsUE4Game, bool IsAGame)
-		{
-			if (Target.Type == "Project")
-			{
-				AppendProjectConfig(ref Contents, ConfigName, ConfigGuid, PreprocessorDefinitions, HeaderSearchPaths);
-=======
-
-		private void AppendMacBuildConfig(ref StringBuilder Contents, string ConfigName, string ConfigGuid, bool bIsMacOnly)
-		{
-			if (bIsMacOnly)
-			{
-				Contents.Append(
-					"\t\t" + ConfigGuid + " /* " + ConfigName + " */ = {" + ProjectFileGenerator.NewLine +
-					"\t\t\tisa = XCBuildConfiguration;" + ProjectFileGenerator.NewLine +
-					"\t\t\tbuildSettings = {" + ProjectFileGenerator.NewLine +
-					"\t\t\t\tCOMBINE_HIDPI_IMAGES = YES;" + ProjectFileGenerator.NewLine +
-					"\t\t\t\tARCHS = \"x86_64\";" + ProjectFileGenerator.NewLine +
-					"\t\t\t\tVALID_ARCHS = \"x86_64\";" + ProjectFileGenerator.NewLine +
-					"\t\t\t\tPRODUCT_NAME = \"$(TARGET_NAME)\";" + ProjectFileGenerator.NewLine +
-					"\t\t\t\tMACOSX_DEPLOYMENT_TARGET = 10.9;" + ProjectFileGenerator.NewLine +
-					"\t\t\t\tSDKROOT = macosx;" + ProjectFileGenerator.NewLine +
-					"\t\t\t};" + ProjectFileGenerator.NewLine +
-					"\t\t\tname = " + ConfigName + ";" + ProjectFileGenerator.NewLine +
-					"\t\t};" + ProjectFileGenerator.NewLine);
-			}
-			else
-			{
-				Contents.Append(
-					"\t\t" + ConfigGuid + " /* " + ConfigName + " */ = {" + ProjectFileGenerator.NewLine +
-					"\t\t\tisa = XCBuildConfiguration;" + ProjectFileGenerator.NewLine +
-					"\t\t\tbuildSettings = {" + ProjectFileGenerator.NewLine +
-					"\t\t\t\tCOMBINE_HIDPI_IMAGES = YES;" + ProjectFileGenerator.NewLine +
-					"\t\t\t\tARCHS = \"x86_64 arm64 armv7 armv7s\";" + ProjectFileGenerator.NewLine +
-					"\t\t\t\tVALID_ARCHS = \"x86_64 arm64 armv7 armv7s\";" + ProjectFileGenerator.NewLine +
-					"\t\t\t\tSUPPORTED_PLATFORMS = \"macosx iphoneos iphonesimulator\";" + ProjectFileGenerator.NewLine +
-					"\t\t\t\t\"PRODUCT_NAME[sdk=macosx*]\" = \"$(TARGET_NAME)\";" + ProjectFileGenerator.NewLine +
-					"\t\t\t\t\"PRODUCT_NAME[sdk=iphoneos*]\" = \"$(TARGET_NAME)\";" + ProjectFileGenerator.NewLine +
-					"\t\t\t\t\"PRODUCT_NAME[sdk=iphonesimulator*]\" = \"$(TARGET_NAME)-simulator\";" + ProjectFileGenerator.NewLine +
-					"\t\t\t\tMACOSX_DEPLOYMENT_TARGET = 10.9;" + ProjectFileGenerator.NewLine +
-					"\t\t\t\tIPHONEOS_DEPLOYMENT_TARGET = " + IOSToolChain.IOSVersion + ";" + ProjectFileGenerator.NewLine +
-					"\t\t\t\tTARGETED_DEVICE_FAMILY = \"1,2\";" + ProjectFileGenerator.NewLine +
-					"\t\t\t\tCONFIGURATION_BUILD_DIR = \"Engine/Binaries/IOS/Payload\";" + ProjectFileGenerator.NewLine +
-					"\t\t\t\tSDKROOT = macosx;" + ProjectFileGenerator.NewLine +
-					"\t\t\t\t\"SDKROOT[arch=x86_64]\" = macosx;" + ProjectFileGenerator.NewLine +
-					"\t\t\t\t\"SDKROOT[arch=arm*]\" = iphoneos;" + ProjectFileGenerator.NewLine +
-					"\t\t\t};" + ProjectFileGenerator.NewLine +
-					"\t\t\tname = " + ConfigName + ";" + ProjectFileGenerator.NewLine +
-					"\t\t};" + ProjectFileGenerator.NewLine);
->>>>>>> ed5a1010
-			}
-		}
-
-		private void AppendIOSBuildConfig(ref StringBuilder Contents, string ConfigName, string ConfigGuid)
-		{
-			Contents.Append(
-				"\t\t" + ConfigGuid + " /* " + ConfigName + " */ = {" + ProjectFileGenerator.NewLine +
-				"\t\t\tisa = XCBuildConfiguration;" + ProjectFileGenerator.NewLine +
-				"\t\t\tbuildSettings = {" + ProjectFileGenerator.NewLine +
-				"\t\t\t\t\"PRODUCT_NAME[sdk=iphoneos*]\" = \"$(TARGET_NAME)\";" + ProjectFileGenerator.NewLine +
-				"\t\t\t\t\"PRODUCT_NAME[sdk=iphonesimulator*]\" = \"$(TARGET_NAME)-simulator\";" + ProjectFileGenerator.NewLine +
-				"\t\t\t\tSUPPORTED_PLATFORMS = \"iphoneos iphonesimulator\";" + ProjectFileGenerator.NewLine +
-				"\t\t\t\tCONFIGURATION_BUILD_DIR = \"Engine/Binaries/IOS/Payload\";" + ProjectFileGenerator.NewLine +
-				"\t\t\t\tIPHONEOS_DEPLOYMENT_TARGET = " + IOSToolChain.IOSVersion + ";" + ProjectFileGenerator.NewLine +
-				"\t\t\t\tTARGETED_DEVICE_FAMILY = \"1,2\";" + ProjectFileGenerator.NewLine +
-				"\t\t\t\tSDKROOT = iphoneos;" + ProjectFileGenerator.NewLine +
-				"\t\t\t};" + ProjectFileGenerator.NewLine +
-				"\t\t\tname = " + ConfigName + ";" + ProjectFileGenerator.NewLine +
-				"\t\t};" + ProjectFileGenerator.NewLine);
-		}
-
-		private void AppendIOSRunConfig(ref StringBuilder Contents, string ConfigName, string ConfigGuid, string TargetName, string EngineRelative, string GamePath, bool bIsUE4Game, bool IsAGame, bool bIsUE4Client)
-		{
-			Contents.Append(
-				"\t\t" + ConfigGuid + " /* " + ConfigName + " */ = {" + ProjectFileGenerator.NewLine +
-				"\t\t\tisa = XCBuildConfiguration;" + ProjectFileGenerator.NewLine +
-				"\t\t\tbuildSettings = {" + ProjectFileGenerator.NewLine +
-				"\t\t\t\t\"PRODUCT_NAME[sdk=iphoneos*]\" = \"" + TargetName + "\";" + ProjectFileGenerator.NewLine +
-				"\t\t\t\t\"PRODUCT_NAME[sdk=iphonesimulator*]\" = \"" + TargetName + "-simulator\";" + ProjectFileGenerator.NewLine +
-				"\t\t\t\tCONFIGURATION_BUILD_DIR = \"Engine/Binaries/IOS/Payload\";" + ProjectFileGenerator.NewLine +
-				"\t\t\t\tSUPPORTED_PLATFORMS = \"iphoneos iphonesimulator\";" + ProjectFileGenerator.NewLine +
-				"\t\t\t\tIPHONEOS_DEPLOYMENT_TARGET = " + IOSToolChain.IOSVersion + ";" + ProjectFileGenerator.NewLine +
-				"\t\t\t\t\"CODE_SIGN_IDENTITY[sdk=iphoneos*]\" = \"iPhone Developer\";" + ProjectFileGenerator.NewLine);
-
-			if (bIsUE4Game)
-			{
-				Contents.Append(
-					"\t\t\t\tCODE_SIGN_RESOURCE_RULES_PATH = \"" + EngineRelative + "Engine/Build/iOS/XcodeSupportFiles/CustomResourceRules.plist\";" + ProjectFileGenerator.NewLine +
-					"\t\t\t\tINFOPLIST_FILE = \"" + EngineRelative + "Engine/Intermediate/IOS/" + TargetName + "-Info.plist\";" + ProjectFileGenerator.NewLine +
-					"\t\t\t\tSYMROOT = \"" + EngineRelative + "Engine/Binaries/IOS/Payload\";" + ProjectFileGenerator.NewLine +
-					"\t\t\t\tOBJROOT = \"" + EngineRelative + "Engine/Intermediate/IOS/build\";" + ProjectFileGenerator.NewLine +
-					"\t\t\t\tCONFIGURATION_BUILD_DIR = \"" + EngineRelative + "Engine/Binaries/IOS/Payload\";" + ProjectFileGenerator.NewLine);
-			}
-			else if (bIsUE4Client)
-			{
-				Contents.Append(
-					"\t\t\t\tCODE_SIGN_RESOURCE_RULES_PATH = \"" + EngineRelative + "Engine/Build/iOS/XcodeSupportFiles/CustomResourceRules.plist\";" + ProjectFileGenerator.NewLine +
-					"\t\t\t\tINFOPLIST_FILE = \"" + EngineRelative + "Engine/Intermediate/IOS/UE4Game-Info.plist\";" + ProjectFileGenerator.NewLine +
-					"\t\t\t\tSYMROOT = \"" + EngineRelative + "Engine/Binaries/IOS/Payload\";" + ProjectFileGenerator.NewLine +
-					"\t\t\t\tOBJROOT = \"" + EngineRelative + "Engine/Intermediate/IOS/build\";" + ProjectFileGenerator.NewLine +
-					"\t\t\t\tCONFIGURATION_BUILD_DIR = \"" + EngineRelative + "Engine/Binaries/IOS/Payload\";" + ProjectFileGenerator.NewLine);
-			}
-			else if (IsAGame)
-			{
-				Contents.Append(
-					"\t\t\t\tCODE_SIGN_RESOURCE_RULES_PATH = \"" + EngineRelative + "Engine/Build/iOS/XcodeSupportFiles/CustomResourceRules.plist\";" + ProjectFileGenerator.NewLine +
-					"\t\t\t\tINFOPLIST_FILE = \"" + GamePath + "/Intermediate/IOS/" + TargetName + "-Info.plist\";" + ProjectFileGenerator.NewLine +
-					"\t\t\t\tSYMROOT = \"" + GamePath + "/Binaries/IOS\";" + ProjectFileGenerator.NewLine +
-					"\t\t\t\tOBJROOT = \"" + GamePath + "/Intermediate/IOS/build\";" + ProjectFileGenerator.NewLine +
-					"\t\t\t\tCONFIGURATION_BUILD_DIR = \"" + GamePath + "/Binaries/IOS/Payload\";" + ProjectFileGenerator.NewLine);
-			}
-			else
-			{
-				Contents.Append(
-					"\t\t\t\tCODE_SIGN_RESOURCE_RULES_PATH = \"" + EngineRelative + "Engine/Build/iOS/XcodeSupportFiles/CustomResourceRules.plist\";" + ProjectFileGenerator.NewLine +
-					"\t\t\t\tINFOPLIST_FILE = \"" + EngineRelative + "Engine/Source/Programs/" + TargetName + "/Resources/IOS/" + TargetName + "-Info.plist\";" + ProjectFileGenerator.NewLine +
-					"\t\t\t\tSYMROOT = \"" + EngineRelative + "Engine/Binaries/IOS/Payload\";" + ProjectFileGenerator.NewLine +
-					"\t\t\t\tOBJROOT = \"" + EngineRelative + "Engine/Intermediate/IOS/build\";" + ProjectFileGenerator.NewLine +
-					"\t\t\t\tCONFIGURATION_BUILD_DIR = \"" + EngineRelative + "Engine/Binaries/IOS/Payload\";" + ProjectFileGenerator.NewLine);
-			}
-			Contents.Append(
-				"\t\t\t\tINFOPLIST_OUTPUT_FORMAT = xml;" + ProjectFileGenerator.NewLine +
-				"\t\t\t\t\"PROVISIONING_PROFILE[sdk=iphoneos*]\" = \"\";" + ProjectFileGenerator.NewLine +
-				"\t\t\t\tTARGETED_DEVICE_FAMILY = \"1,2\";" + ProjectFileGenerator.NewLine +
-				"\t\t\t\tSDKROOT = iphoneos;" + ProjectFileGenerator.NewLine +
-				"\t\t\t};" + ProjectFileGenerator.NewLine +
-				"\t\t\tname = " + ConfigName + ";" + ProjectFileGenerator.NewLine +
-				"\t\t};" + ProjectFileGenerator.NewLine);
-		}
-
-		private void AppendIOSXCTestConfig(ref StringBuilder Contents, string ConfigName, string ConfigGuid, string TargetName, string EngineTarget, string EngineRelative)
-		{
-			Contents.Append(
-				"\t\t" + ConfigGuid + " /* " + ConfigName + " */ = {" + ProjectFileGenerator.NewLine +
-				"\t\t\tisa = XCBuildConfiguration;" + ProjectFileGenerator.NewLine +
-				"\t\t\tbuildSettings = {" + ProjectFileGenerator.NewLine +
-				"\t\t\t\tALWAYS_SEARCH_USER_PATHS = NO;" + ProjectFileGenerator.NewLine +
-				"\t\t\t\tBUNDLE_LOADER = \"" + EngineTarget + "Binaries/IOS/Payload/" + TargetName + ".app/" + TargetName + "\";" + ProjectFileGenerator.NewLine +
-				"\t\t\t\tCLANG_CXX_LANGUAGE_STANDARD = \"gnu++0x\";" + ProjectFileGenerator.NewLine +
-				"\t\t\t\tCLANG_CXX_LIBRARY = \"libc++\";" + ProjectFileGenerator.NewLine +
-				"\t\t\t\tCLANG_ENABLE_MODULES = YES;" + ProjectFileGenerator.NewLine +
-				"\t\t\t\tCLANG_ENABLE_OBJC_ARC = YES;" + ProjectFileGenerator.NewLine +
-				"\t\t\t\tCODE_SIGN_IDENTITY = \"iPhone Developer\";" + ProjectFileGenerator.NewLine +
-				"\t\t\t\tCODE_SIGN_RESOURCE_RULES_PATH = \"" + EngineRelative + "Engine/Build/iOS/XcodeSupportFiles/CustomResourceRules.plist\";" + ProjectFileGenerator.NewLine +
-				"\t\t\t\tCOPY_PHASE_STRIP = NO;" + ProjectFileGenerator.NewLine +
-				"\t\t\t\tFRAMEWORK_SEARCH_PATHS = (" + ProjectFileGenerator.NewLine +
-				"\t\t\t\t\t\"$(SDKROOT)/Developer/Library/Frameworks\"," + ProjectFileGenerator.NewLine +
-				"\t\t\t\t\t\"$(inherited)\"," + ProjectFileGenerator.NewLine +
-				"\t\t\t\t\t\"$(DEVELOPER_FRAMEWORKS_DIR)\"," + ProjectFileGenerator.NewLine +
-				"\t\t\t\t);" + ProjectFileGenerator.NewLine +
-				"\t\t\t\tGCC_C_LANGUAGE_STANDARD = gnu99;" + ProjectFileGenerator.NewLine +
-				"\t\t\t\tDYNAMIC_NO_PIC = NO;" + ProjectFileGenerator.NewLine +
-				"\t\t\t\tOPTIMIZATION_LEVEL = 0;" + ProjectFileGenerator.NewLine +
-				"\t\t\t\tGCC_PRECOMPILE_PREFIX_HEADER = NO;" + ProjectFileGenerator.NewLine +
-				"\t\t\t\tGCC_PREPROCESSOR_DEFINITIONS = (" + ProjectFileGenerator.NewLine +
-				"\t\t\t\t\t\"DEBUG=1\"," + ProjectFileGenerator.NewLine +
-				"\t\t\t\t\t\"$(inherited)\"," + ProjectFileGenerator.NewLine +
-				"\t\t\t\t);" + ProjectFileGenerator.NewLine +
-				"\t\t\t\tGCC_SYMBOLS_PRIVATE_EXTERN = NO;" + ProjectFileGenerator.NewLine +
-				"\t\t\t\tINFOPLIST_FILE = \"" + EngineRelative + "Engine/Build/IOS/UE4CmdLineRun/UE4CmdLineRun-Info.plist\";" + ProjectFileGenerator.NewLine +
-				"\t\t\t\tSYMROOT = \"" + EngineTarget + "Binaries/IOS\";" + ProjectFileGenerator.NewLine +
-				"\t\t\t\tOBJROOT = \"" + EngineTarget + "Intermediate/IOS/build\";" + ProjectFileGenerator.NewLine +
-				"\t\t\t\tCONFIGURATION_BUILD_DIR = \"" + EngineTarget + "Binaries/IOS/Payload\";" + ProjectFileGenerator.NewLine +
-				"\t\t\t\tSUPPORTED_PLATFORMS = \"iphoneos iphonesimulator\";" + ProjectFileGenerator.NewLine +
-				"\t\t\t\tIPHONEOS_DEPLOYMENT_TARGET = 7.0;" + ProjectFileGenerator.NewLine +
-				"\t\t\t\tONLY_ACTIVE_ARCH = YES;" + ProjectFileGenerator.NewLine +
-				"\t\t\t\tPRODUCT_NAME = \"$(TARGET_NAME)\";" + ProjectFileGenerator.NewLine +
-				"\t\t\t\tSDKROOT = iphoneos;" + ProjectFileGenerator.NewLine +
-				"\t\t\t\tTEST_HOST = \"$(BUNDLE_LOADER)\";" + ProjectFileGenerator.NewLine +
-				"\t\t\t\tWRAPPER_EXTENSION = xctest;" + ProjectFileGenerator.NewLine +
-				"\t\t\t};" + ProjectFileGenerator.NewLine +
-				"\t\t\tname = " + ConfigName + ";" + ProjectFileGenerator.NewLine +
-				"\t\t};" + ProjectFileGenerator.NewLine);
-		}
-
-		private void AppendSingleConfig(ref StringBuilder Contents, XcodeProjectTarget Target, string ConfigName, string ConfigGuid, string PreprocessorDefinitions, string HeaderSearchPaths,
 			string EngineRelative, string GamePath, bool bIsUE4Game, bool IsAGame, bool bIsUE4Client)
 		{
 			if (Target.Type == "Project")
@@ -821,11 +631,7 @@
 					{
 						if (Target.Type != "XCTest")
 						{
-<<<<<<< HEAD
-							AppendIOSRunConfig(ref Contents, ConfigName, ConfigGuid, Target.TargetName, EngineRelative, GamePath, bIsUE4Game, IsAGame);
-=======
 							AppendIOSRunConfig(ref Contents, ConfigName, ConfigGuid, Target.TargetName, EngineRelative, GamePath, bIsUE4Game, IsAGame, bIsUE4Client);
->>>>>>> ed5a1010
 						}
 						else
 						{
@@ -859,10 +665,7 @@
 			bool IsAGame = false;
 			string GamePath = null;
 			bool bIsUE4Game = Target.TargetName.Equals("UE4Game", StringComparison.InvariantCultureIgnoreCase);
-<<<<<<< HEAD
-=======
 			bool bIsUE4Client = Target.TargetName.Equals("UE4Client", StringComparison.InvariantCultureIgnoreCase);
->>>>>>> ed5a1010
 			string EngineRelative = "";
 
 			foreach (string GameFolder in GameFolders )
@@ -882,17 +685,6 @@
 			{
 				EngineRelative = Path.GetFullPath(EngineRelativePath + "/../");
 			}
-<<<<<<< HEAD
-
-			if (!bGeneratingRocketProjectFiles)
-			{
-				AppendSingleConfig(ref Contents, Target, "Debug", Target.DebugConfigGuid, PreprocessorDefinitions, HeaderSearchPaths, EngineRelative, GamePath, bIsUE4Game, IsAGame);
-				AppendSingleConfig(ref Contents, Target, "Test", Target.TestConfigGuid, PreprocessorDefinitions, HeaderSearchPaths, EngineRelative, GamePath, bIsUE4Game, IsAGame);
-			}
-			AppendSingleConfig(ref Contents, Target, "DebugGame", Target.DebugGameConfigGuid, PreprocessorDefinitions, HeaderSearchPaths, EngineRelative, GamePath, bIsUE4Game, IsAGame);
-			AppendSingleConfig(ref Contents, Target, "Development", Target.DevelopmentConfigGuid, PreprocessorDefinitions, HeaderSearchPaths, EngineRelative, GamePath, bIsUE4Game, IsAGame);
-			AppendSingleConfig(ref Contents, Target, "Shipping", Target.ShippingConfigGuid, PreprocessorDefinitions, HeaderSearchPaths, EngineRelative, GamePath, bIsUE4Game, IsAGame);
-=======
 			else if (ExternalExecution.GetRuntimePlatform() != UnrealTargetPlatform.Mac)
 			{
 				EngineRelative = Path.GetFullPath(EngineRelativePath + "/../../../../");
@@ -915,7 +707,6 @@
 			AppendSingleConfig(ref Contents, Target, "DebugGame", Target.DebugGameConfigGuid, PreprocessorDefinitions, HeaderSearchPaths, EngineRelative, GamePath, bIsUE4Game, IsAGame, bIsUE4Client);
 			AppendSingleConfig(ref Contents, Target, "Development", Target.DevelopmentConfigGuid, PreprocessorDefinitions, HeaderSearchPaths, EngineRelative, GamePath, bIsUE4Game, IsAGame, bIsUE4Client);
 			AppendSingleConfig(ref Contents, Target, "Shipping", Target.ShippingConfigGuid, PreprocessorDefinitions, HeaderSearchPaths, EngineRelative, GamePath, bIsUE4Game, IsAGame, bIsUE4Client);
->>>>>>> ed5a1010
 		}
 
 		/// <summary>
@@ -1507,13 +1298,9 @@
 					File.Delete(SchemeFile);
 				}
 			}
-<<<<<<< HEAD
-			if (!IncludeDirectories.Contains(FullPath) && !FullPath.Contains("FortniteGame/")) // @todo: skipping Fortnite header paths to shorten clang command line for building UE4XcodeHelper
-=======
 
 			// write scheme files for targets
 			foreach (var Target in ProjectTargets)
->>>>>>> ed5a1010
 			{
 				if (Target == UE4ProjectTarget || Target == UE4XcodeHelperTarget)
 				{
@@ -1816,31 +1603,9 @@
 			}
 			HeaderSearchPaths += "\t\t\t\t);" + ProjectFileGenerator.NewLine;
 
-<<<<<<< HEAD
-			XcodeProjectFileContent.Append ("/* Begin XCBuildConfiguration section */" + ProjectFileGenerator.NewLine);
-			AppendBuildConfigs(ref XcodeProjectFileContent, UE4ProjectTarget, HeaderSearchPaths, PreprocessorDefinitionsString);
-			foreach (var target in ProjectTargets)
-			{
-				if(target == UE4ProjectTarget || target == UE4XcodeHelperTarget)
-				{
-					continue;
-				}
-				AppendBuildConfigs(ref XcodeProjectFileContent, target);
-			}
-			if (ExternalExecution.GetRuntimePlatform() == UnrealTargetPlatform.Mac)
-			{
-				AppendBuildConfigs(ref XcodeProjectFileContent, UE4XcodeHelperTarget);
-			}
-			XcodeProjectFileContent.Append ("/* End XCBuildConfiguration section */" + ProjectFileGenerator.NewLine + ProjectFileGenerator.NewLine);
-
-			XcodeProjectFileContent.Append ("/* Begin XCConfigurationList section */" + ProjectFileGenerator.NewLine);
-			//AppendConfigList (ref XcodeProjectFileContent, UE4ProjectTarget);
-			foreach (var target in ProjectTargets)
-=======
 			XcodeProjectFileContent.Append("/* Begin XCBuildConfiguration section */" + ProjectFileGenerator.NewLine);
 			AppendBuildConfigs(ref XcodeProjectFileContent, UE4ProjectTarget, HeaderSearchPaths, PreprocessorDefinitionsString);
 			foreach (var Target in ProjectTargets)
->>>>>>> ed5a1010
 			{
 				if (Target != UE4ProjectTarget && Target != UE4XcodeHelperTarget)
 				{
@@ -1854,23 +1619,7 @@
 
 			XcodeProjectFileContent.Append("/* Begin XCConfigurationList section */" + ProjectFileGenerator.NewLine);
 
-<<<<<<< HEAD
-			// Delete obsolete schemes
-			string SchemesDir = XcodeProjectPath + "/xcuserdata/" + Environment.UserName + ".xcuserdatad/xcschemes";
-			if (Directory.Exists(SchemesDir))
-			{
-				var ObsoleteSchemes = Directory.GetFiles(SchemesDir, "*iOS (*.xcscheme", SearchOption.AllDirectories);
-				foreach (string SchemeFile in ObsoleteSchemes)
-				{
-					File.Delete(SchemeFile);
-				}
-			}
-
-			// write scheme files for targets
-			foreach (var Target in ProjectTargets) 
-=======
 			foreach (var Target in ProjectTargets)
->>>>>>> ed5a1010
 			{
 				if (Target != UE4XcodeHelperTarget)
 				{
@@ -1878,154 +1627,16 @@
 				}
 			}
 
-<<<<<<< HEAD
-			return true;
-		}
-
-		// always seed the random number the same, so multiple runs of the generator will generate the same project
-		static Random Rand = new Random(0);
-
-		/**
-		 * Make a random Guid string usable by Xcode (24 characters exactly)
-		 */
-		public static string MakeXcodeGuid()
-		{
-			string Guid = "";
-
-			byte[] Randoms = new byte[12];
-			Rand.NextBytes(Randoms);
-			for (int i = 0; i < 12; i++)
-			{
-				Guid += Randoms[i].ToString("X2");
-			}
-
-			return Guid;
-		}
-
-        private void WriteReferenceGroups(ref string PBXFileReferenceSection, ref Dictionary<string, XcodeFileGroup> Groups)
-        {
-            string RelativePath = "../../../";
-
-            foreach (XcodeFileGroup Group in Groups.Values)
-            {
-                Group.bReference = true;
-                string GroupPath = RelativePath + Group.GroupPath;
-
-                // Add File reference.
-                PBXFileReferenceSection += "\t\t" + Group.GroupGuid + " /* " + Group.GroupName + " */ = {"
-                                            + "isa = PBXFileReference; lastKnownFileType = folder; "
-                                            + "name = " + Group.GroupName + "; "
-																						+ "path = " + Utils.CleanDirectorySeparators(GroupPath, '/') + "; sourceTree = \"<group>\"; };" + ProjectFileGenerator.NewLine;
-            }
-        }
-
-		private void PopulateTargets(List<string> GamePaths, List<XcodeProjectTarget> ProjectTargets, List<XcodeContainerItemProxy> ContainerItemProxies, List<XcodeTargetDependency> TargetDependencies, XcodeProjectTarget ProjectTarget, List<XcodeFramework> Frameworks)
-		{
-			foreach (string TargetPath in GamePaths)
-			{
-				string TargetName = Path.GetFileName(TargetPath);
-				TargetName = TrimTargetCs(TargetName);
-				if (ExternalExecution.GetRuntimePlatform() == UnrealTargetPlatform.Mac)
-				{
-					bool WantProjectFileForTarget = true;
-					if( bGeneratingGameProjectFiles || bGeneratingRocketProjectFiles )
-					{
-						bool IsEngineTarget = false;
-
-						// Check to see if this is an Engine target.  That is, the target is located under the "Engine" folder
-						string TargetFileRelativeToEngineDirectory = Utils.MakePathRelativeTo( TargetPath, Path.Combine( EngineRelativePath ), AlwaysTreatSourceAsDirectory: false );
-						if( !TargetFileRelativeToEngineDirectory.StartsWith( ".." ) && !Path.IsPathRooted( TargetFileRelativeToEngineDirectory ) )
-						{
-							// This is an engine target
-							IsEngineTarget = true;
-						}
-
-						if( IsEngineTarget )
-						{
-							if (!bAlwaysIncludeEngineModules)
-							{
-								// We were asked to exclude engine modules from the generated projects
-								WantProjectFileForTarget = false;
-							}
-							if (bGeneratingGameProjectFiles && this.GameProjectName == TargetName)
-							{
-								WantProjectFileForTarget = true;
-							}
-						}
-					}
-
-					if( WantProjectFileForTarget )
-					{
-						string TargetFilePath;
-						var Target = new TargetInfo(UnrealTargetPlatform.Mac, UnrealTargetConfiguration.Development);
-						var TargetRulesObject = RulesCompiler.CreateTargetRules( TargetName, Target, false, out TargetFilePath );
-						List<UnrealTargetPlatform> SupportedPlatforms = new List<UnrealTargetPlatform>();
-						TargetRulesObject.GetSupportedPlatforms(ref SupportedPlatforms);
-						LinkEnvironmentConfiguration LinkConfiguration = new LinkEnvironmentConfiguration();
-						CPPEnvironmentConfiguration CPPConfiguration = new CPPEnvironmentConfiguration();
-						TargetRulesObject.SetupGlobalEnvironment(Target, ref LinkConfiguration, ref CPPConfiguration);
-
-						if (!LinkConfiguration.bIsBuildingConsoleApplication)
-						{
-							TargetsThatNeedApp.Add(TargetName);
-						}
-
-						// @todo: Remove target platform param and merge Mac and iOS targets. For now BuildTarget knows how to build iOS, but cannot run iOS apps, so we need separate DeployTarget.
-						bool bIsMacOnly = !SupportedPlatforms.Contains(UnrealTargetPlatform.IOS);
-						XcodeProjectTarget BuildTarget = new XcodeProjectTarget(TargetName + " - Mac", TargetName, "Legacy", "", UnrealTargetPlatform.Mac, bIsMacOnly);
-						ProjectTargets.Add(BuildTarget);
-
-						if (ProjectFilePlatform.HasFlag(XcodeProjectFilePlatform.iOS) && SupportedPlatforms.Contains(UnrealTargetPlatform.IOS))
-						{
-							if (bGeneratingRocketProjectFiles && TargetName == "UE4Game")
-							{
-								// Generate Framework references.
-								List<XcodeFrameworkRef> FrameworkRefs = new List<XcodeFrameworkRef>();
-								foreach (XcodeFramework Framework in Frameworks)
-								{
-									FrameworkRefs.Add(new XcodeFrameworkRef(Framework));
-								}
-
-								XcodeProjectTarget IOSDeployTarget = new XcodeProjectTarget(TargetName + " - iOS", TargetName, "Native", TargetName + ".app", UnrealTargetPlatform.IOS, false, null, true, FrameworkRefs);
-								ProjectTargets.Add(IOSDeployTarget);
-							}
-							else
-							{
-								XcodeContainerItemProxy ContainerProxy = new XcodeContainerItemProxy(ProjectTarget.Guid, BuildTarget.Guid, BuildTarget.DisplayName);
-								XcodeTargetDependency TargetDependency = new XcodeTargetDependency(BuildTarget.DisplayName, BuildTarget.Guid, ContainerProxy.Guid);
-								XcodeProjectTarget IOSDeployTarget = new XcodeProjectTarget(TargetName + " - iOS", TargetName, "Native", TargetName + ".app", UnrealTargetPlatform.IOS, false, new List<XcodeTargetDependency>() { TargetDependency }, true);
-								ProjectTargets.Add(IOSDeployTarget);
-								ContainerItemProxies.Add(ContainerProxy);
-								TargetDependencies.Add(TargetDependency);
-							}
-						}
-					}
-				}
-				else // when building on PC, only the code signing targets are needed
-				{
-					string TargetFilePath;
-					TargetRules TargetRulesObject = RulesCompiler.CreateTargetRules(TargetName, new TargetInfo(UnrealTargetPlatform.IOS, UnrealTargetConfiguration.Development), false, out TargetFilePath);
-=======
 			AppendConfigList(ref XcodeProjectFileContent, UE4XcodeHelperTarget);
 
 			XcodeProjectFileContent.Append("/* End XCConfigurationList section */" + ProjectFileGenerator.NewLine + ProjectFileGenerator.NewLine);
->>>>>>> ed5a1010
 
 			XcodeProjectFileContent.Append(
 				"\t};" + ProjectFileGenerator.NewLine +
 				"\trootObject = " + UE4ProjectTarget.Guid + " /* Project object */;" + ProjectFileGenerator.NewLine +
 				"}" + ProjectFileGenerator.NewLine);
 
-<<<<<<< HEAD
-						XcodeProjectTarget IOSDeployTarget = new XcodeProjectTarget(TargetName + "_RunIOS", TargetName, "Native", TargetName + ".app", UnrealTargetPlatform.IOS, false, null, true, FrameworkRefs);
-						ProjectTargets.Add(IOSDeployTarget);
-					}
-				}
-			}
-		}
-=======
 			WriteProject(XcodeProjectFileContent, ProjectTargets, UE4ProjectTarget, UE4XcodeHelperTarget);
->>>>>>> ed5a1010
 
 			return true;
 		}
@@ -2055,19 +1666,12 @@
 			base.ConfigureProjectFileGeneration(Arguments, ref IncludeAllPlatforms);
 			ProjectFilePlatform = IncludeAllPlatforms ? XcodeProjectFilePlatform.All : XcodeProjectFilePlatform.Mac;
 
-<<<<<<< HEAD
-			foreach( var CurArgument in Arguments )
-=======
 			foreach (var CurArgument in Arguments)
->>>>>>> ed5a1010
 			{
 				if (CurArgument.ToLowerInvariant() == "-iosdeployonly")
 				{
 					bGeneratingRunIOSProject = true;
-<<<<<<< HEAD
-=======
 					ProjectFilePlatform = XcodeProjectFilePlatform.iOS;
->>>>>>> ed5a1010
 					break;
 				}
 			}
