--- conflicted
+++ resolved
@@ -59,23 +59,6 @@
 
 		/// <summary>
 		/// </summary>
-<<<<<<< HEAD
-		public override void CleanProjectFiles(string InMasterProjectRelativePath, string InMasterProjectName, string InIntermediateProjectFilesPath)
-		{
-			string MasterProjectFile = Path.Combine(InMasterProjectRelativePath, InMasterProjectName);
-			string MasterProjDeleteFilename = MasterProjectFile + ".xcworkspace";
-			if (Directory.Exists(MasterProjDeleteFilename))
-			{
-				Directory.Delete(MasterProjDeleteFilename);
-			}
-
-			// Delete the project files folder
-			if (Directory.Exists(InIntermediateProjectFilesPath))
-			{
-				try
-				{
-					Directory.Delete(InIntermediateProjectFilesPath, true);
-=======
 		public override void CleanProjectFiles(DirectoryReference InMasterProjectDirectory, string InMasterProjectName, DirectoryReference InIntermediateProjectFilesPath)
 		{
 			DirectoryReference MasterProjDeleteFilename = DirectoryReference.Combine(InMasterProjectDirectory, InMasterProjectName + ".xcworkspace");
@@ -90,7 +73,6 @@
 				try
 				{
 					Directory.Delete(InIntermediateProjectFilesPath.FullName, true);
->>>>>>> 73f66985
 				}
 				catch (Exception Ex)
 				{
@@ -145,39 +127,6 @@
 		private bool WriteXcodeWorkspace()
 		{
 			bool bSuccess = true;
-<<<<<<< HEAD
-
-			var WorkspaceDataContent = new StringBuilder();
-
-			WorkspaceDataContent.Append("<?xml version=\"1.0\" encoding=\"UTF-8\"?>" + ProjectFileGenerator.NewLine);
-			WorkspaceDataContent.Append("<Workspace" + ProjectFileGenerator.NewLine);
-			WorkspaceDataContent.Append("   version = \"1.0\">" + ProjectFileGenerator.NewLine);
-
-			System.Action< List<MasterProjectFolder> /* Folders */, string /* Ident */ > AddProjectsFunction = null;
-			AddProjectsFunction = (FolderList, Ident) =>
-			{
-				foreach (XcodeProjectFolder CurFolder in FolderList)
-				{
-					WorkspaceDataContent.Append(Ident + "   <Group" + ProjectFileGenerator.NewLine);
-					WorkspaceDataContent.Append(Ident + "      location = \"container:\"      name = \"" + CurFolder.FolderName + "\">" + ProjectFileGenerator.NewLine);
-
-					AddProjectsFunction(CurFolder.SubFolders, Ident + "   ");
-
-					foreach (ProjectFile CurProject in CurFolder.ChildProjects)
-					{
-						XcodeProjectFile XcodeProject = CurProject as XcodeProjectFile;
-						if (XcodeProject != null)
-						{
-							WorkspaceDataContent.Append(Ident + "      <FileRef" + ProjectFileGenerator.NewLine);
-							WorkspaceDataContent.Append(Ident + "         location = \"group:" + XcodeProject.RelativeProjectFilePath + "\">" + ProjectFileGenerator.NewLine);
-							WorkspaceDataContent.Append(Ident + "      </FileRef>" + ProjectFileGenerator.NewLine);
-						}
-					}
-
-					WorkspaceDataContent.Append(Ident + "   </Group>" + ProjectFileGenerator.NewLine);
-				}
-			};
-=======
 
 			var WorkspaceDataContent = new StringBuilder();
 
@@ -209,7 +158,6 @@
 						WorkspaceDataContent.Append(Ident + "   </Group>" + ProjectFileGenerator.NewLine);
 					}
 				};
->>>>>>> 73f66985
 			AddProjectsFunction(RootFolder.SubFolders, "");
 
 			WorkspaceDataContent.Append("</Workspace>" + ProjectFileGenerator.NewLine);
@@ -217,15 +165,6 @@
 			string ProjectName = MasterProjectName;
 			if (ProjectFilePlatform != XcodeProjectFilePlatform.All)
 			{
-<<<<<<< HEAD
-				ProjectName += ProjectFilePlatform == XcodeProjectFilePlatform.Mac ? "_Mac" : "_IOS";
-			}
-			var WorkspaceDataFilePath = MasterProjectRelativePath + "/" + ProjectName + ".xcworkspace/contents.xcworkspacedata";
-			bSuccess = WriteFileIfChanged(WorkspaceDataFilePath, WorkspaceDataContent.ToString(), new UTF8Encoding());
-			if (bSuccess)
-			{
-				var WorkspaceSettingsFilePath = MasterProjectRelativePath + "/" + ProjectName + ".xcworkspace/xcuserdata/" + Environment.UserName + ".xcuserdatad/WorkspaceSettings.xcsettings";
-=======
 				ProjectName += ProjectFilePlatform == XcodeProjectFilePlatform.Mac ? "_Mac" : (ProjectFilePlatform == XcodeProjectFilePlatform.iOS ? "_IOS" : "_TVOS");
 			}
 			var WorkspaceDataFilePath = MasterProjectPath + "/" + ProjectName + ".xcworkspace/contents.xcworkspacedata";
@@ -233,33 +172,10 @@
 			if (bSuccess)
 			{
 				var WorkspaceSettingsFilePath = MasterProjectPath + "/" + ProjectName + ".xcworkspace/xcuserdata/" + Environment.UserName + ".xcuserdatad/WorkspaceSettings.xcsettings";
->>>>>>> 73f66985
 				bSuccess = WriteWorkspaceSettingsFile(WorkspaceSettingsFilePath);
 			}
 
 			return bSuccess;
-<<<<<<< HEAD
-		}
-
-		protected override bool WriteMasterProjectFile(ProjectFile UBTProject)
-		{
-			return WriteXcodeWorkspace();
-		}
-
-		[Flags]
-		public enum XcodeProjectFilePlatform
-		{
-			Mac = 1 << 0,
-			iOS = 1 << 1,
-			All = Mac | iOS
-		}
-
-		/// Which platforms we should generate targets for
-		static public XcodeProjectFilePlatform ProjectFilePlatform = XcodeProjectFilePlatform.All;
-
-		/// Should we generate a special project to use for iOS signing instead of a normal one
-		static public bool bGeneratingRunIOSProject = false;
-=======
 		}
 
 		protected override bool WriteMasterProjectFile(ProjectFile UBTProject)
@@ -284,7 +200,6 @@
 
 		/// Should we generate a special project to use for tvOS signing instead of a normal one
 		static public bool bGeneratingRunTVOSProject = false;
->>>>>>> 73f66985
 
 		/// <summary>
 		/// Configures project generator based on command-line options
@@ -300,10 +215,6 @@
 			foreach (var CurArgument in Arguments)
 			{
 				if (CurArgument.StartsWith("-iOSDeployOnly", StringComparison.InvariantCultureIgnoreCase))
-<<<<<<< HEAD
-				{
-					bGeneratingRunIOSProject = true;
-=======
 				{
 					bGeneratingRunIOSProject = true;
 					break;
@@ -312,7 +223,6 @@
 				if (CurArgument.StartsWith("-tvOSDeployOnly", StringComparison.InvariantCultureIgnoreCase))
 				{
 					bGeneratingRunTVOSProject = true;
->>>>>>> 73f66985
 					break;
 				}
 			}
