﻿// Copyright 1998-2016 Epic Games, Inc. All Rights Reserved.

using System;
using System.Collections.Generic;
using System.Text;
using System.IO;

namespace UnrealBuildTool
{
	/// <summary>
	/// Represents a folder within the master project (e.g. Visual Studio solution)
	/// </summary>
	public class QMakefileFolder : MasterProjectFolder
	{
		/// <summary>
		/// Constructor
		/// </summary>
		public QMakefileFolder(ProjectFileGenerator InitOwnerProjectFileGenerator, string InitFolderName)
			: base(InitOwnerProjectFileGenerator, InitFolderName)
		{
		}
	}

	public class QMakefileProjectFile : ProjectFile
	{
		public QMakefileProjectFile(FileReference InitFilePath)
			: base(InitFilePath)
		{
		}
	}

	/// <summary>
	/// QMakefile project file generator implementation
	/// </summary>
	public class QMakefileGenerator : ProjectFileGenerator
	{
		/// Default constructor
		public QMakefileGenerator(FileReference InOnlyGameProject)
			: base(InOnlyGameProject)
		{
		}

		/// File extension for project files we'll be generating (e.g. ".vcxproj")
		override public string ProjectFileExtension
		{
			get
			{
				return ".pro";
			}
		}

		protected override bool WriteMasterProjectFile(ProjectFile UBTProject)
		{
			bool bSuccess = true;
			return bSuccess;
		}

		/// <summary>
		/// Splits the definition text into macro name and value (if any).
		/// </summary>
		/// <param name="Definition">Definition text</param>
		/// <param name="Key">Out: The definition name</param>
		/// <param name="Value">Out: The definition value or null if it has none</param>
		/// <returns>Pair representing macro name and value.</returns>
		private void SplitDefinitionAndValue(string Definition, out String Key, out String Value)
		{
			int EqualsIndex = Definition.IndexOf('=');
			if (EqualsIndex >= 0)
			{
				Key = Definition.Substring(0, EqualsIndex);
				Value = Definition.Substring(EqualsIndex + 1);
			}
			else
			{
				Key = Definition;
				Value = "";
			}
		}

		/// Adds the include directory to the list, after converting it to relative to UE4 root
		private void AddIncludeDirectory(ref List<string> IncludeDirectories, string IncludeDir, string ProjectDir)
		{
			string FullProjectPath = ProjectFileGenerator.MasterProjectPath.FullName;
			string FullPath = "";
			if (IncludeDir.StartsWith("/") && !IncludeDir.StartsWith(FullProjectPath))
			{
				// Full path to a fulder outside of project
				FullPath = IncludeDir;
			}
			else
			{
				FullPath = Path.GetFullPath(Path.Combine(ProjectDir, IncludeDir));
				FullPath = Utils.MakePathRelativeTo(FullPath, FullProjectPath);
				FullPath = FullPath.TrimEnd('/');
			}

			if (!IncludeDirectories.Contains(FullPath) && !FullPath.Contains("FortniteGame/") && Directory.Exists(FullPath)) // @todo: skipping Fortnite header paths to shorten clang command line for building UE4XcodeHelper
			{
				IncludeDirectories.Add(FullPath);
			}
		}

		// For later when moving all this back to MakefileGenerator.cs
		private void AddDefines(ref List<string> DefinesContent, string define, string value)
		{
		}

		private bool WriteQMakePro()
		{
			// Some more stuff borrowed from Mac side of things.
			List<string> IncludeDirectories = new List<string>();
			List<string> SystemIncludeDirectories = new List<string>();
			List<string> DefinesAndValues = new List<string>();

			// DefineList.Add ("");

			var QMakeIncludesFileName = MasterProjectName + "Includes.pri";
			var QMakeIncludesPriFileContent = new StringBuilder();

			var QMakeDefinesFileName = MasterProjectName + "Defines.pri";
			var QMakeDefinesPriFileContent = new StringBuilder();

			string GameProjectPath = "";
			string GameProjectFile = "";
			string GameProjectRootPath = "";

			string BuildCommand = "";

			string QMakeGameProjectFile = "";

<<<<<<< HEAD
			foreach (var CurProject in GeneratedProjectFiles) 
=======
			foreach (var CurProject in GeneratedProjectFiles)
>>>>>>> 73f66985
			{

				QMakefileProjectFile QMakeProject = CurProject as QMakefileProjectFile;
				if (QMakeProject == null)
				{
					System.Console.WriteLine("QMakeProject == null");
					continue;
				}

				foreach (var CurPath in QMakeProject.IntelliSenseIncludeSearchPaths)
				{
					AddIncludeDirectory(ref IncludeDirectories, CurPath, Path.GetDirectoryName(QMakeProject.ProjectFilePath.FullName));
					// System.Console.WriteLine ("Not empty now? CurPath == ", CurPath);
				}
				foreach (var CurPath in QMakeProject.IntelliSenseSystemIncludeSearchPaths)
				{
					AddIncludeDirectory(ref SystemIncludeDirectories, CurPath, Path.GetDirectoryName(QMakeProject.ProjectFilePath.FullName));
				}

			}

			// Iterate through all the defines for the projects that are generated by 
			// UnrealBuildTool.exe
			// !RAKE: move to seperate function
			QMakeDefinesPriFileContent.Append("DEFINES += \\\n");
			foreach (var CurProject in GeneratedProjectFiles)
			{
				QMakefileProjectFile QMakeProject = CurProject as QMakefileProjectFile;
				if (QMakeProject == null)
				{
					System.Console.WriteLine("QMakeProject == null");
					continue;
				}

				foreach (var CurDefine in QMakeProject.IntelliSensePreprocessorDefinitions)
				{
					String define = "";
					String value = "";

					SplitDefinitionAndValue(CurDefine, out define, out value);

					if (!DefinesAndValues.Contains(define))
					{
						// System.Console.WriteLine (CurDefine);
						if (string.IsNullOrEmpty(value))
						{
							DefinesAndValues.Add("\t");
							DefinesAndValues.Add(String.Format("{0}=", define));
							DefinesAndValues.Add(" \\\n");
						}
						else
						{
							DefinesAndValues.Add("\t");
							DefinesAndValues.Add(define);
							DefinesAndValues.Add("=");
							DefinesAndValues.Add(value);
							DefinesAndValues.Add(" \\\n");
						}
					}
				}
			}

			foreach (var Def in DefinesAndValues)
			{
				QMakeDefinesPriFileContent.Append(Def);
			}

			// Iterate through all the include paths that
			// UnrealBuildTool.exe generates
			// !RAKE: Move to seperate function
			QMakeIncludesPriFileContent.Append("INCLUDEPATH += \\\n");
			foreach (var CurPath in IncludeDirectories)
			{
				QMakeIncludesPriFileContent.Append("\t");
				QMakeIncludesPriFileContent.Append(CurPath);
				QMakeIncludesPriFileContent.Append(" \\\n");
			}

			foreach (var CurPath in SystemIncludeDirectories)
			{
				QMakeIncludesPriFileContent.Append("\t");
				QMakeIncludesPriFileContent.Append(CurPath);
				QMakeIncludesPriFileContent.Append(" \\\n");
			}
			QMakeIncludesPriFileContent.Append("\n");

			if (!String.IsNullOrEmpty(GameProjectName))
			{
				GameProjectPath = OnlyGameProject.Directory.FullName;
				GameProjectFile = OnlyGameProject.FullName;
				QMakeGameProjectFile = "gameProjectFile=" + GameProjectFile + "\n";
				BuildCommand = "build=mono $$unrealRootPath/Engine/Binaries/DotNET/UnrealBuildTool.exe\n\n";
			}
			else
			{
				BuildCommand = "build=bash $$unrealRootPath/Engine/Build/BatchFiles/Linux/Build.sh\n";
			}

			var UnrealRootPath = Path.GetFullPath(ProjectFileGenerator.RootRelativePath);

			var FileName = MasterProjectName + ".pro";

			var QMakeSourcePriFileName = MasterProjectName + "Source.pri";
			var QMakeHeaderPriFileName = MasterProjectName + "Header.pri";
			var QMakeConfigPriFileName = MasterProjectName + "Config.pri";

			var QMakeFileContent = new StringBuilder();

			var QMakeSourcePriFileContent = new StringBuilder();
			var QMakeHeaderPriFileContent = new StringBuilder();
			var QMakeConfigPriFileContent = new StringBuilder();

			var QMakeSectionEnd = " \n\n";

			var QMakeSourceFilesList = "SOURCES += \\ \n";
			var QMakeHeaderFilesList = "HEADERS += \\ \n";
			var QMakeConfigFilesList = "OTHER_FILES += \\ \n";
			var QMakeTargetList = "QMAKE_EXTRA_TARGETS += \\ \n";

			if (!String.IsNullOrEmpty(GameProjectName))
			{
				GameProjectRootPath = GameProjectName + "RootPath=" + GameProjectPath + "\n\n";
			}

			QMakeFileContent.Append(
				"# UnrealEngine.pro generated by QMakefileGenerator.cs\n" +
				"# *DO NOT EDIT*\n\n" +
				"TEMPLATE = aux\n" +
				"CONFIG -= console\n" +
				"CONFIG -= app_bundle\n" +
				"CONFIG -= qt\n\n" +
				"TARGET = UE4 \n\n" +
				"unrealRootPath=" + UnrealRootPath + "\n" +
				GameProjectRootPath +
				QMakeGameProjectFile +
				BuildCommand +
				"args=$(ARGS)\n\n" +
				"include(" + QMakeSourcePriFileName + ")\n" +
				"include(" + QMakeHeaderPriFileName + ")\n" +
				"include(" + QMakeConfigPriFileName + ")\n" +
				"include(" + QMakeIncludesFileName + ")\n" +
				"include(" + QMakeDefinesFileName + ")\n\n"
			);

			// Create SourceFiles, HeaderFiles, and ConfigFiles sections.
			var AllModuleFiles = DiscoverModules(FindGameProjects());
			foreach (FileReference CurModuleFile in AllModuleFiles)
			{
				var FoundFiles = SourceFileSearch.FindModuleSourceFiles(CurModuleFile);
				foreach (FileReference CurSourceFile in FoundFiles)
				{
					string SourceFileRelativeToRoot = CurSourceFile.MakeRelativeTo(UnrealBuildTool.EngineDirectory);
					// Exclude some directories that we don't compile (note that we still want Windows/Mac etc for code navigation)
					if (!SourceFileRelativeToRoot.Contains("Source/ThirdParty/"))
					{
						if (SourceFileRelativeToRoot.EndsWith(".cpp"))
						{
							if (!SourceFileRelativeToRoot.StartsWith("..") && !Path.IsPathRooted(SourceFileRelativeToRoot))
							{
								QMakeSourceFilesList += ("\t\"" + "$$unrealRootPath/Engine/" + SourceFileRelativeToRoot + "\" \\\n");
							}
							else
							{
								if (String.IsNullOrEmpty(GameProjectName))
								{
									QMakeSourceFilesList += ("\t\"" + SourceFileRelativeToRoot.Substring(3) + "\" \\\n");
								}
								else if (!String.IsNullOrEmpty(GameProjectName))
								{
									QMakeSourceFilesList += ("\t\"$$" + GameProjectName + "RootPath/" + Utils.MakePathRelativeTo(CurSourceFile.FullName, GameProjectPath) + "\" \\\n");
								}
								else
								{
									System.Console.WriteLine("Error!, you should not be here.");
								}
							}
						}
						if (SourceFileRelativeToRoot.EndsWith(".h"))
						{
							if (!SourceFileRelativeToRoot.StartsWith("..") && !Path.IsPathRooted(SourceFileRelativeToRoot))
							{
								// SourceFileRelativeToRoot = "Engine/" + SourceFileRelativeToRoot;
								QMakeHeaderFilesList += ("\t\"" + "$$unrealRootPath/Engine/" + SourceFileRelativeToRoot + "\" \\\n");
							}
							else
							{
								if (String.IsNullOrEmpty(GameProjectName))
								{
									// SourceFileRelativeToRoot = SourceFileRelativeToRoot.Substring (3);
									QMakeHeaderFilesList += ("\t\"" + SourceFileRelativeToRoot.Substring(3) + "\" \\\n");
								}
								else if (!String.IsNullOrEmpty(GameProjectName))
								{
									QMakeHeaderFilesList += ("\t\"$$" + GameProjectName + "RootPath/" + Utils.MakePathRelativeTo(CurSourceFile.FullName, GameProjectPath) + "\" \\\n");
								}
								else
								{
									System.Console.WriteLine("Error!, you should not be here.");
								}
							}
						}
						if (SourceFileRelativeToRoot.EndsWith(".cs"))
						{
							if (!SourceFileRelativeToRoot.StartsWith("..") && !Path.IsPathRooted(SourceFileRelativeToRoot))
							{
								// SourceFileRelativeToRoot = "Engine/" + SourceFileRelativeToRoot;
								QMakeConfigFilesList += ("\t\"" + "$$unrealRootPath/Engine/" + SourceFileRelativeToRoot + "\" \\\n");

							}
							else
							{
								if (String.IsNullOrEmpty(GameProjectName))
								{
									// SourceFileRelativeToRoot = SourceFileRelativeToRoot.Substring (3);
									QMakeConfigFilesList += ("\t\"" + SourceFileRelativeToRoot.Substring(3) + "\" \\\n");
								}
								else if (!String.IsNullOrEmpty(GameProjectName))
								{
									QMakeConfigFilesList += ("\t\"$$" + GameProjectName + "RootPath/" + Utils.MakePathRelativeTo(CurSourceFile.FullName, GameProjectPath) + "\" \\\n");
								}
								else
								{
									System.Console.WriteLine("Error!, you should not be here.");
								}
							}
						}
					}
				}

			}

			// Add section end to section strings;
			QMakeSourceFilesList += QMakeSectionEnd;
			QMakeHeaderFilesList += QMakeSectionEnd;
			QMakeConfigFilesList += QMakeSectionEnd;

			// Append sections to the QMakeLists.txt file
			QMakeSourcePriFileContent.Append(QMakeSourceFilesList);
			QMakeHeaderPriFileContent.Append(QMakeHeaderFilesList);
			QMakeConfigPriFileContent.Append(QMakeConfigFilesList);

			string QMakeProjectCmdArg = "";

<<<<<<< HEAD
			foreach(var Project in GeneratedProjectFiles)
=======
			foreach (var Project in GeneratedProjectFiles)
>>>>>>> 73f66985
			{
				foreach (var TargetFile in Project.ProjectTargets)
				{
					if (TargetFile.TargetFilePath == null)
					{
						continue;
					}
<<<<<<< HEAD

					var TargetName = Utils.GetFilenameWithoutAnyExtensions(TargetFile.TargetFilePath);		// Remove both ".cs" and ".

=======

					var TargetName = TargetFile.TargetFilePath.GetFileNameWithoutAnyExtensions();		// Remove both ".cs" and ".

>>>>>>> 73f66985
					foreach (UnrealTargetConfiguration CurConfiguration in Enum.GetValues(typeof(UnrealTargetConfiguration)))
					{
						if (CurConfiguration != UnrealTargetConfiguration.Unknown && CurConfiguration != UnrealTargetConfiguration.Development)
						{
							if (UnrealBuildTool.IsValidConfiguration(CurConfiguration))
							{

<<<<<<< HEAD
								if (TargetName == GameProjectName || TargetName == (GameProjectName + "Editor")) 
=======
								if (TargetName == GameProjectName || TargetName == (GameProjectName + "Editor"))
>>>>>>> 73f66985
								{
									QMakeProjectCmdArg = " -project=\"\\\"$$gameProjectFile\\\"\"";
								}
								var ConfName = Enum.GetName(typeof(UnrealTargetConfiguration), CurConfiguration);
								QMakeFileContent.Append(String.Format("{0}-Linux-{1}.commands = $$build {0} Linux {1} {2} $$args\n", TargetName, ConfName, QMakeProjectCmdArg));
								QMakeTargetList += "\t" + TargetName + "-Linux-" + ConfName + " \\\n"; // , TargetName, ConfName);
							}
						}
					}

<<<<<<< HEAD
					if (TargetName == GameProjectName || TargetName == (GameProjectName + "Editor")) 
=======
					if (TargetName == GameProjectName || TargetName == (GameProjectName + "Editor"))
>>>>>>> 73f66985
					{
						QMakeProjectCmdArg = " -project=\"\\\"$$gameProjectFile\\\"\"";
					}

					QMakeFileContent.Append(String.Format("{0}.commands = $$build {0} Linux Development {1} $$args\n\n", TargetName, QMakeProjectCmdArg));
					QMakeTargetList += "\t" + TargetName + " \\\n";
				}
			}

			QMakeFileContent.Append(QMakeTargetList.TrimEnd('\\'));

			var FullFileName = Path.Combine(MasterProjectPath.FullName, FileName);

			var FullQMakeDefinesFileName = Path.Combine(MasterProjectPath.FullName, QMakeDefinesFileName);
			var FullQMakeIncludesFileName = Path.Combine(MasterProjectPath.FullName, QMakeIncludesFileName);
			var FullQMakeSourcePriFileName = Path.Combine(MasterProjectPath.FullName, QMakeSourcePriFileName);
			var FullQMakeHeaderPriFileName = Path.Combine(MasterProjectPath.FullName, QMakeHeaderPriFileName);
			var FullQMakeConfigPriFileName = Path.Combine(MasterProjectPath.FullName, QMakeConfigPriFileName);

			WriteFileIfChanged(FullQMakeDefinesFileName, QMakeDefinesPriFileContent.ToString());
			WriteFileIfChanged(FullQMakeIncludesFileName, QMakeIncludesPriFileContent.ToString());
			WriteFileIfChanged(FullQMakeSourcePriFileName, QMakeSourcePriFileContent.ToString());

			WriteFileIfChanged(FullQMakeHeaderPriFileName, QMakeHeaderPriFileContent.ToString());
			WriteFileIfChanged(FullQMakeConfigPriFileName, QMakeConfigPriFileContent.ToString());

			return WriteFileIfChanged(FullFileName, QMakeFileContent.ToString());
		}

		/// ProjectFileGenerator interface
		//protected override bool WriteMasterProjectFile( ProjectFile UBTProject )
		protected override bool WriteProjectFiles()
		{
			return WriteQMakePro();
		}

		/// ProjectFileGenerator interface
		public override MasterProjectFolder AllocateMasterProjectFolder(ProjectFileGenerator InitOwnerProjectFileGenerator, string InitFolderName)
		{
			return new QMakefileFolder(InitOwnerProjectFileGenerator, InitFolderName);
		}

		/// ProjectFileGenerator interface
		/// <summary>
		/// Allocates a generator-specific project file object
		/// </summary>
		/// <param name="InitFilePath">Path to the project file</param>
		/// <returns>The newly allocated project file object</returns>
		protected override ProjectFile AllocateProjectFile(FileReference InitFilePath)
		{
			return new QMakefileProjectFile(InitFilePath);
		}

		/// ProjectFileGenerator interface
		public override void CleanProjectFiles(DirectoryReference InMasterProjectDirectory, string InMasterProjectName, DirectoryReference InIntermediateProjectFilesDirectory)
		{
		}
	}
}<|MERGE_RESOLUTION|>--- conflicted
+++ resolved
@@ -128,11 +128,7 @@
 
 			string QMakeGameProjectFile = "";
 
-<<<<<<< HEAD
-			foreach (var CurProject in GeneratedProjectFiles) 
-=======
 			foreach (var CurProject in GeneratedProjectFiles)
->>>>>>> 73f66985
 			{
 
 				QMakefileProjectFile QMakeProject = CurProject as QMakefileProjectFile;
@@ -376,11 +372,7 @@
 
 			string QMakeProjectCmdArg = "";
 
-<<<<<<< HEAD
-			foreach(var Project in GeneratedProjectFiles)
-=======
 			foreach (var Project in GeneratedProjectFiles)
->>>>>>> 73f66985
 			{
 				foreach (var TargetFile in Project.ProjectTargets)
 				{
@@ -388,15 +380,9 @@
 					{
 						continue;
 					}
-<<<<<<< HEAD
-
-					var TargetName = Utils.GetFilenameWithoutAnyExtensions(TargetFile.TargetFilePath);		// Remove both ".cs" and ".
-
-=======
 
 					var TargetName = TargetFile.TargetFilePath.GetFileNameWithoutAnyExtensions();		// Remove both ".cs" and ".
 
->>>>>>> 73f66985
 					foreach (UnrealTargetConfiguration CurConfiguration in Enum.GetValues(typeof(UnrealTargetConfiguration)))
 					{
 						if (CurConfiguration != UnrealTargetConfiguration.Unknown && CurConfiguration != UnrealTargetConfiguration.Development)
@@ -404,11 +390,7 @@
 							if (UnrealBuildTool.IsValidConfiguration(CurConfiguration))
 							{
 
-<<<<<<< HEAD
-								if (TargetName == GameProjectName || TargetName == (GameProjectName + "Editor")) 
-=======
 								if (TargetName == GameProjectName || TargetName == (GameProjectName + "Editor"))
->>>>>>> 73f66985
 								{
 									QMakeProjectCmdArg = " -project=\"\\\"$$gameProjectFile\\\"\"";
 								}
@@ -419,11 +401,7 @@
 						}
 					}
 
-<<<<<<< HEAD
-					if (TargetName == GameProjectName || TargetName == (GameProjectName + "Editor")) 
-=======
 					if (TargetName == GameProjectName || TargetName == (GameProjectName + "Editor"))
->>>>>>> 73f66985
 					{
 						QMakeProjectCmdArg = " -project=\"\\\"$$gameProjectFile\\\"\"";
 					}
