--- conflicted
+++ resolved
@@ -88,40 +88,24 @@
 				EngineVersionComponents++;
 			}
 
-<<<<<<< HEAD
-			/*const FXmlNode* Parameter8Node = ProblemSignaturesNode->FindChildNode( TEXT( "Parameter8" ) );
-=======
 			const FXmlNode* Parameter8Node = ProblemSignaturesNode->FindChildNode( TEXT( "Parameter8" ) );
->>>>>>> cce8678d
 			if( Parameter8Node )
 			{
 				const FString Parameter8Value = Parameter8Node->GetContent();
 
 				TArray<FString> ParsedParameters8;
-<<<<<<< HEAD
-				Parameter8Value.ParseIntoArray( &ParsedParameters8, TEXT( "!" ), false );
+				Parameter8Value.ParseIntoArray( ParsedParameters8, TEXT( "!" ), false );
 
 				if( ParsedParameters8.Num() > 1 )
 				{
-					CommandLine = ParsedParameters8[1];
-=======
-				Parameter8Value.ParseIntoArray( ParsedParameters8, TEXT( "!" ), false );
-
-				if( ParsedParameters8.Num() > 1 )
-				{
 					CommandLine = UnescapeXMLString( ParsedParameters8[1] );
->>>>>>> cce8678d
 				}
 
 				if( ParsedParameters8.Num() > 2 )
 				{
 					ErrorMessage.Add( ParsedParameters8[2] );
 				}
-<<<<<<< HEAD
-			}*/
-=======
-			}
->>>>>>> cce8678d
+			}
 
 			const FXmlNode* Parameter9Node = ProblemSignaturesNode->FindChildNode( TEXT( "Parameter9" ) );
 			if( Parameter9Node )
