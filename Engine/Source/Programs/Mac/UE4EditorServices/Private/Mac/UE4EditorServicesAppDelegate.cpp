// Copyright 1998-2014 Epic Games, Inc. All Rights Reserved.

#include "Core.h"
#include "DesktopPlatformModule.h"
#include "Runtime/Core/Public/Serialization/Json/Json.h"

#import "UE4EditorServicesAppDelegate.h"

@implementation FUE4EditorServicesAppDelegate

- (void)applicationDidFinishLaunching:(NSNotification *)Notification
{
	[NSApp setServicesProvider:self];
}

- (NSBundle*)defaultAppForUProjectFile:(NSURL*)FileURL
{
	CFURLRef FileDefaultAppURL = NULL;
	NSBundle* FileDefaultAppBundle = NULL;
	OSStatus Status = LSGetApplicationForURL((__bridge CFURLRef)FileURL, kLSRolesAll, NULL, &FileDefaultAppURL);
	if (Status == noErr)
	{
		FileDefaultAppBundle = [NSBundle bundleWithURL:(__bridge NSURL*)FileDefaultAppURL];
		CFRelease(FileDefaultAppURL);

		if (![self isAppValidForUProjectFiles:FileDefaultAppBundle])
		{
			FileDefaultAppBundle = NULL;
		}
	}
	return FileDefaultAppBundle;
}

- (NSBundle*)defaultAppForUProjectFiles
{
	CFURLRef GlobalDefaultAppURL = NULL;
	NSBundle* GlobalDefaultAppBundle = NULL;
	OSStatus Status = LSGetApplicationForInfo(kLSUnknownType, kLSUnknownCreator, CFSTR("uproject"), kLSRolesAll, NULL, &GlobalDefaultAppURL);
	if (Status == noErr)
	{
		GlobalDefaultAppBundle = [NSBundle bundleWithURL:(__bridge NSURL*)GlobalDefaultAppURL];
		CFRelease(GlobalDefaultAppURL);

		if (![self isAppValidForUProjectFiles:GlobalDefaultAppBundle])
		{
			GlobalDefaultAppBundle = NULL;
		}
	}
	return GlobalDefaultAppBundle;
}

- (NSBundle*)recommendedAppForUProjectFile:(NSURL*)FileURL
{
	FString EngineAssociation;
	if (!FDesktopPlatformModule::Get()->GetEngineIdentifierForProject([FileURL path], EngineAssociation))
	{
		EngineAssociation = TEXT("4.0");
	}

	TMap<FString, FString> Installations;
	FDesktopPlatformModule::Get()->EnumerateEngineInstallations(Installations);
	for (TMap<FString, FString>::TConstIterator Iter(Installations); Iter; ++Iter)
	{
		if (Iter.Key() == EngineAssociation)
		{
			FString BundlePath = Iter.Value() / TEXT("Engine/Binaries/Mac/UE4Editor.app");
			return [NSBundle bundleWithPath:BundlePath.GetNSString()];
		}
	}

	return [NSBundle mainBundle];
}

- (NSString*)defaultEngineForUProjectFile:(NSURL*)FileURL
{
	NSString* FileDefaultEnginePath = [self enginePathForAppBundle:[self defaultAppForUProjectFile:FileURL]];
	NSString* GlobalDefaultEnginePath = [self enginePathForAppBundle:[self defaultAppForUProjectFiles]];
	if (!FileDefaultEnginePath || [FileDefaultEnginePath isEqualToString:GlobalDefaultEnginePath])
	{
		FileDefaultEnginePath = [self enginePathForAppBundle:[self recommendedAppForUProjectFile:FileURL]];
	}
	return FileDefaultEnginePath;
}

- (IBAction)onCancelButtonPressed:(id)Sender
{
	[NSApp stopModalWithCode:NSCancelButton];
	[Window close];
}

- (IBAction)onOKButtonPressed:(id)Sender
{
	[NSApp stopModalWithCode:NSOKButton];
	[Window close];
}

- (FString)showEngineSelectionWindowForURL:(NSURL*)FileURL
{
	TMap<FString, FString> Installations;
	FDesktopPlatformModule::Get()->EnumerateEngineInstallations(Installations);
	if (Installations.Num() == 0)
	{
		FPlatformMisc::MessageBoxExt(EAppMsgType::Ok, TEXT("Unreal Engine is not installed"), TEXT("Error"));
		return TEXT("");
	}

	NSString* GlobalDefaultEnginePath = [self enginePathForAppBundle:[self defaultAppForUProjectFiles]];
	NSString* RecommendedEnginePath = [self enginePathForAppBundle:[self recommendedAppForUProjectFile:FileURL]];
	NSString* SelectedEnginePath = [self defaultEngineForUProjectFile:FileURL];

	NSMenu* SubMenu = [NSMenu new];
	NSMenuItem* SelectedItem = NULL;

	if (GlobalDefaultEnginePath)
	{
		SelectedItem = [self addEnginePath:GlobalDefaultEnginePath toEditorMenu:SubMenu withDescription:@"(default)"];
	}

	if (GlobalDefaultEnginePath)
	{
		[SubMenu addItem:[NSMenuItem separatorItem]];
	}

	for (TMap<FString, FString>::TConstIterator Iter(Installations); Iter; ++Iter)
	{
		NSString* EnginePath = Iter.Value().GetNSString();
		if (![EnginePath isEqualToString:GlobalDefaultEnginePath])
		{
			NSMenuItem* MenuItem = [self addEnginePath:EnginePath toEditorMenu:SubMenu withDescription:[EnginePath isEqualToString:RecommendedEnginePath] ? @"(recommended)" : NULL];
			if ([EnginePath isEqualToString:SelectedEnginePath])
			{
				SelectedItem = MenuItem;
			}
		}
	}

	Window = [[NSWindow alloc] initWithContentRect:NSMakeRect(0, 0, 433, 102) styleMask:NSTitledWindowMask backing:NSBackingStoreBuffered defer:NO];

	NSPopUpButton* EditorMenu = [[NSPopUpButton alloc] initWithFrame:NSMakeRect(18, 58, 398, 26) pullsDown:NO];
	[EditorMenu setMenu:SubMenu];
	[EditorMenu selectItem:SelectedItem];

	NSButton* OKButton = [NSButton new];
	[OKButton setButtonType:NSMomentaryLightButton];
	[OKButton setTitle:@"OK"];
	[OKButton setFrame:NSMakeRect(337, 13, 82, 32)];
	[OKButton setImagePosition:NSNoImage];
	[OKButton setBezelStyle:NSRoundedBezelStyle];
	[OKButton setFont:[NSFont systemFontOfSize:0]];
	[OKButton setAction:@selector(onOKButtonPressed:)];
	[OKButton setTarget:self];

	NSButton* CancelButton = [NSButton new];
	[CancelButton setButtonType:NSMomentaryLightButton];
	[CancelButton setTitle:@"Cancel"];
	[CancelButton setFrame:NSMakeRect(255, 13, 82, 32)];
	[CancelButton setImagePosition:NSNoImage];
	[CancelButton setBezelStyle:NSRoundedBezelStyle];
	[CancelButton setFont:[NSFont systemFontOfSize:0]];
	[CancelButton setAction:@selector(onCancelButtonPressed:)];
	[CancelButton setTarget:self];

	[[Window contentView] addSubview:EditorMenu];
	[[Window contentView] addSubview:OKButton];
	[[Window contentView] addSubview:CancelButton];

	[Window setTitle:@"Choose UE4 Editor..."];

	[Window center];
	[NSApp activateIgnoringOtherApps:YES];

	NSInteger Result = [NSApp runModalForWindow:Window];
	if (Result == NSOKButton)
	{
		SelectedEnginePath = (NSString*)[[EditorMenu selectedItem] representedObject];
		for (TMap<FString, FString>::TConstIterator Iter(Installations); Iter; ++Iter)
		{
			if ([Iter.Value().GetNSString() isEqualToString:SelectedEnginePath])
			{
				return Iter.Key();
			}
		}
	}

	return TEXT("");
}

- (NSString*)findEngineForUProjectFile:(NSURL*)FileURL
{
	// First, check if this file is associated to a specific build in Finder. If it is, we use this build no matter what's set in .uproject's EngineAssociation
	NSString* FileDefaultEnginePath = [self enginePathForAppBundle:[self defaultAppForUProjectFile:FileURL]];
	NSString* GlobalDefaultEnginePath = [self enginePathForAppBundle:[self defaultAppForUProjectFiles]];
	if (FileDefaultEnginePath && ![FileDefaultEnginePath isEqualToString:GlobalDefaultEnginePath] && [[NSFileManager defaultManager] fileExistsAtPath:FileDefaultEnginePath])
	{
		return FileDefaultEnginePath;
	}

	TMap<FString, FString> Installations;
	FDesktopPlatformModule::Get()->EnumerateEngineInstallations(Installations);

	// Now, read EngineAssociation from .uproject file and use the build that the project is associated with if it's installed
	FString EngineAssociation;
	if (FDesktopPlatformModule::Get()->GetEngineIdentifierForProject([FileURL path], EngineAssociation))
	{
		for (TMap<FString, FString>::TConstIterator Iter(Installations); Iter; ++Iter)
		{
			if (Iter.Key() == EngineAssociation)
			{
				return Iter.Value().GetNSString();
			}
		}
	}

	// The build this file is associated with is not installed, so ask user to select one
	FString EngineID = [self showEngineSelectionWindowForURL:FileURL];
	if (!EngineID.IsEmpty())
	{
		return Installations[EngineID].GetNSString();
	}

	return nil;
}

- (BOOL)application:(NSApplication*)Application openFile:(NSString*)Filename
{
	NSURL* FileURL = [NSURL fileURLWithPath:Filename];
	NSString* EnginePath = [self findEngineForUProjectFile:FileURL];
	if (EnginePath)
	{
		NSURL* EditorBundleURL = [NSURL fileURLWithPath:[EnginePath stringByAppendingPathComponent:@"Engine/Binaries/Mac/UE4Editor.app"]];
		if (EditorBundleURL)
		{
			NSDictionary* Configuration = [NSDictionary dictionaryWithObject:[NSArray arrayWithObjects:[FileURL path], nil] forKey:NSWorkspaceLaunchConfigurationArguments];
			NSError* LaunchError = NULL;
			NSRunningApplication* NewInstance = [[NSWorkspace sharedWorkspace] launchApplicationAtURL:EditorBundleURL options:(NSWorkspaceLaunchOptions)(NSWorkspaceLaunchAsync|NSWorkspaceLaunchNewInstance) configuration:Configuration error:&LaunchError];
			if (NewInstance)
			{
				return YES;
			}
		}
	}

	return NO;
}

- (void)launchGameService:(NSPasteboard *)PBoard userData:(NSString *)UserData error:(NSString **)Error
{
	NSString* UnrealError = NULL;

	if ([[PBoard types] containsObject:NSFilenamesPboardType])
    {
		NSURL* FileURL = [NSURL fileURLWithPath: [[PBoard propertyListForType:NSFilenamesPboardType] objectAtIndex:0]];
		NSString* EnginePath = [self findEngineForUProjectFile:FileURL];
		if (EnginePath)
		{
			NSURL* EditorBundleURL = [NSURL fileURLWithPath:[EnginePath stringByAppendingPathComponent:@"Engine/Binaries/Mac/UE4Editor.app"]];
			if (EditorBundleURL)
			{
				NSDictionary* Configuration = [NSDictionary dictionaryWithObject:[NSArray arrayWithObjects:[FileURL path], @"-game", nil] forKey:NSWorkspaceLaunchConfigurationArguments];
				NSError* LaunchError = NULL;
				NSRunningApplication* NewInstance = [[NSWorkspace sharedWorkspace] launchApplicationAtURL:EditorBundleURL options:(NSWorkspaceLaunchOptions)(NSWorkspaceLaunchAsync|NSWorkspaceLaunchNewInstance) configuration:Configuration error:&LaunchError];
				if (!NewInstance)
				{
					if (LaunchError)
					{
						UnrealError = [LaunchError localizedDescription];
					}
					else
					{
						UnrealError = @"Failed to run a copy of the game on this machine.";
					}
				}
			}
			else
			{
				UnrealError = @"No application to open the project file available.";
			}
		}
	}
	else
	{
		UnrealError = @"No valid project file selected.";
	}

	if (Error)
	{
		*Error = UnrealError;
	}
}

- (void)generateXcodeProjectService:(NSPasteboard *)PBoard userData:(NSString *)UserData error:(NSString **)Error
{
	NSString* UnrealError = NULL;

	if ([[PBoard types] containsObject:NSFilenamesPboardType])
    {
		NSURL* FileURL = [NSURL fileURLWithPath: [[PBoard propertyListForType:NSFilenamesPboardType] objectAtIndex:0]];
		NSString* EnginePath = [self findEngineForUProjectFile:FileURL];
		if (EnginePath)
		{
			NSString* ScriptPath = [EnginePath stringByAppendingPathComponent:@"Engine/Build/BatchFiles/Mac/GenerateProjectFiles.sh"];
			if (![[NSFileManager defaultManager] fileExistsAtPath:ScriptPath])
			{
				ScriptPath = [EnginePath stringByAppendingPathComponent:@"Engine/Build/BatchFiles/Mac/RocketGenerateProjectFiles.sh"];
			}

			if ([[NSFileManager defaultManager] fileExistsAtPath:ScriptPath])
			{
				if ([[NSWorkspace sharedWorkspace] launchAppWithBundleIdentifier:@"com.apple.terminal" options:0 additionalEventParamDescriptor:nil launchIdentifier:nil])
				{
					NSString* FullFolderPath = [[ScriptPath stringByDeletingLastPathComponent] stringByResolvingSymlinksInPath];
					NSString* FullScriptPath = [ScriptPath stringByResolvingSymlinksInPath];
					NSString* Command = [NSString stringWithFormat:@"cd \"%@\" \n sh \"%@\" -project=\"%@\" -game\n logout\n", FullFolderPath, FullScriptPath, [FileURL path]];

					const char* UTF8Script = [Command UTF8String];

					const char *TerminalBundleID = "com.apple.terminal";

					// Build event
					AppleEvent Event, Reply;
					OSStatus Status = AEBuildAppleEvent(kAECoreSuite, kAEDoScript,
											typeApplicationBundleID,
											TerminalBundleID, strlen(TerminalBundleID),
											kAutoGenerateReturnID,
											kAnyTransactionID,
											&Event, NULL,
											"'----':utf8(@)", [Command length],
											UTF8Script);
					if (Status == noErr)
					{
						// Send event and check for any Apple Event Manager errors
						Status = AESendMessage(&Event, &Reply, kAENoReply, kAEDefaultTimeout);
						AEDisposeDesc(&Event);
						if (Status != noErr)
						{
							UnrealError = @"Couldn't tell Terminal to generate project files.";
						}
					}
					else
					{
						UnrealError = @"Couldn't tell Terminal to generate project files.";
					}
				}
				else
				{
					UnrealError = @"Failed to open Terminal while trying to generate project files.";
				}
			}
			else
			{
				UnrealError = @"No application to generate project files available.";
			}
		}
	}
	else
	{
		UnrealError = @"No valid project file selected.";
	}

	if (Error)
	{
		*Error = UnrealError;
	}
}

- (NSMenuItem*)addEnginePath:(NSString*)EnginePath toEditorMenu:(NSMenu*)Menu withDescription:(NSString*)Suffix
{
	NSFileManager* FileManager = [NSFileManager defaultManager];
	const bool bIsPerforceBuild = [FileManager fileExistsAtPath:[EnginePath stringByAppendingPathComponent:@"Engine/Build/PerforceBuild.txt"]];
	const bool bIsSourceDistribution = [FileManager fileExistsAtPath:[EnginePath stringByAppendingPathComponent:@"Engine/Build/SourceDistribution.txt"]];

	NSString* EditorDescription = NULL;
	if (bIsPerforceBuild)
	{
		EditorDescription = @"Perforce Build";
	}
	else if (bIsSourceDistribution)
	{
		EditorDescription = @"Source Build";
	}
	else
	{
		EditorDescription = @"Binary Build";
		NSBundle* EditorBundle = [NSBundle bundleWithPath:[EnginePath stringByAppendingPathComponent:@"Engine/Binaries/Mac/UE4Editor.app"]];
		if (EditorBundle)
		{
			EditorDescription = (NSString*)[[EditorBundle infoDictionary] objectForKey:@"CFBundleVersion"];
		}
	}
	if (Suffix && [Suffix length] > 0)
	{
		EditorDescription = [EditorDescription stringByAppendingString:[NSString stringWithFormat:@" %@", Suffix]];
	}
	EditorDescription = [EditorDescription stringByAppendingString:[@" at " stringByAppendingString:EnginePath]];

	NSMenuItem* MenuItem = [NSMenuItem new];
	[MenuItem setTitle:EditorDescription];
	[MenuItem setRepresentedObject:EnginePath];
	[Menu addItem:MenuItem];

	return MenuItem;
}

- (BOOL)isAppValidForUProjectFiles:(NSBundle*)AppBundle
{
	return AppBundle && ([[AppBundle bundleIdentifier] isEqualToString:@"com.epicgames.UE4Editor"] || [[AppBundle bundleIdentifier] isEqualToString:@"com.epicgames.UE4EditorServices"])
					 && [[[AppBundle bundlePath] stringByDeletingLastPathComponent] hasSuffix:@"Engine/Binaries/Mac"];
}

- (NSString*)enginePathForAppBundle:(NSBundle*)AppBundle
{
	return AppBundle ? [[[[[AppBundle bundlePath] stringByDeletingLastPathComponent] stringByDeletingLastPathComponent] stringByDeletingLastPathComponent] stringByDeletingLastPathComponent] : NULL;
}

- (void)switchUnrealEngineVersionService:(NSPasteboard *)PBoard userData:(NSString *)UserData error:(NSString **)Error
{
	if ([[PBoard types] containsObject:NSFilenamesPboardType])
    {
		NSURL* FileURL = [NSURL fileURLWithPath: [[PBoard propertyListForType:NSFilenamesPboardType] objectAtIndex:0]];
		FString EngineID = [self showEngineSelectionWindowForURL:FileURL];
		if (!EngineID.IsEmpty() && !FDesktopPlatformModule::Get()->SetEngineIdentifierForProject([FileURL path], EngineID))
		{
<<<<<<< HEAD
			if (GlobalDefaultEnginePath)
			{
				[SubMenu addItem:[NSMenuItem separatorItem]];
			}

			for (TMap<FString, FString>::TConstIterator Iter(Installations); Iter; ++Iter)
			{
				NSString* EnginePath = Iter.Value().GetNSString();
				if (![EnginePath isEqualToString:GlobalDefaultEnginePath])
				{
					NSMenuItem* MenuItem = [self addEnginePath:EnginePath toEditorMenu:SubMenu withDescription:[EnginePath isEqualToString:RecommendedEnginePath] ? @"(recommended)" : NULL];
					if ([EnginePath isEqualToString:SelectedEnginePath])
					{
						SelectedItem = MenuItem;
					}
				}
			}
		}

		[EditorMenu setMenu:SubMenu];
		[EditorMenu selectItem:SelectedItem];

		NSInteger Result = [NSApp runModalForWindow:Window];
		if (Result == NSOKButton)
		{
			SelectedEnginePath = (NSString*)[[EditorMenu selectedItem] representedObject];
			for (TMap<FString, FString>::TConstIterator Iter(Installations); Iter; ++Iter)
			{
				NSString* EnginePath = Iter.Value().GetNSString();
				if ([EnginePath isEqualToString:SelectedEnginePath])
				{
					if (!FDesktopPlatformModule::Get()->SetEngineIdentifierForProject([FileURL path], Iter.Key()))
					{
						FPlatformMisc::MessageBoxExt(EAppMsgType::Ok, TEXT("Couldn't set association for project. Check the file is writeable."), TEXT("Error"));
						return;
					}
					break;
				}
			}
=======
			FPlatformMisc::MessageBoxExt(EAppMsgType::Ok, TEXT("Couldn't set association for project. Check the file is writeable."), TEXT("Error"));
>>>>>>> 3f3b556c
		}
	}
}

@end<|MERGE_RESOLUTION|>--- conflicted
+++ resolved
@@ -420,49 +420,7 @@
 		FString EngineID = [self showEngineSelectionWindowForURL:FileURL];
 		if (!EngineID.IsEmpty() && !FDesktopPlatformModule::Get()->SetEngineIdentifierForProject([FileURL path], EngineID))
 		{
-<<<<<<< HEAD
-			if (GlobalDefaultEnginePath)
-			{
-				[SubMenu addItem:[NSMenuItem separatorItem]];
-			}
-
-			for (TMap<FString, FString>::TConstIterator Iter(Installations); Iter; ++Iter)
-			{
-				NSString* EnginePath = Iter.Value().GetNSString();
-				if (![EnginePath isEqualToString:GlobalDefaultEnginePath])
-				{
-					NSMenuItem* MenuItem = [self addEnginePath:EnginePath toEditorMenu:SubMenu withDescription:[EnginePath isEqualToString:RecommendedEnginePath] ? @"(recommended)" : NULL];
-					if ([EnginePath isEqualToString:SelectedEnginePath])
-					{
-						SelectedItem = MenuItem;
-					}
-				}
-			}
-		}
-
-		[EditorMenu setMenu:SubMenu];
-		[EditorMenu selectItem:SelectedItem];
-
-		NSInteger Result = [NSApp runModalForWindow:Window];
-		if (Result == NSOKButton)
-		{
-			SelectedEnginePath = (NSString*)[[EditorMenu selectedItem] representedObject];
-			for (TMap<FString, FString>::TConstIterator Iter(Installations); Iter; ++Iter)
-			{
-				NSString* EnginePath = Iter.Value().GetNSString();
-				if ([EnginePath isEqualToString:SelectedEnginePath])
-				{
-					if (!FDesktopPlatformModule::Get()->SetEngineIdentifierForProject([FileURL path], Iter.Key()))
-					{
-						FPlatformMisc::MessageBoxExt(EAppMsgType::Ok, TEXT("Couldn't set association for project. Check the file is writeable."), TEXT("Error"));
-						return;
-					}
-					break;
-				}
-			}
-=======
 			FPlatformMisc::MessageBoxExt(EAppMsgType::Ok, TEXT("Couldn't set association for project. Check the file is writeable."), TEXT("Error"));
->>>>>>> 3f3b556c
 		}
 	}
 }
