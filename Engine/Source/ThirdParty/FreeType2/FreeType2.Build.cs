--- conflicted
+++ resolved
@@ -127,30 +127,12 @@
                 }
             }
             PublicAdditionalLibraries.Add(FreeType2Path + "Lib/HTML5/libfreetype260" + OpimizationSuffix + ".bc");
-<<<<<<< HEAD
-        }
-=======
         } 
->>>>>>> 92a3597a
         else if (Target.Platform == UnrealTargetPlatform.PS4)
         {
             PublicLibraryPaths.Add(FreeType2LibPath + "PS4");
             PublicAdditionalLibraries.Add("freetype2412");
         }
-<<<<<<< HEAD
-		else if (Target.Platform == UnrealTargetPlatform.XboxOne)
-		{
-			// Use reflection to allow type not to exist if console code is not present
-			System.Type XboxOnePlatformType = System.Type.GetType("UnrealBuildTool.XboxOnePlatform,UnrealBuildTool");
-			if (XboxOnePlatformType != null)
-			{
-				System.Object VersionName = XboxOnePlatformType.GetMethod("GetVisualStudioCompilerVersionName").Invoke(null, null);
-				PublicLibraryPaths.Add(FreeType2LibPath + "XboxOne/VS" + VersionName.ToString());
-				PublicAdditionalLibraries.Add("freetype2412.lib");
-			}
-		}
-	}
-=======
         else if (Target.Platform == UnrealTargetPlatform.XboxOne)
         {
             // Use reflection to allow type not to exist if console code is not present
@@ -167,5 +149,4 @@
 			PublicAdditionalLibraries.Add(System.IO.Path.Combine(FreeType2LibPath, "WolfPlat/libFreetype.a"));
 		}
     }
->>>>>>> 92a3597a
 }