// This code contains NVIDIA Confidential Information and is disclosed to you
// under a form of NVIDIA software license agreement provided separately to you.
//
// Notice
// NVIDIA Corporation and its licensors retain all intellectual property and
// proprietary rights in and to this software and related documentation and
// any modifications thereto. Any use, reproduction, disclosure, or
// distribution of this software and related documentation without an express
// license agreement from NVIDIA Corporation is strictly prohibited.
//
// ALL NVIDIA DESIGN SPECIFICATIONS, CODE ARE PROVIDED "AS IS.". NVIDIA MAKES
// NO WARRANTIES, EXPRESSED, IMPLIED, STATUTORY, OR OTHERWISE WITH RESPECT TO
// THE MATERIALS, AND EXPRESSLY DISCLAIMS ALL IMPLIED WARRANTIES OF NONINFRINGEMENT,
// MERCHANTABILITY, AND FITNESS FOR A PARTICULAR PURPOSE.
//
// Information and code furnished is believed to be accurate and reliable.
// However, NVIDIA Corporation assumes no responsibility for the consequences of use of such
// information or for any infringement of patents or other rights of third parties that may
// result from its use. No license is granted by implication or otherwise under any patent
// or patent rights of NVIDIA Corporation. Details are subject to change without notice.
// This code supersedes and replaces all information previously supplied.
// NVIDIA Corporation products are not authorized for use as critical
// components in life support devices or systems without express written approval of
// NVIDIA Corporation.
//
// Copyright (c) 2008-2017 NVIDIA Corporation. All rights reserved.
// Copyright (c) 2004-2008 AGEIA Technologies, Inc. All rights reserved.
// Copyright (c) 2001-2004 NovodeX AG. All rights reserved.  

#include "QuickHullConvexHullLib.h"
#include "ConvexHullUtils.h"

#include "PsAllocator.h"
#include "PsUserAllocated.h"
#include "PsSort.h"
#include "PsMathUtils.h"
#include "PsFoundation.h"
#include "PsUtilities.h"
#include "PsBitUtils.h"

#include "foundation/PxMath.h"
#include "foundation/PxPlane.h"
#include "foundation/PxBounds3.h"
#include "foundation/PxMemory.h"

using namespace physx;

namespace local
{		
	//////////////////////////////////////////////////////////////////////////
	static const float MIN_ADJACENT_ANGLE = 3.0f;  // in degrees  - result wont have two adjacent facets within this angle of each other.
	static const float PLANE_THICKNES = 3.0f * PX_EPS_F32;  // points within this distance are considered on a plane	
	static const float MAXDOT_MINANG = cosf(Ps::degToRad(MIN_ADJACENT_ANGLE)); // adjacent angle for dot product tests

	//////////////////////////////////////////////////////////////////////////

	struct QuickHullFace;
	class ConvexHull;
	class HullPlanes;

	//////////////////////////////////////////////////////////////////////////
	template<typename T, bool useIndexing>
	class MemBlock
	{
	public:
		MemBlock(PxU32 preallocateSize)
			: mPreallocateSize(preallocateSize), mCurrentBlock(0), mCurrentIndex(0)
		{
			PX_ASSERT(preallocateSize);
			T* block = reinterpret_cast<T*>(PX_ALLOC_TEMP(sizeof(T)*preallocateSize, "Quickhull MemBlock"));
			mBlocks.pushBack(block);
		}

		MemBlock()
			: mPreallocateSize(0), mCurrentBlock(0), mCurrentIndex(0)
		{
		}

		void init(PxU32 preallocateSize)
		{
			PX_ASSERT(preallocateSize);
			mPreallocateSize = preallocateSize;
			T* block = reinterpret_cast<T*>(PX_ALLOC_TEMP(sizeof(T)*preallocateSize, "Quickhull MemBlock"));
			if(useIndexing)
			{
				for (PxU32 i = 0; i < mPreallocateSize; i++)
				{
					// placement new to index data
					PX_PLACEMENT_NEW(&block[i], T)(i);
				}
			}
			mBlocks.pushBack(block);
		}

		~MemBlock()
		{
			for (PxU32 i = 0; i < mBlocks.size(); i++)
			{
				PX_FREE(mBlocks[i]);
			}
			mBlocks.clear();
		}

		void reset()
		{
			for (PxU32 i = 0; i < mBlocks.size(); i++)
			{
				PX_FREE(mBlocks[i]);
			}
			mBlocks.clear();

			mCurrentBlock = 0;
			mCurrentIndex = 0;

			init(mPreallocateSize);
		}

		T* getItem(PxU32 index)
		{
			const PxU32 block = index/mPreallocateSize;
			const PxU32 itemIndex = index % mPreallocateSize;
			PX_ASSERT(block <= mCurrentBlock);
			PX_ASSERT(itemIndex < mPreallocateSize);
			return &(mBlocks[block])[itemIndex];
		}

		T* getFreeItem()
		{
			PX_ASSERT(mPreallocateSize);
			// check if we have enough space in block, otherwise allocate new block
			if(mCurrentIndex < mPreallocateSize)
			{
				return &(mBlocks[mCurrentBlock])[mCurrentIndex++];
			}
			else
			{
				T* block = reinterpret_cast<T*>(PX_ALLOC_TEMP(sizeof(T)*mPreallocateSize, "Quickhull MemBlock"));
				mCurrentBlock++;
				if (useIndexing)
				{
					for (PxU32 i = 0; i < mPreallocateSize; i++)
					{
						// placement new to index data
						PX_PLACEMENT_NEW(&block[i], T)(mCurrentBlock*mPreallocateSize + i);
					}
				}
				mBlocks.pushBack(block);				
				mCurrentIndex = 0;
				return &(mBlocks[mCurrentBlock])[mCurrentIndex++];
			}
		}

	private:
		PxU32			mPreallocateSize;
		PxU32			mCurrentBlock;
		PxU32			mCurrentIndex;
		Ps::Array<T*>	mBlocks;
	};

	//////////////////////////////////////////////////////////////////////////
	// representation of quick hull vertex
	struct QuickHullVertex
	{
		PxVec3					point;		// point vector
		PxU32					index;		// point index for compare
		float					dist;		// distance from plane if necessary

		QuickHullVertex*		next;		// link to next vertex, linked list used for conflict list

		PX_FORCE_INLINE bool operator==(const QuickHullVertex& vertex) const
		{
			return index == vertex.index ? true : false;
		}

		PX_FORCE_INLINE bool operator <(const QuickHullVertex& vertex) const
		{
			return dist < vertex.dist ? true : false;
		}
	};

	//////////////////////////////////////////////////////////////////////////
	// representation of quick hull half edge
	struct QuickHullHalfEdge
	{
		QuickHullHalfEdge() : prev(NULL), next(NULL), twin(NULL), face(NULL)
		{
		}

		QuickHullHalfEdge(PxU32 )
			: prev(NULL), next(NULL), twin(NULL), face(NULL)
		{
		}

		QuickHullVertex			tail;  // tail vertex, head vertex is the tail of the twin

		QuickHullHalfEdge*		prev;  // previous edge
		QuickHullHalfEdge*		next;  // next edge
		QuickHullHalfEdge*		twin;  // twin/opposite edge

		QuickHullFace*			face;  // face where the edge belong

		PX_FORCE_INLINE const QuickHullVertex& getTail() const
		{
			return tail;
		}

		PX_FORCE_INLINE const QuickHullVertex& getHead() const
		{
			PX_ASSERT(twin);
			return twin->tail;
		}

		PX_FORCE_INLINE void setTwin(QuickHullHalfEdge* edge)
		{
			twin = edge;
			edge->twin = this;
		}

		PX_FORCE_INLINE QuickHullFace* getOppositeFace() const
		{
			return twin->face;
		}

		float getOppositeFaceDistance() const;
	};

	//////////////////////////////////////////////////////////////////////////

	typedef Ps::Array<QuickHullVertex*>		QuickHullVertexArray;
	typedef Ps::Array<QuickHullHalfEdge*>	QuickHullHalfEdgeArray;
	typedef Ps::Array<QuickHullFace*>		QuickHullFaceArray;

	//////////////////////////////////////////////////////////////////////////
	// representation of quick hull face
	struct QuickHullFace
	{
		enum FaceState
		{
			eVISIBLE,
			eDELETED,
			eNON_CONVEX
		};

		QuickHullHalfEdge*		edge;			// starting edge
		PxU16					numEdges;		// num edges on the face
		QuickHullVertex*		conflictList;	// conflict list, used to determine unclaimed vertices

		PxVec3					normal;			// Newell plane normal
		float					area;			// face area
		PxVec3					centroid;		// face centroid

		float					planeOffset;	// Newell plane offset
		float					expandOffset;	// used for plane expansion if vertex limit reached

		FaceState				state;			// face validity state

		QuickHullFace*			nextFace;		// used to indicate next free face in faceList
		PxU32					index;			// face index for compare identification

	public:
		QuickHullFace()
			: edge(NULL), numEdges(0), conflictList(NULL), area(0.0f), planeOffset(0.0f), expandOffset(-FLT_MAX),
			state(eVISIBLE), nextFace(NULL)
		{
		}

		QuickHullFace(PxU32 ind)
			: edge(NULL), numEdges(0), conflictList(NULL), area(0.0f), planeOffset(0.0f), expandOffset(-FLT_MAX),
			state(eVISIBLE), nextFace(NULL), index(ind)
		{
		}

		~QuickHullFace()
		{
		}

		// get edge on index
		PX_FORCE_INLINE QuickHullHalfEdge* getEdge(PxU32 i) const
		{
			QuickHullHalfEdge* he = edge;
			while (i > 0)
			{
				he = he->next;
				i--;
			}
			return he;
		}

		// distance from a plane to provided point
		PX_FORCE_INLINE float distanceToPlane(const PxVec3 p) const
		{
			return normal.dot(p) - planeOffset;
		}

		// compute face normal and centroid
		PX_FORCE_INLINE void	computeNormalAndCentroid()
		{
			PX_ASSERT(edge);
			normal = PxVec3(PxZero);
			numEdges = 1;

			QuickHullHalfEdge* testEdge = edge;
			QuickHullHalfEdge* startEdge = NULL;
			float maxDist = 0.0f;
			for (PxU32 i = 0; i < 3; i++)
			{
				const float d = (testEdge->tail.point - testEdge->next->tail.point).magnitudeSquared();
				if (d > maxDist)
				{
					maxDist = d;
					startEdge = testEdge;
				}
				testEdge = testEdge->next;
			}
			PX_ASSERT(startEdge);

			QuickHullHalfEdge* he = startEdge->next;
			const PxVec3& p0 = startEdge->tail.point;
			const PxVec3 d = he->tail.point - p0;
			centroid = startEdge->tail.point;

			do
			{
				numEdges++;
				centroid += he->tail.point;

				normal += d.cross(he->next->tail.point - p0);

				he = he->next;
			} while (he != startEdge);

			area = normal.normalize();
			centroid *= (1.0f / float(numEdges));

			planeOffset = normal.dot(centroid);
		}

		// merge adjacent face
		bool	mergeAdjacentFace(QuickHullHalfEdge* halfEdge, QuickHullFaceArray& discardedFaces);

		// check face consistency
		bool	checkFaceConsistency();

	private:
		// connect halfedges
		QuickHullFace* connectHalfEdges(QuickHullHalfEdge* hedgePrev, QuickHullHalfEdge* hedge);

		// check if the face does have only 3 vertices
		PX_FORCE_INLINE bool	isTriangle() const
		{
			return numEdges == 3 ? true : false;
		}

	};

	//////////////////////////////////////////////////////////////////////////
	struct QuickHullResult
	{
		enum Enum
		{
			eSUCCESS, // ok
			eZERO_AREA_TEST_FAILED, // area test failed for simplex
			eVERTEX_LIMIT_REACHED, // vertex limit reached need to expand hull
			ePOLYGONS_LIMIT_REACHED, // polygons hard limit reached
			eFAILURE // general failure
		};
	};

	//////////////////////////////////////////////////////////////////////////
	// Quickhull base class holding the hull during construction
	class QuickHull : public Ps::UserAllocated
	{
		PX_NOCOPY(QuickHull)
	public:

		QuickHull(const PxCookingParams& params, const PxConvexMeshDesc& desc);

		~QuickHull();

		// preallocate the edges, faces, vertices
		void preallocate(PxU32 numVertices);

		// parse the input verts, store them into internal format
		void parseInputVertices(const PxVec3* verts, PxU32 numVerts);

		// release the hull and data
		void releaseHull();

		// sets the precomputed min/max data
		void setPrecomputedMinMax(const QuickHullVertex* minVertex,const QuickHullVertex* maxVertex, const float tolerance,const float planeTolerance);

		// main entry function to build the hull from provided points
		QuickHullResult::Enum buildHull();

		PxU32 maxNumVertsPerFace() const;

	protected:
		// compute min max verts
		void computeMinMaxVerts();

		// find the initial simplex
		bool findSimplex();

		// add the initial simplex
		void addSimplex(QuickHullVertex* simplex, bool flipTriangle);

		// finds next point to add
		QuickHullVertex* nextPointToAdd(QuickHullFace*& eyeFace);

		// adds point to the hull
		bool addPointToHull(const QuickHullVertex* vertex, QuickHullFace& face, bool& addFailed);

		// creates new face from given triangles 
		QuickHullFace* createTriangle(const QuickHullVertex& v0, const QuickHullVertex& v1, const QuickHullVertex& v2);

		// adds point to the face conflict list
		void addPointToFace(QuickHullFace& face, QuickHullVertex* vertex, float dist);

		// removes eye point from the face conflict list
		void removeEyePointFromFace(QuickHullFace& face, const QuickHullVertex* vertex);

		// calculate the horizon fro the eyePoint against a given face
		void calculateHorizon(const PxVec3& eyePoint, QuickHullHalfEdge* edge, QuickHullFace& face, QuickHullHalfEdgeArray& horizon, QuickHullFaceArray& removedFaces);

		// adds new faces from given horizon and eyePoint
		void addNewFacesFromHorizon(const QuickHullVertex* eyePoint, const QuickHullHalfEdgeArray& horizon, QuickHullFaceArray& newFaces);

		// merge adjacent face
		bool doAdjacentMerge(QuickHullFace& face, bool mergeWrtLargeFace, bool& mergeFailed);

		// merge adjacent face doing normal test
		bool doPostAdjacentMerge(QuickHullFace& face, const float minAngle);

		// delete face points
		void deleteFacePoints(QuickHullFace& faceToDelete, QuickHullFace* absorbingFace);

		// resolve unclaimed points
		void resolveUnclaimedPoints(const QuickHullFaceArray& newFaces);

		// merges polygons with similar normals
		void postMergeHull();

		// check if 2 faces can be merged
		bool canMergeFaces(const QuickHullHalfEdge& he);

		// get next free face
		PX_FORCE_INLINE QuickHullFace* getFreeHullFace()
		{
			return mFreeFaces.getFreeItem();
		}

		// get next free half edge
		PX_FORCE_INLINE QuickHullHalfEdge* getFreeHullHalfEdge()
		{
			return mFreeHalfEdges.getFreeItem();
		}

		PX_FORCE_INLINE PxU32 getNbHullVerts() { return mOutputNumVertices; }

	protected:
		friend class physx::QuickHullConvexHullLib;

		const PxCookingParams&	mCookingParams;		// cooking params
		const PxConvexMeshDesc& mConvexDesc;		// convex desc

		PxVec3					mInteriorPoint;		// interior point for int/ext tests

		PxU32					mMaxVertices;		// maximum number of vertices (can be different as we may add vertices during the cleanup
		PxU32					mNumVertices;		// actual number of input vertices
		PxU32					mOutputNumVertices;	// num vertices of the computed hull
		PxU32					mTerminalVertex;	// in case we failed to generate hull in a regular run we set the terminal vertex and rerun

		QuickHullVertex*		mVerticesList;		// vertices list preallocated
		MemBlock<QuickHullHalfEdge, false>	mFreeHalfEdges;	// free half edges
		MemBlock<QuickHullFace, true>	mFreeFaces;			// free faces

		QuickHullFaceArray		mHullFaces;			// actual hull faces, contains also invalid and not used faces
		PxU32					mNumHullFaces;		// actual number of hull faces

		bool					mPrecomputedMinMax; // if we got the precomputed min/max values
		QuickHullVertex			mMinVertex[3];		// min vertex
		QuickHullVertex			mMaxVertex[3];		// max vertex
		float					mTolerance;			// hull tolerance, used for plane thickness and merge strategy
		float					mPlaneTolerance;	// used for post merge stage

		QuickHullVertexArray	mUnclaimedPoints;	// holds temp unclaimed points

		QuickHullHalfEdgeArray	mHorizon;			// array for horizon computation
		QuickHullFaceArray		mNewFaces;			// new faces created during horizon computation
		QuickHullFaceArray		mRemovedFaces;		// removd faces during horizon computation
		QuickHullFaceArray      mDiscardedFaces;	// discarded faces during face merging
	};

	//////////////////////////////////////////////////////////////////////////
	// return the distance from opposite face
	float QuickHullHalfEdge::getOppositeFaceDistance() const
	{
		PX_ASSERT(face);
		PX_ASSERT(twin);
		return face->distanceToPlane(twin->face->centroid);
	}

	//////////////////////////////////////////////////////////////////////////
	// merge adjacent face from provided half edge. 
	// 1. set new half edges
	// 2. connect the new half edges - check we did not produced redundant triangles, discard them
	// 3. recompute the plane and check consistency
	// Returns false if merge failed
	bool QuickHullFace::mergeAdjacentFace(QuickHullHalfEdge* hedgeAdj, QuickHullFaceArray& discardedFaces)
	{
		QuickHullFace* oppFace = hedgeAdj->getOppositeFace();

		discardedFaces.pushBack(oppFace);
		oppFace->state = QuickHullFace::eDELETED;

		QuickHullHalfEdge* hedgeOpp = hedgeAdj->twin;

		QuickHullHalfEdge* hedgeAdjPrev = hedgeAdj->prev;
		QuickHullHalfEdge* hedgeAdjNext = hedgeAdj->next;
		QuickHullHalfEdge* hedgeOppPrev = hedgeOpp->prev;
		QuickHullHalfEdge* hedgeOppNext = hedgeOpp->next;

		// check if we are lining up with the face in adjPrev dir
		QuickHullHalfEdge* breakEdge = hedgeAdjPrev;
		while (hedgeAdjPrev->getOppositeFace() == oppFace)
		{
			hedgeAdjPrev = hedgeAdjPrev->prev;
			hedgeOppNext = hedgeOppNext->next;

			// Edge case merge face is degenerated and we need to abort merging
			if (hedgeAdjPrev == breakEdge)
			{
				return false;
			}
		}

		// check if we are lining up with the face in adjNext dir
		breakEdge = hedgeAdjNext;
		while (hedgeAdjNext->getOppositeFace() == oppFace)
		{
			hedgeOppPrev = hedgeOppPrev->prev;
			hedgeAdjNext = hedgeAdjNext->next;

			// Edge case merge face is degenerated and we need to abort merging
			if (hedgeAdjNext == breakEdge)
			{
				return false;
			}
		}

		QuickHullHalfEdge* hedge;

		// set new face owner for the line up edges
		for (hedge = hedgeOppNext; hedge != hedgeOppPrev->next; hedge = hedge->next)
		{
			hedge->face = this;
		}

		// if we are about to delete the shared edge, check if its not the starting edge of the face
		if (hedgeAdj == edge)
		{
			edge = hedgeAdjNext;
		}

		// handle the half edges at the head
		QuickHullFace* discardedFace;
		discardedFace = connectHalfEdges(hedgeOppPrev, hedgeAdjNext);
		if (discardedFace != NULL)
		{
			discardedFaces.pushBack(discardedFace);
		}

		// handle the half edges at the tail
		discardedFace = connectHalfEdges(hedgeAdjPrev, hedgeOppNext);
		if (discardedFace != NULL)
		{
			discardedFaces.pushBack(discardedFace);
		}

		computeNormalAndCentroid();
		PX_ASSERT(checkFaceConsistency());

		return true;
	}

	//////////////////////////////////////////////////////////////////////////
	// connect half edges of 2 adjacent faces
	// if we find redundancy - edges are in a line, we drop the addional face if it is just a skinny triangle
	QuickHullFace* QuickHullFace::connectHalfEdges(QuickHullHalfEdge* hedgePrev, QuickHullHalfEdge* hedge)
	{
		QuickHullFace* discardedFace = NULL;

		// redundant edge - can be in a line
		if (hedgePrev->getOppositeFace() == hedge->getOppositeFace())
		{
			// then there is a redundant edge that we can get rid off
			QuickHullFace* oppFace = hedge->getOppositeFace();
			QuickHullHalfEdge* hedgeOpp;

			if (hedgePrev == edge)
			{
				edge = hedge;
			}

			// check if its not a skinny face with just 3 vertices - 3 edges
			if (oppFace->isTriangle())
			{
				// then we can get rid of the opposite face altogether
				hedgeOpp = hedge->twin->prev->twin;

				oppFace->state = QuickHullFace::eDELETED;
				discardedFace = oppFace;
			}
			else
			{
				// if not triangle, merge the 2 opposite halfedges into one
				hedgeOpp = hedge->twin->next;

				if (oppFace->edge == hedgeOpp->prev)
				{
					oppFace->edge = hedgeOpp;
				}
				hedgeOpp->prev = hedgeOpp->prev->prev;
				hedgeOpp->prev->next = hedgeOpp;
			}

			hedge->prev = hedgePrev->prev;
			hedge->prev->next = hedge;

			hedge->twin = hedgeOpp;
			hedgeOpp->twin = hedge;

			// oppFace was modified, so need to recompute
			oppFace->computeNormalAndCentroid();
		}
		else
		{
			// just merge the halfedges
			hedgePrev->next = hedge;
			hedge->prev = hedgePrev;
		}
		return discardedFace;
	}

	//////////////////////////////////////////////////////////////////////////
	// check face consistency
	bool QuickHullFace::checkFaceConsistency()
	{
		// do a sanity check on the face
		QuickHullHalfEdge* hedge = edge;
		PxU32 numv = 0;

		// check degenerate face
		do
		{
			numv++;
			hedge = hedge->next;
		} while (hedge != edge);

		// degenerate face found
		PX_ASSERT(numv > 2);

		numv = 0;
		hedge = edge;
		do
		{
			QuickHullHalfEdge* hedgeOpp = hedge->twin;

			// check if we have twin set
			PX_ASSERT(hedgeOpp != NULL);

			// twin for the twin must be the original edge
			PX_ASSERT(hedgeOpp->twin == hedge);

			QuickHullFace* oppFace = hedgeOpp->face;

			PX_UNUSED(oppFace);

			// opposite edge face must be set and valid
			PX_ASSERT(oppFace != NULL);
			PX_ASSERT(oppFace->state != QuickHullFace::eDELETED);

			// edges face must be this one
			PX_ASSERT(hedge->face == this);			

			hedge = hedge->next;
		} while (hedge != edge);

		return true;
	}

	//////////////////////////////////////////////////////////////////////////

	QuickHull::QuickHull(const PxCookingParams& params, const PxConvexMeshDesc& desc)
		: mCookingParams(params), mConvexDesc(desc), mOutputNumVertices(0), mTerminalVertex(0xFFFFFFFF), mVerticesList(NULL), mNumHullFaces(0), mPrecomputedMinMax(false),
		mTolerance(-1.0f), mPlaneTolerance(-1.0f)
	{
	}

	//////////////////////////////////////////////////////////////////////////

	QuickHull::~QuickHull()
	{
	}

	//////////////////////////////////////////////////////////////////////////
	// sets the precomputed min/max values
	void QuickHull::setPrecomputedMinMax(const QuickHullVertex* minVertex,const QuickHullVertex* maxVertex, const float tolerance,const float planeTolerance)
	{
		for (PxU32 i = 0; i < 3; i++)
		{
			mMinVertex[i] = minVertex[i];
			mMaxVertex[i] = maxVertex[i];
		}

		mTolerance = tolerance;
		mPlaneTolerance = planeTolerance;

		mPrecomputedMinMax = true;
	}

	//////////////////////////////////////////////////////////////////////////
	// preallocate internal buffers
	void QuickHull::preallocate(PxU32 numVertices)
	{
		PX_ASSERT(numVertices > 0);

		// max num vertices = numVertices
		mMaxVertices = PxMax(PxU32(8), numVertices); // 8 is min, since we can expand to AABB during the clean vertices phase
		mVerticesList = reinterpret_cast<QuickHullVertex*> (PX_ALLOC_TEMP(sizeof(QuickHullVertex)*mMaxVertices, "QuickHullVertex"));

		// estimate the max half edges
		PxU32 maxHalfEdges = (3 * mMaxVertices - 6) * 3;
		mFreeHalfEdges.init(maxHalfEdges);

		// estimate the max faces
		PxU32 maxFaces = (2 * mMaxVertices - 4);
		mFreeFaces.init(maxFaces*2);

		mHullFaces.reserve(maxFaces);
		mUnclaimedPoints.reserve(numVertices);

		mNewFaces.reserve(32);
		mRemovedFaces.reserve(32);
		mDiscardedFaces.reserve(32);
		mHorizon.reserve(PxMin(numVertices,PxU32(128)));
	}

	//////////////////////////////////////////////////////////////////////////
	// release internal buffers
	void QuickHull::releaseHull()
	{
		if (mVerticesList)
		{
			PX_FREE_AND_RESET(mVerticesList);
		}
		mHullFaces.clear();
	}

	//////////////////////////////////////////////////////////////////////////
	// returns the maximum number of vertices on a face
	PxU32 QuickHull::maxNumVertsPerFace() const
	{
		PxU32 numFaces = mHullFaces.size();
		PxU32 maxVerts = 0;
		for (PxU32 i = 0; i < numFaces; i++)
		{
			const local::QuickHullFace& face = *mHullFaces[i];
			if (face.state == local::QuickHullFace::eVISIBLE)
			{								
				if (face.numEdges > maxVerts)
					maxVerts = face.numEdges;
			}
		}
		return maxVerts;
	}

	//////////////////////////////////////////////////////////////////////////
	// parse the input vertices and store them in the hull
	void QuickHull::parseInputVertices(const PxVec3* verts, PxU32 numVerts)
	{
		PX_ASSERT(verts);
		PX_ASSERT(numVerts <= mMaxVertices);

		mNumVertices = numVerts;
		for (PxU32 i = 0; i < numVerts; i++)
		{
			mVerticesList[i].point = verts[i];
			mVerticesList[i].index = i;
		}
	}

	//////////////////////////////////////////////////////////////////////////
	// compute min max verts
	void QuickHull::computeMinMaxVerts()
	{
		for (PxU32 i = 0; i < 3; i++)
		{
			mMinVertex[i] = mVerticesList[0];
			mMaxVertex[i] = mVerticesList[0];
		}

		PxVec3 max = mVerticesList[0].point;
		PxVec3 min = mVerticesList[0].point;

		// get the max min vertices along the x,y,z
		for (PxU32 i = 1; i < mNumVertices; i++)
		{
			const QuickHullVertex& testVertex = mVerticesList[i];
			const PxVec3& testPoint = testVertex.point;
			if (testPoint.x > max.x)
			{
				max.x = testPoint.x;
				mMaxVertex[0] = testVertex;
			}
			else if (testPoint.x < min.x)
			{
				min.x = testPoint.x;
				mMinVertex[0] = testVertex;
			}

			if (testPoint.y > max.y)
			{
				max.y = testPoint.y;
				mMaxVertex[1] = testVertex;
			}
			else if (testPoint.y < min.y)
			{
				min.y = testPoint.y;
				mMinVertex[1] = testVertex;
			}

			if (testPoint.z > max.z)
			{
				max.z = testPoint.z;
				mMaxVertex[2] = testVertex;
			}
			else if (testPoint.z < min.z)
			{
				min.z = testPoint.z;
				mMinVertex[2] = testVertex;
			}
		}

		mTolerance = PxMax(local::PLANE_THICKNES * (PxMax(PxAbs(max.x), PxAbs(min.x)) +
			PxMax(PxAbs(max.y), PxAbs(min.y)) +
			PxMax(PxAbs(max.z), PxAbs(min.z))), local::PLANE_THICKNES);
		mPlaneTolerance = PxMax(mCookingParams.planeTolerance * (PxMax(PxAbs(max.x), PxAbs(min.x)) +
			PxMax(PxAbs(max.y), PxAbs(min.y)) +
			PxMax(PxAbs(max.z), PxAbs(min.z))), mCookingParams.planeTolerance);
	}

	//////////////////////////////////////////////////////////////////////////
	// find the initial simplex
	// 1. search in max axis from compute min,max
	// 2. 3rd point is the furthest vertex from the initial line
	// 3. 4th vertex is along the line, 3rd vertex normal
	bool QuickHull::findSimplex()
	{
		float max = 0;
		PxU32 imax = 0;

		for (PxU32 i = 0; i < 3; i++)
		{
			float diff = mMaxVertex[i].point[i] - mMinVertex[i].point[i];
			if (diff > max)
			{
				max = diff;
				imax = i;
			}
		}

		if (max <= mTolerance)
		{
			// should not happen as we clear the vertices before and expand them if they are really close to each other
			Ps::getFoundation().error(PxErrorCode::eINTERNAL_ERROR, __FILE__, __LINE__, "QuickHullConvexHullLib::findSimplex: Simplex input points appers to be almost at the same place");
			return false;
		}

		QuickHullVertex simplex[4];

		// set first two vertices to be those with the greatest
		// one dimensional separation
		simplex[0] = mMaxVertex[imax];
		simplex[1] = mMinVertex[imax];

		// set third vertex to be the vertex farthest from
		// the line between simplex[0] and simplex[1]
		PxVec3 normal;
		float maxDist = 0;
		PxVec3 u01 = (simplex[1].point - simplex[0].point);
		u01.normalize();

		for (PxU32 i = 0; i < mNumVertices; i++)
		{
			const QuickHullVertex& testVert = mVerticesList[i];
			const PxVec3& testPoint = testVert.point;
			const PxVec3 diff = testPoint - simplex[0].point;
			const PxVec3 xprod = u01.cross(diff);
			const float lenSqr = xprod.magnitudeSquared();
			if (lenSqr > maxDist && testVert.index != simplex[0].index && testVert.index != simplex[1].index)
			{
				maxDist = lenSqr;
				simplex[2] = testVert;
				normal = xprod;
			}
		}

		if (PxSqrt(maxDist) <= 100 * mTolerance)
		{
			Ps::getFoundation().error(PxErrorCode::eINTERNAL_ERROR, __FILE__, __LINE__, "QuickHullConvexHullLib::findSimplex: Simplex input points appers to be colinear.");
			return false;
		}
		normal.normalize();

		// set the forth vertex in the normal direction	
		const float d0 = simplex[2].point.dot(normal);
		maxDist = 0.0f;
		for (PxU32 i = 0; i < mNumVertices; i++)
		{
			const QuickHullVertex& testVert = mVerticesList[i];
			const PxVec3& testPoint = testVert.point;
			const float dist = PxAbs(testPoint.dot(normal) - d0);
			if (dist > maxDist && testVert.index != simplex[0].index &&
				testVert.index != simplex[1].index && testVert.index != simplex[2].index)
			{
				maxDist = dist;
				simplex[3] = testVert;
			}
		}

		if (PxAbs(maxDist) <= 100 * mTolerance)
		{
			Ps::getFoundation().error(PxErrorCode::eINTERNAL_ERROR, __FILE__, __LINE__, "QuickHullConvexHullLib::findSimplex: Simplex input points appers to be coplanar.");
			return false;
		}

		// now create faces from those triangles
		addSimplex(&simplex[0], simplex[3].point.dot(normal) - d0 < 0);

		return true;
	}

	//////////////////////////////////////////////////////////////////////////
	// create triangle from given vertices, produce new face and connect the half edges
	QuickHullFace* QuickHull::createTriangle(const QuickHullVertex& v0, const QuickHullVertex& v1, const QuickHullVertex& v2)
	{
		QuickHullFace* face = getFreeHullFace();

		QuickHullHalfEdge* he0 = getFreeHullHalfEdge();
		he0->face = face;
		he0->tail = v0;

		QuickHullHalfEdge* he1 = getFreeHullHalfEdge();
		he1->face = face;
		he1->tail = v1;

		QuickHullHalfEdge* he2 = getFreeHullHalfEdge();
		he2->face = face;
		he2->tail = v2;

		he0->prev = he2;
		he0->next = he1;
		he1->prev = he0;
		he1->next = he2;
		he2->prev = he1;
		he2->next = he0;

		face->edge = he0;
		face->nextFace = NULL;

		// compute the normal and offset
		face->computeNormalAndCentroid();
		return face;
	}


	//////////////////////////////////////////////////////////////////////////
	// add initial simplex to the quickhull
	// construct triangles from the simplex points and connect them with half edges
	void QuickHull::addSimplex(QuickHullVertex* simplex, bool flipTriangle)
	{
		PX_ASSERT(simplex);

		// get interior point
		PxVec3 vectorSum = simplex[0].point;
		for (PxU32 i = 1; i < 4; i++)
		{
			vectorSum += simplex[i].point;
		}
		mInteriorPoint = vectorSum / 4.0f;

		QuickHullFace* tris[4];
		// create the triangles from the initial simplex
		if (flipTriangle)
		{
			tris[0] = createTriangle(simplex[0], simplex[1], simplex[2]);
			tris[1] = createTriangle(simplex[3], simplex[1], simplex[0]);
			tris[2] = createTriangle(simplex[3], simplex[2], simplex[1]);
			tris[3] = createTriangle(simplex[3], simplex[0], simplex[2]);

			for (PxU32 i = 0; i < 3; i++)
			{
				PxU32 k = (i + 1) % 3;
				tris[i + 1]->getEdge(1)->setTwin(tris[k + 1]->getEdge(0));
				tris[i + 1]->getEdge(2)->setTwin(tris[0]->getEdge(k));
			}
		}
		else
		{
			tris[0] = createTriangle(simplex[0], simplex[2], simplex[1]);
			tris[1] = createTriangle(simplex[3], simplex[0], simplex[1]);
			tris[2] = createTriangle(simplex[3], simplex[1], simplex[2]);
			tris[3] = createTriangle(simplex[3], simplex[2], simplex[0]);

			for (PxU32 i = 0; i < 3; i++)
			{
				PxU32 k = (i + 1) % 3;
				tris[i + 1]->getEdge(0)->setTwin(tris[k + 1]->getEdge(1));
				tris[i + 1]->getEdge(2)->setTwin(tris[0]->getEdge((3 - i) % 3));
			}
		}

		// push back the first 4 faces created from the simplex
		for (PxU32 i = 0; i < 4; i++)
		{
			mHullFaces.pushBack(tris[i]);
		}
		mNumHullFaces = 4;

		// go through points and add point to faces if they are on the plane
		for (PxU32 i = 0; i < mNumVertices; i++)
		{
			const QuickHullVertex& v = mVerticesList[i];

			if (v == simplex[0] || v == simplex[1] || v == simplex[2] || v == simplex[3])
			{
				continue;
			}

			float maxDist = mTolerance;
			QuickHullFace* maxFace = NULL;
			for (PxU32 k = 0; k < 4; k++)
			{
				const float dist = tris[k]->distanceToPlane(v.point);
				if (dist > maxDist)
				{
					maxFace = tris[k];
					maxDist = dist;
				}
			}

			if (maxFace != NULL)
			{
				addPointToFace(*maxFace, &mVerticesList[i], maxDist);
			}
		}
	}

	//////////////////////////////////////////////////////////////////////////
	// adds a point to the conflict list
	// the trick here is to store the most furthest point as the last, thats the only one we care about
	// the rest is not important, we just need to store them and claim to new faces later, if the 
	// faces most furthest point is the current global maximum
	void QuickHull::addPointToFace(QuickHullFace& face, QuickHullVertex* vertex, float dist)
	{
		// if we dont have a conflict list, store the vertex as the first one in the conflict list
		vertex->dist = dist;
		if(!face.conflictList)
		{
			face.conflictList = vertex;
			vertex->dist = dist;
			vertex->next = NULL;
			return;
		}

		PX_ASSERT(face.conflictList);

		// this is not the furthest vertex, store it as next in the linked list
		if (face.conflictList->dist > dist)
			{
			vertex->next = face.conflictList->next;
			face.conflictList->next = vertex;
			}
		else
		{
			// this is the furthest vertex, store it as first in the linked list
			vertex->next = face.conflictList;
			face.conflictList = vertex;
		}
	}

	//////////////////////////////////////////////////////////////////////////
	// removes eye point from a conflict list
	// we know that the vertex must the last, as we store it at the back, so just popback()
	void QuickHull::removeEyePointFromFace(QuickHullFace& face, const QuickHullVertex* vertex)
	{
		PX_UNUSED(vertex);
		// the picked vertex should always be the first in the linked list
		PX_ASSERT(face.conflictList == vertex);

		face.conflictList = face.conflictList->next;		
	}

	//////////////////////////////////////////////////////////////////////////
	// merge polygons with similar normals
	void QuickHull::postMergeHull()
	{		
		// merge faces with similar normals 
		for (PxU32 i = 0; i < mHullFaces.size(); i++)
		{
			QuickHullFace& face = *mHullFaces[i];

			if (face.state == QuickHullFace::eVISIBLE)
			{
				PX_ASSERT(face.checkFaceConsistency());
				while (doPostAdjacentMerge(face, local::MAXDOT_MINANG));
			}
		}
	}

	//////////////////////////////////////////////////////////////////////////
	// builds the hull
	// 1. find the initial simplex
	// 2. check if simplex has a valid area
	// 3. add vertices to the hull. We add vertex most furthest from the hull
	// 4. terminate if hull limit reached or we have added all vertices
	QuickHullResult::Enum QuickHull::buildHull()
	{
		QuickHullVertex* eyeVtx = NULL;
		QuickHullFace*	eyeFace;

		// compute the vertex min max along x,y,z
		if(!mPrecomputedMinMax)
			computeMinMaxVerts();

		// find the initial simplex of the hull
		if (!findSimplex())
		{
			return QuickHullResult::eFAILURE;
		}

		// simplex area test
		const bool useAreaTest = mConvexDesc.flags & PxConvexFlag::eCHECK_ZERO_AREA_TRIANGLES ? true : false;
		const float areaEpsilon = mCookingParams.areaTestEpsilon * 2.0f;
		if (useAreaTest)
		{
			for (PxU32 i = 0; i < mHullFaces.size(); i++)
			{
				if (mHullFaces[i]->area < areaEpsilon)
				{
					return QuickHullResult::eZERO_AREA_TEST_FAILED;
				}
			}
		}

		// add points to the hull
		PxU32 numVerts = 4; // initial vertex count - simplex vertices		
		while ((eyeVtx = nextPointToAdd(eyeFace)) != NULL && eyeVtx->index != mTerminalVertex)
		{
			// if plane shifting vertex limit, we need the reduced hull
			if((mConvexDesc.flags & PxConvexFlag::ePLANE_SHIFTING) && (numVerts >= mConvexDesc.vertexLimit))
				break;

			bool addFailed = false;
			PX_ASSERT(eyeFace);
			if (!addPointToHull(eyeVtx, *eyeFace, addFailed))
			{
				mOutputNumVertices = numVerts;
				// we hit the polygons hard limit
				return QuickHullResult::ePOLYGONS_LIMIT_REACHED;
			}
			// We failed to add the vertex, store the vertex as terminal vertex and re run the hull generator
			if(addFailed)
			{
				// set the terminal vertex
				mTerminalVertex = eyeVtx->index;

				// reset the edges/faces memory
				mFreeHalfEdges.reset();
				mFreeFaces.reset();

				// reset the hull state
				mHullFaces.clear();
				mNumHullFaces = 0;
				mUnclaimedPoints.clear();
				mHorizon.clear();
				mNewFaces.clear();
				mRemovedFaces.clear();
				mDiscardedFaces.clear();

				// rerun the hull generator
				return buildHull();
			}
			numVerts++;
		}
		mOutputNumVertices = numVerts;

		// vertex limit has been reached. We did not stopped the iteration, since we
		// will use the produced hull to compute OBB from it and use the planes
		// to slice the initial OBB
		if (numVerts >= mConvexDesc.vertexLimit)
		{
			return QuickHullResult::eVERTEX_LIMIT_REACHED;
		}

		return QuickHullResult::eSUCCESS;
	}

	//////////////////////////////////////////////////////////////////////////
	// finds the best point to add to the hull
	// go through the faces conflict list and pick the global maximum
	QuickHullVertex* QuickHull::nextPointToAdd(QuickHullFace*& eyeFace)
	{	
		QuickHullVertex* eyeVtx = NULL;
		QuickHullFace* eyeF = NULL;
		float maxDist = mPlaneTolerance;
		for (PxU32 i = 0; i < mHullFaces.size(); i++)
		{
			if (mHullFaces[i]->state == QuickHullFace::eVISIBLE && mHullFaces[i]->conflictList)
			{
				const float dist = mHullFaces[i]->conflictList->dist;
				if (maxDist < dist)
				{
					maxDist = dist;
					eyeVtx = mHullFaces[i]->conflictList;
					eyeF = mHullFaces[i];
				}
			}
		}

		eyeFace = eyeF;
		return eyeVtx;
	}

	//////////////////////////////////////////////////////////////////////////
	// adds vertex to the hull
	// sets addFailed to true if we failed to add a point because the merging failed
	// this can happen as the face plane equation changes and some faces might become concave
	// returns false if the new faces count would hit the hull face hard limit (255)
	bool QuickHull::addPointToHull(const QuickHullVertex* eyeVtx, QuickHullFace& eyeFace, bool& addFailed)
	{
		addFailed = false;

		// removes the eyePoint from the conflict list
		removeEyePointFromFace(eyeFace, eyeVtx);

		// calculates the horizon from the eyePoint
		calculateHorizon(eyeVtx->point, NULL, eyeFace, mHorizon, mRemovedFaces);

		// check if we dont hit the polygons hard limit
		if (mNumHullFaces + mHorizon.size() > 255)
		{
			// make the faces visible again and quit 
			for (PxU32 i = 0; i < mRemovedFaces.size(); i++)
			{
				mRemovedFaces[i]->state = QuickHullFace::eVISIBLE;
			}
			mNumHullFaces += mRemovedFaces.size();
			return false;
		}

		// adds new faces from given horizon and eyePoint
		addNewFacesFromHorizon(eyeVtx, mHorizon, mNewFaces);

		bool mergeFailed = false;
		// first merge pass ... merge faces which are non-convex
		// as determined by the larger face
		for (PxU32 i = 0; i < mNewFaces.size(); i++)
		{
			QuickHullFace& face = *mNewFaces[i];

			if (face.state == QuickHullFace::eVISIBLE)
			{
				PX_ASSERT(face.checkFaceConsistency());
				while (doAdjacentMerge(face, true, mergeFailed));
			}
		}
		if (mergeFailed)
		{
			addFailed = true;
			return true;
		}

		// second merge pass ... merge faces which are non-convex
		// wrt either face	     
		for (PxU32 i = 0; i < mNewFaces.size(); i++)
		{
			QuickHullFace& face = *mNewFaces[i];
			if (face.state == QuickHullFace::eNON_CONVEX)
			{
				face.state = QuickHullFace::eVISIBLE;
				while (doAdjacentMerge(face, false, mergeFailed));
			}
		}
		if (mergeFailed)
		{
			addFailed = true;
			return true;
		}

		resolveUnclaimedPoints(mNewFaces);

		mHorizon.clear();
		mNewFaces.clear();
		mRemovedFaces.clear();

		return true;
	}

	//////////////////////////////////////////////////////////////////////////
	// merge adjacent faces
	// We merge 2 adjacent faces if they lie on the same thick plane defined by the mTolerance
	// we do this in 2 steps to ensure we dont leave non-convex faces
	bool QuickHull::doAdjacentMerge(QuickHullFace& face, bool mergeWrtLargeFace, bool& mergeFailed)
	{
		QuickHullHalfEdge* hedge = face.edge;
		mergeFailed = false;

		bool convex = true;
		do
		{
			const QuickHullFace& oppFace = *hedge->getOppositeFace();
			bool merge = false;			

			if (mergeWrtLargeFace)
			{
				// merge faces if they are parallel or non-convex
				// wrt to the larger face; otherwise, just mark
				// the face non-convex for the second pass.
				if (face.area > oppFace.area)
				{
					if (hedge->getOppositeFaceDistance() > -mTolerance)
					{
						merge = true;
					}
					else if (hedge->twin->getOppositeFaceDistance() > -mTolerance)
					{
						convex = false;
					}
				}
				else
				{
					if (hedge->twin->getOppositeFaceDistance() > -mTolerance)
					{
						merge = true;
					}
					else if (hedge->getOppositeFaceDistance() > -mTolerance)
					{
						convex = false;
					}
				}
			}
			else
			{
				// then merge faces if they are definitively non-convex
				if (hedge->getOppositeFaceDistance() > -mTolerance ||
					hedge->twin->getOppositeFaceDistance() > -mTolerance)
				{
					merge = true;
				}
			}

			if (merge)
			{
				mDiscardedFaces.clear();
				if (!face.mergeAdjacentFace(hedge, mDiscardedFaces))
				{
					mergeFailed = true;
					return false;
				}
				mNumHullFaces -= mDiscardedFaces.size();
				for (PxU32 i = 0; i < mDiscardedFaces.size(); i++)
				{
					deleteFacePoints(*mDiscardedFaces[i], &face);
				}
				PX_ASSERT(face.checkFaceConsistency());
				return true;
			}
			hedge = hedge->next;
		} while (hedge != face.edge);

		if (!convex)
		{
			face.state = QuickHullFace::eNON_CONVEX;
		}
		return false;
	}

	//////////////////////////////////////////////////////////////////////////
	// merge adjacent faces doing normal test
	// we try to merge more aggressively 2 faces with the same normal. 	
	bool QuickHull::doPostAdjacentMerge(QuickHullFace& face, const float maxdot_minang)
	{
		QuickHullHalfEdge* hedge = face.edge;

		do
		{
			const QuickHullFace& oppFace = *hedge->getOppositeFace();
			bool merge = false;
			const PxVec3& ni = face.normal;
			const PxVec3& nj = oppFace.normal;
			const float dotP = ni.dot(nj);

			if (dotP > maxdot_minang)
			{
				if (face.area > oppFace.area)
				{
					// check if we can merge the 2 faces
					merge = canMergeFaces(*hedge);
				}
			}

			if (merge)
			{
				QuickHullFaceArray discardedFaces;
				face.mergeAdjacentFace(hedge, discardedFaces);
				mNumHullFaces -= discardedFaces.size();
				for (PxU32 i = 0; i < discardedFaces.size(); i++)
				{
					deleteFacePoints(*discardedFaces[i], &face);
				}
				PX_ASSERT(face.checkFaceConsistency());
				return true;
			}
			hedge = hedge->next;
		} while (hedge != face.edge);

		return false;
	}

	//////////////////////////////////////////////////////////////////////////
	// checks if 2 adjacent faces can be merged
	// 1. creates a face with merged vertices
	// 2. computes new normal and centroid
	// 3. checks that all verts are not too far away from the plane
	// 4. checks that the new polygon is still convex
	// 5. checks if we are about to merge only 2 neighbor faces, we dont 
	// want to merge additional faces, that might corrupt the convexity
	bool QuickHull::canMergeFaces(const QuickHullHalfEdge& he)
	{
		const QuickHullFace& face1 = *he.face;
		const QuickHullFace& face2 = *he.twin->face;

		// construct the merged face
		PX_ALLOCA(edges, QuickHullHalfEdge, (face1.numEdges + face2.numEdges));
		PxMemSet(edges, 0, (face1.numEdges + face2.numEdges)*sizeof(QuickHullHalfEdge));
		QuickHullFace mergedFace;
		mergedFace.edge = &edges[0];

		// copy the first face edges
		PxU32 currentEdge = 0;
		QuickHullHalfEdge* copyHe = he.next;
		while (copyHe != &he)
		{
			edges[currentEdge].face = &mergedFace;
			edges[currentEdge].tail = copyHe->tail;
			edges[currentEdge].next = &edges.mPointer[currentEdge + 1];

			currentEdge++;
			copyHe = copyHe->next;
		}

		// copy the second face edges
		copyHe = he.twin->next;
		while (copyHe != he.twin)
		{
			edges[currentEdge].face = &mergedFace;
			edges[currentEdge].tail = copyHe->tail;
			edges[currentEdge].next = &edges.mPointer[currentEdge + 1];

			currentEdge++;
			copyHe = copyHe->next;
		}
		edges[--currentEdge].next = &edges.mPointer[0];

		// compute normal and centroid
		mergedFace.computeNormalAndCentroid();

		// test the vertex distance
<<<<<<< HEAD
		float maxDist = PxMax(mTolerance*ACCEPTANCE_EPSILON_MULTIPLY, mPlaneTolerance);
=======
		float maxDist = mPlaneTolerance;
>>>>>>> 50b84fc1
		QuickHullHalfEdge* qhe = mergedFace.edge;
		do
		{
			const QuickHullVertex& vertex = qhe->tail;
			const float dist = mergedFace.distanceToPlane(vertex.point);
			if (dist > maxDist)
			{
				return false;
			}
			qhe = qhe->next;
		} while (qhe != mergedFace.edge);

		// check the convexity
		qhe = mergedFace.edge;
		do
		{
			const QuickHullVertex& vertex = qhe->tail;
			const QuickHullVertex& nextVertex = qhe->next->tail;

			PxVec3 edgeVector = nextVertex.point - vertex.point;
			edgeVector.normalize();
			const PxVec3 outVector = -mergedFace.normal.cross(edgeVector);

			QuickHullHalfEdge* testHe = qhe->next;
			do
			{
				const QuickHullVertex& testVertex = testHe->tail;
				const float dist = (testVertex.point - vertex.point).dot(outVector);

				if (dist > mTolerance)
					return false;

				testHe = testHe->next;
			}  while (testHe != qhe->next);

			qhe = qhe->next;
		} while (qhe != mergedFace.edge);


		const QuickHullFace* oppFace = he.getOppositeFace();

		QuickHullHalfEdge* hedgeOpp = he.twin;

		QuickHullHalfEdge* hedgeAdjPrev = he.prev;
		QuickHullHalfEdge* hedgeAdjNext = he.next;
		QuickHullHalfEdge* hedgeOppPrev = hedgeOpp->prev;
		QuickHullHalfEdge* hedgeOppNext = hedgeOpp->next;

		// check if we are lining up with the face in adjPrev dir
		while (hedgeAdjPrev->getOppositeFace() == oppFace)
		{
			hedgeAdjPrev = hedgeAdjPrev->prev;
			hedgeOppNext = hedgeOppNext->next;
		}

		// check if we are lining up with the face in adjNext dir
		while (hedgeAdjNext->getOppositeFace() == oppFace)
		{
			hedgeOppPrev = hedgeOppPrev->prev;
			hedgeAdjNext = hedgeAdjNext->next;
		}

		// no redundant merges, just clean merge of 2 neighbour faces
		if (hedgeOppPrev->getOppositeFace() == hedgeAdjNext->getOppositeFace())
		{
			return false;
		}

		if (hedgeAdjPrev->getOppositeFace() == hedgeOppNext->getOppositeFace())
		{
			return false;
		}

		return true;
	}

	//////////////////////////////////////////////////////////////////////////
	// delete face points and store them as unclaimed, so we can add them back to new faces later
	void QuickHull::deleteFacePoints(QuickHullFace& face, QuickHullFace* absorbingFace)
	{
		// no conflict list for this face
		if(!face.conflictList)
			return;

		QuickHullVertex* unclaimedVertex = face.conflictList;
		QuickHullVertex* vertexToClaim = NULL;
		while (unclaimedVertex)
		{
			vertexToClaim = unclaimedVertex;
			unclaimedVertex = unclaimedVertex->next;
			vertexToClaim->next = NULL;
				if (!absorbingFace)
				{
				mUnclaimedPoints.pushBack(vertexToClaim);
				}
				else
				{
				const float dist = absorbingFace->distanceToPlane(vertexToClaim->point);
					if (dist > mTolerance)
					{
					addPointToFace(*absorbingFace, vertexToClaim, dist);
					}
					else
					{
					mUnclaimedPoints.pushBack(vertexToClaim);
					}
				}
			}

		face.conflictList = NULL;
		}

	//////////////////////////////////////////////////////////////////////////
	// calculate the horizon from the eyePoint against a given face
	void QuickHull::calculateHorizon(const PxVec3& eyePoint, QuickHullHalfEdge* edge0, QuickHullFace& face, QuickHullHalfEdgeArray& horizon, QuickHullFaceArray& removedFaces)
	{
		deleteFacePoints(face, NULL);
		face.state = QuickHullFace::eDELETED;
		removedFaces.pushBack(&face);
		mNumHullFaces--;
		QuickHullHalfEdge* edge;
		if (edge0 == NULL)
		{
			edge0 = face.getEdge(0);
			edge = edge0;
		}
		else
		{
			edge = edge0->next;
		}

		do
		{
			QuickHullFace* oppFace = edge->getOppositeFace();
			if (oppFace->state == QuickHullFace::eVISIBLE)
			{
				const float dist = oppFace->distanceToPlane(eyePoint);
				if (dist > mTolerance)
				{
					calculateHorizon(eyePoint, edge->twin, *oppFace, horizon, removedFaces);
				}
				else
				{
					horizon.pushBack(edge);
				}
			}
			edge = edge->next;
		} while (edge != edge0);
	}

	//////////////////////////////////////////////////////////////////////////
	// adds new faces from given horizon and eyePoint
	void QuickHull::addNewFacesFromHorizon(const QuickHullVertex* eyePoint, const QuickHullHalfEdgeArray& horizon, QuickHullFaceArray& newFaces)
	{
		QuickHullHalfEdge* hedgeSidePrev = NULL;
		QuickHullHalfEdge* hedgeSideBegin = NULL;

		for (PxU32 i = 0; i < horizon.size(); i++)
		{
			const QuickHullHalfEdge& horizonHe = *horizon[i];

			QuickHullFace* face = createTriangle(*eyePoint, horizonHe.getHead(), horizonHe.getTail());
			mHullFaces.pushBack(face);
			mNumHullFaces++;
			face->getEdge(2)->setTwin(horizonHe.twin);

			QuickHullHalfEdge* hedgeSide = face->edge;
			if (hedgeSidePrev != NULL)
			{
				hedgeSide->next->setTwin(hedgeSidePrev);
			}
			else
			{
				hedgeSideBegin = hedgeSide;
			}
			newFaces.pushBack(face);
			hedgeSidePrev = hedgeSide;
		}
		hedgeSideBegin->next->setTwin(hedgeSidePrev);
	}

	//////////////////////////////////////////////////////////////////////////
	// resolve unclaimed points
	void QuickHull::resolveUnclaimedPoints(const QuickHullFaceArray& newFaces)
	{
		for (PxU32 i = 0; i < mUnclaimedPoints.size(); i++)
		{
			QuickHullVertex* vtx = mUnclaimedPoints[i];

			float maxDist = mTolerance;
			QuickHullFace* maxFace = NULL;
			for (PxU32 j = 0; j < newFaces.size(); j++)
			{
				const QuickHullFace& newFace = *newFaces[j];
				if (newFace.state == QuickHullFace::eVISIBLE)
				{
					const float dist = newFace.distanceToPlane(vtx->point);
					if (dist > maxDist)
					{
						maxDist = dist;
						maxFace = newFaces[j];
					}
				}
			}
			if (maxFace != NULL)
			{
				addPointToFace(*maxFace, vtx, maxDist);
			}
		}

		mUnclaimedPoints.clear();
	}

	//////////////////////////////////////////////////////////////////////////	
	// helper struct for hull expand point
	struct ExpandPoint
	{
		PxPlane		plane[3];		// the 3 planes that will give us the point
		PxU32		planeIndex[3]; // index of the planes for identification		

		bool operator==(const ExpandPoint& expPoint) const
		{
			if (expPoint.planeIndex[0] == planeIndex[0] && expPoint.planeIndex[1] == planeIndex[1] &&
				expPoint.planeIndex[2] == planeIndex[2])
				return true;
			else
				return false;
}	
	};

//////////////////////////////////////////////////////////////////////////
	// gets the half edge neighbors and form the expand point
	void getExpandPoint(const QuickHullHalfEdge& he, ExpandPoint& expandPoint, const Ps::Array<PxU32>* translationTable = NULL)
	{
		// set the first 2 - the edge face and the twin face
		expandPoint.planeIndex[0] = (translationTable) ? ((*translationTable)[he.face->index]) : (he.face->index);

		PxU32 index = translationTable ? ((*translationTable)[he.twin->face->index]) : he.twin->face->index;
		if (index < expandPoint.planeIndex[0])
		{
			expandPoint.planeIndex[1] = expandPoint.planeIndex[0];
			expandPoint.planeIndex[0] = index;
		}
		else
		{
			expandPoint.planeIndex[1] = index;
		}

		// now the 3rd one is the next he twin index
		index = translationTable ? (*translationTable)[he.next->twin->face->index] : he.next->twin->face->index;
		if (index < expandPoint.planeIndex[0])
		{
			expandPoint.planeIndex[2] = expandPoint.planeIndex[1];
			expandPoint.planeIndex[1] = expandPoint.planeIndex[0];
			expandPoint.planeIndex[0] = index;
		}
		else
		{
			if (index < expandPoint.planeIndex[1])
			{
				expandPoint.planeIndex[2] = expandPoint.planeIndex[1];
				expandPoint.planeIndex[1] = index;
			}
			else
			{
				expandPoint.planeIndex[2] = index;
			}
		}
	}

	//////////////////////////////////////////////////////////////////////////
	// adds the expand point, don't add similar point
	void addExpandPoint(const ExpandPoint& expandPoint, Ps::Array<ExpandPoint>& expandPoints)
	{
		for (PxU32 i = expandPoints.size(); i--;)
		{
			if (expandPoint == expandPoints[i])
			{
				return;
			}
		}

		expandPoints.pushBack(expandPoint);
	}

	//////////////////////////////////////////////////////////////////////////
	// helper for 3 planes intersection
	static PxVec3 threePlaneIntersection(const PxPlane &p0, const PxPlane &p1, const PxPlane &p2)
	{
		PxMat33 mp = (PxMat33(p0.n, p1.n, p2.n)).getTranspose();
		PxMat33 mi = (mp).getInverse();
		PxVec3 b(p0.d, p1.d, p2.d);
		return -mi.transform(b);
	}
}	

//////////////////////////////////////////////////////////////////////////

QuickHullConvexHullLib::QuickHullConvexHullLib(const PxConvexMeshDesc& desc, const PxCookingParams& params)
	: ConvexHullLib(desc, params),mQuickHull(NULL), mCropedConvexHull(NULL), mVertsOut(NULL), mIndicesOut(NULL), mPolygonsOut(NULL)
{
	mQuickHull = PX_NEW_TEMP(local::QuickHull)(params, desc);
	mQuickHull->preallocate(desc.points.count);
}

//////////////////////////////////////////////////////////////////////////

QuickHullConvexHullLib::~QuickHullConvexHullLib()
{
	mQuickHull->releaseHull();
	PX_DELETE(mQuickHull);

	if(mCropedConvexHull)
	{
		PX_DELETE(mCropedConvexHull);
	}

	PX_FREE(mVertsOut);
	PX_FREE(mPolygonsOut);
	PX_FREE(mIndicesOut);
}

//////////////////////////////////////////////////////////////////////////
// create the hull
// 1. clean the input vertices
// 2. check we can construct the simplex, if not expand the input verts
// 3. prepare the quickhull - preallocate, parse input verts
// 4. construct the hull
// 5. post merge faces if limit not reached
// 6. if limit reached, expand the hull
PxConvexMeshCookingResult::Enum QuickHullConvexHullLib::createConvexHull()
{
	PxConvexMeshCookingResult::Enum res = PxConvexMeshCookingResult::eFAILURE;

	PxU32 vcount = mConvexMeshDesc.points.count;
	if ( vcount < 8 ) 
		vcount = 8;

	// Test
	PxVec3* outvsource  = reinterpret_cast<PxVec3*> (PX_ALLOC_TEMP( sizeof(PxVec3)*vcount, "PxVec3"));
	PxVec3 scale;	
	PxVec3 center;
	PxU32 outvcount;

	// cleanup the vertices first
	if(mConvexMeshDesc.flags & PxConvexFlag::eSHIFT_VERTICES)
	{
		if(!shiftAndcleanupVertices(mConvexMeshDesc.points.count, reinterpret_cast<const PxVec3*> (mConvexMeshDesc.points.data), mConvexMeshDesc.points.stride,
			outvcount, outvsource, scale, center ))
		{
			PX_FREE(outvsource);
			return res;
		}
	}
	else
	{
		if(!cleanupVertices(mConvexMeshDesc.points.count, reinterpret_cast<const PxVec3*> (mConvexMeshDesc.points.data), mConvexMeshDesc.points.stride,
			outvcount, outvsource, scale, center ))
		{
			PX_FREE(outvsource);
			return res;
		}
	}

	// scale vertices back to their original size.
	// move the vertices to the origin
	for (PxU32 i=0; i< outvcount; i++)
	{
		PxVec3& v = outvsource[i];
		v.multiply(scale);
	}

	local::QuickHullVertex minimumVertex[3];
	local::QuickHullVertex maximumVertex[3];
	float tolerance;
	float planeTolerance;
	bool canReuse = cleanupForSimplex(outvsource, outvcount, &minimumVertex[0], &maximumVertex[0], tolerance, planeTolerance);

	mQuickHull->parseInputVertices(outvsource,outvcount);

	if(canReuse)
	{
		mQuickHull->setPrecomputedMinMax(minimumVertex, maximumVertex, tolerance, planeTolerance);
	}

	local::QuickHullResult::Enum qhRes = mQuickHull->buildHull();

	switch(qhRes)
	{
	case local::QuickHullResult::eZERO_AREA_TEST_FAILED:
		res = PxConvexMeshCookingResult::eZERO_AREA_TEST_FAILED;
		break;
	case local::QuickHullResult::eSUCCESS:
		mQuickHull->postMergeHull();
		res = PxConvexMeshCookingResult::eSUCCESS;		
		break;
	case local::QuickHullResult::ePOLYGONS_LIMIT_REACHED:
		if(mQuickHull->getNbHullVerts() > mConvexMeshDesc.vertexLimit)
		{
			// expand the hull
			if(mConvexMeshDesc.flags & PxConvexFlag::ePLANE_SHIFTING)
				res = expandHull();
			else
				res = expandHullOBB();
		}
		res = PxConvexMeshCookingResult::ePOLYGONS_LIMIT_REACHED;		
		break;
	case local::QuickHullResult::eVERTEX_LIMIT_REACHED:
		{
			// expand the hull
			if(mConvexMeshDesc.flags & PxConvexFlag::ePLANE_SHIFTING)
				res = expandHull();
			else
				res = expandHullOBB();
		}
		break;
	case local::QuickHullResult::eFAILURE:
		break;
	};

	// check if we need to build GRB compatible mesh
	// if hull was cropped we already have a compatible mesh, if not check 
	// the max verts per face
	if((mConvexMeshDesc.flags & PxConvexFlag::eGPU_COMPATIBLE) && !mCropedConvexHull &&
		res == PxConvexMeshCookingResult::eSUCCESS)
	{
		PX_ASSERT(mQuickHull);
		// if we hit the vertex per face limit, expand the hull by cropping OBB
		if(mQuickHull->maxNumVertsPerFace() > gpuMaxVertsPerFace)
		{
			res = expandHullOBB();
		}
	}

	PX_FREE(outvsource);
	return res;
}

//////////////////////////////////////////////////////////////////////////
// fixup the input vertices to be not colinear or coplanar for the initial simplex find
bool QuickHullConvexHullLib::cleanupForSimplex(PxVec3* vertices, PxU32 vertexCount, local::QuickHullVertex* minimumVertex, 
	local::QuickHullVertex* maximumVertex, float& tolerance, float& planeTolerance)
{
	bool retVal = true;

	for (PxU32 i = 0; i < 3; i++)
	{
		minimumVertex[i].point = vertices[0];
		minimumVertex[i].index = 0;
		maximumVertex[i].point = vertices[0];
		maximumVertex[i].index = 0;

	}

	PxVec3 max = vertices[0];
	PxVec3 min = vertices[0];

	// get the max min vertices along the x,y,z
	for (PxU32 i = 1; i < vertexCount; i++)
	{
		const PxVec3& testPoint = vertices[i];		
		if (testPoint.x > max.x)
		{
			max.x = testPoint.x;
			maximumVertex[0].point = testPoint;
			maximumVertex[0].index = i;
		}
		else if (testPoint.x < min.x)
		{
			min.x = testPoint.x;
			minimumVertex[0].point = testPoint;
			minimumVertex[0].index = i;
		}

		if (testPoint.y > max.y)
		{
			max.y = testPoint.y;
			maximumVertex[1].point = testPoint;
			maximumVertex[1].index = i;
		}
		else if (testPoint.y < min.y)
		{
			min.y = testPoint.y;
			minimumVertex[1].point = testPoint;
			minimumVertex[1].index = i;
		}

		if (testPoint.z > max.z)
		{
			max.z = testPoint.z;
			maximumVertex[2].point = testPoint;
			maximumVertex[2].index = i;
		}
		else if (testPoint.z < min.z)
		{
			min.z = testPoint.z;
			minimumVertex[2].point = testPoint;
			minimumVertex[2].index = i;
		}
	}

	tolerance = PxMax(local::PLANE_THICKNES * (PxMax(PxAbs(max.x), PxAbs(min.x)) +
		PxMax(PxAbs(max.y), PxAbs(min.y)) +
		PxMax(PxAbs(max.z), PxAbs(min.z))), local::PLANE_THICKNES);

	planeTolerance = PxMax(mCookingParams.planeTolerance * (PxMax(PxAbs(max.x), PxAbs(min.x)) +
		PxMax(PxAbs(max.y), PxAbs(min.y)) +
		PxMax(PxAbs(max.z), PxAbs(min.z))), mCookingParams.planeTolerance);

	float fmax = 0;
	PxU32 imax = 0;

	for (PxU32 i = 0; i < 3; i++)
	{
		float diff = (maximumVertex[i].point)[i] - (minimumVertex[i].point)[i];
		if (diff > fmax)
		{
			fmax = diff;
			imax = i;
		}
	}

	PxVec3 simplex[4];

	// set first two vertices to be those with the greatest
	// one dimensional separation
	simplex[0] = maximumVertex[imax].point;
	simplex[1] = minimumVertex[imax].point;

	// set third vertex to be the vertex farthest from
	// the line between simplex[0] and simplex[1]
	PxVec3 normal;
	float maxDist = 0;
	imax = 0;
	PxVec3 u01 = (simplex[1] - simplex[0]);
	u01.normalize();

	for (PxU32 i = 0; i < vertexCount; i++)
	{		
		const PxVec3& testPoint = vertices[i];
		const PxVec3 diff = testPoint - simplex[0];
		const PxVec3 xprod = u01.cross(diff);
		const float lenSqr = xprod.magnitudeSquared();
		if (lenSqr > maxDist)
		{
			maxDist = lenSqr;
			simplex[2] = testPoint;
			normal = xprod;
			imax = i;
		}
	}

	if (PxSqrt(maxDist) <= 100 * tolerance)
	{
		// points are collinear, we have to move the point further
		PxVec3 u02 = simplex[2] - simplex[0];		
		float fT = u02.dot(u01);
		const float sqrLen = u01.magnitudeSquared();
		fT /= sqrLen;
		PxVec3 n = u02 - fT*u01;
		n.normalize();
		const PxVec3 mP = simplex[2] + n * 100.0f * tolerance;
		simplex[2] = mP;
		vertices[imax] = mP;		
		retVal = false;
	}
	normal.normalize();

	// set the forth vertex in the normal direction	
	float d0 = simplex[2].dot(normal);
	maxDist = 0.0f;
	imax = 0;
	for (PxU32 i = 0; i < vertexCount; i++)
	{		
		const PxVec3& testPoint = vertices[i];
		float dist = PxAbs(testPoint.dot(normal) - d0);
		if (dist > maxDist)
		{
			maxDist = dist;
			simplex[3] = testPoint;
			imax = i;
		}
	}

	if (PxAbs(maxDist) <= 100.0f * tolerance)
	{
		float dist = (vertices[imax].dot(normal) - d0);
		if (dist > 0)
			vertices[imax] = vertices[imax] + normal * 100.0f * tolerance;
		else
			vertices[imax] = vertices[imax] - normal * 100.0f * tolerance;
		retVal = false;
	}

	return retVal;
}

//////////////////////////////////////////////////////////////////////////
// expand the hull with the from the limited triangles set
// expand hull will do following steps:
//	1. get expand points from hull that form the best hull with given vertices
//  2. expand the planes to have all vertices inside the planes volume
//  3. compute new points by 3 adjacency planes intersections
//  4. take those points and create the hull from them
PxConvexMeshCookingResult::Enum QuickHullConvexHullLib::expandHull()
{	
	Ps::Array<local::ExpandPoint> expandPoints;	
	expandPoints.reserve(mQuickHull->mNumVertices);

	// go over faces and gather expand points
	for (PxU32 i = 0; i < mQuickHull->mHullFaces.size(); i++)
	{
		const local::QuickHullFace& face = *mQuickHull->mHullFaces[i];
		if(face.state == local::QuickHullFace::eVISIBLE)
		{
			local::ExpandPoint expandPoint;
			local::QuickHullHalfEdge* he = face.edge;
			local::getExpandPoint(*he, expandPoint);
			local::addExpandPoint(expandPoint, expandPoints);
			he = he->next;
			while (he != face.edge)
			{
				local::getExpandPoint(*he, expandPoint);
				local::addExpandPoint(expandPoint, expandPoints);
				he = he->next;
			}
		}
	}


	// go over the planes now and expand them	
	for(PxU32 iVerts=0;iVerts< mQuickHull->mNumVertices;iVerts++)
	{
		const local::QuickHullVertex& vertex = mQuickHull->mVerticesList[iVerts];

		for (PxU32 i = 0; i < mQuickHull->mHullFaces.size(); i++)
		{
			local::QuickHullFace& face = *mQuickHull->mHullFaces[i];
			if(face.state == local::QuickHullFace::eVISIBLE)
			{				
				const float dist = face.distanceToPlane(vertex.point);
				if(dist > 0 && dist > face.expandOffset)
				{
					face.expandOffset = dist;
				}
			}
		}	
	}

	// fill the expand points planes
	for(PxU32 i=0;i<expandPoints.size();i++)
	{
		local::ExpandPoint& expandPoint = expandPoints[i];
		for (PxU32 k = 0; k < 3; k++)
		{
			const local::QuickHullFace& face = *mQuickHull->mFreeFaces.getItem(expandPoint.planeIndex[k]);
			PX_ASSERT(face.index == expandPoint.planeIndex[k]);
			PxPlane plane;
			plane.n = face.normal;
			plane.d = -face.planeOffset;
			if(face.expandOffset > 0.0f)
				plane.d -= face.expandOffset;
			expandPoint.plane[k] = plane;
		}		
	}	

	// now find the plane intersection
	PX_ALLOCA(vertices,PxVec3,expandPoints.size());
	for(PxU32 i=0;i<expandPoints.size();i++)
	{
		local::ExpandPoint& expandPoint = expandPoints[i];
		vertices[i] = local::threePlaneIntersection(expandPoint.plane[0],expandPoint.plane[1],expandPoint.plane[2]);
	}

	// construct again the hull from the new points
	local::QuickHull* newHull = PX_NEW_TEMP(local::QuickHull)(mQuickHull->mCookingParams, mQuickHull->mConvexDesc);		
	newHull->preallocate(expandPoints.size());
	newHull->parseInputVertices(vertices,expandPoints.size());

	local::QuickHullResult::Enum qhRes = newHull->buildHull();
	switch(qhRes)
	{
	case local::QuickHullResult::eZERO_AREA_TEST_FAILED:
		{
			newHull->releaseHull();
			PX_DELETE(newHull);
			return PxConvexMeshCookingResult::eZERO_AREA_TEST_FAILED;
		}		
	case local::QuickHullResult::eSUCCESS:
	case local::QuickHullResult::eVERTEX_LIMIT_REACHED:
	case local::QuickHullResult::ePOLYGONS_LIMIT_REACHED:
		{
			mQuickHull->releaseHull();
			PX_DELETE(mQuickHull);
			mQuickHull = newHull;
		}
		break;
	case local::QuickHullResult::eFAILURE:
		{
			newHull->releaseHull();
			PX_DELETE(newHull);
			return PxConvexMeshCookingResult::eFAILURE;
		}
	};

	return PxConvexMeshCookingResult::eSUCCESS;
}

//////////////////////////////////////////////////////////////////////////
// expand the hull from the limited triangles set
// 1. collect all planes
// 2. create OBB from the input verts
// 3. slice the OBB with the planes
// 5. iterate till vlimit is reached
PxConvexMeshCookingResult::Enum QuickHullConvexHullLib::expandHullOBB()
{	
	Ps::Array<PxPlane> expandPlanes;
	expandPlanes.reserve(mQuickHull->mHullFaces.size());	

	// collect expand planes
	for (PxU32 i = 0; i < mQuickHull->mHullFaces.size(); i++)
	{
		local::QuickHullFace& face = *mQuickHull->mHullFaces[i];
		if (face.state == local::QuickHullFace::eVISIBLE)
		{
			PxPlane plane;
			plane.n = face.normal;
			plane.d = -face.planeOffset;
			if (face.expandOffset > 0.0f)
				plane.d -= face.expandOffset;

			expandPlanes.pushBack(plane);
		}
	}


	PxTransform obbTransform;
	PxVec3 sides;

	// compute the OBB
	PxConvexMeshDesc convexDesc;
	fillConvexMeshDescFromQuickHull(convexDesc);
	convexDesc.flags = mConvexMeshDesc.flags;
	computeOBBFromConvex(convexDesc, sides, obbTransform);

	// free the memory used for the convex mesh desc
	PX_FREE_AND_RESET(mVertsOut);
	PX_FREE_AND_RESET(mPolygonsOut);
	PX_FREE_AND_RESET(mIndicesOut);

	// crop the OBB
	PxU32 maxplanes = PxMin(PxU32(256), expandPlanes.size());

	ConvexHull* c = PX_NEW_TEMP(ConvexHull)(sides*0.5f,obbTransform, expandPlanes);	

	const float planeTolerance = mQuickHull->mPlaneTolerance;
	const float epsilon = mQuickHull->mTolerance;

	PxI32 k;
	while (maxplanes-- && (k = c->findCandidatePlane(planeTolerance, epsilon)) >= 0)
	{
		ConvexHull* tmp = c;
		c = convexHullCrop(*tmp, expandPlanes[PxU32(k)], planeTolerance);
		if (c == NULL)
		{
			c = tmp;
			break;
		} // might want to debug this case better!!!
		if (!c->assertIntact(planeTolerance))
		{
			PX_DELETE(c);
			c = tmp;
			break;
		} // might want to debug this case better too!!!

		// check for vertex limit
		if (c->getVertices().size() > mConvexMeshDesc.vertexLimit)
		{
			PX_DELETE(c);
			c = tmp;
			maxplanes = 0;
			break;
		}
		// check for vertex limit per face if necessary, GRB supports max 32 verts per face
		if ((mConvexMeshDesc.flags & PxConvexFlag::eGPU_COMPATIBLE) && c->maxNumVertsPerFace() > gpuMaxVertsPerFace)
		{ 
			PX_DELETE(c);
			c = tmp;
			maxplanes = 0;
			break;
		}
		PX_DELETE(tmp);
	}

	PX_ASSERT(c->assertIntact(planeTolerance));

	mCropedConvexHull = c;

	return PxConvexMeshCookingResult::eSUCCESS;
}




//////////////////////////////////////////////////////////////////////////
// fill the descriptor with computed verts, indices and polygons
void QuickHullConvexHullLib::fillConvexMeshDesc(PxConvexMeshDesc& desc)
{
	if (mCropedConvexHull)
		fillConvexMeshDescFromCroppedHull(desc);
	else
		fillConvexMeshDescFromQuickHull(desc);

	if(mConvexMeshDesc.flags & PxConvexFlag::eSHIFT_VERTICES)
		shiftConvexMeshDesc(desc);
}

//////////////////////////////////////////////////////////////////////////
// fill the descriptor with computed verts, indices and polygons from quickhull convex
void QuickHullConvexHullLib::fillConvexMeshDescFromQuickHull(PxConvexMeshDesc& desc)
{
	// get the number of indices needed
	PxU32 numIndices = 0;
	PxU32 numFaces = mQuickHull->mHullFaces.size();
	PxU32 numFacesOut = 0;
	PxU32 largestFace = 0;			// remember the largest face, we store it as the first face, required for GRB test (max 32 vers per face supported)
	for (PxU32 i = 0; i < numFaces; i++)
	{
		const local::QuickHullFace& face = *mQuickHull->mHullFaces[i];
		if(face.state == local::QuickHullFace::eVISIBLE)
		{
			numFacesOut++;
			numIndices += face.numEdges;
			if(face.numEdges > mQuickHull->mHullFaces[largestFace]->numEdges)
				largestFace = i;
		}
	}

	// allocate out buffers
	PxU32* indices = reinterpret_cast<PxU32*> (PX_ALLOC_TEMP(sizeof(PxU32)*numIndices, "PxU32"));
	PxI32* translateTable = reinterpret_cast<PxI32*> (PX_ALLOC_TEMP(sizeof(PxU32)*mQuickHull->mNumVertices, "PxU32"));
	PxMemSet(translateTable,-1,mQuickHull->mNumVertices*sizeof(PxU32));
	// allocate additional vec3 for V4 safe load in VolumeInteration
	PxVec3* vertices = reinterpret_cast<PxVec3*> (PX_ALLOC_TEMP(sizeof(PxVec3)*mQuickHull->mNumVertices + 1, "PxVec3"));
	PxHullPolygon* polygons = reinterpret_cast<PxHullPolygon*> (PX_ALLOC_TEMP(sizeof(PxHullPolygon)*numFacesOut, "PxHullPolygon"));

	// go over the hullPolygons and mark valid vertices, create translateTable
	PxU32 numVertices = 0;
	for (PxU32 i = 0; i < numFaces; i++)
	{
		const local::QuickHullFace& face = *mQuickHull->mHullFaces[i];		
		if(face.state == local::QuickHullFace::eVISIBLE)
		{
			local::QuickHullHalfEdge* he = face.edge;
			if(translateTable[he->tail.index] == -1)
			{
				vertices[numVertices] = he->tail.point;
				translateTable[he->tail.index] = PxI32(numVertices);
				numVertices++;				
			}
			he = he->next;
			while (he != face.edge)
			{
				if(translateTable[he->tail.index] == -1)
				{
					vertices[numVertices] = he->tail.point;
					translateTable[he->tail.index] = PxI32(numVertices);
					numVertices++;				
				}
				he = he->next;
			}
		}
	}

	
	desc.points.count = numVertices;
	desc.points.data = vertices;
	desc.points.stride = sizeof(PxVec3);

	desc.indices.count = numIndices;
	desc.indices.data = indices;
	desc.indices.stride = sizeof(PxU32);

	desc.polygons.count = numFacesOut;	
	desc.polygons.data = polygons;
	desc.polygons.stride = sizeof(PxHullPolygon);	

	PxU16 indexOffset = 0;
	numFacesOut = 0;
	for (PxU32 i = 0; i < numFaces; i++)
	{	
		// faceIndex - store the largest face first then the rest
		PxU32 faceIndex;
		if(i == 0)
		{
			faceIndex = largestFace;
		}
		else
		{
			faceIndex = (i == largestFace) ? 0 : i;
		}

		const local::QuickHullFace& face = *mQuickHull->mHullFaces[faceIndex];
		if(face.state == local::QuickHullFace::eVISIBLE)
		{
			//create index data
			local::QuickHullHalfEdge* he = face.edge;
			PxU32 index = 0;
			indices[index + indexOffset] = PxU32(translateTable[he->tail.index]);
			index++;
			he = he->next;
			while (he != face.edge)
			{
				indices[index + indexOffset] = PxU32(translateTable[he->tail.index]);
				index++;
				he = he->next;
			}

			// create polygon
			PxHullPolygon polygon;		
			polygon.mPlane[0] = face.normal[0];
			polygon.mPlane[1] = face.normal[1];
			polygon.mPlane[2] = face.normal[2];
			polygon.mPlane[3] = -face.planeOffset;

			polygon.mIndexBase = indexOffset;
			polygon.mNbVerts = face.numEdges;
			indexOffset += face.numEdges;
			polygons[numFacesOut] = polygon;
			numFacesOut++;
		}
	}

	PX_ASSERT(mQuickHull->mNumHullFaces == numFacesOut);

	mVertsOut = vertices;
	mIndicesOut = indices;
	mPolygonsOut = polygons;

	PX_FREE(translateTable);
}

//////////////////////////////////////////////////////////////////////////
// fill the desc from cropped hull data
void QuickHullConvexHullLib::fillConvexMeshDescFromCroppedHull(PxConvexMeshDesc& outDesc)
{
	PX_ASSERT(mCropedConvexHull);

	// parse the hullOut and fill the result with vertices and polygons
	mIndicesOut = reinterpret_cast<PxU32*> (PX_ALLOC_TEMP(sizeof(PxU32)*(mCropedConvexHull->getEdges().size()), "PxU32"));
	PxU32 numIndices = mCropedConvexHull->getEdges().size();

	PxU32 numPolygons = mCropedConvexHull->getFacets().size();
	mPolygonsOut = reinterpret_cast<PxHullPolygon*> (PX_ALLOC_TEMP(sizeof(PxHullPolygon)*numPolygons, "PxHullPolygon"));

	// allocate additional vec3 for V4 safe load in VolumeInteration
	mVertsOut = reinterpret_cast<PxVec3*> (PX_ALLOC_TEMP(sizeof(PxVec3)*mCropedConvexHull->getVertices().size() + 1, "PxVec3"));
	PxU32 numVertices = mCropedConvexHull->getVertices().size();
	PxMemCopy(mVertsOut, mCropedConvexHull->getVertices().begin(), sizeof(PxVec3)*numVertices);

	PxU32 i = 0;
	PxU32 k = 0;
	PxU32 j = 1;
	while (i < mCropedConvexHull->getEdges().size())
	{
		j = 1;
		PxHullPolygon& polygon = mPolygonsOut[k];
		// get num indices per polygon
		while (j + i < mCropedConvexHull->getEdges().size() && mCropedConvexHull->getEdges()[i].p == mCropedConvexHull->getEdges()[i + j].p)
		{
			j++;
		}
		polygon.mNbVerts = Ps::to16(j);
		polygon.mIndexBase = Ps::to16(i);

		// get the plane
		polygon.mPlane[0] = mCropedConvexHull->getFacets()[k].n[0];
		polygon.mPlane[1] = mCropedConvexHull->getFacets()[k].n[1];
		polygon.mPlane[2] = mCropedConvexHull->getFacets()[k].n[2];

		polygon.mPlane[3] = mCropedConvexHull->getFacets()[k].d;

		while (j--)
		{
			mIndicesOut[i] = mCropedConvexHull->getEdges()[i].v;
			i++;
		}
		k++;
	}

	PX_ASSERT(k == mCropedConvexHull->getFacets().size());

	outDesc.indices.count = numIndices;
	outDesc.indices.stride = sizeof(PxU32);
	outDesc.indices.data = mIndicesOut;

	outDesc.points.count = numVertices;
	outDesc.points.stride = sizeof(PxVec3);
	outDesc.points.data = mVertsOut;

	outDesc.polygons.count = numPolygons;
	outDesc.polygons.stride = sizeof(PxHullPolygon);
	outDesc.polygons.data = mPolygonsOut;

	swapLargestFace(outDesc);
}
<|MERGE_RESOLUTION|>--- conflicted
+++ resolved
@@ -1478,11 +1478,7 @@
 		mergedFace.computeNormalAndCentroid();
 
 		// test the vertex distance
-<<<<<<< HEAD
-		float maxDist = PxMax(mTolerance*ACCEPTANCE_EPSILON_MULTIPLY, mPlaneTolerance);
-=======
 		float maxDist = mPlaneTolerance;
->>>>>>> 50b84fc1
 		QuickHullHalfEdge* qhe = mergedFace.edge;
 		do
 		{
