// Copyright 1998-2015 Epic Games, Inc. All Rights Reserved.

#pragma once

#include "AssetToolsModule.h"
#include "Toolkits/SimpleAssetEditor.h"
#include "EditorReimportHandler.h"

/** A base class for all AssetTypeActions. Provides helper functions useful for many types. Deriving from this class is optional. */
class FAssetTypeActions_Base : public IAssetTypeActions
{
public:
	// Begin IAssetTypeActions implementation
	virtual bool HasActions( const TArray<UObject*>& InObjects ) const override
	{
		return false;
	}

	virtual void GetActions( const TArray<UObject*>& InObjects, FMenuBuilder& MenuBuilder ) override
	{

	}

	virtual void OpenAssetEditor( const TArray<UObject*>& InObjects, TSharedPtr<class IToolkitHost> EditWithinLevelEditor = TSharedPtr<IToolkitHost>() ) override
	{
		FSimpleAssetEditor::CreateEditor(EToolkitMode::Standalone, EditWithinLevelEditor, InObjects);
	}
	
	virtual void AssetsActivated( const TArray<UObject*>& InObjects, EAssetTypeActivationMethod::Type ActivationType ) override
	{
		if ( ActivationType == EAssetTypeActivationMethod::DoubleClicked || ActivationType == EAssetTypeActivationMethod::Opened )
		{
			if ( InObjects.Num() == 1 )
			{
				FAssetEditorManager::Get().OpenEditorForAsset(InObjects[0]);
			}
			else if ( InObjects.Num() > 1 )
			{
				FAssetEditorManager::Get().OpenEditorForAssets(InObjects);
			}
		}
	}

	virtual bool CanFilter() override
	{
		return true;
	}

	virtual bool CanMerge() const override
	{
		return false;
	}

	virtual void Merge(UObject* InObject) override
	{
		check(false); // no generic merge operation exists yet, did you override CanMerge but not Merge?
	}

	virtual void Merge(UObject* BaseAsset, UObject* RemoteAsset, UObject* LocalAsset, const FOnMergeResolved& ResolutionCallback) override
	{
		check(false); // no generic merge operation exists yet, did you override CanMerge but not Merge?
	}

	virtual bool ShouldForceWorldCentric() override
	{
		return false;
	}

	virtual void PerformAssetDiff(UObject* OldAsset, UObject* NewAsset, const struct FRevisionInfo& OldRevision, const struct FRevisionInfo& NewRevision) const override
	{
		check(OldAsset != NULL);
		check(NewAsset != NULL);

		// Dump assets to temp text files
		FString OldTextFilename = DumpAssetToTempFile(OldAsset);
		FString NewTextFilename = DumpAssetToTempFile(NewAsset);
		FString DiffCommand = GetDefault<UEditorLoadingSavingSettings>()->TextDiffToolPath.FilePath;

		FAssetToolsModule& AssetToolsModule = FModuleManager::Get().LoadModuleChecked<FAssetToolsModule>("AssetTools");
		AssetToolsModule.Get().CreateDiffProcess(DiffCommand, OldTextFilename, NewTextFilename);
	}

	virtual class UThumbnailInfo* GetThumbnailInfo(UObject* Asset) const override
	{
		return nullptr;
<<<<<<< HEAD
	}

	virtual TSharedPtr<class SWidget> GetThumbnailOverlay(const FAssetData& AssetData) const override
	{
		return nullptr;
=======
>>>>>>> cce8678d
	}

	virtual TSharedPtr<class SWidget> GetThumbnailOverlay(const FAssetData& AssetData) const override
	{
		return nullptr;
	}

	virtual bool IsImportedAsset() const override
	{
		return false;
	}

	virtual void GetResolvedSourceFilePaths(const TArray<UObject*>& TypeAssets, TArray<FString>& OutSourceFilePaths) const override
	{
	}

	// End IAssetTypeActions implementation

protected:

	// Here are some convenience functions for common asset type actions logic

	/** Creates a unique package and asset name taking the form InBasePackageName+InSuffix */
	virtual void CreateUniqueAssetName(const FString& InBasePackageName, const FString& InSuffix, FString& OutPackageName, FString& OutAssetName) const
	{
		FAssetToolsModule& AssetToolsModule = FModuleManager::Get().LoadModuleChecked<FAssetToolsModule>("AssetTools");
		AssetToolsModule.Get().CreateUniqueAssetName(InBasePackageName, InSuffix, OutPackageName, OutAssetName);
	}

	/** Util for dumping an asset to a temporary text file. Returns absolute filename to temp file */
	virtual FString DumpAssetToTempFile(UObject* Asset) const
	{
		FAssetToolsModule& AssetToolsModule = FModuleManager::Get().LoadModuleChecked<FAssetToolsModule>("AssetTools");
		return AssetToolsModule.Get().DumpAssetToTempFile(Asset);
	}

	/** Returns additional tooltip information for the specified asset, if it has any (otherwise return the null widget) */
	virtual FText GetAssetDescription(const FAssetData& AssetData) const override
	{
		return FText::GetEmpty();
	}

	/** Helper function to convert the input for GetActions to a list that can be used for delegates */
	template <typename T>
	static TArray<TWeakObjectPtr<T>> GetTypedWeakObjectPtrs(const TArray<UObject*>& InObjects)
	{
		check(InObjects.Num() > 0);

		TArray<TWeakObjectPtr<T>> TypedObjects;
		for (auto ObjIt = InObjects.CreateConstIterator(); ObjIt; ++ObjIt)
		{
			TypedObjects.Add( CastChecked<T>(*ObjIt) );
		}

		return TypedObjects;
	}
};<|MERGE_RESOLUTION|>--- conflicted
+++ resolved
@@ -83,14 +83,6 @@
 	virtual class UThumbnailInfo* GetThumbnailInfo(UObject* Asset) const override
 	{
 		return nullptr;
-<<<<<<< HEAD
-	}
-
-	virtual TSharedPtr<class SWidget> GetThumbnailOverlay(const FAssetData& AssetData) const override
-	{
-		return nullptr;
-=======
->>>>>>> cce8678d
 	}
 
 	virtual TSharedPtr<class SWidget> GetThumbnailOverlay(const FAssetData& AssetData) const override
