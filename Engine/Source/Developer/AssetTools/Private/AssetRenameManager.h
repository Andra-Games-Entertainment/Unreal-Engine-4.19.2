--- conflicted
+++ resolved
@@ -72,14 +72,10 @@
 	 * Trims PackagesToSave when necessary.
 	 * Returns true if the user opted to continue the operation or no dialog was required.
 	 */
-<<<<<<< HEAD
-	bool CheckOutPackages(TArray<FAssetRenameDataWithReferencers>& AssetsToRename, TArray<UPackage*>& InOutReferencingPackagesToSave) const;
-=======
 	bool CheckOutPackages(TArray<FAssetRenameDataWithReferencers>& AssetsToRename, TArray<UPackage*>& InOutReferencingPackagesToSave, bool bAutoCheckout) const;
 
 	/** Attempts to check out packages, returns false on any failure */
 	bool AutoCheckOut(TArray<UPackage*>& PackagesToCheckOut) const;
->>>>>>> e3a25b20
 
 	/** Finds any collections that are referencing the assets to be renamed. Assets referenced by collections will leave redirectors */
 	void DetectReferencingCollections(TArray<FAssetRenameDataWithReferencers>& AssetsToRename) const;
