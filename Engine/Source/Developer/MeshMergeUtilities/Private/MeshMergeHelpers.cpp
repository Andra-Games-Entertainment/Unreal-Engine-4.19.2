--- conflicted
+++ resolved
@@ -176,15 +176,6 @@
 
 	// Transform raw mesh to world space
 	FTransform ComponentToWorldTransform = StaticMeshComponent->GetComponentTransform();
-<<<<<<< HEAD
-	// Take into account build scale settings only for meshes imported from raw data
-	// meshes reconstructed from render data already have build scale applied
-	if (bImportedMesh)
-	{
-		ComponentToWorldTransform.SetScale3D(ComponentToWorldTransform.GetScale3D()*BuildSettings.BuildScale3D);
-	}
-=======
->>>>>>> 9f6ccf49
 
 	// Handle spline mesh deformation
 	if (bIsSplineMeshComponent)
@@ -209,13 +200,8 @@
 	}
 
 	// Figure out if we should recompute normals and tangents. By default generated LODs should not recompute normals	
-<<<<<<< HEAD
-	const bool bRecomputeNormals = RawMesh.WedgeTangentZ.Num() == 0 || bIsMirrored;
-	const bool bRecomputeTangents = RawMesh.WedgeTangentX.Num() == 0 || RawMesh.WedgeTangentY.Num() == 0 || bIsMirrored;
-=======
 	const bool bRecomputeNormals = RawMesh.WedgeTangentZ.Num() == 0;
 	const bool bRecomputeTangents = RawMesh.WedgeTangentX.Num() == 0 || RawMesh.WedgeTangentY.Num() == 0;
->>>>>>> 9f6ccf49
 
 	if (bRecomputeNormals || bRecomputeTangents)
 	{
@@ -746,14 +732,7 @@
 					{
 						// Retrieve highest landscape LOD level possible
 						MaxLandscapeExportLOD = FMath::Max(MaxLandscapeExportLOD, FMath::CeilLogTwo(LandscapeProxy->SubsectionSizeQuads + 1) - 1);
-						// Check whether or not the cluster actually overlaps with the landscape
-						FVector Origin, Extent;
-						LandscapeProxy->GetActorBounds(false, Origin, Extent);
-						const FBox LandscapeBounds(Origin - Extent, Origin + Extent);
-						if (LandscapeBounds.IntersectXY(EstimatedMeshProxyBounds.GetBox()))
-						{
-							LandscapeActors.Add(LandscapeProxy);
-						}
+						LandscapeActors.Add(LandscapeProxy);
 					}
 					// Check for culling volumes
 					AMeshMergeCullingVolume* Volume = Cast<AMeshMergeCullingVolume>(Actor);
