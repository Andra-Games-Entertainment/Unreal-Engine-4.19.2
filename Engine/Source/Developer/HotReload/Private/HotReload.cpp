// Copyright 1998-2018 Epic Games, Inc. All Rights Reserved.

#include "CoreMinimal.h"
#include "HAL/PlatformProcess.h"
#include "GenericPlatform/GenericPlatformFile.h"
#include "HAL/FileManager.h"
#include "Misc/CoreMisc.h"
#include "Misc/Paths.h"
#include "Misc/QueuedThreadPool.h"
#include "Misc/OutputDeviceNull.h"
#include "Stats/Stats.h"
#include "Async/AsyncWork.h"
#include "Containers/Ticker.h"
#include "Misc/ConfigCacheIni.h"
#include "Misc/FeedbackContext.h"
#include "Misc/ScopedSlowTask.h"
#include "Misc/App.h"
#include "Modules/ModuleManager.h"
#include "UObject/ObjectMacros.h"
#include "UObject/UObjectGlobals.h"
#include "Serialization/ArchiveUObject.h"
#include "UObject/GarbageCollection.h"
#include "UObject/Class.h"
#include "UObject/UObjectIterator.h"
#include "UObject/UnrealType.h"
#include "Misc/PackageName.h"
#include "IHotReload.h"
#include "IDirectoryWatcher.h"
#include "DirectoryWatcherModule.h"
#include "HotReloadLog.h"
#include "AnalyticsEventAttribute.h"
#include "Interfaces/IAnalyticsProvider.h"
#include "ProfilingDebugging/ScopedTimers.h"
#include "IPluginManager.h"
#include "DesktopPlatformModule.h"
#if WITH_ENGINE
#include "Engine/Engine.h"
#include "Kismet2/KismetReinstanceUtilities.h"
#include "HotReloadClassReinstancer.h"
#include "EngineAnalytics.h"
#endif
#include "Misc/ScopeExit.h"

#if WITH_EDITOR
#include "Editor.h"
#endif

DEFINE_LOG_CATEGORY(LogHotReload);

#define LOCTEXT_NAMESPACE "HotReload"

namespace EThreeStateBool
{
	enum Type
	{
		False,
		True,
		Unknown
	};

	static bool ToBool(EThreeStateBool::Type Value)
	{
		switch (Value)
		{
		case EThreeStateBool::False:
			return false;
		case EThreeStateBool::True:
			return true;
		default:
			UE_LOG(LogHotReload, Fatal, TEXT("Can't convert EThreeStateBool to bool value because it's Unknown"));			
			break;
		}
		return false;
	}

	static EThreeStateBool::Type FromBool(bool Value)
	{
		return Value ? EThreeStateBool::True : EThreeStateBool::False;
	}
};

/**
 * Module for HotReload support
 */
class FHotReloadModule : public IHotReloadModule, FSelfRegisteringExec
{
public:

	FHotReloadModule()
	{
		ModuleCompileReadPipe = nullptr;
		bRequestCancelCompilation = false;
		bIsAnyGameModuleLoaded = EThreeStateBool::Unknown;
		bDirectoryWatcherInitialized = false;
	}

	/** IModuleInterface implementation */
	virtual void StartupModule() override;
	virtual void ShutdownModule() override;

	/** FSelfRegisteringExec implementation */
	virtual bool Exec( UWorld* Inworld, const TCHAR* Cmd, FOutputDevice& Ar ) override;

	/** IHotReloadInterface implementation */
	virtual void SaveConfig() override;
	virtual bool RecompileModule(const FName InModuleName, const bool bReloadAfterRecompile, FOutputDevice &Ar, bool bFailIfGeneratedCodeChanges = true, bool bForceCodeProject = false) override;
	virtual bool IsCurrentlyCompiling() const override { return ModuleCompileProcessHandle.IsValid(); }
	virtual void RequestStopCompilation() override { bRequestCancelCompilation = true; }
	virtual void AddHotReloadFunctionRemap(FNativeFuncPtr NewFunctionPointer, FNativeFuncPtr OldFunctionPointer) override;	
	virtual ECompilationResult::Type RebindPackages(const TArray<UPackage*>& Packages, EHotReloadFlags Flags, FOutputDevice &Ar) override;
	virtual ECompilationResult::Type DoHotReloadFromEditor(EHotReloadFlags Flags) override;
	virtual FHotReloadEvent& OnHotReload() override { return HotReloadEvent; }	
	virtual FModuleCompilerStartedEvent& OnModuleCompilerStarted() override { return ModuleCompilerStartedEvent; }
	virtual FModuleCompilerFinishedEvent& OnModuleCompilerFinished() override { return ModuleCompilerFinishedEvent; }
	virtual FString GetModuleCompileMethod(FName InModuleName) override;
	virtual bool IsAnyGameModuleLoaded() override;

private:
	/**
	 * Enumerates compilation methods for modules.
	 */
	enum class EModuleCompileMethod
	{
		Runtime,
		External,
		Unknown
	};

	/**
	 * Helper structure to hold on to module state while asynchronously recompiling DLLs
	 */
	struct FModuleToRecompile
	{
		/** Name of the module */
		FString ModuleName;

		/** Desired module file name suffix, or empty string if not needed */
		FString ModuleFileSuffix;

		/** The module file name to use after a compilation succeeds, or an empty string if not changing */
		FString NewModuleFilename;
	};

	/**
	 * Helper structure to store the compile time and method for a module
	 */
	struct FModuleCompilationData
	{
		/** Has a timestamp been set for the .dll file */
		bool bHasFileTimeStamp;

		/** Last known timestamp for the .dll file */
		FDateTime FileTimeStamp;

		/** Last known compilation method of the .dll file */
		EModuleCompileMethod CompileMethod;

		FModuleCompilationData()
			: bHasFileTimeStamp(false)
			, CompileMethod(EModuleCompileMethod::Unknown)
		{ }
	};

	/**
	 * Adds a callback to directory watcher for the game binaries folder.
	 */
	void RefreshHotReloadWatcher();

	/**
	 * Adds a directory watch on the binaries directory under the given folder.
	 */
	void AddHotReloadDirectory(IDirectoryWatcher* DirectoryWatcher, const FString& BaseDir);

	/**
	 * Removes a directory watcher callback
	 */
	void ShutdownHotReloadWatcher();

	/**
	 * Performs hot-reload from IDE (when game DLLs change)
	 */
	void DoHotReloadFromIDE(const TMap<FString, FString>& NewModules);

	/**
	* Performs internal module recompilation
	*/
	ECompilationResult::Type RebindPackagesInternal(const TArray<UPackage*>& Packages, const TArray<FName>& DependentModules, EHotReloadFlags Flags, FOutputDevice& Ar);

	/**
	 * Does the actual hot-reload, unloads old modules, loads new ones
	 */
	ECompilationResult::Type DoHotReloadInternal(const TMap<FString, FString>& ChangedModuleNames, const TArray<UPackage*>& Packages, const TArray<FName>& InDependentModules, FOutputDevice& HotReloadAr);

	/**
	 * Finds all references to old CDOs and replaces them with the new ones.
	 * Skipping UBlueprintGeneratedClass::OverridenArchetypeForCDO as it's the
	 * only one needed.
	 */
	void ReplaceReferencesToReconstructedCDOs();

#if WITH_ENGINE
	void RegisterForReinstancing(UClass* OldClass, UClass* NewClass);
	void ReinstanceClasses();

	/**
	 * Called from CoreUObject to re-instance hot-reloaded classes
	 */
	void ReinstanceClass(UClass* OldClass, UClass* NewClass, const TMap<UClass*, UClass*>& OldToNewClassesMap);
#endif

	/**
	 * Tick function for FTicker: checks for re-loaded modules and does hot-reload from IDE
	 */
	bool Tick(float DeltaTime);

	/**
	 * Directory watcher callback
	 */
	void OnHotReloadBinariesChanged(const TArray<struct FFileChangeData>& FileChanges);

	/**
	 * Strips hot-reload suffix from module filename.
	 */
	static void StripModuleSuffixFromFilename(FString& InOutModuleFilename, const FString& ModuleName);

	/**
	 * Sends analytics event about the re-load
	 */
	static void RecordAnalyticsEvent(const TCHAR* ReloadFrom, ECompilationResult::Type Result, double Duration, int32 PackageCount, int32 DependentModulesCount);

	/**
	 * Declares a function type that is executed after a module recompile has finished.
	 *
	 * ChangedModules: A map between the names of the modules that have changed and their filenames.
	 * bRecompileFinished: Signals whether compilation has finished.
	 * CompilationResult: Shows whether compilation was successful or not.
	 */
	typedef TFunction<void(const TMap<FString, FString>& ChangedModules, bool bRecompileFinished, ECompilationResult::Type CompilationResult)> FRecompileModulesCallback;

	/** Called for successfully re-complied module */
	void OnModuleCompileSucceeded(FName ModuleName, const FString& NewModuleFilename);

	/** Returns arguments to pass to UnrealBuildTool when compiling modules */
	static FString MakeUBTArgumentsForModuleCompiling();

#if WITH_HOT_RELOAD
	/** 
	 *	Starts compiling DLL files for one or more modules.
	 *
	 *	@param GameName The name of the game.
	 *	@param ModuleNames The list of modules to compile.
	 *	@param InRecompileModulesCallback Callback function to make when module recompiles.
	 *	@param Ar
	 *	@param bInFailIfGeneratedCodeChanges If true, fail the compilation if generated headers change.
	 *	@param InAdditionalCmdLineArgs Additional arguments to pass to UBT.
	 *  @param bForceCodeProject Compile as code-based project even if there's no game modules loaded
	 *	@return true if successful, false otherwise.
	 */
	bool StartCompilingModuleDLLs(const FString& GameName, const TArray< FModuleToRecompile >& ModuleNames, 
		FRecompileModulesCallback&& InRecompileModulesCallback, FOutputDevice& Ar, bool bInFailIfGeneratedCodeChanges, 
		const FString& InAdditionalCmdLineArgs, bool bForceCodeProject);
#endif

	/** Launches UnrealBuildTool with the specified command line parameters */
	bool InvokeUnrealBuildToolForCompile(const FString& InCmdLineParams, FOutputDevice &Ar);

	/** Checks to see if a pending compilation action has completed and optionally waits for it to finish.  If completed, fires any appropriate callbacks and reports status provided bFireEvents is true. */
	void CheckForFinishedModuleDLLCompile(EHotReloadFlags Flags, bool& bCompileStillInProgress, bool& bCompileSucceeded, FOutputDevice& Ar, bool bFireEvents = true);

	/** Called when the compile data for a module need to be update in memory and written to config */
	void UpdateModuleCompileData(FName ModuleName);

	/** Called when a new module is added to the manager to get the saved compile data from config */
	static void ReadModuleCompilationInfoFromConfig(FName ModuleName, FModuleCompilationData& CompileData);

	/** Saves the module's compile data to config */
	static void WriteModuleCompilationInfoToConfig(FName ModuleName, const FModuleCompilationData& CompileData);

	/** Access the module's file and read the timestamp from the file system. Returns true if the timestamp was read successfully. */
	bool GetModuleFileTimeStamp(FName ModuleName, FDateTime& OutFileTimeStamp) const;

	/** Checks if the specified array of modules to recompile contains only game modules */
	bool ContainsOnlyGameModules(const TArray< FModuleToRecompile >& ModuleNames) const;

	/** Callback registered with ModuleManager to know if any new modules have been loaded */
	void ModulesChangedCallback(FName ModuleName, EModuleChangeReason ReasonForChange);

	/** Callback registered with PluginManager to know if any new plugins have been created */
	void PluginMountedCallback(IPlugin& Plugin);

	/** FTicker delegate (hot-reload from IDE) */
	FTickerDelegate TickerDelegate;

	/** Handle to the registered TickerDelegate */
	FDelegateHandle TickerDelegateHandle;

	/** Handle to the registered delegate above */
	TMap<FString, FDelegateHandle> BinariesFolderChangedDelegateHandles;

	/** True if currently hot-reloading from editor (suppresses hot-reload from IDE) */
	bool bIsHotReloadingFromEditor;
	
	/** New module DLLs detected by the directory watcher */
	TMap<FString, FString> DetectedNewModules;

	/** Moduels that have been recently recompiled from the editor **/
	TSet<FString> ModulesRecentlyCompiledInTheEditor;

	/** Delegate broadcast when a module has been hot-reloaded */
	FHotReloadEvent HotReloadEvent;

	/** Array of modules that we're currently recompiling */
	TArray< FModuleToRecompile > ModulesBeingCompiled;

	/** Array of modules that we're going to recompile */
	TArray< FModuleToRecompile > ModulesThatWereBeingRecompiled;

	/** Last known compilation data for each module */
	TMap<FName, TSharedRef<FModuleCompilationData>> ModuleCompileData;

	/** Multicast delegate which will broadcast a notification when the compiler starts */
	FModuleCompilerStartedEvent ModuleCompilerStartedEvent;
	
	/** Multicast delegate which will broadcast a notification when the compiler finishes */
	FModuleCompilerFinishedEvent ModuleCompilerFinishedEvent;

	/** When compiling a module using an external application, stores the handle to the process that is running */
	FProcHandle ModuleCompileProcessHandle;

	/** When compiling a module using an external application, this is the process read pipe handle */
	void* ModuleCompileReadPipe;

	/** When compiling a module using an external application, this is the text that was read from the read pipe handle */
	FString ModuleCompileReadPipeText;

	/** Callback to execute after an asynchronous recompile has completed (whether successful or not.) */
	FRecompileModulesCallback RecompileModulesCallback;

	/** true if we should attempt to cancel the current async compilation */
	bool bRequestCancelCompilation;

	/** Tracks the validity of the game module existence */
	EThreeStateBool::Type bIsAnyGameModuleLoaded;

	/** True if the directory watcher has been successfully initialized */
	bool bDirectoryWatcherInitialized;

	/** Reconstructed CDOs map during hot-reload. */
	TMap<UObject*, UObject*> ReconstructedCDOsMap;

	/** Keeps record of hot-reload session starting time. */
	double HotReloadStartTime;
};

namespace HotReloadDefs
{
	const static FString CompilationInfoConfigSection("ModuleFileTracking");

	// These strings should match the values of the enum EModuleCompileMethod in ModuleManager.h
	// and should be handled in ReadModuleCompilationInfoFromConfig() & WriteModuleCompilationInfoToConfig() below
	const static FString CompileMethodRuntime("Runtime");
	const static FString CompileMethodExternal("External");
	const static FString CompileMethodUnknown("Unknown");

	// Add one minute epsilon to timestamp comparision
	const static FTimespan TimeStampEpsilon(0, 1, 0);
}

IMPLEMENT_MODULE(FHotReloadModule, HotReload);

namespace UE4HotReload_Private
{
	/**
	 * Gets editor runs directory.
	 */
	FString GetEditorRunsDir()
	{
		FString TempDir = FPaths::EngineIntermediateDir();

		return FPaths::Combine(*TempDir, TEXT("EditorRuns"));
	}

	/**
	 * Creates a file that informs UBT that the editor is currently running.
	 */
	void CreateFileThatIndicatesEditorRunIfNeeded()
	{
#if WITH_EDITOR
		IPlatformFile& FS = IPlatformFile::GetPlatformPhysical();

		FString EditorRunsDir = GetEditorRunsDir();
		FString FileName = FPaths::Combine(*EditorRunsDir, *FString::Printf(TEXT("%d"), FPlatformProcess::GetCurrentProcessId()));

		if (FS.FileExists(*FileName))
		{
			if (!GIsEditor)
			{
				FS.DeleteFile(*FileName);
			}
		}
		else
		{
			if (GIsEditor)
			{
				if (!FS.CreateDirectory(*EditorRunsDir))
				{
					return;
				}

				delete FS.OpenWrite(*FileName); // Touch file.
			}
		}
#endif // WITH_EDITOR
	}

	/**
	 * Deletes file left by CreateFileThatIndicatesEditorRunIfNeeded function.
	 */
	void DeleteFileThatIndicatesEditorRunIfNeeded()
	{
#if WITH_EDITOR
		IPlatformFile& FS = IPlatformFile::GetPlatformPhysical();

		FString EditorRunsDir = GetEditorRunsDir();
		FString FileName = FPaths::Combine(*EditorRunsDir, *FString::Printf(TEXT("%d"), FPlatformProcess::GetCurrentProcessId()));

		if (FS.FileExists(*FileName))
		{
			FS.DeleteFile(*FileName);
		}
#endif // WITH_EDITOR
	}

	/**
	 * Gets all currently loaded game module names and optionally, the file names for those modules
	 */
	TArray<FString> GetGameModuleNames(const FModuleManager& ModuleManager)
	{
		TArray<FString> Result;

		// Ask the module manager for a list of currently-loaded gameplay modules
		TArray<FModuleStatus> ModuleStatuses;
		ModuleManager.QueryModules(ModuleStatuses);

		for (FModuleStatus& ModuleStatus : ModuleStatuses)
		{
			// We only care about game modules that are currently loaded
			if (ModuleStatus.bIsLoaded && ModuleStatus.bIsGameModule)
			{
				Result.Add(MoveTemp(ModuleStatus.Name));
			}
		}

		return Result;
	}

	/**
	 * Gets all currently loaded game module names and optionally, the file names for those modules
	 */
	TMap<FString, FString> GetGameModuleFilenames(const FModuleManager& ModuleManager)
	{
		TMap<FString, FString> Result;

		// Ask the module manager for a list of currently-loaded gameplay modules
		TArray< FModuleStatus > ModuleStatuses;
		ModuleManager.QueryModules(ModuleStatuses);

		for (FModuleStatus& ModuleStatus : ModuleStatuses)
		{
			// We only care about game modules that are currently loaded
			if (ModuleStatus.bIsLoaded && ModuleStatus.bIsGameModule)
			{
				Result.Add(MoveTemp(ModuleStatus.Name), MoveTemp(ModuleStatus.FilePath));
			}
		}

		return Result;
	}

	struct FPackagesAndDependentNames
	{
		TArray<UPackage*> Packages;
		TArray<FName> DependentNames;
	};

	/**
	 * Gets named packages and the names dependents.
	 */
	FPackagesAndDependentNames SplitByPackagesAndDependentNames(const TArray<FString>& ModuleNames)
	{
		FPackagesAndDependentNames Result;

		for (const FString& ModuleName : ModuleNames)
		{
			FString PackagePath = TEXT("/Script/") + ModuleName;

			if (UPackage* Package = FindPackage(nullptr, *PackagePath))
			{
				Result.Packages.Add(Package);
			}
			else
			{
				Result.DependentNames.Add(*ModuleName);
			}
		}

		return Result;
	}
}

void FHotReloadModule::StartupModule()
{
	UE4HotReload_Private::CreateFileThatIndicatesEditorRunIfNeeded();

	bIsHotReloadingFromEditor = false;

#if WITH_ENGINE
	// Register re-instancing delegate (Core)
	FCoreUObjectDelegates::RegisterClassForHotReloadReinstancingDelegate.AddRaw(this, &FHotReloadModule::RegisterForReinstancing);
	FCoreUObjectDelegates::ReinstanceHotReloadedClassesDelegate.AddRaw(this, &FHotReloadModule::ReinstanceClasses);
#endif

	// Register directory watcher delegate
	RefreshHotReloadWatcher();

	// Register hot-reload from IDE ticker
	TickerDelegate = FTickerDelegate::CreateRaw(this, &FHotReloadModule::Tick);
	TickerDelegateHandle = FTicker::GetCoreTicker().AddTicker(TickerDelegate);

	FModuleManager::Get().OnModulesChanged().AddRaw(this, &FHotReloadModule::ModulesChangedCallback);

	IPluginManager::Get().OnNewPluginMounted().AddRaw(this, &FHotReloadModule::PluginMountedCallback);
}

void FHotReloadModule::ShutdownModule()
{
	FTicker::GetCoreTicker().RemoveTicker(TickerDelegateHandle);
	ShutdownHotReloadWatcher();

	UE4HotReload_Private::DeleteFileThatIndicatesEditorRunIfNeeded();
}

bool FHotReloadModule::Exec( UWorld* Inworld, const TCHAR* Cmd, FOutputDevice& Ar )
{
#if !UE_BUILD_SHIPPING
	if ( FParse::Command( &Cmd, TEXT( "Module" ) ) )
	{
#if WITH_HOT_RELOAD
		// Recompile <ModuleName>
		if( FParse::Command( &Cmd, TEXT( "Recompile" ) ) )
		{
			const FString ModuleNameStr = FParse::Token( Cmd, 0 );
			if( !ModuleNameStr.IsEmpty() )
			{
				const FName ModuleName( *ModuleNameStr );
				const bool bReloadAfterRecompile = true;
				const bool bForceCodeProject = false;
				const bool bFailIfGeneratedCodeChanges = true;
				RecompileModule( ModuleName, bReloadAfterRecompile, Ar, bFailIfGeneratedCodeChanges, bForceCodeProject);
			}

			return true;
		}
#endif // WITH_HOT_RELOAD
	}
#endif // !UE_BUILD_SHIPPING
	return false;
}

void FHotReloadModule::SaveConfig()
{
	// Find all the modules
	TArray<FModuleStatus> Modules;
	FModuleManager::Get().QueryModules(Modules);

	// Update the compile data for each one
	for( const FModuleStatus &Module : Modules )
	{
		UpdateModuleCompileData(*Module.Name);
	}
}

FString FHotReloadModule::GetModuleCompileMethod(FName InModuleName)
{
	if (!ModuleCompileData.Contains(InModuleName))
	{
		UpdateModuleCompileData(InModuleName);
	}

	switch(ModuleCompileData.FindChecked(InModuleName).Get().CompileMethod)
	{
	case EModuleCompileMethod::External:
		return HotReloadDefs::CompileMethodExternal;
	case EModuleCompileMethod::Runtime:
		return HotReloadDefs::CompileMethodRuntime;
	default:
		return HotReloadDefs::CompileMethodUnknown;
	}
}

bool FHotReloadModule::RecompileModule(const FName InModuleName, const bool bReloadAfterRecompile, FOutputDevice &Ar, bool bFailIfGeneratedCodeChanges, bool bForceCodeProject)
{
#if WITH_HOT_RELOAD
	UE_LOG(LogHotReload, Log, TEXT("Recompiling module %s..."), *InModuleName.ToString());

	// This is an internal request for hot-reload (not from IDE)
	bIsHotReloadingFromEditor = true;
	// A list of modules that have been recompiled in the editor is going to prevent false
	// hot-reload from IDE events as this call is blocking any potential callbacks coming from the filesystem
	// and bIsHotReloadingFromEditor may not be enough to prevent those from being treated as actual hot-reload from IDE modules
	ModulesRecentlyCompiledInTheEditor.Empty();


	FFormatNamedArguments Args;
	Args.Add( TEXT("CodeModuleName"), FText::FromName( InModuleName ) );
	const FText StatusUpdate = FText::Format( NSLOCTEXT("ModuleManager", "Recompile_SlowTaskName", "Compiling {CodeModuleName}..."), Args );

	FScopedSlowTask SlowTask(2, StatusUpdate);
	SlowTask.MakeDialog();

	ModuleCompilerStartedEvent.Broadcast(false); // we never perform an async compile

	FModuleManager& ModuleManager = FModuleManager::Get();

	// Update our set of known modules, in case we don't already know about this module
	ModuleManager.AddModule( InModuleName );

	// Only use rolling module names if the module was already loaded into memory.  This allows us to try compiling
	// the module without actually having to unload it first.
	const bool bWasModuleLoaded = ModuleManager.IsModuleLoaded( InModuleName );
	const bool bUseRollingModuleNames = bWasModuleLoaded;

	SlowTask.EnterProgressFrame();

	/**
	 * Tries to recompile the specified DLL using UBT. Does not interact with modules. This is a low level routine.
	 *
	 * @param ModuleNames List of modules to recompile, including the module name and optional file suffix.
	 * @param Ar Output device for logging compilation status.
	 * @param bForceCodeProject Even if it's a non-code project, treat it as code-based project
	 */
	auto RecompileModuleDLLs = [this, &Ar, bFailIfGeneratedCodeChanges, bForceCodeProject](const TArray< FModuleToRecompile >& ModuleNames)
	{
		bool bCompileSucceeded = false;
		const FString AdditionalArguments = MakeUBTArgumentsForModuleCompiling();
		if (StartCompilingModuleDLLs(FApp::GetProjectName(), ModuleNames, nullptr, Ar, bFailIfGeneratedCodeChanges, AdditionalArguments, bForceCodeProject))
		{
			bool bCompileStillInProgress = false;
			CheckForFinishedModuleDLLCompile( EHotReloadFlags::WaitForCompletion, bCompileStillInProgress, bCompileSucceeded, Ar );
		}
		return bCompileSucceeded;
	};

	bool bWasSuccessful = true;
	if( bUseRollingModuleNames )
	{
		// First, try to compile the module.  If the module is already loaded, we won't unload it quite yet.  Instead
		// make sure that it compiles successfully.

		// Find a unique file name for the module
		FString UniqueSuffix;
		FString UniqueModuleFileName;
		ModuleManager.MakeUniqueModuleFilename( InModuleName, UniqueSuffix, UniqueModuleFileName );

		TArray< FModuleToRecompile > ModulesToRecompile;
		FModuleToRecompile ModuleToRecompile;
		ModuleToRecompile.ModuleName = InModuleName.ToString();
		ModuleToRecompile.ModuleFileSuffix = UniqueSuffix;
		ModuleToRecompile.NewModuleFilename = UniqueModuleFileName;
		ModulesToRecompile.Add( ModuleToRecompile );
		ModulesRecentlyCompiledInTheEditor.Add(FPaths::ConvertRelativePathToFull(UniqueModuleFileName));
		bWasSuccessful = RecompileModuleDLLs(ModulesToRecompile);
	}

	SlowTask.EnterProgressFrame();
	
	if( bWasSuccessful )
	{
		// Shutdown the module if it's already running
		if( bWasModuleLoaded )
		{
			Ar.Logf( TEXT( "Unloading module before compile." ) );
			ModuleManager.UnloadOrAbandonModuleWithCallback( InModuleName, Ar );
		}

		if( !bUseRollingModuleNames )
		{
			// Try to recompile the DLL
			TArray< FModuleToRecompile > ModulesToRecompile;
			FModuleToRecompile ModuleToRecompile;
			ModuleToRecompile.ModuleName = InModuleName.ToString();			
			if (ModuleManager.IsModuleLoaded(InModuleName))
			{
				ModulesRecentlyCompiledInTheEditor.Add(FPaths::ConvertRelativePathToFull(ModuleManager.GetModuleFilename(InModuleName)));
			}
			else
			{
				ModuleToRecompile.NewModuleFilename = ModuleManager.GetGameBinariesDirectory() / FModuleManager::GetCleanModuleFilename(InModuleName, true);
				ModulesRecentlyCompiledInTheEditor.Add(FPaths::ConvertRelativePathToFull(ModuleToRecompile.NewModuleFilename));
			}
			ModulesToRecompile.Add( ModuleToRecompile );
			bWasSuccessful = RecompileModuleDLLs(ModulesToRecompile);
		}

		// Reload the module if it was loaded before we recompiled
		if( bWasSuccessful && (bWasModuleLoaded || bForceCodeProject) && bReloadAfterRecompile )
		{
			TGuardValue<bool> GuardIsHotReload(GIsHotReload, true);
			Ar.Logf( TEXT( "Reloading module %s after successful compile." ), *InModuleName.ToString() );
			bWasSuccessful = ModuleManager.LoadModuleWithCallback( InModuleName, Ar );
			CollectGarbage(GARBAGE_COLLECTION_KEEPFLAGS);
		}
	}

	if (bForceCodeProject && bWasSuccessful)
	{
		HotReloadEvent.Broadcast( false );
	}

	bIsHotReloadingFromEditor = false;	

	return bWasSuccessful;
#else
	return false;
#endif // WITH_HOT_RELOAD
}

/** Type hash for a UObject Function Pointer, maybe not a great choice, but it should be sufficient for the needs here. **/
inline uint32 GetTypeHash(FNativeFuncPtr A)
{
	return *(uint32*)&A;
}

/** Map from old function pointer to new function pointer for hot reload. */
static TMap<FNativeFuncPtr, FNativeFuncPtr> HotReloadFunctionRemap;

static TSet<UBlueprint*> HotReloadBPSetToRecompile;
static TSet<UBlueprint*> HotReloadBPSetToRecompileBytecodeOnly;

/** Adds and entry for the UFunction native pointer remap table */
void FHotReloadModule::AddHotReloadFunctionRemap(FNativeFuncPtr NewFunctionPointer, FNativeFuncPtr OldFunctionPointer)
{
	FNativeFuncPtr OtherNewFunction = HotReloadFunctionRemap.FindRef(OldFunctionPointer);
	check(!OtherNewFunction || OtherNewFunction == NewFunctionPointer);
	check(NewFunctionPointer);
	check(OldFunctionPointer);
	HotReloadFunctionRemap.Add(OldFunctionPointer, NewFunctionPointer);
}

ECompilationResult::Type FHotReloadModule::DoHotReloadFromEditor(EHotReloadFlags Flags)
{
	// Get all game modules we want to compile
	const FModuleManager& ModuleManager = FModuleManager::Get();
	TArray<FString> GameModuleNames = UE4HotReload_Private::GetGameModuleNames(ModuleManager);

	ECompilationResult::Type Result = ECompilationResult::Unsupported;

	UE4HotReload_Private::FPackagesAndDependentNames PackagesAndDependentNames = UE4HotReload_Private::SplitByPackagesAndDependentNames(GameModuleNames);

	// Analytics
	double Duration = 0.0;
	{
		FScopedDurationTimer Timer(Duration);

		Result = RebindPackagesInternal(PackagesAndDependentNames.Packages, PackagesAndDependentNames.DependentNames, Flags, *GLog);
	}

	RecordAnalyticsEvent(TEXT("Editor"), Result, Duration, PackagesAndDependentNames.Packages.Num(), PackagesAndDependentNames.DependentNames.Num());

	return Result;
}

ECompilationResult::Type FHotReloadModule::DoHotReloadInternal(const TMap<FString, FString>& ChangedModules, const TArray<UPackage*>& Packages, const TArray<FName>& InDependentModules, FOutputDevice& HotReloadAr)
{
#if WITH_HOT_RELOAD

	FModuleManager& ModuleManager = FModuleManager::Get();

	ModuleManager.ResetModulePathsCache();

	FFeedbackContext& ErrorsFC = UClass::GetDefaultPropertiesFeedbackContext();
	ErrorsFC.ClearWarningsAndErrors();

	// Rebind the hot reload DLL 
	TGuardValue<bool> GuardIsHotReload(GIsHotReload, true);
	TGuardValue<bool> GuardIsInitialLoad(GIsInitialLoad, true);
	HotReloadFunctionRemap.Empty(); // redundant

	CollectGarbage(GARBAGE_COLLECTION_KEEPFLAGS); // we create a new CDO in the transient package...this needs to go away before we try again.

	// Load the new modules up
	bool bReloadSucceeded = false;
	ECompilationResult::Type Result = ECompilationResult::Unsupported;
	for (UPackage* Package : Packages)
	{
		FString PackageName = Package->GetName();
		FString ShortPackageName = FPackageName::GetShortName(PackageName);

		if (!ChangedModules.Contains(ShortPackageName))
		{
			continue;
		}

		FName ShortPackageFName = *ShortPackageName;

		// Abandon the old module.  We can't unload it because various data structures may be living
		// that have vtables pointing to code that would become invalidated.
		ModuleManager.AbandonModuleWithCallback(ShortPackageFName);

		// Load the newly-recompiled module up (it will actually have a different DLL file name at this point.)
		bReloadSucceeded = ModuleManager.LoadModule(ShortPackageFName) != nullptr;
		if (!bReloadSucceeded)
		{
			HotReloadAr.Logf(ELogVerbosity::Warning, TEXT("HotReload failed, reload failed %s."), *PackageName);
			Result = ECompilationResult::OtherCompilationError;
			break;
		}
	}

	// Load dependent modules.
	for (FName ModuleName : InDependentModules)
	{
		FString ModuleNameStr = ModuleName.ToString();
		if (!ChangedModules.Contains(ModuleNameStr))
		{
			continue;
		}

		ModuleManager.UnloadOrAbandonModuleWithCallback(ModuleName, HotReloadAr);
		const bool bLoaded = ModuleManager.LoadModuleWithCallback(ModuleName, HotReloadAr);
		if (!bLoaded)
		{
			HotReloadAr.Logf(ELogVerbosity::Warning, TEXT("Unable to reload module %s"), *ModuleName.GetPlainNameString());
		}
	}

	if (ErrorsFC.GetNumErrors() || ErrorsFC.GetNumWarnings())
	{
		TArray<FString> AllErrorsAndWarnings;
		ErrorsFC.GetErrorsAndWarningsAndEmpty(AllErrorsAndWarnings);

		FString AllInOne;
		for (const FString& ErrorOrWarning : AllErrorsAndWarnings)
		{
			AllInOne += ErrorOrWarning;
			AllInOne += TEXT("\n");
		}
		HotReloadAr.Logf(ELogVerbosity::Warning, TEXT("Some classes could not be reloaded:\n%s"), *AllInOne);
	}

	if (bReloadSucceeded)
	{
		int32 NumFunctionsRemapped = 0;
		// Remap all native functions (and gather scriptstructs)
		TArray<UScriptStruct*> ScriptStructs;
		for (FRawObjectIterator It; It; ++It)
		{
			if (UFunction* Function = Cast<UFunction>(static_cast<UObject*>(It->Object)))
			{
				if (FNativeFuncPtr NewFunction = HotReloadFunctionRemap.FindRef(Function->GetNativeFunc()))
				{
					++NumFunctionsRemapped;
					Function->SetNativeFunc(NewFunction);
				}
			}

			if (UScriptStruct* ScriptStruct = Cast<UScriptStruct>(static_cast<UObject*>(It->Object)))
			{
				if (!ScriptStruct->HasAnyFlags(RF_ClassDefaultObject) && ScriptStruct->GetCppStructOps() && Packages.ContainsByPredicate([=](UPackage* Package) { return ScriptStruct->IsIn(Package); }))
				{
					ScriptStructs.Add(ScriptStruct);
				}
			}
		}
		// now let's set up the script structs...this relies on super behavior, so null them all, then set them all up. Internally this sets them up hierarchically.
		for (UScriptStruct* Script : ScriptStructs)
		{
			Script->ClearCppStructOps();
		}
		for (UScriptStruct* Script : ScriptStructs)
		{
			Script->PrepareCppStructOps();
			check(Script->GetCppStructOps());
		}
		// Make sure new classes have the token stream assembled
		UClass::AssembleReferenceTokenStreams();

		HotReloadAr.Logf(ELogVerbosity::Display, TEXT("HotReload successful (%d functions remapped  %d scriptstructs remapped)"), NumFunctionsRemapped, ScriptStructs.Num());

		HotReloadFunctionRemap.Empty();

		ReplaceReferencesToReconstructedCDOs();

		// Force GC to collect reinstanced objects
		CollectGarbage(GARBAGE_COLLECTION_KEEPFLAGS, true);

		Result = ECompilationResult::Succeeded;
	}


	HotReloadEvent.Broadcast( !bIsHotReloadingFromEditor );

	HotReloadAr.Logf(ELogVerbosity::Display, TEXT("HotReload took %4.1fs."), FPlatformTime::Seconds() - HotReloadStartTime);

	bIsHotReloadingFromEditor = false;
	return Result;

#else

	bIsHotReloadingFromEditor = false;
	return ECompilationResult::Unsupported;

#endif
}

void FHotReloadModule::ReplaceReferencesToReconstructedCDOs()
{
	if (ReconstructedCDOsMap.Num() == 0)
	{
		return;
	}

	// Thread pool manager. We need new thread pool with increased
	// amount of stack size. Standard GThreadPool was encountering
	// stack overflow error during serialization.
	static struct FReplaceReferencesThreadPool
	{
		FReplaceReferencesThreadPool()
		{
			Pool = FQueuedThreadPool::Allocate();
			int32 NumThreadsInThreadPool = FPlatformMisc::NumberOfWorkerThreadsToSpawn();
			verify(Pool->Create(NumThreadsInThreadPool, 256 * 1024));
		}

		~FReplaceReferencesThreadPool()
		{
			Pool->Destroy();
		}

		FQueuedThreadPool* GetPool() { return Pool; }

	private:
		FQueuedThreadPool* Pool;
	} ThreadPoolManager;

	// Async task to enable multithreaded CDOs reference search.
	class FFindRefTask : public FNonAbandonableTask
	{
	public:
		explicit FFindRefTask(const TMap<UObject*, UObject*>& InReconstructedCDOsMap, int32 ReserveElements)
			: ReconstructedCDOsMap(InReconstructedCDOsMap)
		{
			ObjectsArray.Reserve(ReserveElements);
		}

		void DoWork()
		{
			for (UObject* Object : ObjectsArray)
			{
				class FReplaceCDOReferencesArchive : public FArchiveUObject
				{
				public:
					FReplaceCDOReferencesArchive(UObject* InPotentialReferencer, const TMap<UObject*, UObject*>& InReconstructedCDOsMap)
						: ReconstructedCDOsMap(InReconstructedCDOsMap)
						, PotentialReferencer(InPotentialReferencer)
					{
						ArIsObjectReferenceCollector = true;
						ArIgnoreOuterRef = true;
					}

					virtual FString GetArchiveName() const override
					{
						return TEXT("FReplaceCDOReferencesArchive");
					}

					FArchive& operator<<(UObject*& ObjRef)
					{
						UObject* Obj = ObjRef;

						if (Obj && Obj != PotentialReferencer)
						{
							if (UObject* const* FoundObj = ReconstructedCDOsMap.Find(Obj))
							{
								ObjRef = *FoundObj;
							}
						}

						return *this;
					}

					const TMap<UObject*, UObject*>& ReconstructedCDOsMap;
					UObject* PotentialReferencer;
				};

				FReplaceCDOReferencesArchive FindRefsArchive(Object, ReconstructedCDOsMap);
				Object->Serialize(FindRefsArchive);
			}
		}

		FORCEINLINE TStatId GetStatId() const
		{
			RETURN_QUICK_DECLARE_CYCLE_STAT(FFindRefTask, STATGROUP_ThreadPoolAsyncTasks);
		}

		TArray<UObject*> ObjectsArray;

	private:
		const TMap<UObject*, UObject*>& ReconstructedCDOsMap;
	};

	const int32 NumberOfThreads = FPlatformMisc::NumberOfWorkerThreadsToSpawn();
	const int32 NumObjects = GUObjectArray.GetObjectArrayNum();
	const int32 ObjectsPerTask = FMath::CeilToInt((float)NumObjects / NumberOfThreads);

	// Create tasks.
	TArray<FAsyncTask<FFindRefTask>> Tasks;
	Tasks.Reserve(NumberOfThreads);

	for (int32 TaskId = 0; TaskId < NumberOfThreads; ++TaskId)
	{
		Tasks.Emplace(ReconstructedCDOsMap, ObjectsPerTask);
	}

	// Distribute objects uniformly between tasks.
	int32 CurrentTaskId = 0;
	for (FObjectIterator ObjIter; ObjIter; ++ObjIter)
	{
		UObject* CurObject = *ObjIter;

		if (CurObject->IsPendingKill())
		{
			continue;
		}

		Tasks[CurrentTaskId].GetTask().ObjectsArray.Add(CurObject);
		CurrentTaskId = (CurrentTaskId + 1) % NumberOfThreads;
	}

	// Run async tasks in worker threads.
	for (FAsyncTask<FFindRefTask>& Task : Tasks)
	{
		Task.StartBackgroundTask(ThreadPoolManager.GetPool());
	}

	// Wait until tasks are finished
	for (FAsyncTask<FFindRefTask>& AsyncTask : Tasks)
	{
		AsyncTask.EnsureCompletion();
	}

	ReconstructedCDOsMap.Empty();
}

ECompilationResult::Type FHotReloadModule::RebindPackages(const TArray<UPackage*>& InPackages, EHotReloadFlags Flags, FOutputDevice &Ar)
{
	ECompilationResult::Type Result = ECompilationResult::Unknown;
<<<<<<< HEAD

	// Get game packages
	const FModuleManager& ModuleManager = FModuleManager::Get();
	TArray<FString> GameModuleNames = UE4HotReload_Private::GetGameModuleNames(ModuleManager);
	UE4HotReload_Private::FPackagesAndDependentNames PackagesAndDependentNames = UE4HotReload_Private::SplitByPackagesAndDependentNames(GameModuleNames);

	// Get a set of source packages combined with game packages
	TSet<UPackage*> PackagesIncludingGame(InPackages);
	int32 NumInPackages = PackagesIncludingGame.Num();
	PackagesIncludingGame.Append(PackagesAndDependentNames.Packages);

	// Check if there was any overlap
	bool bInPackagesIncludeGame = PackagesIncludingGame.Num() < NumInPackages + PackagesAndDependentNames.Packages.Num();

	// If any of those modules were game modules, we'll compile those too
	TArray<UPackage*> Packages;
	TArray<FName>     Dependencies;
	if (bInPackagesIncludeGame)
	{
		Packages     = PackagesIncludingGame.Array();
		Dependencies = MoveTemp(PackagesAndDependentNames.DependentNames);
	}
	else
	{
		Packages = InPackages;
	}

	double Duration = 0.0;
=======
>>>>>>> e3a25b20

	// Get game packages
	const FModuleManager& ModuleManager = FModuleManager::Get();
	TArray<FString> GameModuleNames = UE4HotReload_Private::GetGameModuleNames(ModuleManager);
	UE4HotReload_Private::FPackagesAndDependentNames PackagesAndDependentNames = UE4HotReload_Private::SplitByPackagesAndDependentNames(GameModuleNames);

	// Get a set of source packages combined with game packages
	TSet<UPackage*> PackagesIncludingGame(InPackages);
	int32 NumInPackages = PackagesIncludingGame.Num();
	PackagesIncludingGame.Append(PackagesAndDependentNames.Packages);

	// Check if there was any overlap
	bool bInPackagesIncludeGame = PackagesIncludingGame.Num() < NumInPackages + PackagesAndDependentNames.Packages.Num();

	// If any of those modules were game modules, we'll compile those too
	TArray<UPackage*> Packages;
	TArray<FName>     Dependencies;
	if (bInPackagesIncludeGame)
	{
		Packages     = PackagesIncludingGame.Array();
		Dependencies = MoveTemp(PackagesAndDependentNames.DependentNames);
	}
	else
	{
		Packages = InPackages;
	}

	double Duration = 0.0;
	{
		FScopedDurationTimer RebindTimer(Duration);
<<<<<<< HEAD
		Result = RebindPackagesInternal(MoveTemp(Packages), MoveTemp(Dependencies), bWaitForCompletion, Ar);
=======
		Result = RebindPackagesInternal(Packages, Dependencies, Flags, Ar);
>>>>>>> e3a25b20
	}
	RecordAnalyticsEvent(TEXT("Rebind"), Result, Duration, Packages.Num(), Dependencies.Num());

	return Result;
}

ECompilationResult::Type FHotReloadModule::RebindPackagesInternal(const TArray<UPackage*>& InPackages, const TArray<FName>& DependentModules, EHotReloadFlags Flags, FOutputDevice& Ar)
{
#if WITH_HOT_RELOAD
	if (InPackages.Num() == 0)
	{
		Ar.Logf(ELogVerbosity::Warning, TEXT("RebindPackages not possible (no packages specified)"));
		return ECompilationResult::Unsupported;
	}

	// Verify that we're going to be able to rebind the specified packages
	for (UPackage* Package : InPackages)
	{
		check(Package);

		if (Package->GetOuter())
		{
			Ar.Logf(ELogVerbosity::Warning, TEXT("Could not rebind package for %s, package is either not bound yet or is not a DLL."), *Package->GetName());
			return ECompilationResult::Unsupported;
		}
	}

	// We can only proceed if a compile isn't already in progress
	if (IsCurrentlyCompiling())
	{
		Ar.Logf(ELogVerbosity::Warning, TEXT("Could not rebind package because a module compile is already in progress."));
		return ECompilationResult::Unsupported;
	}

	FModuleManager::Get().ResetModulePathsCache();

	bIsHotReloadingFromEditor = true;

	HotReloadStartTime = FPlatformTime::Seconds();

	TArray< FName > ModuleNames;
	for (UPackage* Package : InPackages)
	{
		// Attempt to recompile this package's module
		FName ShortPackageName = FPackageName::GetShortFName(Package->GetFName());
		ModuleNames.Add(ShortPackageName);
	}

	// Add dependent modules.
	ModuleNames.Append(DependentModules);

	// Start compiling modules
	//
	// NOTE: This method of recompiling always using a rolling file name scheme, since we never want to unload before
	// we start recompiling, and we need the output DLL to be unlocked before we invoke the compiler

	ModuleCompilerStartedEvent.Broadcast(!(Flags & EHotReloadFlags::WaitForCompletion)); // we perform an async compile providing we're not waiting for completion

	FModuleManager& ModuleManager = FModuleManager::Get();

	TArray< FModuleToRecompile > ModulesToRecompile;
	for( FName CurModuleName : ModuleNames )
	{
		// Update our set of known modules, in case we don't already know about this module
		ModuleManager.AddModule( CurModuleName );

		// Find a unique file name for the module
		FModuleToRecompile ModuleToRecompile;
		ModuleToRecompile.ModuleName = CurModuleName.ToString();
		ModuleManager.MakeUniqueModuleFilename( CurModuleName, ModuleToRecompile.ModuleFileSuffix, ModuleToRecompile.NewModuleFilename );

		ModulesToRecompile.Add( ModuleToRecompile );
	}

	// Kick off compilation!
	const FString AdditionalArguments = MakeUBTArgumentsForModuleCompiling();
	bool bCompileStarted = StartCompilingModuleDLLs(
		FApp::GetProjectName(),
		ModulesToRecompile,
		[this, InPackages, DependentModules, &Ar](const TMap<FString, FString>& ChangedModules, bool bRecompileFinished, ECompilationResult::Type CompilationResult)
		{
			if (ECompilationResult::Failed(CompilationResult) && bRecompileFinished)
			{
				Ar.Logf(ELogVerbosity::Warning, TEXT("HotReload failed, recompile failed"));
				return;
			}

			DoHotReloadInternal(ChangedModules, InPackages, DependentModules, Ar);
		},
		Ar,
		false, /* bFailIfGeneratedCodeChanges */
		AdditionalArguments,
		false /* bForceCodeProject */
	);

	if (!bCompileStarted)
	{
		Ar.Logf(ELogVerbosity::Warning, TEXT("RebindPackages failed because the compiler could not be started."));
		bIsHotReloadingFromEditor = false;
		return ECompilationResult::OtherCompilationError;
	}

	// Go ahead and check for completion right away.  This is really just so that we can handle the case
	// where the user asked us to wait for the compile to finish before returning.
	if (!!(Flags & EHotReloadFlags::WaitForCompletion))
	{
		bool bCompileStillInProgress = false;
		bool bCompileSucceeded = false;
		FOutputDeviceNull NullOutput;
		CheckForFinishedModuleDLLCompile( Flags, bCompileStillInProgress, bCompileSucceeded, NullOutput );
		if( !bCompileStillInProgress && !bCompileSucceeded )
		{
			Ar.Logf(ELogVerbosity::Warning, TEXT("RebindPackages failed because compilation failed."));
			bIsHotReloadingFromEditor = false;
			return ECompilationResult::OtherCompilationError;
		}
	}

	if (!!(Flags & EHotReloadFlags::WaitForCompletion))
	{
		Ar.Logf(ELogVerbosity::Warning, TEXT("HotReload operation took %4.1fs."), float(FPlatformTime::Seconds() - HotReloadStartTime));
		bIsHotReloadingFromEditor = false;
	}
	else
	{
		Ar.Logf(ELogVerbosity::Warning, TEXT("Starting HotReload took %4.1fs."), float(FPlatformTime::Seconds() - HotReloadStartTime));
	}

	return ECompilationResult::Succeeded;
#else
	Ar.Logf(ELogVerbosity::Warning, TEXT("RebindPackages not possible (hot reload not supported)"));
	return ECompilationResult::Unsupported;
#endif
}

#if WITH_ENGINE
namespace {
	static TArray<TPair<UClass*, UClass*> >& GetClassesToReinstance()
	{
		static TArray<TPair<UClass*, UClass*> > Data;
		return Data;
	}
}

void FHotReloadModule::RegisterForReinstancing(UClass* OldClass, UClass* NewClass)
{
	TPair<UClass*, UClass*> Pair;
	
	Pair.Key = OldClass;
	Pair.Value = NewClass;

	TArray<TPair<UClass*, UClass*> >& ClassesToReinstance = GetClassesToReinstance();
	ClassesToReinstance.Add(MoveTemp(Pair));
}

void FHotReloadModule::ReinstanceClasses()
{
#if WITH_HOT_RELOAD
	if (GIsHotReload)
	{
		UClass::AssembleReferenceTokenStreams();
	}
#endif // WITH_HOT_RELOAD

	TArray<TPair<UClass*, UClass*> >& ClassesToReinstance = GetClassesToReinstance();

	TMap<UClass*, UClass*> OldToNewClassesMap;
	for (const TPair<UClass*, UClass*>& Pair : ClassesToReinstance)
	{
		// Don't allow reinstancing of UEngine classes
		if (Pair.Key->IsChildOf(UEngine::StaticClass()))
		{
			UE_LOG(LogHotReload, Warning, TEXT("Engine class '%s' has changed but will be ignored for hot reload"), *Pair.Key->GetName());
			continue;
		}

		if (Pair.Value != nullptr)
		{
			OldToNewClassesMap.Add(Pair.Key, Pair.Value);
		}
	}

	for (const TPair<UClass*, UClass*>& Pair : ClassesToReinstance)
	{
		// Don't allow reinstancing of UEngine classes
		if (!Pair.Key->IsChildOf(UEngine::StaticClass()))
		{
			ReinstanceClass(Pair.Key, Pair.Value, OldToNewClassesMap);
		}
	}

	ClassesToReinstance.Empty();
}

void FHotReloadModule::ReinstanceClass(UClass* OldClass, UClass* NewClass, const TMap<UClass*, UClass*>& OldToNewClassesMap)
{	
	TSharedPtr<FHotReloadClassReinstancer> ReinstanceHelper = FHotReloadClassReinstancer::Create(NewClass, OldClass, OldToNewClassesMap, ReconstructedCDOsMap, HotReloadBPSetToRecompile, HotReloadBPSetToRecompileBytecodeOnly);
	if (ReinstanceHelper->ClassNeedsReinstancing())
	{
		UE_LOG(LogHotReload, Log, TEXT("Re-instancing %s after hot-reload."), NewClass ? *NewClass->GetName() : *OldClass->GetName());
		ReinstanceHelper->ReinstanceObjectsAndUpdateDefaults();
	}
}
#endif

void FHotReloadModule::OnHotReloadBinariesChanged(const TArray<FFileChangeData>& FileChanges)
{
	if (bIsHotReloadingFromEditor)
	{
		// DO NOTHING, this case is handled by RebindPackages
		return;
	}

	const FModuleManager& ModuleManager = FModuleManager::Get();
	TMap<FString, FString> GameModuleFilenames = UE4HotReload_Private::GetGameModuleFilenames(ModuleManager);

	if (GameModuleFilenames.Num() == 0)
	{
		return;
	}

	// Check if any of the game DLLs has been added
	for (const FFileChangeData& Change : FileChanges)
	{
		// Ignore changes that aren't introducing a new file.
		//
		// On the Mac the Add event is for a temporary linker(?) file that gets immediately renamed
		// to a dylib. In the future we may want to support modified event for all platforms anyway once
		// shadow copying works with hot-reload.
#if PLATFORM_MAC
		if (Change.Action != FFileChangeData::FCA_Modified)
#else
		if (Change.Action != FFileChangeData::FCA_Added)
#endif
		{
			continue;
		}

		// Ignore files that aren't of module type
		FString Filename = FPaths::GetCleanFilename(Change.Filename);
		if (!Filename.EndsWith(FPlatformProcess::GetModuleExtension()))
		{
			continue;
		}

		for (const TPair<FString, FString>& NameFilename : GameModuleFilenames)
		{
			// Handle module files which have already been hot-reloaded.
			FString BaseName = FPaths::GetBaseFilename(NameFilename.Value);
			StripModuleSuffixFromFilename(BaseName, NameFilename.Key);

			// Hot reload always adds a numbered suffix preceded by a hyphen, but otherwise the module name must match exactly!
			if (!Filename.StartsWith(BaseName + TEXT("-")))
			{
				continue;
			}

			if (ModulesRecentlyCompiledInTheEditor.Contains(FPaths::ConvertRelativePathToFull(Change.Filename)))
			{
				continue;
			}

			// Add to queue. We do not hot-reload here as there may potentially be other modules being compiled.
			DetectedNewModules.Emplace(NameFilename.Key, Change.Filename);
			UE_LOG(LogHotReload, Log, TEXT("New module detected: %s"), *Filename);
		}
	}
}

void FHotReloadModule::StripModuleSuffixFromFilename(FString& InOutModuleFilename, const FString& ModuleName)
{
	// First hyphen is where the UE4Edtior prefix ends
	int32 FirstHyphenIndex = INDEX_NONE;
	if (InOutModuleFilename.FindChar('-', FirstHyphenIndex))
	{
		// Second hyphen means we already have a hot-reloaded module or other than Development config module
		int32 SecondHyphenIndex = FirstHyphenIndex;
		do
		{
			SecondHyphenIndex = InOutModuleFilename.Find(TEXT("-"), ESearchCase::IgnoreCase, ESearchDir::FromStart, SecondHyphenIndex + 1);
			if (SecondHyphenIndex != INDEX_NONE)
			{
				// Make sure that the section between hyphens is the expected module name. This guards against cases where module name has a hyphen inside.
				FString HotReloadedModuleName = InOutModuleFilename.Mid(FirstHyphenIndex + 1, SecondHyphenIndex - FirstHyphenIndex - 1);
				if (HotReloadedModuleName == ModuleName)
				{
					InOutModuleFilename = InOutModuleFilename.Mid(0, SecondHyphenIndex);
					SecondHyphenIndex = INDEX_NONE;
				}
			}
		} while (SecondHyphenIndex != INDEX_NONE);
	}
}

void FHotReloadModule::RefreshHotReloadWatcher()
{
	FDirectoryWatcherModule& DirectoryWatcherModule = FModuleManager::Get().LoadModuleChecked<FDirectoryWatcherModule>(TEXT("DirectoryWatcher"));
	IDirectoryWatcher* DirectoryWatcher = DirectoryWatcherModule.Get();
	if (DirectoryWatcher)
	{
		// Watch the game directory
		AddHotReloadDirectory(DirectoryWatcher, FPaths::ProjectDir());

		// Also watch all the game plugin directories
		for(const TSharedRef<IPlugin>& Plugin : IPluginManager::Get().GetEnabledPlugins())
		{
			if (Plugin->GetLoadedFrom() == EPluginLoadedFrom::Project && Plugin->GetDescriptor().Modules.Num() > 0)
			{
				AddHotReloadDirectory(DirectoryWatcher, Plugin->GetBaseDir());
			}
		}
	}
}

void FHotReloadModule::AddHotReloadDirectory(IDirectoryWatcher* DirectoryWatcher, const FString& BaseDir)
{
	FString BinariesPath = FPaths::ConvertRelativePathToFull(BaseDir / TEXT("Binaries") / FPlatformProcess::GetBinariesSubdirectory());
	if (FPaths::DirectoryExists(BinariesPath) && !BinariesFolderChangedDelegateHandles.Contains(BinariesPath))
	{
		IDirectoryWatcher::FDirectoryChanged BinariesFolderChangedDelegate = IDirectoryWatcher::FDirectoryChanged::CreateRaw(this, &FHotReloadModule::OnHotReloadBinariesChanged);

		FDelegateHandle Handle;
		if (DirectoryWatcher->RegisterDirectoryChangedCallback_Handle(BinariesPath, BinariesFolderChangedDelegate, Handle))
		{
			BinariesFolderChangedDelegateHandles.Add(BinariesPath, Handle);
		}
	}
}

void FHotReloadModule::ShutdownHotReloadWatcher()
{
	FDirectoryWatcherModule* DirectoryWatcherModule = FModuleManager::GetModulePtr<FDirectoryWatcherModule>(TEXT("DirectoryWatcher"));
	if( DirectoryWatcherModule != nullptr )
	{
		IDirectoryWatcher* DirectoryWatcher = DirectoryWatcherModule->Get();
		if (DirectoryWatcher)
		{
			for (const TPair<FString, FDelegateHandle>& Pair : BinariesFolderChangedDelegateHandles)
			{
				DirectoryWatcher->UnregisterDirectoryChangedCallback_Handle(Pair.Key, Pair.Value);
			}
		}
	}
}

bool FHotReloadModule::Tick(float DeltaTime)
{
	// We never want to block on a pending compile when checking compilation status during Tick().  We're
	// just checking so that we can fire callbacks if and when compilation has finished.
	// Ignored output variables
	bool bCompileStillInProgress = false;
	bool bCompileSucceeded = false;
	FOutputDeviceNull NullOutput;
	CheckForFinishedModuleDLLCompile( EHotReloadFlags::None, bCompileStillInProgress, bCompileSucceeded, NullOutput );

	if (DetectedNewModules.Num() == 0)
	{
		return true;
	}

#if WITH_EDITOR
	if (GEditor)
	{
		// Don't try to do an IDE reload yet if we're PIE - wait until we leave
		if (GEditor->bIsPlayWorldQueued || GEditor->PlayWorld)
		{
			return true;
		}

		// Don't allow hot reloading if we're running networked PIE instances
		// The reason, is it's fairly complicated to handle the re-wiring that needs to happen when we re-instance objects like player controllers, possessed pawns, etc...
		const TIndirectArray<FWorldContext>& WorldContextList = GEditor->GetWorldContexts();

		for (const FWorldContext& WorldContext : WorldContextList)
		{
			if (WorldContext.World() && WorldContext.World()->WorldType == EWorldType::PIE && WorldContext.World()->NetDriver)
			{
				return true;		// Don't allow automatic hot reloading if we're running PIE instances
			}
		}
	}
#endif // WITH_EDITOR

	// We have new modules in the queue, but make sure UBT has finished compiling all of them
	if (!FDesktopPlatformModule::Get()->IsUnrealBuildToolRunning())
	{
		IFileManager& FileManager = IFileManager::Get();

		// Remove any modules whose files have disappeared - this can happen if a compile event has
		// failed and deleted a DLL that was there previously.
		for (auto It = DetectedNewModules.CreateIterator(); It; ++It)
		{
			if (!FileManager.FileExists(*It->Value))
			{
				It.RemoveCurrent();
			}
		}
		DoHotReloadFromIDE(DetectedNewModules);
		DetectedNewModules.Empty();
	}
	else
	{
		UE_LOG(LogHotReload, Verbose, TEXT("Detected %d reloaded modules but UnrealBuildTool is still running"), DetectedNewModules.Num());
	}

	return true;
}

void FHotReloadModule::DoHotReloadFromIDE(const TMap<FString, FString>& NewModules)
{
	const FModuleManager& ModuleManager = FModuleManager::Get();

	int32 NumPackagesToRebind = 0;
	int32 NumDependentModules = 0;

	ECompilationResult::Type Result = ECompilationResult::Unsupported;

	double Duration = 0.0;

	TArray<FString> GameModuleNames = UE4HotReload_Private::GetGameModuleNames(ModuleManager);
	if (GameModuleNames.Num() > 0)
	{
		FScopedDurationTimer Timer(Duration);

		if (NewModules.Num() == 0)
		{
			return;
		}

		UE_LOG(LogHotReload, Log, TEXT("Starting Hot-Reload from IDE"));

		HotReloadStartTime = FPlatformTime::Seconds();

		FScopedSlowTask SlowTask(100.f, LOCTEXT("CompilingGameCode", "Compiling Game Code"));
		SlowTask.MakeDialog();

		// Update compile data before we start compiling
		for (const TPair<FString, FString>& NewModule : NewModules)
		{
			// Move on 10% / num items
			SlowTask.EnterProgressFrame(10.f/NewModules.Num());

			FName ModuleName = *NewModule.Key;

			UpdateModuleCompileData(ModuleName);
			OnModuleCompileSucceeded(ModuleName, NewModule.Value);
		}

		SlowTask.EnterProgressFrame(10);
		UE4HotReload_Private::FPackagesAndDependentNames PackagesAndDependentNames = UE4HotReload_Private::SplitByPackagesAndDependentNames(GameModuleNames);
		SlowTask.EnterProgressFrame(80);

		NumPackagesToRebind = PackagesAndDependentNames.Packages.Num();
		NumDependentModules = PackagesAndDependentNames.DependentNames.Num();
		Result = DoHotReloadInternal(NewModules, PackagesAndDependentNames.Packages, PackagesAndDependentNames.DependentNames, *GLog);
	}

	RecordAnalyticsEvent(TEXT("IDE"), Result, Duration, NumPackagesToRebind, NumDependentModules);
}

void FHotReloadModule::RecordAnalyticsEvent(const TCHAR* ReloadFrom, ECompilationResult::Type Result, double Duration, int32 PackageCount, int32 DependentModulesCount)
{
#if WITH_ENGINE
	if (FEngineAnalytics::IsAvailable())
	{
		TArray< FAnalyticsEventAttribute > ReloadAttribs;
		ReloadAttribs.Add(FAnalyticsEventAttribute(TEXT("ReloadFrom"), ReloadFrom));
		ReloadAttribs.Add(FAnalyticsEventAttribute(TEXT("Result"), ECompilationResult::ToString(Result)));
		ReloadAttribs.Add(FAnalyticsEventAttribute(TEXT("Duration"), FString::Printf(TEXT("%.4lf"), Duration)));
		ReloadAttribs.Add(FAnalyticsEventAttribute(TEXT("Packages"), FString::Printf(TEXT("%d"), PackageCount)));
		ReloadAttribs.Add(FAnalyticsEventAttribute(TEXT("DependentModules"), FString::Printf(TEXT("%d"), DependentModulesCount)));
		FEngineAnalytics::GetProvider().RecordEvent(TEXT("Editor.Usage.HotReload"), ReloadAttribs);
	}
#endif
}

void FHotReloadModule::OnModuleCompileSucceeded(FName ModuleName, const FString& NewModuleFilename)
{
	// If the compile succeeded, update the module info entry with the new file name for this module
	FModuleManager::Get().SetModuleFilename(ModuleName, NewModuleFilename);

#if WITH_HOT_RELOAD
	// UpdateModuleCompileData() should have been run before compiling so the
	// data in ModuleInfo should be correct for the pre-compile dll file.
	FModuleCompilationData& CompileData = ModuleCompileData.FindChecked(ModuleName).Get();

	FDateTime FileTimeStamp;
	bool bGotFileTimeStamp = GetModuleFileTimeStamp(ModuleName, FileTimeStamp);

	CompileData.bHasFileTimeStamp = bGotFileTimeStamp;
	CompileData.FileTimeStamp = FileTimeStamp;

	if (CompileData.bHasFileTimeStamp)
	{
		CompileData.CompileMethod = EModuleCompileMethod::Runtime;
	}
	else
	{
		CompileData.CompileMethod = EModuleCompileMethod::Unknown;
	}
	WriteModuleCompilationInfoToConfig(ModuleName, CompileData);
#endif
}

FString FHotReloadModule::MakeUBTArgumentsForModuleCompiling()
{
	FString AdditionalArguments;
	if ( FPaths::IsProjectFilePathSet() )
	{
		// We have to pass FULL paths to UBT
		FString FullProjectPath = FPaths::ConvertRelativePathToFull(FPaths::GetProjectFilePath());

		// @todo projectdirs: Currently non-installed projects that exist under the UE4 root are compiled by UBT with no .uproject file
		//     name passed in (see bIsProjectTarget in VCProject.cs), which causes intermediate libraries to be saved to the Engine
		//     intermediate folder instead of the project's intermediate folder.  We're emulating this behavior here for module
		//     recompiling, so that compiled modules will be able to find their import libraries in the original folder they were compiled.
		if( FApp::IsEngineInstalled() || !FullProjectPath.StartsWith( FPaths::ConvertRelativePathToFull( FPaths::RootDir() ) ) )
		{
			const FString ProjectFilenameWithQuotes = FString::Printf(TEXT("\"%s\""), *FullProjectPath);
			AdditionalArguments += FString::Printf(TEXT("%s "), *ProjectFilenameWithQuotes);
		}
	}

	// Use new FastPDB option to cut down linking time. Currently disabled due to problems with missing symbols in VS2015.
	// AdditionalArguments += TEXT(" -FastPDB");

	return AdditionalArguments;
}

#if WITH_HOT_RELOAD
bool FHotReloadModule::StartCompilingModuleDLLs(const FString& GameName, const TArray< FModuleToRecompile >& ModuleNames, 
	FRecompileModulesCallback&& InRecompileModulesCallback, FOutputDevice& Ar, bool bInFailIfGeneratedCodeChanges, 
	const FString& InAdditionalCmdLineArgs, bool bForceCodeProject)
{
	// Keep track of what we're compiling
	ModulesBeingCompiled = ModuleNames;
	ModulesThatWereBeingRecompiled = ModulesBeingCompiled;

	const TCHAR* BuildPlatformName = FPlatformMisc::GetUBTPlatform();
	const TCHAR* BuildConfigurationName = FModuleManager::GetUBTConfiguration();

	RecompileModulesCallback = MoveTemp(InRecompileModulesCallback);

	// Pass a module file suffix to UBT if we have one
	FString ModuleArg;
	if (ModuleNames.Num())
	{
		Ar.Logf(TEXT("Candidate modules for hot reload:"));
		for( const FModuleToRecompile& Module : ModuleNames )
		{
			if( !Module.ModuleFileSuffix.IsEmpty() )
			{
				ModuleArg += FString::Printf( TEXT( " -ModuleWithSuffix=%s,%s" ), *Module.ModuleName, *Module.ModuleFileSuffix );
			}
			else
			{
				ModuleArg += FString::Printf( TEXT( " -Module=%s" ), *Module.ModuleName );
			}
			Ar.Logf( TEXT( "  %s" ), *Module.ModuleName );

			// prepare the compile info in the FModuleInfo so that it can be compared after compiling
			FName ModuleFName(*Module.ModuleName);
			UpdateModuleCompileData(ModuleFName);
		}
	}

	FString ExtraArg;
#if UE_EDITOR
	// NOTE: When recompiling from the editor, we're passed the game target name, not the editor target name, but we'll
	//       pass "-editorrecompile" to UBT which tells UBT to figure out the editor target to use for this game, since
	//       we can't possibly know what the target is called from within the engine code.
	ExtraArg = TEXT( "-editorrecompile " );
#endif

	if (bInFailIfGeneratedCodeChanges)
	{
		// Additional argument to let UHT know that we can only compile the module if the generated code didn't change
		ExtraArg += TEXT( "-FailIfGeneratedCodeChanges " );
	}

	// If there's nothing to compile, don't bother linking the DLLs as the old ones are up-to-date
	ExtraArg += TEXT("-canskiplink ");

	// Shared PCH does no work with hot-reloading engine/editor modules as we don't scan all modules for them.
	if (!ContainsOnlyGameModules(ModuleNames))
	{
		ExtraArg += TEXT("-nosharedpch ");
	}
	
	FString TargetName = GameName;

#if WITH_EDITOR
	// If there are no game modules loaded, then it's not a code-based project and the target
	// for UBT should be the editor.
	if (!bForceCodeProject && !IsAnyGameModuleLoaded())
	{
		TargetName = TEXT("UE4Editor");
	}
#endif

	FString CmdLineParams = FString::Printf( TEXT( "%s%s %s %s %s%s" ), 
		*TargetName, *ModuleArg, 
		BuildPlatformName, BuildConfigurationName, 
		*ExtraArg, *InAdditionalCmdLineArgs );

	const bool bInvocationSuccessful = InvokeUnrealBuildToolForCompile(CmdLineParams, Ar);
	if ( !bInvocationSuccessful )
	{
		// No longer compiling modules
		ModulesBeingCompiled.Empty();

		ModuleCompilerFinishedEvent.Broadcast(FString(), ECompilationResult::OtherCompilationError, false);

		// Fire task completion delegate 
		
		if (RecompileModulesCallback)
		{
			RecompileModulesCallback( TMap<FString, FString>(), false, ECompilationResult::OtherCompilationError );
			RecompileModulesCallback = nullptr;
		}
	}

	return bInvocationSuccessful;
}
#endif

bool FHotReloadModule::InvokeUnrealBuildToolForCompile(const FString& InCmdLineParams, FOutputDevice &Ar)
{
#if WITH_HOT_RELOAD

	// Make sure we're not already compiling something!
	check(!IsCurrentlyCompiling());

	// Setup output redirection pipes, so that we can harvest compiler output and display it ourselves
	void* PipeRead = NULL;
	void* PipeWrite = NULL;

	verify(FPlatformProcess::CreatePipe(PipeRead, PipeWrite));
	ModuleCompileReadPipeText = TEXT("");

	FProcHandle ProcHandle = FDesktopPlatformModule::Get()->InvokeUnrealBuildToolAsync(InCmdLineParams, Ar, PipeRead, PipeWrite);

	// We no longer need the Write pipe so close it.
	// We DO need the Read pipe however...
	FPlatformProcess::ClosePipe(0, PipeWrite);

	if (!ProcHandle.IsValid())
	{
		// We're done with the process handle now
		ModuleCompileProcessHandle.Reset();
		ModuleCompileReadPipe = NULL;
	}
	else
	{
		ModuleCompileProcessHandle = ProcHandle;
		ModuleCompileReadPipe = PipeRead;
	}

	return ProcHandle.IsValid();
#else
	return false;
#endif // WITH_HOT_RELOAD
}

void FHotReloadModule::CheckForFinishedModuleDLLCompile(EHotReloadFlags Flags, bool& bCompileStillInProgress, bool& bCompileSucceeded, FOutputDevice& Ar, bool bFireEvents)
{
#if WITH_HOT_RELOAD
	bCompileStillInProgress = false;
	ECompilationResult::Type CompilationResult = ECompilationResult::OtherCompilationError;

	// Is there a compilation in progress?
	if( !IsCurrentlyCompiling() )
	{
		Ar.Logf(TEXT("Error: CheckForFinishedModuleDLLCompile: There is no compilation in progress right now"));
		return;
	}

	bCompileStillInProgress = true;

	FText StatusUpdate;
	if ( ModulesBeingCompiled.Num() > 0 )
	{
		FFormatNamedArguments Args;
		Args.Add( TEXT("CodeModuleName"), FText::FromString( ModulesBeingCompiled[0].ModuleName ) );
		StatusUpdate = FText::Format( NSLOCTEXT("FModuleManager", "CompileSpecificModuleStatusMessage", "{CodeModuleName}: Compiling modules..."), Args );
	}
	else
	{
		StatusUpdate = NSLOCTEXT("FModuleManager", "CompileStatusMessage", "Compiling modules...");
	}

	FScopedSlowTask SlowTask(0, StatusUpdate, GIsSlowTask);
	SlowTask.MakeDialog();

	// Check to see if the compile has finished yet
	int32 ReturnCode = -1;
	while (bCompileStillInProgress)
	{
		// Store the return code in a temp variable for now because it still gets overwritten
		// when the process is running.
		int32 ProcReturnCode = -1;
		if( FPlatformProcess::GetProcReturnCode( ModuleCompileProcessHandle, &ProcReturnCode ) )
		{
			ReturnCode = ProcReturnCode;
			bCompileStillInProgress = false;
		}
		
		if (bRequestCancelCompilation)
		{
			FPlatformProcess::TerminateProc(ModuleCompileProcessHandle);
			bCompileStillInProgress = bRequestCancelCompilation = false;
		}

		if( bCompileStillInProgress )
		{
			ModuleCompileReadPipeText += FPlatformProcess::ReadPipe(ModuleCompileReadPipe);

			if (!(Flags & EHotReloadFlags::WaitForCompletion))
			{
				// We haven't finished compiling, but we were asked to return immediately
				break;
			}

			SlowTask.EnterProgressFrame(0.0f);

			// Give up a small timeslice if we haven't finished recompiling yet
			FPlatformProcess::Sleep( 0.01f );
		}
	}
	
	bRequestCancelCompilation = false;

	if( bCompileStillInProgress )
	{
		Ar.Logf(TEXT("Error: CheckForFinishedModuleDLLCompile: Compilation is still in progress"));
		return;
	}

	// Compilation finished, now we need to grab all of the text from the output pipe
	ModuleCompileReadPipeText += FPlatformProcess::ReadPipe(ModuleCompileReadPipe);

	// This includes 'canceled' (-1) and 'up-to-date' (-2)
	CompilationResult = (ECompilationResult::Type)ReturnCode;

	// If compilation succeeded for all modules, go back to the modules and update their module file names
	// in case we recompiled the modules to a new unique file name.  This is needed so that when the module
	// is reloaded after the recompile, we load the new DLL file name, not the old one.
	// Note that we don't want to do anything in case the build was canceled or source code has not changed.
	TMap<FString, FString> ChangedModules;
	if(CompilationResult == ECompilationResult::Succeeded)
	{
		ChangedModules.Reserve(ModulesThatWereBeingRecompiled.Num());
		for( FModuleToRecompile& CurModule : ModulesThatWereBeingRecompiled )
		{
			// Were we asked to assign a new file name for this module?
			if( CurModule.NewModuleFilename.IsEmpty() )
			{
				continue;
			}

			if (IFileManager::Get().FileSize(*CurModule.NewModuleFilename) <= 0)
			{
				continue;
			}

			// If the file doesn't exist, then assume it doesn't needs rebinding because it wasn't recompiled
			FDateTime FileTimeStamp = IFileManager::Get().GetTimeStamp(*CurModule.NewModuleFilename);
			if (FileTimeStamp == FDateTime::MinValue())
			{
				continue;
			}

			FName ModuleName = *CurModule.ModuleName;

			// If the file is the same as what we remembered it was then assume it doesn't needs rebinding because it wasn't recompiled
			TSharedRef<FModuleCompilationData>* CompileDataPtr = ModuleCompileData.Find(ModuleName);
			if (CompileDataPtr && (*CompileDataPtr)->FileTimeStamp == FileTimeStamp)
			{
				continue;
			}

			// If the compile succeeded, update the module info entry with the new file name for this module
			OnModuleCompileSucceeded(ModuleName, CurModule.NewModuleFilename);

			// Move modules
			ChangedModules.Emplace(MoveTemp(CurModule.ModuleName), MoveTemp(CurModule.NewModuleFilename));
		}
	}
	ModulesThatWereBeingRecompiled.Empty();

	// We're done with the process handle now
	FPlatformProcess::CloseProc(ModuleCompileProcessHandle);
	ModuleCompileProcessHandle.Reset();

	FPlatformProcess::ClosePipe(ModuleCompileReadPipe, 0);

	Ar.Log(*ModuleCompileReadPipeText);
	const FString FinalOutput = ModuleCompileReadPipeText;
	ModuleCompileReadPipe = NULL;
	ModuleCompileReadPipeText = TEXT("");

	// No longer compiling modules
	ModulesBeingCompiled.Empty();

	bCompileSucceeded = !ECompilationResult::Failed(CompilationResult);

	if ( bFireEvents )
	{
		const bool bShowLogOnSuccess = false;
		ModuleCompilerFinishedEvent.Broadcast(FinalOutput, CompilationResult, !bCompileSucceeded || bShowLogOnSuccess);

		// Fire task completion delegate 
		if (RecompileModulesCallback)
		{
			RecompileModulesCallback( ChangedModules, true, CompilationResult );
			RecompileModulesCallback = nullptr;
		}
	}
#endif // WITH_HOT_RELOAD
}

void FHotReloadModule::UpdateModuleCompileData(FName ModuleName)
{
	// Find or create a compile data object for this module
	TSharedRef<FModuleCompilationData>* CompileDataPtr = ModuleCompileData.Find(ModuleName);
	if(CompileDataPtr == nullptr)
	{
		CompileDataPtr = &ModuleCompileData.Add(ModuleName, TSharedRef<FModuleCompilationData>(new FModuleCompilationData()));
	}

	// reset the compile data before updating it
	FModuleCompilationData& CompileData = CompileDataPtr->Get();
	CompileData.bHasFileTimeStamp = false;
	CompileData.FileTimeStamp = FDateTime(0);
	CompileData.CompileMethod = EModuleCompileMethod::Unknown;

#if WITH_HOT_RELOAD
	ReadModuleCompilationInfoFromConfig(ModuleName, CompileData);

	FDateTime FileTimeStamp;
	bool bGotFileTimeStamp = GetModuleFileTimeStamp(ModuleName, FileTimeStamp);

	if (!bGotFileTimeStamp)
	{
		// File missing? Reset the cached timestamp and method to defaults and save them.
		CompileData.bHasFileTimeStamp = false;
		CompileData.FileTimeStamp = FDateTime(0);
		CompileData.CompileMethod = EModuleCompileMethod::Unknown;
		WriteModuleCompilationInfoToConfig(ModuleName, CompileData);
	}
	else
	{
		if (CompileData.bHasFileTimeStamp)
		{
			if (FileTimeStamp > CompileData.FileTimeStamp + HotReloadDefs::TimeStampEpsilon)
			{
				// The file is newer than the cached timestamp
				// The file must have been compiled externally
				CompileData.FileTimeStamp = FileTimeStamp;
				CompileData.CompileMethod = EModuleCompileMethod::External;
				WriteModuleCompilationInfoToConfig(ModuleName, CompileData);
			}
		}
		else
		{
			// The cached timestamp and method are default value so this file has no history yet
			// We can only set its timestamp and save
			CompileData.bHasFileTimeStamp = true;
			CompileData.FileTimeStamp = FileTimeStamp;
			WriteModuleCompilationInfoToConfig(ModuleName, CompileData);
		}
	}
#endif
}

void FHotReloadModule::ReadModuleCompilationInfoFromConfig(FName ModuleName, FModuleCompilationData& CompileData)
{
	FString DateTimeString;
	if (GConfig->GetString(*HotReloadDefs::CompilationInfoConfigSection, *FString::Printf(TEXT("%s.TimeStamp"), *ModuleName.ToString()), DateTimeString, GEditorPerProjectIni))
	{
		FDateTime TimeStamp;
		if (!DateTimeString.IsEmpty() && FDateTime::Parse(DateTimeString, TimeStamp))
		{
			CompileData.bHasFileTimeStamp = true;
			CompileData.FileTimeStamp = TimeStamp;

			FString CompileMethodString;
			if (GConfig->GetString(*HotReloadDefs::CompilationInfoConfigSection, *FString::Printf(TEXT("%s.LastCompileMethod"), *ModuleName.ToString()), CompileMethodString, GEditorPerProjectIni))
			{
				if (CompileMethodString.Equals(HotReloadDefs::CompileMethodRuntime, ESearchCase::IgnoreCase))
				{
					CompileData.CompileMethod = EModuleCompileMethod::Runtime;
				}
				else if (CompileMethodString.Equals(HotReloadDefs::CompileMethodExternal, ESearchCase::IgnoreCase))
				{
					CompileData.CompileMethod = EModuleCompileMethod::External;
				}
			}
		}
	}
}

void FHotReloadModule::WriteModuleCompilationInfoToConfig(FName ModuleName, const FModuleCompilationData& CompileData)
{
	FString DateTimeString;
	if (CompileData.bHasFileTimeStamp)
	{
		DateTimeString = CompileData.FileTimeStamp.ToString();
	}

	GConfig->SetString(*HotReloadDefs::CompilationInfoConfigSection, *FString::Printf(TEXT("%s.TimeStamp"), *ModuleName.ToString()), *DateTimeString, GEditorPerProjectIni);

	FString CompileMethodString = HotReloadDefs::CompileMethodUnknown;
	if (CompileData.CompileMethod == EModuleCompileMethod::Runtime)
	{
		CompileMethodString = HotReloadDefs::CompileMethodRuntime;
	}
	else if (CompileData.CompileMethod == EModuleCompileMethod::External)
	{
		CompileMethodString = HotReloadDefs::CompileMethodExternal;
	}

	GConfig->SetString(*HotReloadDefs::CompilationInfoConfigSection, *FString::Printf(TEXT("%s.LastCompileMethod"), *ModuleName.ToString()), *CompileMethodString, GEditorPerProjectIni);
}

bool FHotReloadModule::GetModuleFileTimeStamp(FName ModuleName, FDateTime& OutFileTimeStamp) const
{
	FString Filename = FModuleManager::Get().GetModuleFilename(ModuleName);
	if (IFileManager::Get().FileSize(*Filename) > 0)
	{
		OutFileTimeStamp = FDateTime(IFileManager::Get().GetTimeStamp(*Filename));
		return true;
	}
	return false;
}

bool FHotReloadModule::IsAnyGameModuleLoaded()
{
	if (bIsAnyGameModuleLoaded == EThreeStateBool::Unknown)
	{
		bool bGameModuleFound = false;
		// Ask the module manager for a list of currently-loaded gameplay modules
		TArray< FModuleStatus > ModuleStatuses;
		FModuleManager::Get().QueryModules(ModuleStatuses);

		for (auto ModuleStatusIt = ModuleStatuses.CreateConstIterator(); ModuleStatusIt; ++ModuleStatusIt)
		{
			const FModuleStatus& ModuleStatus = *ModuleStatusIt;

			// We only care about game modules that are currently loaded
			if (ModuleStatus.bIsLoaded && ModuleStatus.bIsGameModule)
			{
				// There is at least one loaded game module.
				bGameModuleFound = true;
				break;
			}
		}
		bIsAnyGameModuleLoaded = EThreeStateBool::FromBool(bGameModuleFound);
	}
	return EThreeStateBool::ToBool(bIsAnyGameModuleLoaded);
}

bool FHotReloadModule::ContainsOnlyGameModules(const TArray<FModuleToRecompile>& ModulesToCompile) const
{
	const FString AbsoluteProjectDir(FPaths::ConvertRelativePathToFull(FPaths::ProjectDir()));
	bool bOnlyGameModules = true;
	for (auto& ModuleToCompile : ModulesToCompile)
	{
		const FString FullModulePath(FPaths::ConvertRelativePathToFull(ModuleToCompile.NewModuleFilename));
		if (!FullModulePath.StartsWith(AbsoluteProjectDir))
		{
			bOnlyGameModules = false;
			break;
		}
	}
	return bOnlyGameModules;
}

void FHotReloadModule::ModulesChangedCallback(FName ModuleName, EModuleChangeReason ReasonForChange)
{
	// Force update game modules state on the next call to IsAnyGameModuleLoaded
	bIsAnyGameModuleLoaded = EThreeStateBool::Unknown;
	
	// If the hot reload directory watcher hasn't been initialized yet (because the binaries directory did not exist) try to initialize it now
	if (!bDirectoryWatcherInitialized)
	{
		RefreshHotReloadWatcher();
		bDirectoryWatcherInitialized = true;
	}
}

void FHotReloadModule::PluginMountedCallback(IPlugin& Plugin)
{
	FDirectoryWatcherModule& DirectoryWatcherModule = FModuleManager::Get().LoadModuleChecked<FDirectoryWatcherModule>(TEXT("DirectoryWatcher"));

	IDirectoryWatcher* DirectoryWatcher = DirectoryWatcherModule.Get();
	if (DirectoryWatcher)
	{
		if (Plugin.GetLoadedFrom() == EPluginLoadedFrom::Project && Plugin.GetDescriptor().Modules.Num() > 0)
		{
			AddHotReloadDirectory(DirectoryWatcher, Plugin.GetBaseDir());
		}
	}
}

#undef LOCTEXT_NAMESPACE<|MERGE_RESOLUTION|>--- conflicted
+++ resolved
@@ -1054,7 +1054,6 @@
 ECompilationResult::Type FHotReloadModule::RebindPackages(const TArray<UPackage*>& InPackages, EHotReloadFlags Flags, FOutputDevice &Ar)
 {
 	ECompilationResult::Type Result = ECompilationResult::Unknown;
-<<<<<<< HEAD
 
 	// Get game packages
 	const FModuleManager& ModuleManager = FModuleManager::Get();
@@ -1083,43 +1082,9 @@
 	}
 
 	double Duration = 0.0;
-=======
->>>>>>> e3a25b20
-
-	// Get game packages
-	const FModuleManager& ModuleManager = FModuleManager::Get();
-	TArray<FString> GameModuleNames = UE4HotReload_Private::GetGameModuleNames(ModuleManager);
-	UE4HotReload_Private::FPackagesAndDependentNames PackagesAndDependentNames = UE4HotReload_Private::SplitByPackagesAndDependentNames(GameModuleNames);
-
-	// Get a set of source packages combined with game packages
-	TSet<UPackage*> PackagesIncludingGame(InPackages);
-	int32 NumInPackages = PackagesIncludingGame.Num();
-	PackagesIncludingGame.Append(PackagesAndDependentNames.Packages);
-
-	// Check if there was any overlap
-	bool bInPackagesIncludeGame = PackagesIncludingGame.Num() < NumInPackages + PackagesAndDependentNames.Packages.Num();
-
-	// If any of those modules were game modules, we'll compile those too
-	TArray<UPackage*> Packages;
-	TArray<FName>     Dependencies;
-	if (bInPackagesIncludeGame)
-	{
-		Packages     = PackagesIncludingGame.Array();
-		Dependencies = MoveTemp(PackagesAndDependentNames.DependentNames);
-	}
-	else
-	{
-		Packages = InPackages;
-	}
-
-	double Duration = 0.0;
 	{
 		FScopedDurationTimer RebindTimer(Duration);
-<<<<<<< HEAD
-		Result = RebindPackagesInternal(MoveTemp(Packages), MoveTemp(Dependencies), bWaitForCompletion, Ar);
-=======
 		Result = RebindPackagesInternal(Packages, Dependencies, Flags, Ar);
->>>>>>> e3a25b20
 	}
 	RecordAnalyticsEvent(TEXT("Rebind"), Result, Duration, Packages.Num(), Dependencies.Num());
 
