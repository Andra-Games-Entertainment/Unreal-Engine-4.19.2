--- conflicted
+++ resolved
@@ -3795,23 +3795,6 @@
 				RelevantFacesForCorner[CornerIndex].Reset();
 			}
 
-<<<<<<< HEAD
-		if( bComputeNormals || bComputeTangents )
-		{
-			for(int32 VertexIndex = 0;VertexIndex < 3;VertexIndex++)
-			{
-				VertexTangentX[VertexIndex] = FVector::ZeroVector;
-				VertexTangentY[VertexIndex] = FVector::ZeroVector;
-				VertexTangentZ[VertexIndex] = FVector::ZeroVector;
-			}
-
-			FVector	TriangleNormal = FPlane(
-				Points[Wedges[Face.iWedge[2]].iVertex],
-				Points[Wedges[Face.iWedge[1]].iVertex],
-				Points[Wedges[Face.iWedge[0]].iVertex]
-			);
-			float	Determinant = FVector::Triple(FaceTangentX[FaceIndex],FaceTangentY[FaceIndex],TriangleNormal);
-=======
 			// Don't process degenerate triangles.
 			if (PointsEqual(CornerPositions[0], CornerPositions[1], ComparisonThreshold)
 				|| PointsEqual(CornerPositions[0], CornerPositions[2], ComparisonThreshold)
@@ -3839,7 +3822,6 @@
 				TriangleTangentY[FaceIndex],
 				TriangleTangentZ[FaceIndex]
 				);
->>>>>>> 73f66985
 
 			// Start building a list of faces adjacent to this face.
 			AdjacentFaces.Reset();
@@ -6117,14 +6099,7 @@
 	}
 }
 
-<<<<<<< HEAD
-/*------------------------------------------------------------------------------
-	Mesh merging 
-------------------------------------------------------------------------------*/
-static bool PropagatePaintedColorsToRawMesh(UStaticMeshComponent* StaticMeshComponent, int32 LODIndex, FRawMesh& RawMesh)
-=======
 void FMeshUtilities::CalculateTextureCoordinateBoundsForSkeletalMesh(const FStaticLODModel& LODModel, TArray<FBox2D>& OutBounds) const
->>>>>>> 73f66985
 {
 	TArray<FSoftSkinVertex> Vertices;
 	FMultiSizeIndexContainerData IndexData;
@@ -6160,83 +6135,6 @@
 	}
 }
 
-static void TransformPhysicsGeometry(const FTransform& InTransform, FKAggregateGeom& AggGeom)
-{
-	for (auto& Elem : AggGeom.SphereElems)
-	{
-		FTransform ElemTM = Elem.GetTransform();
-		Elem.SetTransform(ElemTM*InTransform);
-	}
-	
-	for (auto& Elem : AggGeom.BoxElems)
-	{
-		FTransform ElemTM = Elem.GetTransform();
-		Elem.SetTransform(ElemTM*InTransform);
-	}
-
-	for (auto& Elem : AggGeom.SphylElems)
-	{
-		FTransform ElemTM = Elem.GetTransform();
-		Elem.SetTransform(ElemTM*InTransform);
-	}
-
-	for (auto& Elem : AggGeom.ConvexElems)
-	{
-		FTransform ElemTM = Elem.GetTransform();
-		Elem.SetTransform(ElemTM*InTransform);
-	}
-
-	// seems like all primitives except Convex need separate scaling pass		
-	const FVector Scale3D = InTransform.GetScale3D();
-	if (!Scale3D.Equals(FVector(1.f)))
-	{
-		const float MinPrimSize = KINDA_SMALL_NUMBER;
-		
-		for (auto& Elem : AggGeom.SphereElems)
-		{
-			Elem.ScaleElem(Scale3D, MinPrimSize);
-		}
-	
-		for (auto& Elem : AggGeom.BoxElems)
-		{
-			Elem.ScaleElem(Scale3D, MinPrimSize);
-		}
-
-		for (auto& Elem : AggGeom.SphylElems)
-		{
-			Elem.ScaleElem(Scale3D, MinPrimSize);
-		}
-	}
-}
-
-static void ExtractPhysicsGeometry(UStaticMeshComponent* InMeshComponent, FKAggregateGeom& OutAggGeom)
-{
-	UStaticMesh* SrcMesh = InMeshComponent->StaticMesh;
-	if (SrcMesh == nullptr)
-	{
-		return;
-	}
-	
-	if (!SrcMesh->BodySetup)
-	{
-		return;
-	}
-
-	OutAggGeom = SrcMesh->BodySetup->AggGeom;
-	
-	// we are not owner of this stuff
-	OutAggGeom.RenderInfo = nullptr; 
-	for (auto& Elem : OutAggGeom.ConvexElems)
-	{
-		Elem.ConvexMesh = nullptr;
-		Elem.ConvexMeshNegX = nullptr;
-	}
-
-	// Transform geometry to world space
-	FTransform CtoM = InMeshComponent->ComponentToWorld;
-	TransformPhysicsGeometry(CtoM, OutAggGeom);
-}
-
 static void CopyTextureRect(const FColor* Src, const FIntPoint& SrcSize, FColor* Dst, const FIntPoint& DstSize, const FIntPoint& DstPos)
 {
 	int32 RowLength = SrcSize.X*sizeof(FColor);
@@ -6271,12 +6169,6 @@
 
 struct FRawMeshUVTransform
 {
-<<<<<<< HEAD
-	FRawMesh		MeshLOD[MAX_STATIC_MESH_LODS];
-	FString			AssetPackageName;
-	FVector			Pivot;
-	FKAggregateGeom	AggGeom;
-=======
 	FVector2D Offset;
 	FVector2D Scale;
 
@@ -6284,7 +6176,6 @@
 	{
 		return (Scale != FVector2D::ZeroVector);
 	}
->>>>>>> 73f66985
 };
 
 static FVector2D GetValidUV(const FVector2D& UV)
@@ -6701,21 +6592,11 @@
 	bool											bWithVertexColors[MAX_STATIC_MESH_LODS] = {};
 	bool											bOcuppiedUVChannels[MAX_STATIC_MESH_LODS][MAX_MESH_TEXTURE_COORDS] = {};
 	UBodySetup*										BodySetupSource = nullptr;
-<<<<<<< HEAD
-	FScopedSlowTask									MergeProgress(5);
-	
-=======
-
->>>>>>> 73f66985
+
 	if (ComponentsToMerge.Num() == 0)
 	{
 		return;
 	}
-<<<<<<< HEAD
-	
-	SourceMeshes.Reserve(ComponentsToMerge.Num());
-	SourceMeshes.SetNum(ComponentsToMerge.Num());
-=======
 
 	SourceMeshes.AddZeroed(ComponentsToMerge.Num());
 	//SourceMeshes.SetNum(ComponentsToMerge.Num());
@@ -6726,7 +6607,6 @@
 	// Use first mesh for naming and pivot
 	FString MergedAssetPackageName;
 	FVector MergedAssetPivot;
->>>>>>> 73f66985
 
 	int32 NumMaxLOD = 0;
 	// Convert collected static mesh components into raw meshes
@@ -6735,12 +6615,6 @@
 		UStaticMeshComponent* MeshComponent = ComponentsToMerge[MeshId];
 		// How many LOD entries merged mesh will have
 		NumMaxLOD = FMath::Max(NumMaxLOD, MeshComponent->StaticMesh->SourceModels.Num());
-<<<<<<< HEAD
-		// Mesh component pivot point
-		SourceMeshes[MeshId].Pivot = MeshComponent->ComponentToWorld.GetLocation();
-		// Source mesh asset package name
-		SourceMeshes[MeshId].AssetPackageName = MeshComponent->StaticMesh->GetOutermost()->GetName();
-=======
 
 		// Save the pivot and asset package name of the first mesh, will later be used for creating merged mesh asset 
 		if (MeshId == 0)
@@ -6750,7 +6624,6 @@
 			// Source mesh asset package name
 			MergedAssetPackageName = MeshComponent->StaticMesh->GetOutermost()->GetName();
 		}
->>>>>>> 73f66985
 	}
 
 	NumMaxLOD = FMath::Min(NumMaxLOD, MAX_STATIC_MESH_LODS);
@@ -6763,15 +6636,11 @@
 		NumMaxLOD = StartLODIndex + 1;
 	}
 
-<<<<<<< HEAD
-	MergeProgress.EnterProgressFrame();
-=======
 	MainTask.EnterProgressFrame(10, LOCTEXT("MeshUtilities_MergeStaticMeshComponents_RetrievingRawMesh", "Retrieving Raw Meshes"));
 
 	// Make sure if we are merging materials, that we will only export LOD0 (currently no support for baking out multiple textures and materials per LOD)
 	StartLODIndex = (InSettings.bMergeMaterials) ? 0 : StartLODIndex;
 	NumMaxLOD = (InSettings.bMergeMaterials) ? 1 : NumMaxLOD;
->>>>>>> 73f66985
 
 	int32 RawMeshLODIdx = 0;
 	for (int32 LODIndex = StartLODIndex; LODIndex < NumMaxLOD; ++LODIndex, ++RawMeshLODIdx)
@@ -6817,33 +6686,11 @@
 
 			}
 
-<<<<<<< HEAD
-	if (InSettings.bMergePhysicsData)
-	{
-		for (int32 MeshId = 0; MeshId < ComponentsToMerge.Num(); ++MeshId)
-		{
-			UStaticMeshComponent* MeshComponent = ComponentsToMerge[MeshId];
-			ExtractPhysicsGeometry(MeshComponent, SourceMeshes[MeshId].AggGeom);
-			
-			// We will use first valid BodySetup as a source of physics settings
-			if (BodySetupSource == nullptr)
-			{
-				BodySetupSource = MeshComponent->StaticMesh->BodySetup;
-			}
-		}
-	}
-
-	MergeProgress.EnterProgressFrame();
-
-	// For each raw mesh, re-map the material indices according to the MaterialMap
-	for (int32 MeshIndex = 0; MeshIndex < SourceMeshes.Num(); ++MeshIndex)
-=======
 		}
 	}
 
 #if 0 // TODO AG: The FRawMesh structure has changed
 	if (InSettings.bMergePhysicsData)
->>>>>>> 73f66985
 	{
 		for (int32 MeshId = 0; MeshId < ComponentsToMerge.Num(); ++MeshId)
 		{
@@ -6883,11 +6730,6 @@
 
 	if (InSettings.bMergeMaterials)
 	{
-<<<<<<< HEAD
-		MergeProgress.EnterProgressFrame();
-
-		FIntPoint AtlasTextureSize = FIntPoint(InSettings.MergedMaterialAtlasResolution, InSettings.MergedMaterialAtlasResolution);
-=======
 		// Should merge flattened materials into one texture
 		MainTask.EnterProgressFrame(20, LOCTEXT("MeshUtilities_MergeStaticMeshComponents_MergingMaterials", "Merging Materials"));
 
@@ -6896,7 +6738,6 @@
 		FlattenMaterialsWithMeshData(UniqueMaterials, SourceMeshes, MaterialMap, MeshShouldBakeVertexData, InSettings.MaterialSettings, FlattenedMaterials);
 
 		FIntPoint AtlasTextureSize = InSettings.MaterialSettings.TextureSize;
->>>>>>> 73f66985
 		FFlattenMaterial MergedFlatMaterial;
 		MergedFlatMaterial.DiffuseSize = AtlasTextureSize;
 		MergedFlatMaterial.NormalSize = InSettings.MaterialSettings.bNormalMap ? AtlasTextureSize : FIntPoint::ZeroValue;
@@ -6998,11 +6839,7 @@
 		UniqueMaterials.Add(MergedMaterial);
 	}
 
-<<<<<<< HEAD
-	MergeProgress.EnterProgressFrame();
-=======
 	MainTask.EnterProgressFrame(20, LOCTEXT("MeshUtilities_MergeStaticMeshComponents_MergingMeshes", "Merging Meshes"));
->>>>>>> 73f66985
 
 	// Merge meshes into single mesh
 	for (int32 SourceMeshIdx = 0; SourceMeshIdx < SourceMeshes.Num(); ++SourceMeshIdx)
@@ -7111,16 +6948,6 @@
 	}
 #endif 
 
-	// Transform physics primitives to merged mesh pivot
-	if (InSettings.bMergePhysicsData && !MergedMesh.Pivot.IsZero())
-	{
-		FTransform PivotTM(-MergedMesh.Pivot);
-		for (auto& SourceMesh : SourceMeshes)
-		{
-			TransformPhysicsGeometry(PivotTM, SourceMesh.AggGeom);
-		}
-	}
-
 	// Compute target lightmap channel for each LOD
 	// User can specify any index, but there are should not be empty gaps in UV channel list
 	int32 TargetLightMapUVChannel[MAX_STATIC_MESH_LODS];
@@ -7131,11 +6958,7 @@
 		TargetLightMapUVChannel[LODIndex] = FMath::Min(InSettings.TargetLightMapUVChannel, ChannelIdx);
 	}
 
-<<<<<<< HEAD
-	MergeProgress.EnterProgressFrame();
-=======
 	MainTask.EnterProgressFrame(20, LOCTEXT("MeshUtilities_MergeStaticMeshComponents_CreatingMergedMeshAsset", "Creating Merged Mesh Asset"));
->>>>>>> 73f66985
 
 	//
 	//Create merged mesh asset
@@ -7207,31 +7030,21 @@
 			StaticMesh->Materials.Add(Material);
 		}
 
-<<<<<<< HEAD
-=======
 #if 0 // TODO AG: The FRawMesh structure has changed
->>>>>>> 73f66985
 		if (InSettings.bMergePhysicsData && BodySetupSource)
 		{
 			StaticMesh->CreateBodySetup();
 			StaticMesh->BodySetup->CopyBodyPropertiesFrom(BodySetupSource);
 			StaticMesh->BodySetup->AggGeom = FKAggregateGeom();
-<<<<<<< HEAD
-			
-=======
-
->>>>>>> 73f66985
+
 			for (const FRawMeshExt& SourceMesh : SourceMeshes)
 			{
 				StaticMesh->BodySetup->AddCollisionFrom(SourceMesh.AggGeom);
 			}
 		}
-<<<<<<< HEAD
-=======
 #endif
 
 		MainTask.EnterProgressFrame(10, LOCTEXT("MeshUtilities_MergeStaticMeshComponents_BuildingStaticMesh", "Building Static Mesh"));
->>>>>>> 73f66985
 
 		StaticMesh->Build(bSilent);
 		StaticMesh->PostEditChange();
