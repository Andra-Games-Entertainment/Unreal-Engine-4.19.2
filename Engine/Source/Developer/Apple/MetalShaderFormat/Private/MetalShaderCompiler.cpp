// Copyright 1998-2017 Epic Games, Inc. All Rights Reserved.
// ..

#include "CoreMinimal.h"
#include "MetalShaderFormat.h"
#include "ShaderCore.h"
#include "MetalShaderResources.h"
#include "ShaderCompilerCommon.h"
#include "Misc/ConfigCacheIni.h"
#include "Serialization/MemoryWriter.h"
#include "Serialization/MemoryReader.h"
#include "Misc/FileHelper.h"
#include "Misc/Paths.h"

#if PLATFORM_WINDOWS
#include "WindowsHWrapper.h"
#include "AllowWindowsPlatformTypes.h"
THIRD_PARTY_INCLUDES_START
	#include "Windows/PreWindowsApi.h"
	#include <objbase.h>
	#include <assert.h>
	#include <stdio.h>
	#include "Windows/PostWindowsApi.h"
	#include "Windows/MinWindows.h"
THIRD_PARTY_INCLUDES_END
#include "HideWindowsPlatformTypes.h"
#elif PLATFORM_MAC
#pragma clang diagnostic ignored "-Wnullability-completeness"
typedef enum {

    /* Commonly-available encoders */
    COMPRESSION_LZ4     = 0x100,       // available starting OS X 10.11, iOS 9.0
    COMPRESSION_ZLIB    = 0x205,       // available starting OS X 10.11, iOS 9.0
    COMPRESSION_LZMA    = 0x306,       // available starting OS X 10.11, iOS 9.0

    COMPRESSION_LZ4_RAW = 0x101,       // available starting OS X 10.11, iOS 9.0

    /* Apple-specific encoders */
    COMPRESSION_LZFSE    = 0x801,      // available starting OS X 10.11, iOS 9.0

} compression_algorithm;
typedef size_t (*compression_encode_scratch_buffer_size_ptr)(compression_algorithm algorithm);
typedef size_t (*compression_encode_buffer_ptr)(uint8_t * __restrict dst_buffer, size_t dst_size,
                          const uint8_t * __restrict src_buffer, size_t src_size,
                          void * __restrict __nullable scratch_buffer,
                          compression_algorithm algorithm);
#endif

#include "ShaderPreprocessor.h"
#include "hlslcc.h"
#include "MetalBackend.h"

DEFINE_LOG_CATEGORY_STATIC(LogMetalShaderCompiler, Log, All); 

static FString	GRemoteBuildServerHost;
static FString	GRemoteBuildServerUser;
static FString	GRemoteBuildServerSSHKey;
static FString	GSSHPath;
static FString	GRSyncPath;
static FString	GMetalToolsPath[2];
static FString	GMetalBinaryPath[2];
static FString	GMetalLibraryPath[2];
static FString	GMetalCompilerVers[2];
static FString	GTempFolderPath;
static bool		GMetalLoggedRemoteCompileNotConfigured;	// This is used to reduce log spam, its not perfect because there is not a place to reset this flag so a log msg will only be given once per editor run

 // Add (|| PLATFORM_MAC) to enable Mac to Mac remote building
#define UNIXLIKE_TO_MAC_REMOTE_BUILDING (PLATFORM_LINUX)

static bool IsRemoteBuildingConfigured()
{
	bool	remoteCompilingEnabled = false;
	GConfig->GetBool(TEXT("/Script/IOSRuntimeSettings.IOSRuntimeSettings"), TEXT("EnableRemoteShaderCompile"), remoteCompilingEnabled, GEngineIni);
	if(!remoteCompilingEnabled)
	{
		return false;
	}
	
	GRemoteBuildServerHost = "";
	GConfig->GetString(TEXT("/Script/IOSRuntimeSettings.IOSRuntimeSettings"), TEXT("RemoteServerName"), GRemoteBuildServerHost, GEngineIni);
	if(GRemoteBuildServerHost.Len() == 0)
	{
		if(!GMetalLoggedRemoteCompileNotConfigured)
		{
			UE_LOG(LogMetalShaderCompiler, Warning, TEXT("Remote Building is not configured: RemoteServerName is not set."));
			GMetalLoggedRemoteCompileNotConfigured = true;
		}
		return false;
	}

	GRemoteBuildServerUser = "";
	GConfig->GetString(TEXT("/Script/IOSRuntimeSettings.IOSRuntimeSettings"), TEXT("RSyncUsername"), GRemoteBuildServerUser, GEngineIni);

	if(GRemoteBuildServerUser.Len() == 0)
	{
		if(!GMetalLoggedRemoteCompileNotConfigured)
		{
			UE_LOG(LogMetalShaderCompiler, Warning, TEXT("Remote Building is not configured: RSyncUsername is not set."));
			GMetalLoggedRemoteCompileNotConfigured = true;
		}
		return false;
	}

	GRemoteBuildServerSSHKey = "";
	GConfig->GetString(TEXT("/Script/IOSRuntimeSettings.IOSRuntimeSettings"), TEXT("SSHPrivateKeyOverridePath"), GRemoteBuildServerSSHKey, GEngineIni);

	if(GRemoteBuildServerSSHKey.Len() == 0)
	{
		// RemoteToolChain.cs in UBT looks in a few more places but the code in FIOSTargetSettingsCustomization::OnGenerateSSHKey() only puts the key in this location so just going with that to keep things simple
		TCHAR Path[4096];
		FPlatformMisc::GetEnvironmentVariable(TEXT("APPDATA"), Path, ARRAY_COUNT(Path));
		GRemoteBuildServerSSHKey = FString::Printf(TEXT("%s\\Unreal Engine\\UnrealBuildTool\\SSHKeys\\%s\\%s\\RemoteToolChainPrivate.key"), Path, *GRemoteBuildServerHost, *GRemoteBuildServerUser);
	}

	if(!FPaths::FileExists(GRemoteBuildServerSSHKey))
	{
		if(!GMetalLoggedRemoteCompileNotConfigured)
		{
			UE_LOG(LogMetalShaderCompiler, Warning, TEXT("Remote Building is not configured: SSH private key was not found."));
			GMetalLoggedRemoteCompileNotConfigured = true;
		}
		return false;
	}

#if PLATFORM_LINUX || PLATFORM_MAC

	// On Unix like systems we have access to ssh and scp at the command line so we can invoke them directly
	GSSHPath = FString(TEXT("/usr/bin/ssh"));
	GRSyncPath = FString(TEXT("/usr/bin/scp"));
	
#else
	
	// Windows requires a Delta copy install for ssh and rsync
	FString DeltaCopyPath;
	GConfig->GetString(TEXT("/Script/IOSRuntimeSettings.IOSRuntimeSettings"), TEXT("DeltaCopyInstallPath"), DeltaCopyPath, GEngineIni);
	if (DeltaCopyPath.IsEmpty() || !FPaths::DirectoryExists(DeltaCopyPath))
	{
		// If no user specified directory try the UE4 bundled directory
		DeltaCopyPath = FPaths::ConvertRelativePathToFull(FPaths::EngineDir() / TEXT("Extras\\ThirdPartyNotUE\\DeltaCopy\\Binaries"));
	}

	if (!FPaths::DirectoryExists(DeltaCopyPath))
	{
		// if no UE4 bundled version of DeltaCopy, try and use the default install location
		TCHAR ProgramPath[4096];
		FPlatformMisc::GetEnvironmentVariable(TEXT("PROGRAMFILES(X86)"), ProgramPath, ARRAY_COUNT(ProgramPath));
		DeltaCopyPath = FPaths::Combine(ProgramPath, TEXT("DeltaCopy"));
	}
	
	if (!FPaths::DirectoryExists(DeltaCopyPath))
	{
		if(!GMetalLoggedRemoteCompileNotConfigured)
		{
			UE_LOG(LogMetalShaderCompiler, Warning, TEXT("Remote Building is not configured: DeltaCopy was not found."));
			GMetalLoggedRemoteCompileNotConfigured = true;
		}
		return false;
	}

	GSSHPath = FPaths::Combine(*DeltaCopyPath, TEXT("ssh.exe"));
	GRSyncPath = FPaths::Combine(*DeltaCopyPath, TEXT("rsync.exe"));
	
#endif

	return true;
}

static bool CompileProcessAllowsRuntimeShaderCompiling(const FShaderCompilerInput& InputCompilerEnvironment)
{
	bool bArchiving = InputCompilerEnvironment.Environment.CompilerFlags.Contains(CFLAG_Archive);
	bool bDebug = InputCompilerEnvironment.Environment.CompilerFlags.Contains(CFLAG_Debug);
	
	return !bArchiving || bDebug;
}

static bool ExecRemoteProcess(const TCHAR* Command, int32* OutReturnCode, FString* OutStdOut, FString* OutStdErr)
{
	FString CmdLine = FString(TEXT("-i \"")) + GRemoteBuildServerSSHKey + TEXT("\" ") + GRemoteBuildServerUser + '@' + GRemoteBuildServerHost + TEXT(" ") + Command;
	return FPlatformProcess::ExecProcess(*GSSHPath, *CmdLine, OutReturnCode, OutStdOut, OutStdErr);
}

static FString GetXcodePath()
{
#if PLATFORM_MAC && !UNIXLIKE_TO_MAC_REMOTE_BUILDING
	return FPlatformMisc::GetXcodePath();
#else
	FString XcodePath;
	ExecRemoteProcess(TEXT("/usr/bin/xcode-select --print-path"), nullptr, &XcodePath, nullptr);
	if (XcodePath.Len() > 0)
	{
		XcodePath.RemoveAt(XcodePath.Len() - 1); // Remove \n at the end of the string
	}
	return XcodePath;
#endif
}

static FString GetMetalStdLibPath(FString const& PlatformPath)
{
	FString Result;
	bool bOK = false;
#if PLATFORM_MAC && !UNIXLIKE_TO_MAC_REMOTE_BUILDING
	FString Exec = FString::Printf(TEXT("%s/clang -name metal_stdlib"), *PlatformPath);
	bOK = FPlatformProcess::ExecProcess(TEXT("/usr/bin/find"), *Exec, nullptr, &Result, nullptr);
#else
	FString Exec = FString::Printf(TEXT("/usr/bin/find %s/clang -name metal_stdlib"), *PlatformPath);
	bOK = ExecRemoteProcess(*Exec, nullptr, &Result, nullptr);
#endif
	if (bOK && Result.Len() > 0)
	{
		Result.RemoveAt(Result.Len() - 1); // Remove \n at the end of the string
	}
	return Result;
}

static FString GetMetalCompilerVers(FString const& PlatformPath)
{
	FString Result;
	bool bOK = false;
#if PLATFORM_MAC && !UNIXLIKE_TO_MAC_REMOTE_BUILDING
	bOK = FPlatformProcess::ExecProcess(*PlatformPath, TEXT("-v"), nullptr, &Result, &Result);
#else
	FString Exec = FString::Printf(TEXT("%s -v"), *PlatformPath);
	bOK = ExecRemoteProcess(*Exec, nullptr, &Result, &Result);
#endif
	if (bOK && Result.Len() > 0)
	{
		TCHAR Buffer[256];
#if !PLATFORM_WINDOWS
		if(swscanf(*Result, TEXT("Apple LLVM version %ls"), Buffer))
#else
		if(swscanf_s(*Result, TEXT("Apple LLVM version %ls"), Buffer, 256))
#endif
		{
			Result = (&Buffer[0]);
		}
		else
		{
			Result = TEXT("");
		}
	}
	return Result;
}

static bool RemoteFileExists(const FString& Path)
{
#if PLATFORM_MAC && !UNIXLIKE_TO_MAC_REMOTE_BUILDING
	return IFileManager::Get().FileExists(*Path);
#else
	int32 ReturnCode = 1;
	FString StdOut;
	FString StdErr;
	ExecRemoteProcess(*FString::Printf(TEXT("test -e %s"), *Path), &ReturnCode, &StdOut, &StdErr);
	return ReturnCode == 0;
#endif
}

static uint32 GetMaxArgLength()
{
#if PLATFORM_MAC && !UNIXLIKE_TO_MAC_REMOTE_BUILDING
	return ARG_MAX;
#else
	// Ask the remote machine via "getconf ARG_MAX"
	return 1024 * 256;
#endif
}

static FString MakeRemoteTempFolder()
{
	if(GTempFolderPath.Len() == 0)
	{
		FString TempFolderPath;
		ExecRemoteProcess(TEXT("mktemp -d -t UE4Metal"), nullptr, &TempFolderPath, nullptr);
		if (TempFolderPath.Len() > 0)
		{
			TempFolderPath.RemoveAt(TempFolderPath.Len() - 1); // Remove \n at the end of the string
		}
		GTempFolderPath = TempFolderPath;
	}

	return GTempFolderPath;
}

static FString LocalPathToRemote(const FString& LocalPath, const FString& RemoteFolder)
{
	return RemoteFolder / FPaths::GetCleanFilename(LocalPath);
}

static bool CopyLocalFileToRemote(FString const& LocalPath, FString const& RemotePath)
{
#if UNIXLIKE_TO_MAC_REMOTE_BUILDING

	// Params formatted for 'scp' 
	FString	params = FString::Printf(TEXT("%s %s@%s:%s"), *LocalPath, *GRemoteBuildServerUser, *GRemoteBuildServerHost, *RemotePath);
	 
#else

	FString	remoteBasePath;
	FString remoteFileName;
	FString	remoteFileExt;
	FPaths::Split(RemotePath, remoteBasePath, remoteFileName, remoteFileExt);
	
	FString cygwinLocalPath = TEXT("/cygdrive/") + LocalPath.Replace(TEXT(":"), TEXT(""));

	FString	params = 
		FString::Printf(
			TEXT("-zae \"%s -i '%s'\" --rsync-path=\"mkdir -p %s && rsync\" --chmod=ug=rwX,o=rxX '%s' %s@%s:'%s'"), 
			*GSSHPath,
			*GRemoteBuildServerSSHKey, 
			*remoteBasePath, 
			*cygwinLocalPath, 
			*GRemoteBuildServerUser,
			*GRemoteBuildServerHost,
			*RemotePath);
			
#endif

	int32	returnCode;
	FString	stdOut, stdErr;
	FPlatformProcess::ExecProcess(*GRSyncPath, *params, &returnCode, &stdOut, &stdErr);

	return returnCode == 0;
}

static bool CopyRemoteFileToLocal(FString const& RemotePath, FString const& LocalPath)
{
#if UNIXLIKE_TO_MAC_REMOTE_BUILDING

	// Params formatted for 'scp'
	FString	params = FString::Printf(TEXT("%s@%s:%s %s"), *GRemoteBuildServerUser, *GRemoteBuildServerHost, *RemotePath, *LocalPath); 

#else

	FString cygwinLocalPath = TEXT("/cygdrive/") + LocalPath.Replace(TEXT(":"), TEXT(""));

	FString	params = 
		FString::Printf(
			TEXT("-zae \"%s -i '%s'\" %s@%s:'%s' '%s'"), 
			*GSSHPath,
			*GRemoteBuildServerSSHKey, 
			*GRemoteBuildServerUser,
			*GRemoteBuildServerHost,
			*RemotePath, 
			*cygwinLocalPath);

#endif

	int32	returnCode;
	FString	stdOut, stdErr;
	FPlatformProcess::ExecProcess(*GRSyncPath, *params, &returnCode, &stdOut, &stdErr);

	return returnCode == 0;
}

static FString GetMetalBinaryPath(uint32 ShaderPlatform)
{
	const bool bIsMobile = (ShaderPlatform == SP_METAL || ShaderPlatform == SP_METAL_MRT);
	if(GMetalBinaryPath[bIsMobile].Len() == 0 || GMetalToolsPath[bIsMobile].Len() == 0)
	{
		FString XcodePath = GetXcodePath();
		if (XcodePath.Len() > 0)
		{
			FString MetalToolsPath = FString::Printf(TEXT("%s/Toolchains/XcodeDefault.xctoolchain/usr/bin"), *XcodePath);
			FString MetalPath = MetalToolsPath + TEXT("/metal");
			if (!RemoteFileExists(MetalPath))
			{
				if (bIsMobile)
				{
					MetalToolsPath = FString::Printf(TEXT("%s/Platforms/iPhoneOS.platform/usr/bin"), *XcodePath);
				}
				else
				{
					MetalToolsPath = FString::Printf(TEXT("%s/Platforms/MacOSX.platform/usr/bin"), *XcodePath);
				}
				MetalPath = MetalToolsPath + TEXT("/metal");
			}

			if (RemoteFileExists(MetalPath))
			{
				GMetalBinaryPath[bIsMobile] = MetalPath;
				GMetalToolsPath[bIsMobile] = MetalToolsPath;
				
				GMetalCompilerVers[bIsMobile] = GetMetalCompilerVers(MetalPath);
				
				FString MetalLibraryPath;
				if (bIsMobile)
				{
					MetalLibraryPath = FString::Printf(TEXT("%s/Platforms/iPhoneOS.platform/usr/lib"), *XcodePath);
				}
				else
				{
					MetalLibraryPath = FString::Printf(TEXT("%s/Platforms/MacOSX.platform/usr/lib"), *XcodePath);
				}
				
				FString MetalStdLibPath = GetMetalStdLibPath(MetalLibraryPath);
				if (RemoteFileExists(MetalStdLibPath))
				{
					GMetalLibraryPath[bIsMobile] = MetalStdLibPath;
				}
			}
		}
	}

	return GMetalBinaryPath[bIsMobile];
}

static FString GetMetalToolsPath(uint32 ShaderPlatform)
{
	GetMetalBinaryPath(ShaderPlatform);
	
	const bool bIsMobile = (ShaderPlatform == SP_METAL || ShaderPlatform == SP_METAL_MRT);
	return GMetalToolsPath[bIsMobile];
}

static FString GetMetalLibraryPath(uint32 ShaderPlatform)
{
	GetMetalBinaryPath(ShaderPlatform);
	
	const bool bIsMobile = (ShaderPlatform == SP_METAL || ShaderPlatform == SP_METAL_MRT);
	return GMetalLibraryPath[bIsMobile];
}

static FString GetMetalCompilerVersion(uint32 ShaderPlatform)
{
	GetMetalBinaryPath(ShaderPlatform);
	
	const bool bIsMobile = (ShaderPlatform == SP_METAL || ShaderPlatform == SP_METAL_MRT);
	return GMetalCompilerVers[bIsMobile];
}

/*------------------------------------------------------------------------------
	Shader compiling.
------------------------------------------------------------------------------*/

static inline uint32 ParseNumber(const TCHAR* Str)
{
	uint32 Num = 0;
	while (*Str && *Str >= '0' && *Str <= '9')
	{
		Num = Num * 10 + *Str++ - '0';
	}
	return Num;
}

static inline uint32 ParseNumber(const ANSICHAR* Str)
{
	uint32 Num = 0;
	while (*Str && *Str >= '0' && *Str <= '9')
	{
		Num = Num * 10 + *Str++ - '0';
	}
	return Num;
}

struct FHlslccMetalHeader : public CrossCompiler::FHlslccHeader
{
	FHlslccMetalHeader(uint8 const Version, bool const bUsingTessellation);
	virtual ~FHlslccMetalHeader();
	
	// After the standard header, different backends can output their own info
	virtual bool ParseCustomHeaderEntries(const ANSICHAR*& ShaderSource) override;
	
	float  TessellationMaxTessFactor;
	uint32 TessellationOutputControlPoints;
	uint32 TessellationDomain; // 3 = tri, 4 = quad
	uint32 TessellationInputControlPoints;
	uint32 TessellationPatchesPerThreadGroup;
	uint32 TessellationPatchCountBuffer;
	uint32 TessellationIndexBuffer;
	uint32 TessellationHSOutBuffer;
	uint32 TessellationHSTFOutBuffer;
	uint32 TessellationControlPointOutBuffer;
	uint32 TessellationControlPointIndexBuffer;
	EMetalOutputWindingMode TessellationOutputWinding;
	EMetalPartitionMode TessellationPartitioning;
	uint8 Version;
	bool bUsingTessellation;
};

FHlslccMetalHeader::FHlslccMetalHeader(uint8 const InVersion, bool const bInUsingTessellation)
{
	TessellationMaxTessFactor = 0.0f;
	TessellationOutputControlPoints = 0;
	TessellationDomain = 0;
	TessellationInputControlPoints = 0;
	TessellationPatchesPerThreadGroup = 0;
	TessellationOutputWinding = EMetalOutputWindingMode::Clockwise;
	TessellationPartitioning = EMetalPartitionMode::Pow2;
	
	TessellationPatchCountBuffer = UINT_MAX;
	TessellationIndexBuffer = UINT_MAX;
	TessellationHSOutBuffer = UINT_MAX;
	TessellationHSTFOutBuffer = UINT_MAX;
	TessellationControlPointOutBuffer = UINT_MAX;
	TessellationControlPointIndexBuffer = UINT_MAX;
	
	Version = InVersion;
	bUsingTessellation = bInUsingTessellation;
}

FHlslccMetalHeader::~FHlslccMetalHeader()
{
	
}

bool FHlslccMetalHeader::ParseCustomHeaderEntries(const ANSICHAR*& ShaderSource)
{
#define DEF_PREFIX_STR(Str) \
static const ANSICHAR* Str##Prefix = "// @" #Str ": "; \
static const int32 Str##PrefixLen = FCStringAnsi::Strlen(Str##Prefix)
	DEF_PREFIX_STR(TessellationOutputControlPoints);
	DEF_PREFIX_STR(TessellationDomain);
	DEF_PREFIX_STR(TessellationInputControlPoints);
	DEF_PREFIX_STR(TessellationMaxTessFactor);
	DEF_PREFIX_STR(TessellationOutputWinding);
	DEF_PREFIX_STR(TessellationPartitioning);
	DEF_PREFIX_STR(TessellationPatchesPerThreadGroup);
	DEF_PREFIX_STR(TessellationPatchCountBuffer);
	DEF_PREFIX_STR(TessellationIndexBuffer);
	DEF_PREFIX_STR(TessellationHSOutBuffer);
	DEF_PREFIX_STR(TessellationHSTFOutBuffer);
	DEF_PREFIX_STR(TessellationControlPointOutBuffer);
	DEF_PREFIX_STR(TessellationControlPointIndexBuffer);
#undef DEF_PREFIX_STR
	
	// Early out for non-tessellation...
	if (Version < 2 || !bUsingTessellation)
	{
		return true;
	}
	
	auto ParseUInt32Attribute = [&ShaderSource](const ANSICHAR* prefix, int32 prefixLen, uint32& attributeOut)
	{
		if (FCStringAnsi::Strncmp(ShaderSource, prefix, prefixLen) == 0)
		{
			ShaderSource += prefixLen;
			
			if (!CrossCompiler::ParseIntegerNumber(ShaderSource, attributeOut))
			{
				return false;
			}
			
			if (!CrossCompiler::Match(ShaderSource, '\n'))
			{
				return false;
			}
		}
		
		return true;
	};
 
	// Read number of tessellation output control points
	if (!ParseUInt32Attribute(TessellationOutputControlPointsPrefix, TessellationOutputControlPointsPrefixLen, TessellationOutputControlPoints))
	{
		return false;
	}
	
	// Read the tessellation domain (tri vs quad)
	if (FCStringAnsi::Strncmp(ShaderSource, TessellationDomainPrefix, TessellationDomainPrefixLen) == 0)
	{
		ShaderSource += TessellationDomainPrefixLen;
		
		if (FCStringAnsi::Strncmp(ShaderSource, "tri", 3) == 0)
		{
			ShaderSource += 3;
			TessellationDomain = 3;
		}
		else if (FCStringAnsi::Strncmp(ShaderSource, "quad", 4) == 0)
		{
			ShaderSource += 4;
			TessellationDomain = 4;
		}
		else
		{
			return false;
		}
		
		if (!CrossCompiler::Match(ShaderSource, '\n'))
		{
			return false;
		}
	}
	
	// Read number of tessellation input control points
	if (!ParseUInt32Attribute(TessellationInputControlPointsPrefix, TessellationInputControlPointsPrefixLen, TessellationInputControlPoints))
	{
		return false;
	}
	
	// Read max tessellation factor
	if (FCStringAnsi::Strncmp(ShaderSource, TessellationMaxTessFactorPrefix, TessellationMaxTessFactorPrefixLen) == 0)
	{
		ShaderSource += TessellationMaxTessFactorPrefixLen;
		
#if PLATFORM_WINDOWS
		if (sscanf_s(ShaderSource, "%g\n", &TessellationMaxTessFactor) != 1)
#else
		if (sscanf(ShaderSource, "%g\n", &TessellationMaxTessFactor) != 1)
#endif
		{
			return false;
		}
		
		while (*ShaderSource != '\n')
		{
			++ShaderSource;
		}
		++ShaderSource; // to match the newline
	}
	
	// Read tessellation output winding mode
	if (FCStringAnsi::Strncmp(ShaderSource, TessellationOutputWindingPrefix, TessellationOutputWindingPrefixLen) == 0)
	{
		ShaderSource += TessellationOutputWindingPrefixLen;
		
		if (FCStringAnsi::Strncmp(ShaderSource, "cw", 2) == 0)
		{
			ShaderSource += 2;
			TessellationOutputWinding = EMetalOutputWindingMode::Clockwise;
		}
		else if (FCStringAnsi::Strncmp(ShaderSource, "ccw", 3) == 0)
		{
			ShaderSource += 3;
			TessellationOutputWinding = EMetalOutputWindingMode::CounterClockwise;
		}
		else
		{
			return false;
		}
		
		if (!CrossCompiler::Match(ShaderSource, '\n'))
		{
			return false;
		}
	}
	
	// Read tessellation partition mode
	if (FCStringAnsi::Strncmp(ShaderSource, TessellationPartitioningPrefix, TessellationPartitioningPrefixLen) == 0)
	{
		ShaderSource += TessellationPartitioningPrefixLen;
		
		static char const* partitionModeNames[] =
		{
			// order match enum order
			"pow2",
			"integer",
			"fractional_odd",
			"fractional_even",
		};
		
		bool match = false;
		for (size_t i = 0; i < sizeof(partitionModeNames) / sizeof(partitionModeNames[0]); ++i)
		{
			size_t partitionModeNameLen = strlen(partitionModeNames[i]);
			if (FCStringAnsi::Strncmp(ShaderSource, partitionModeNames[i], partitionModeNameLen) == 0)
			{
				ShaderSource += partitionModeNameLen;
				TessellationPartitioning = (EMetalPartitionMode)i;
				match = true;
				break;
			}
		}
		
		if (!match)
		{
			return false;
		}
		
		if (!CrossCompiler::Match(ShaderSource, '\n'))
		{
			return false;
		}
	}
	
	// Read number of tessellation patches per threadgroup
	if (!ParseUInt32Attribute(TessellationPatchesPerThreadGroupPrefix, TessellationPatchesPerThreadGroupPrefixLen, TessellationPatchesPerThreadGroup))
	{
		return false;
	}
	
	if (!ParseUInt32Attribute(TessellationPatchCountBufferPrefix, TessellationPatchCountBufferPrefixLen, TessellationPatchCountBuffer))
	{
		TessellationPatchCountBuffer = UINT_MAX;
	}
	
	if (!ParseUInt32Attribute(TessellationIndexBufferPrefix, TessellationIndexBufferPrefixLen, TessellationIndexBuffer))
	{
		TessellationIndexBuffer = UINT_MAX;
	}
	
	if (!ParseUInt32Attribute(TessellationHSOutBufferPrefix, TessellationHSOutBufferPrefixLen, TessellationHSOutBuffer))
	{
		TessellationHSOutBuffer = UINT_MAX;
	}
	
	if (!ParseUInt32Attribute(TessellationControlPointOutBufferPrefix, TessellationControlPointOutBufferPrefixLen, TessellationControlPointOutBuffer))
	{
		TessellationControlPointOutBuffer = UINT_MAX;
	}
	
	if (!ParseUInt32Attribute(TessellationHSTFOutBufferPrefix, TessellationHSTFOutBufferPrefixLen, TessellationHSTFOutBuffer))
	{
		TessellationHSTFOutBuffer = UINT_MAX;
	}
	
	if (!ParseUInt32Attribute(TessellationControlPointIndexBufferPrefix, TessellationControlPointIndexBufferPrefixLen, TessellationControlPointIndexBuffer))
	{
		TessellationControlPointIndexBuffer = UINT_MAX;
	}
	
	return true;
}

#if PLATFORM_MAC

extern bool IsSupportedXcodeVersionInstalled();

#else

bool IsSupportedXcodeVersionInstalled()
{
	return false;
}

#endif

/**
 * Construct the final microcode from the compiled and verified shader source.
 * @param ShaderOutput - Where to store the microcode and parameter map.
 * @param InShaderSource - Metal source with input/output signature.
 * @param SourceLen - The length of the Metal source code.
 */
static void BuildMetalShaderOutput(
	FShaderCompilerOutput& ShaderOutput,
	const FShaderCompilerInput& ShaderInput, 
	const ANSICHAR* InShaderSource,
	uint32 SourceLen,
	uint32 SourceCRCLen,
	uint32 SourceCRC,
	uint8 Version,
	TCHAR const* Standard,
	TArray<FShaderCompilerError>& OutErrors,
	FMetalTessellationOutputs const& TessOutputAttribs
	)
{
	const ANSICHAR* USFSource = InShaderSource;
	
	FString const* UsingTessellationDefine = ShaderInput.Environment.GetDefinitions().Find(TEXT("USING_TESSELLATION"));
	bool bUsingTessellation = (UsingTessellationDefine != nullptr && FString("1") == *UsingTessellationDefine);
	
	FHlslccMetalHeader CCHeader(Version, bUsingTessellation);
	if (!CCHeader.Read(USFSource, SourceLen))
	{
		UE_LOG(LogMetalShaderCompiler, Fatal, TEXT("Bad hlslcc header found"));
	}
	
	const ANSICHAR* SideTableString = FCStringAnsi::Strstr(USFSource, "@SideTable: ");
	
	FMetalCodeHeader Header = {0};
	Header.CompileFlags = (ShaderInput.Environment.CompilerFlags.Contains(CFLAG_Debug) ? (1 << CFLAG_Debug) : 0);
	Header.CompileFlags |= (ShaderInput.Environment.CompilerFlags.Contains(CFLAG_NoFastMath) ? (1 << CFLAG_NoFastMath) : 0);
	Header.CompileFlags |= (ShaderInput.Environment.CompilerFlags.Contains(CFLAG_KeepDebugInfo) ? (1 << CFLAG_KeepDebugInfo) : 0);
	Header.CompileFlags |= (ShaderInput.Environment.CompilerFlags.Contains(CFLAG_ZeroInitialise) ? (1 <<  CFLAG_ZeroInitialise) : 0);
	Header.CompileFlags |= (ShaderInput.Environment.CompilerFlags.Contains(CFLAG_BoundsChecking) ? (1 << CFLAG_BoundsChecking) : 0);
	Header.CompileFlags |= (ShaderInput.Environment.CompilerFlags.Contains(CFLAG_Archive) ? (1 << CFLAG_Archive) : 0);
	Header.Version = Version;
	Header.SideTable = -1;
	Header.SourceLen = SourceCRCLen;
	Header.SourceCRC = SourceCRC;
	
	if (SideTableString)
	{
		int32 SideTableLoc = -1;
		while (*SideTableString && *SideTableString != '\n')
		{
			if (*SideTableString == '(')
			{
				SideTableString++;
				if (*SideTableString && *SideTableString != '\n')
				{
					SideTableLoc = (int32)ParseNumber(SideTableString);
				}
			}
			else
			{
				SideTableString++;
			}
		}
		if (SideTableLoc >= 0)
		{
			Header.SideTable = SideTableLoc;
		}
		else
		{
			UE_LOG(LogMetalShaderCompiler, Fatal, TEXT("Couldn't parse the SideTable buffer index for bounds checking"));
		}
	}
	
	FShaderParameterMap& ParameterMap = ShaderOutput.ParameterMap;
	EShaderFrequency Frequency = (EShaderFrequency)ShaderOutput.Target.Frequency;

	TBitArray<> UsedUniformBufferSlots;
	UsedUniformBufferSlots.Init(false,32);

	// Write out the magic markers.
	Header.Frequency = Frequency;

	// Only inputs for vertex shaders must be tracked.
	if (Frequency == SF_Vertex)
	{
		static const FString AttributePrefix = TEXT("in_ATTRIBUTE");
		for (auto& Input : CCHeader.Inputs)
		{
			// Only process attributes.
			if (Input.Name.StartsWith(AttributePrefix))
			{
				uint8 AttributeIndex = ParseNumber(*Input.Name + AttributePrefix.Len());
				Header.Bindings.InOutMask |= (1 << AttributeIndex);
			}
		}
	}

	// Then the list of outputs.
	static const FString TargetPrefix = "out_Target";
	static const FString GL_FragDepth = "FragDepth";
	// Only outputs for pixel shaders must be tracked.
	if (Frequency == SF_Pixel)
	{
		for (auto& Output : CCHeader.Outputs)
		{
			// Handle targets.
			if (Output.Name.StartsWith(TargetPrefix))
			{
				uint8 TargetIndex = ParseNumber(*Output.Name + TargetPrefix.Len());
				Header.Bindings.InOutMask |= (1 << TargetIndex);
			}
			// Handle depth writes.
			else if (Output.Name.Equals(GL_FragDepth))
			{
				Header.Bindings.InOutMask |= 0x8000;
			}
		}
	}

	bool bHasRegularUniformBuffers = false;

	// Then 'normal' uniform buffers.
	for (auto& UniformBlock : CCHeader.UniformBlocks)
	{
		uint16 UBIndex = UniformBlock.Index;
		if (UBIndex >= Header.Bindings.NumUniformBuffers)
		{
			Header.Bindings.NumUniformBuffers = UBIndex + 1;
		}
		UsedUniformBufferSlots[UBIndex] = true;
		ParameterMap.AddParameterAllocation(*UniformBlock.Name, UBIndex, 0, 0);
		bHasRegularUniformBuffers = true;
	}

	// Packed global uniforms
	const uint16 BytesPerComponent = 4;
	TMap<ANSICHAR, uint16> PackedGlobalArraySize;
	for (auto& PackedGlobal : CCHeader.PackedGlobals)
	{
		ParameterMap.AddParameterAllocation(
			*PackedGlobal.Name,
			PackedGlobal.PackedType,
			PackedGlobal.Offset * BytesPerComponent,
			PackedGlobal.Count * BytesPerComponent
			);

		uint16& Size = PackedGlobalArraySize.FindOrAdd(PackedGlobal.PackedType);
		Size = FMath::Max<uint16>(BytesPerComponent * (PackedGlobal.Offset + PackedGlobal.Count), Size);
	}

	// Packed Uniform Buffers
	TMap<int, TMap<ANSICHAR, uint16> > PackedUniformBuffersSize;
	for (auto& PackedUB : CCHeader.PackedUBs)
	{
		check(PackedUB.Attribute.Index == Header.Bindings.NumUniformBuffers);
		UsedUniformBufferSlots[PackedUB.Attribute.Index] = true;
		ParameterMap.AddParameterAllocation(*PackedUB.Attribute.Name, Header.Bindings.NumUniformBuffers++, 0, 0);

		// Nothing else...
		//for (auto& Member : PackedUB.Members)
		//{
		//}
	}

	// Packed Uniform Buffers copy lists & setup sizes for each UB/Precision entry
	for (auto& PackedUBCopy : CCHeader.PackedUBCopies)
	{
		CrossCompiler::FUniformBufferCopyInfo CopyInfo;
		CopyInfo.SourceUBIndex = PackedUBCopy.SourceUB;
		CopyInfo.SourceOffsetInFloats = PackedUBCopy.SourceOffset;
		CopyInfo.DestUBIndex = PackedUBCopy.DestUB;
		CopyInfo.DestUBTypeName = PackedUBCopy.DestPackedType;
		CopyInfo.DestUBTypeIndex = CrossCompiler::PackedTypeNameToTypeIndex(CopyInfo.DestUBTypeName);
		CopyInfo.DestOffsetInFloats = PackedUBCopy.DestOffset;
		CopyInfo.SizeInFloats = PackedUBCopy.Count;

		Header.UniformBuffersCopyInfo.Add(CopyInfo);

		auto& UniformBufferSize = PackedUniformBuffersSize.FindOrAdd(CopyInfo.DestUBIndex);
		uint16& Size = UniformBufferSize.FindOrAdd(CopyInfo.DestUBTypeName);
		Size = FMath::Max<uint16>(BytesPerComponent * (CopyInfo.DestOffsetInFloats + CopyInfo.SizeInFloats), Size);
	}

	for (auto& PackedUBCopy : CCHeader.PackedUBGlobalCopies)
	{
		CrossCompiler::FUniformBufferCopyInfo CopyInfo;
		CopyInfo.SourceUBIndex = PackedUBCopy.SourceUB;
		CopyInfo.SourceOffsetInFloats = PackedUBCopy.SourceOffset;
		CopyInfo.DestUBIndex = PackedUBCopy.DestUB;
		CopyInfo.DestUBTypeName = PackedUBCopy.DestPackedType;
		CopyInfo.DestUBTypeIndex = CrossCompiler::PackedTypeNameToTypeIndex(CopyInfo.DestUBTypeName);
		CopyInfo.DestOffsetInFloats = PackedUBCopy.DestOffset;
		CopyInfo.SizeInFloats = PackedUBCopy.Count;

		Header.UniformBuffersCopyInfo.Add(CopyInfo);

		uint16& Size = PackedGlobalArraySize.FindOrAdd(CopyInfo.DestUBTypeName);
		Size = FMath::Max<uint16>(BytesPerComponent * (CopyInfo.DestOffsetInFloats + CopyInfo.SizeInFloats), Size);
	}
	Header.Bindings.bHasRegularUniformBuffers = bHasRegularUniformBuffers;

	// Setup Packed Array info
	Header.Bindings.PackedGlobalArrays.Reserve(PackedGlobalArraySize.Num());
	for (auto Iterator = PackedGlobalArraySize.CreateIterator(); Iterator; ++Iterator)
	{
		ANSICHAR TypeName = Iterator.Key();
		uint16 Size = Iterator.Value();
		Size = (Size + 0xf) & (~0xf);
		CrossCompiler::FPackedArrayInfo Info;
		Info.Size = Size;
		Info.TypeName = TypeName;
		Info.TypeIndex = CrossCompiler::PackedTypeNameToTypeIndex(TypeName);
		Header.Bindings.PackedGlobalArrays.Add(Info);
	}

	// Setup Packed Uniform Buffers info
	Header.Bindings.PackedUniformBuffers.Reserve(PackedUniformBuffersSize.Num());
	for (auto Iterator = PackedUniformBuffersSize.CreateIterator(); Iterator; ++Iterator)
	{
		int BufferIndex = Iterator.Key();
		auto& ArraySizes = Iterator.Value();
		TArray<CrossCompiler::FPackedArrayInfo> InfoArray;
		InfoArray.Reserve(ArraySizes.Num());
		for (auto IterSizes = ArraySizes.CreateIterator(); IterSizes; ++IterSizes)
		{
			ANSICHAR TypeName = IterSizes.Key();
			uint16 Size = IterSizes.Value();
			Size = (Size + 0xf) & (~0xf);
			CrossCompiler::FPackedArrayInfo Info;
			Info.Size = Size;
			Info.TypeName = TypeName;
			Info.TypeIndex = CrossCompiler::PackedTypeNameToTypeIndex(TypeName);
			InfoArray.Add(Info);
		}

		Header.Bindings.PackedUniformBuffers.Add(InfoArray);
	}

	uint32 NumTextures = 0;
	
	// Then samplers.
	TMap<FString, uint32> SamplerMap;
	for (auto& Sampler : CCHeader.Samplers)
	{
		ParameterMap.AddParameterAllocation(
			*Sampler.Name,
			0,
			Sampler.Offset,
			Sampler.Count
			);

		NumTextures += Sampler.Count;

		for (auto& SamplerState : Sampler.SamplerStates)
		{
			SamplerMap.Add(SamplerState, Sampler.Count);
		}
	}
	
	Header.Bindings.NumSamplers = CCHeader.SamplerStates.Num();

	// Then UAVs (images in Metal)
	for (auto& UAV : CCHeader.UAVs)
	{
		ParameterMap.AddParameterAllocation(
			*UAV.Name,
			0,
			UAV.Offset,
			UAV.Count
			);

		Header.Bindings.NumUAVs = FMath::Max<uint8>(
			Header.Bindings.NumSamplers,
			UAV.Offset + UAV.Count
			);
	}

	for (auto& SamplerState : CCHeader.SamplerStates)
	{
		ParameterMap.AddParameterAllocation(
			*SamplerState.Name,
			0,
			SamplerState.Index,
			SamplerMap[SamplerState.Name]
			);
	}

	Header.NumThreadsX = CCHeader.NumThreads[0];
	Header.NumThreadsY = CCHeader.NumThreads[1];
	Header.NumThreadsZ = CCHeader.NumThreads[2];
	
	Header.TessellationOutputControlPoints 		= CCHeader.TessellationOutputControlPoints;
	Header.TessellationDomain					= CCHeader.TessellationDomain;
	Header.TessellationInputControlPoints       = CCHeader.TessellationInputControlPoints;
	Header.TessellationMaxTessFactor            = CCHeader.TessellationMaxTessFactor;
	Header.TessellationOutputWinding			= CCHeader.TessellationOutputWinding;
	Header.TessellationPartitioning				= CCHeader.TessellationPartitioning;
	Header.TessellationPatchesPerThreadGroup    = CCHeader.TessellationPatchesPerThreadGroup;
	Header.TessellationPatchCountBuffer         = CCHeader.TessellationPatchCountBuffer;
	Header.TessellationIndexBuffer              = CCHeader.TessellationIndexBuffer;
	Header.TessellationHSOutBuffer              = CCHeader.TessellationHSOutBuffer;
	Header.TessellationHSTFOutBuffer            = CCHeader.TessellationHSTFOutBuffer;
	Header.TessellationControlPointOutBuffer    = CCHeader.TessellationControlPointOutBuffer;
	Header.TessellationControlPointIndexBuffer  = CCHeader.TessellationControlPointIndexBuffer;
	Header.TessellationOutputAttribs            = TessOutputAttribs;
	Header.bFunctionConstants					= (FCStringAnsi::Strstr(USFSource, "[[ function_constant(") != nullptr);
	
	// Build the SRT for this shader.
	{
		// Build the generic SRT for this shader.
		FShaderCompilerResourceTable GenericSRT;
		BuildResourceTableMapping(ShaderInput.Environment.ResourceTableMap, ShaderInput.Environment.ResourceTableLayoutHashes, UsedUniformBufferSlots, ShaderOutput.ParameterMap, GenericSRT);

		// Copy over the bits indicating which resource tables are active.
		Header.Bindings.ShaderResourceTable.ResourceTableBits = GenericSRT.ResourceTableBits;

		Header.Bindings.ShaderResourceTable.ResourceTableLayoutHashes = GenericSRT.ResourceTableLayoutHashes;

		// Now build our token streams.
		BuildResourceTableTokenStream(GenericSRT.TextureMap, GenericSRT.MaxBoundResourceTable, Header.Bindings.ShaderResourceTable.TextureMap);
		BuildResourceTableTokenStream(GenericSRT.ShaderResourceViewMap, GenericSRT.MaxBoundResourceTable, Header.Bindings.ShaderResourceTable.ShaderResourceViewMap);
		BuildResourceTableTokenStream(GenericSRT.SamplerMap, GenericSRT.MaxBoundResourceTable, Header.Bindings.ShaderResourceTable.SamplerMap);
		BuildResourceTableTokenStream(GenericSRT.UnorderedAccessViewMap, GenericSRT.MaxBoundResourceTable, Header.Bindings.ShaderResourceTable.UnorderedAccessViewMap);

		Header.Bindings.NumUniformBuffers = FMath::Max((uint8)GetNumUniformBuffersUsed(GenericSRT), Header.Bindings.NumUniformBuffers);
	}

	// Metal supports 16 across all HW
	const int32 MaxSamplers = 16;

	FString MetalCode = FString(USFSource);
	if (ShaderInput.Environment.CompilerFlags.Contains(CFLAG_KeepDebugInfo) || ShaderInput.Environment.CompilerFlags.Contains(CFLAG_Debug))
	{
		MetalCode.InsertAt(0, FString::Printf(TEXT("// %s\n"), *CCHeader.Name));
		Header.ShaderName = CCHeader.Name;
	}
	
	if (Header.Bindings.NumSamplers > MaxSamplers)
	{
		ShaderOutput.bSucceeded = false;
		FShaderCompilerError* NewError = new(ShaderOutput.Errors) FShaderCompilerError();
		NewError->StrippedErrorMessage =
			FString::Printf(TEXT("shader uses %d samplers exceeding the limit of %d"),
				Header.Bindings.NumSamplers, MaxSamplers);
	}
	else if(ShaderInput.Environment.CompilerFlags.Contains(CFLAG_Debug))
	{
		// Write out the header and shader source code.
		FMemoryWriter Ar(ShaderOutput.ShaderCode.GetWriteAccess(), true);
		uint8 PrecompiledFlag = 0;
		Ar << PrecompiledFlag;
		Ar << Header;
		Ar.Serialize((void*)USFSource, SourceLen + 1 - (USFSource - InShaderSource));
		
		// store data we can pickup later with ShaderCode.FindOptionalData('n'), could be removed for shipping
		ShaderOutput.ShaderCode.AddOptionalData('n', TCHAR_TO_UTF8(*ShaderInput.GenerateShaderName()));

		ShaderOutput.NumInstructions = 0;
		ShaderOutput.NumTextureSamplers = Header.Bindings.NumSamplers;
		ShaderOutput.bSucceeded = true;
	}
	else
	{
		// at this point, the shader source is ready to be compiled
		// We need to use a temp directory path that will be consistent across devices so that debug info
		// can be loaded (as it must be at a consistent location).
#if PLATFORM_MAC || UNIXLIKE_TO_MAC_REMOTE_BUILDING
		TCHAR const* TempDir = TEXT("/tmp");
#else
		TCHAR const* TempDir = FPlatformProcess::UserTempDir();
#endif
		FString InputFilename = FPaths::CreateTempFilename(TempDir, TEXT("ShaderIn"), TEXT(""));
		FString ObjFilename = InputFilename + TEXT(".o");
		FString OutputFilename = InputFilename + TEXT(".lib");
		InputFilename = InputFilename + TEXT(".metal");
		FString InputFilePath = InputFilename;
		
		// write out shader source
		FFileHelper::SaveStringToFile(MetalCode, *InputFilename);
		
		FString HashedName = TempDir / FString::Printf(TEXT("%u_%u.metal"), SourceCRCLen, SourceCRC);
		IFileManager::Get().Move(*HashedName, *InputFilePath, false, false, true, true);
		IFileManager::Get().Delete(*InputFilePath);
		InputFilename = HashedName;
		InputFilePath = HashedName;
		
		int32 ReturnCode = 0;
		FString Results;
		FString Errors;
		bool bCompileAtRuntime = true;
		bool bSucceeded = false;

		// metal commandlines
		FString DebugInfo = (ShaderInput.Environment.CompilerFlags.Contains(CFLAG_KeepDebugInfo) || ShaderInput.Environment.CompilerFlags.Contains(CFLAG_Archive)) ? TEXT("-gline-tables-only") : TEXT("");
		FString MathMode = ShaderInput.Environment.CompilerFlags.Contains(CFLAG_NoFastMath) ? TEXT("-fno-fast-math") : TEXT("-ffast-math");

		TArray<uint8> CompressedCode;
		const bool bIsMobile = (ShaderInput.Target.Platform == SP_METAL || ShaderInput.Target.Platform == SP_METAL_MRT);
#if METAL_OFFLINE_COMPILE
		bool bRemoteBuildingConfigured = IsRemoteBuildingConfigured();
		
		FString MetalPath = GetMetalBinaryPath(ShaderInput.Target.Platform);
        FString MetalToolsPath = GetMetalToolsPath(ShaderInput.Target.Platform);
        FString MetalLibraryPath = GetMetalLibraryPath(ShaderInput.Target.Platform);
		
		if((PLATFORM_MAC && !UNIXLIKE_TO_MAC_REMOTE_BUILDING) || bRemoteBuildingConfigured)
		{
			if(MetalPath.Len() == 0 || MetalToolsPath.Len() == 0)
			{
				if(!GMetalLoggedRemoteCompileNotConfigured)
				{
					if (bRemoteBuildingConfigured)
					{
						UE_LOG(LogMetalShaderCompiler, Warning, TEXT("Xcode's metal shader compiler was not found, verify Xcode has been installed on the Mac used for remote compilation. Falling back to online compiled text shaders which will be slower on first launch."));
					}
					else
					{
						UE_LOG(LogMetalShaderCompiler, Warning, TEXT("Xcode's metal shader compiler was not found, verify Xcode has been installed on this Mac. Falling back to online compiled text shaders which will be slower on first launch."));
					}
					GMetalLoggedRemoteCompileNotConfigured = true;
				}
				bRemoteBuildingConfigured = false;
				bSucceeded = true;
			}
<<<<<<< HEAD
			else if (IsSupportedXcodeVersionInstalled())
=======
#if PLATFORM_MAC
			else if (FPlatformMisc::IsSupportedXcodeVersionInstalled())
>>>>>>> f30f9b45
			{
				bCompileAtRuntime = false;
				bSucceeded = true;
			}
<<<<<<< HEAD
=======
#endif
>>>>>>> f30f9b45
			else
			{
				UE_LOG(LogMetalShaderCompiler, Warning, TEXT("Installed Xcode's metal shader compiler is too old, please update Xcode on this Mac. Falling back to online compiled text shaders which will be slower."));
				bCompileAtRuntime = true;
				bSucceeded = true;
			}
		}
		else if(CompileProcessAllowsRuntimeShaderCompiling(ShaderInput))
		{
			bCompileAtRuntime = true;
			bSucceeded = true;
		}
		
		if (bCompileAtRuntime == false && ((PLATFORM_MAC && !UNIXLIKE_TO_MAC_REMOTE_BUILDING) || bRemoteBuildingConfigured))
		{
			bool bUseSharedPCH = false;
			
			FString MetalStdlibPCHFilename = FString::Printf(TEXT("metal_stdlib%s.pch"), Standard);
			// get rid of some not so filename-friendly characters ('=',' ' -> '_')
			MetalStdlibPCHFilename = MetalStdlibPCHFilename.Replace(TEXT("="), TEXT("_")).Replace(TEXT(" "), TEXT("_"));
			FString MetalStdlibPCHPath = FString::Printf(TEXT("%s/%s"), TempDir, *MetalStdlibPCHFilename);

#if PLATFORM_MAC // Only native Mac builds can use a shared PCH
			// Unset the SDKROOT to avoid problems with the incorrect path being used when compiling with the shared PCH.
			TCHAR SdkRoot[4096];
			FPlatformMisc::GetEnvironmentVariable(TEXT("SDKROOT"), SdkRoot, ARRAY_COUNT(SdkRoot));
			if (FCStringWide::Strlen(SdkRoot))
			{
				unsetenv("SDKROOT");
			}
			
			if (IFileManager::Get().FileSize(*MetalStdlibPCHPath) <= 0)
			{
				// build the PCH file for metal_stdlib
				// NOTE: multiple compilers will build this PCH at the same time -- this is ok because metal is atomic for this so one will "win"
				//   that means there is some loss to this method
				FString Params = FString::Printf(TEXT("-x metal-header %s %s -o %s"), Standard, *MetalLibraryPath, *MetalStdlibPCHPath);
				
				bUseSharedPCH = FPlatformProcess::ExecProcess( *MetalPath, *Params, &ReturnCode, &Results, &Errors );
				
				if (!bUseSharedPCH || ReturnCode != 0)
				{
					bUseSharedPCH = false;
					UE_LOG(LogMetalShaderCompiler, Warning, TEXT("Metal Shared PCH generation failed - compilation will proceed without a shared PCH: %s."), *Errors);
					// NOTE: if metal fails because of the PCH file -- simply delete the PCH file to make it recreate it
					IFileManager::Get().Delete(*MetalStdlibPCHPath);
				}
			}
#endif
			
			FString Params;
			if (bUseSharedPCH && IFileManager::Get().FileSize(*MetalStdlibPCHPath) > 0)
			{
				Params = FString::Printf(TEXT("-include-pch %s %s %s -Wno-null-character %s %s -o %s"), *MetalStdlibPCHPath, *DebugInfo, *MathMode, Standard, *InputFilename, *ObjFilename);
			}
			else
			{
				Params = FString::Printf(TEXT("%s %s -Wno-null-character %s %s -o %s"), *DebugInfo, *MathMode, Standard, *InputFilename, *ObjFilename);
			}
			
			if (PLATFORM_MAC && !UNIXLIKE_TO_MAC_REMOTE_BUILDING)
			{
#if PLATFORM_MAC && !UNIXLIKE_TO_MAC_REMOTE_BUILDING
				dispatch_block_t CompressCode = nullptr;
		        static void* DLL = FPlatformProcess::GetDllHandle(TEXT("/usr/lib/libcompression.dylib"));
		        static compression_encode_scratch_buffer_size_ptr compression_encode_scratch_buffer_size = (compression_encode_scratch_buffer_size_ptr)(DLL ? FPlatformProcess::GetDllExport(DLL, TEXT("compression_encode_scratch_buffer_size")) : nullptr);
				static compression_encode_buffer_ptr compression_encode_buffer = (compression_encode_buffer_ptr)(DLL ? FPlatformProcess::GetDllExport(DLL, TEXT("compression_encode_buffer")) : nullptr);
				
				// Compress the Metal code with LZMA while we invoke the Metal compiler
				if (compression_encode_scratch_buffer_size && compression_encode_buffer)
				{
					TArray<uint8>* CaptureCode = &CompressedCode;
			        CompressCode = dispatch_block_create(DISPATCH_BLOCK_INHERIT_QOS_CLASS, ^{
			            size_t BufferSize = compression_encode_scratch_buffer_size(COMPRESSION_LZFSE);
						void* ScratchData = FMemory::Malloc(BufferSize);
						
						uint32 CodeSize = strlen(TCHAR_TO_UTF8(*MetalCode))+1;
						CaptureCode->AddUninitialized(CodeSize);
						
						size_t OutputSize = compression_encode_buffer(CaptureCode->GetData(), CodeSize, (uint8 const*)TCHAR_TO_UTF8(*MetalCode), CodeSize, ScratchData, COMPRESSION_LZFSE);
						if (OutputSize == 0)
						{
							CaptureCode->Empty();
						}
						
						FMemory::Free(ScratchData);
			        });
			        dispatch_async(dispatch_get_global_queue( DISPATCH_QUEUE_PRIORITY_DEFAULT, 0), CompressCode);
		        }
#endif
			
				FPlatformProcess::ExecProcess( *MetalPath, *Params, &ReturnCode, &Results, &Errors );
				
				// handle compile error
				if (ReturnCode != 0 || IFileManager::Get().FileSize(*ObjFilename) <= 0)
				{
					FShaderCompilerError* Error = new(OutErrors) FShaderCompilerError();
					Error->ErrorVirtualFilePath = InputFilename;
					Error->ErrorLineString = TEXT("0");
					Error->StrippedErrorMessage = Results + Errors;
					bSucceeded = false;
				}
				else
				{
					Params = FString::Printf(TEXT("-o %s %s"), *OutputFilename, *ObjFilename);
					FString MetalLibPath = MetalToolsPath + TEXT("/metallib");
					FPlatformProcess::ExecProcess( *MetalLibPath, *Params, &ReturnCode, &Results, &Errors );
					
					// handle compile error
					if (ReturnCode != 0 || IFileManager::Get().FileSize(*OutputFilename) <= 0)
					{
						FShaderCompilerError* Error = new(OutErrors) FShaderCompilerError();
						Error->ErrorVirtualFilePath = InputFilename;
						Error->ErrorLineString = TEXT("0");
						Error->StrippedErrorMessage = Results + Errors;
						bSucceeded = false;
					}
					else
					{
						bCompileAtRuntime = false;
						bSucceeded = true;
					}
				}
				
#if PLATFORM_MAC && !UNIXLIKE_TO_MAC_REMOTE_BUILDING
				// Reset the SDKROOT environment we unset earlier.
				if (FCStringWide::Strlen(SdkRoot))
				{
					setenv("SDKROOT", TCHAR_TO_UTF8(SdkRoot), 1);
				}
				if (CompressCode)
				{
		        	dispatch_block_wait(CompressCode, DISPATCH_TIME_FOREVER);
		        }
#endif
			}
			else if (bRemoteBuildingConfigured)
			{
				FString MetalLibPath = MetalPath + TEXT("lib");
				
				const FString RemoteFolder = MakeRemoteTempFolder();
				const FString RemoteInputFile = LocalPathToRemote(InputFilename, RemoteFolder);			// Input file to the compiler - Copied from local machine to remote machine
				const FString RemoteObjFile = LocalPathToRemote(ObjFilename, RemoteFolder);				// Output from the compiler -> Input file to the archiver
				const FString RemoteOutputFilename = LocalPathToRemote(OutputFilename, RemoteFolder);	// Output from the library generator - Copied from remote machine to local machine
				CopyLocalFileToRemote(InputFilename, RemoteInputFile);
				InputFilePath = RemoteInputFile;
				
				FString MetalParams = FString::Printf(TEXT("%s %s -Wno-null-character %s %s -o %s"), *DebugInfo, *MathMode, Standard, *RemoteInputFile, *RemoteObjFile);
				FString LibraryParams = FString::Printf(TEXT("-o %s %s"), *RemoteOutputFilename, *RemoteObjFile);
				ExecRemoteProcess(*FString::Printf(TEXT("%s %s && %s %s"), *MetalPath, *MetalParams, *MetalLibPath, *LibraryParams), &ReturnCode, &Results, &Errors);
				
				bSucceeded = (ReturnCode == 0);
				if (bSucceeded)
				{
					// If this is an archive build we also need to copy back the object file
					if (ShaderInput.Environment.CompilerFlags.Contains(CFLAG_Archive))
					{
						CopyRemoteFileToLocal(RemoteObjFile, ObjFilename);
					}
					
					// Copy back lib file
					CopyRemoteFileToLocal(RemoteOutputFilename, OutputFilename);
					bCompileAtRuntime = false;
				}
				else
				{
					FShaderCompilerError* Error = new(OutErrors) FShaderCompilerError();
					Error->ErrorVirtualFilePath = InputFilename;
					Error->ErrorLineString = TEXT("0");
					Error->StrippedErrorMessage = FString::Printf(TEXT("Failed to compile remotely, code: %d, output: %s %s"), ReturnCode, *Results, *Errors);
				}
			}
			else
			{
				// Failed if we are compiling for non runtime and not mac or not using a remote
				FShaderCompilerError* Error = new(OutErrors) FShaderCompilerError();
				Error->ErrorVirtualFilePath = InputFilename;
				Error->ErrorLineString = TEXT("0");
				Error->StrippedErrorMessage = TEXT("Failed to compile, not running on Mac and no remote configured");
				bSucceeded = false;
			}
		}
#else
		// Assume success if we can't compile shaders offline unless we are compiling for archive type operations
		if(CompileProcessAllowsRuntimeShaderCompiling(ShaderInput))
		{
			bSucceeded = true;
		}
		
#endif	// METAL_OFFLINE_COMPILE

		// Write out the header and compiled shader code
		FMemoryWriter Ar(ShaderOutput.ShaderCode.GetWriteAccess(), true);
		uint8 PrecompiledFlag = bCompileAtRuntime ? 0 : 1;
		Ar << PrecompiledFlag;
		Ar << Header;

		if (!bCompileAtRuntime)
		{
			// load output
			TArray<uint8> CompiledShader;
			FFileHelper::LoadFileToArray(CompiledShader, *OutputFilename);
			
			// jam it into the output bytes
			Ar.Serialize(CompiledShader.GetData(), CompiledShader.Num());

			if (ShaderInput.Environment.CompilerFlags.Contains(CFLAG_Archive))
			{
				TArray<uint8> ObjectFile;
				if (FFileHelper::LoadFileToArray(ObjectFile, *ObjFilename))
				{
					ShaderOutput.ShaderCode.AddOptionalData('o', ObjectFile.GetData(), ObjectFile.Num());
				}
				else
				{
					FShaderCompilerError* Error = new(OutErrors) FShaderCompilerError();
					Error->ErrorVirtualFilePath = ObjFilename;
					Error->ErrorLineString = TEXT("0");
					Error->StrippedErrorMessage = TEXT("Failed to load the object file for archiving!");
					bSucceeded = false;
				}
			}
			
			IFileManager::Get().Delete(*ObjFilename);
			IFileManager::Get().Delete(*OutputFilename);
		}
		else
		{
			// Write out the header and shader source code.
			Ar.Serialize((void*)USFSource, SourceLen + 1 - (USFSource - InShaderSource));

			// store data we can pickup later with ShaderCode.FindOptionalData('n'), could be removed for shipping
			// Daniel L: This GenerateShaderName does not generate a deterministic output among shaders as the shader code can be shared. 
			//			uncommenting this will cause the project to have non deterministic materials and will hurt patch sizes
			//ShaderOutput.ShaderCode.AddOptionalData('n', TCHAR_TO_UTF8(*ShaderInput.GenerateShaderName()));

			ShaderOutput.bSucceeded = bSucceeded || ShaderOutput.bSucceeded;
		}

		// Keep the text as LZMA compressed data for error reporting on Mac, but not iOS and not if we compiled from a PC
		if (!bIsMobile && !ShaderInput.Environment.CompilerFlags.Contains(CFLAG_Archive) && !ShaderInput.Environment.CompilerFlags.Contains(CFLAG_KeepDebugInfo) && PLATFORM_MAC && !bCompileAtRuntime && CompressedCode.Num())
		{
			ShaderOutput.ShaderCode.AddOptionalData('z', CompressedCode.GetData(), CompressedCode.Num());
			ShaderOutput.ShaderCode.AddOptionalData('p', TCHAR_TO_UTF8(*InputFilePath));
			
			uint32 CodeSize = strlen(TCHAR_TO_UTF8(*MetalCode));
			ShaderOutput.ShaderCode.AddOptionalData('u', (const uint8*)&CodeSize, sizeof(CodeSize));
		}
		
		if (ShaderInput.Environment.CompilerFlags.Contains(CFLAG_KeepDebugInfo))
		{
			// store data we can pickup later with ShaderCode.FindOptionalData('n'), could be removed for shipping
			ShaderOutput.ShaderCode.AddOptionalData('n', TCHAR_TO_UTF8(*ShaderInput.GenerateShaderName()));
			ShaderOutput.ShaderCode.AddOptionalData('c', TCHAR_TO_UTF8(*MetalCode));
			ShaderOutput.ShaderCode.AddOptionalData('p', TCHAR_TO_UTF8(*InputFilePath));
		}
		else if (ShaderInput.Environment.CompilerFlags.Contains(CFLAG_Archive))
		{
			ShaderOutput.ShaderCode.AddOptionalData('c', TCHAR_TO_UTF8(*MetalCode));
			ShaderOutput.ShaderCode.AddOptionalData('p', TCHAR_TO_UTF8(*InputFilePath));
		}
		
		ShaderOutput.NumInstructions = 0;
		ShaderOutput.NumTextureSamplers = Header.Bindings.NumSamplers;
		ShaderOutput.bSucceeded = bSucceeded;
	}
}

/*------------------------------------------------------------------------------
	External interface.
------------------------------------------------------------------------------*/

static FString CreateCommandLineHLSLCC( const FString& ShaderFile, const FString& OutputFile, const FString& EntryPoint, EHlslCompileTarget Target, EHlslShaderFrequency Frequency, uint32 CCFlags )
{
	const TCHAR* VersionSwitch = TEXT("-metal");
	switch (Target)
	{
        case HCT_FeatureLevelES2:
		case HCT_FeatureLevelES3_1:
			VersionSwitch = TEXT("-metal");
			break;
		case HCT_FeatureLevelSM4:
			VersionSwitch = TEXT("-metalsm4");
			break;
		case HCT_FeatureLevelSM5:
			VersionSwitch = TEXT("-metalsm5");
			break;
			
		default:
			check(0);
	}
	return CrossCompiler::CreateBatchFileContents(ShaderFile, OutputFile, Frequency, EntryPoint, VersionSwitch, CCFlags, TEXT(""));
}

// For Metal <= 1.1
static const EHlslShaderFrequency FrequencyTable1[] =
{
	HSF_VertexShader,
	HSF_InvalidFrequency,
	HSF_InvalidFrequency,
	HSF_PixelShader,
	HSF_InvalidFrequency,
	HSF_ComputeShader
};

// For Metal >= 1.2
static const EHlslShaderFrequency FrequencyTable2[] =
{
	HSF_VertexShader,
	HSF_HullShader,
	HSF_DomainShader,
	HSF_PixelShader,
	HSF_InvalidFrequency,
	HSF_ComputeShader
};

void CompileShader_Metal(const FShaderCompilerInput& _Input,FShaderCompilerOutput& Output,const FString& WorkingDirectory)
{
	auto Input = _Input;
	FString PreprocessedShader;
	FShaderCompilerDefinitions AdditionalDefines;
	EHlslCompileTarget HlslCompilerTarget = HCT_FeatureLevelES3_1; // Always ES3.1 for now due to the way RCO has configured the MetalBackend
	EHlslCompileTarget MetalCompilerTarget = HCT_FeatureLevelES3_1; // Varies depending on the actual intended Metal target.
	ECompilerFlags PlatformFlowControl = CFLAG_AvoidFlowControl;

	// Work out which standard we need, this is dependent on the shader platform.
	const bool bIsMobile = (Input.Target.Platform == SP_METAL || Input.Target.Platform == SP_METAL_MRT);
	if (bIsMobile)
	{
		AdditionalDefines.SetDefine(TEXT("IOS"), 1);
	}
	else
	{
		AdditionalDefines.SetDefine(TEXT("MAC"), 1);
		// On OS X it is always better to leave the flow control statements in the MetalSL & let the MetalSL->GPU compilers
		// optimise it appropriately for each GPU. This gives a performance gain on pretty much all vendors & GPUs.
		// @todo The Metal shader compiler shipped for Nvidia GPUs in 10.11 DP7 & later can't deal with flow-control statements and local constant array variables so we have to sacrifice performance for correctness.
		// PlatformFlowControl = CFLAG_PreferFlowControl;
	}
	
	AdditionalDefines.SetDefine(TEXT("COMPILER_HLSLCC"), 1 );
	AdditionalDefines.SetDefine(TEXT("row_major"), TEXT(""));
	AdditionalDefines.SetDefine(TEXT("COMPILER_METAL"), 1);

	static FName NAME_SF_METAL(TEXT("SF_METAL"));
	static FName NAME_SF_METAL_MRT(TEXT("SF_METAL_MRT"));
	static FName NAME_SF_METAL_SM4(TEXT("SF_METAL_SM4"));
	static FName NAME_SF_METAL_SM5(TEXT("SF_METAL_SM5"));
	static FName NAME_SF_METAL_MACES3_1(TEXT("SF_METAL_MACES3_1"));
	static FName NAME_SF_METAL_MACES2(TEXT("SF_METAL_MACES2"));
	static FName NAME_SF_METAL_MRT_MAC(TEXT("SF_METAL_MRT_MAC"));
	
    EMetalGPUSemantics Semantics = EMetalGPUSemanticsMobile;
    TCHAR const* StandardPlatform = TEXT("ios");
    TCHAR const* StandardVersion = nullptr;

	FString const* MaxVersion = Input.Environment.GetDefinitions().Find(TEXT("MAX_SHADER_LANGUAGE_VERSION"));
	uint8 VersionEnum = 0;
	if (MaxVersion)
	{
		if(MaxVersion->IsNumeric())
		{
			LexicalConversion::FromString(VersionEnum, *(*MaxVersion));
			switch(VersionEnum)
			{
				case 2:
					// Enable full SM5 feature support so tessellation & fragment UAVs compile
					StandardVersion = TEXT("1.2");
					HlslCompilerTarget = HCT_FeatureLevelSM5;
					break;
				case 1:
					StandardVersion = TEXT("1.1");
					break;
				case 0:
				default:
					StandardVersion = nullptr;
					break;
			}
		}
	}
	
	if (Input.ShaderFormat == NAME_SF_METAL)
	{
		AdditionalDefines.SetDefine(TEXT("METAL_PROFILE"), 1);
		VersionEnum = StandardVersion ? VersionEnum : 0;
		StandardVersion = VersionEnum > 0 ? StandardVersion : TEXT("1.0"); // May require SHADER_LANGUAGE_VERSION for fragment UAVs and/or tessellation.
		const bool bUseFullPrecisionInPS = Input.Environment.CompilerFlags.Contains(CFLAG_UseFullPrecisionInPS);
		if (bUseFullPrecisionInPS)
		{
			AdditionalDefines.SetDefine(TEXT("FORCE_FLOATS"), (uint32)1);
		}
	}
	else if (Input.ShaderFormat == NAME_SF_METAL_MRT)
	{
		AdditionalDefines.SetDefine(TEXT("METAL_MRT_PROFILE"), 1);
		AdditionalDefines.SetDefine(TEXT("FORCE_FLOATS"), 1); // Force floats to avoid radr://24884199 & radr://24884860
		VersionEnum = StandardVersion ? VersionEnum : 0;
		StandardVersion = VersionEnum > 0 ? StandardVersion : TEXT("1.1"); // May require SHADER_LANGUAGE_VERSION for fragment UAVs and/or tessellation.
		MetalCompilerTarget = HCT_FeatureLevelSM5;
		Semantics = EMetalGPUSemanticsTBDRDesktop;
	}
	else if (Input.ShaderFormat == NAME_SF_METAL_MACES2)
	{
		AdditionalDefines.SetDefine(TEXT("METAL_ES2_PROFILE"), 1);
		AdditionalDefines.SetDefine(TEXT("FORCE_FLOATS"), 1); // Force floats to avoid radr://24884199 & radr://24884860
		StandardPlatform = TEXT("osx");
		StandardVersion = TEXT("1.1"); // Always standard 1.1
		VersionEnum = 1;
		MetalCompilerTarget = HCT_FeatureLevelES2;
		Semantics = EMetalGPUSemanticsImmediateDesktop;
	}
	else if (Input.ShaderFormat == NAME_SF_METAL_MACES3_1)
	{
		AdditionalDefines.SetDefine(TEXT("METAL_PROFILE"), 1);
		AdditionalDefines.SetDefine(TEXT("FORCE_FLOATS"), 1); // Force floats to avoid radr://24884199 & radr://24884860
		StandardPlatform = TEXT("osx");
		VersionEnum = StandardVersion ? VersionEnum : 1;
		VersionEnum = VersionEnum > 0 ? VersionEnum : 1;
		StandardVersion = VersionEnum > 1 ? StandardVersion : TEXT("1.1"); // May require SHADER_LANGUAGE_VERSION for fragment UAVs and/or tessellation.
		MetalCompilerTarget = HCT_FeatureLevelES3_1;
		Semantics = EMetalGPUSemanticsImmediateDesktop;
	}
	else if (Input.ShaderFormat == NAME_SF_METAL_SM4)
	{
		AdditionalDefines.SetDefine(TEXT("METAL_SM4_PROFILE"), 1);
		AdditionalDefines.SetDefine(TEXT("USING_VERTEX_SHADER_LAYER"), 1);
		StandardPlatform = TEXT("osx");
		StandardVersion = TEXT("1.1");
		VersionEnum = 1;
		MetalCompilerTarget = HCT_FeatureLevelSM4;
		Semantics = EMetalGPUSemanticsImmediateDesktop;
	}
	else if (Input.ShaderFormat == NAME_SF_METAL_SM5)
	{
		AdditionalDefines.SetDefine(TEXT("METAL_SM5_PROFILE"), 1);
		AdditionalDefines.SetDefine(TEXT("USING_VERTEX_SHADER_LAYER"), 1);
        StandardPlatform = TEXT("osx");
		VersionEnum = StandardVersion ? VersionEnum : 1;
		VersionEnum = VersionEnum > 0 ? VersionEnum : 1;
        StandardVersion = VersionEnum > 1 ? StandardVersion : TEXT("1.1"); // May require SHADER_LANGUAGE_VERSION for fragment UAVs and/or tessellation.
		MetalCompilerTarget = HCT_FeatureLevelSM5;
		Semantics = EMetalGPUSemanticsImmediateDesktop;
	}
	else if (Input.ShaderFormat == NAME_SF_METAL_MRT_MAC)
	{
		AdditionalDefines.SetDefine(TEXT("METAL_MRT_PROFILE"), 1);
		AdditionalDefines.SetDefine(TEXT("FORCE_FLOATS"), 1); // Force floats to avoid radr://24884199 & radr://24884860
		StandardPlatform = TEXT("osx");
		VersionEnum = StandardVersion ? VersionEnum : 1;
		VersionEnum = VersionEnum > 0 ? VersionEnum : 1;
		StandardVersion = VersionEnum > 1 ? StandardVersion : TEXT("1.1"); // May require SHADER_LANGUAGE_VERSION for fragment UAVs and/or tessellation.
		MetalCompilerTarget = HCT_FeatureLevelSM5;
		Semantics = EMetalGPUSemanticsTBDRDesktop;
	}
	else
	{
		Output.bSucceeded = false;
		new(Output.Errors) FShaderCompilerError(*FString::Printf(TEXT("Invalid shader format '%s' passed to compiler."), *Input.ShaderFormat.ToString()));
		return;
	}
	
	FString Standard = FString::Printf(TEXT("-std=%s-metal%s"), StandardPlatform, StandardVersion);
	
	const bool bDumpDebugInfo = (Input.DumpDebugInfoPath != TEXT("") && IFileManager::Get().DirectoryExists(*Input.DumpDebugInfoPath));

	if(Input.Environment.CompilerFlags.Contains(CFLAG_AvoidFlowControl) || PlatformFlowControl == CFLAG_AvoidFlowControl)
	{
		AdditionalDefines.SetDefine(TEXT("COMPILER_SUPPORTS_ATTRIBUTES"), (uint32)1);
	}
	else
	{
		AdditionalDefines.SetDefine(TEXT("COMPILER_SUPPORTS_ATTRIBUTES"), (uint32)0);
	}

	FString const* UsingTessellationDefine = Input.Environment.GetDefinitions().Find(TEXT("USING_TESSELLATION"));
	bool bUsingTessellation = (UsingTessellationDefine != nullptr && FString("1") == *UsingTessellationDefine);
	if (bUsingTessellation && (Input.Target.Frequency == SF_Vertex))
	{
		// force HULLSHADER on so that VS that is USING_TESSELLATION can be built together with the proper HS
		FString const* VertexShaderDefine = Input.Environment.GetDefinitions().Find(TEXT("VERTEXSHADER"));
		check(VertexShaderDefine && FString("1") == *VertexShaderDefine);
		FString const* HullShaderDefine = Input.Environment.GetDefinitions().Find(TEXT("HULLSHADER"));
		check(HullShaderDefine && FString("0") == *HullShaderDefine);
		Input.Environment.SetDefine(TEXT("HULLSHADER"), 1u);
	}
	if (Input.Target.Frequency == SF_Hull)
	{
		check(bUsingTessellation);
		// force VERTEXSHADER on so that HS that is USING_TESSELLATION can be built together with the proper VS
		FString const* VertexShaderDefine = Input.Environment.GetDefinitions().Find(TEXT("VERTEXSHADER"));
		check(VertexShaderDefine && FString("0") == *VertexShaderDefine);
		FString const* HullShaderDefine = Input.Environment.GetDefinitions().Find(TEXT("HULLSHADER"));
		check(HullShaderDefine && FString("1") == *HullShaderDefine);

		// enable VERTEXSHADER so that this HS will hash uniquely with its associated VS
		// We do not want a given HS to be shared among numerous VS'Sampler
		// this should accomplish that goal -- see GenerateOutputHash
		Input.Environment.SetDefine(TEXT("VERTEXSHADER"), 1u);
	}

	if (PreprocessShader(PreprocessedShader, Output, Input, AdditionalDefines))
	{
		// Disable instanced stereo until supported for metal
		StripInstancedStereo(PreprocessedShader);

		char* MetalShaderSource = NULL;
		char* ErrorLog = NULL;

		const EHlslShaderFrequency Frequency = HlslCompilerTarget < HCT_FeatureLevelSM5 ? FrequencyTable1[Input.Target.Frequency] : FrequencyTable2[Input.Target.Frequency];
		if (Frequency == HSF_InvalidFrequency)
		{
			Output.bSucceeded = false;
			FShaderCompilerError* NewError = new(Output.Errors) FShaderCompilerError();
			NewError->StrippedErrorMessage = FString::Printf(
				TEXT("%s shaders not supported for use in Metal."),
				CrossCompiler::GetFrequencyName((EShaderFrequency)Input.Target.Frequency)
				);
			return;
		}


		// This requires removing the HLSLCC_NoPreprocess flag later on!
		if (!RemoveUniformBuffersFromSource(PreprocessedShader))
		{
			return;
		}

		// Write out the preprocessed file and a batch file to compile it if requested (DumpDebugInfoPath is valid)
		if (bDumpDebugInfo)
		{
			FArchive* FileWriter = IFileManager::Get().CreateFileWriter(
				*(Input.DumpDebugInfoPath / Input.GetSourceFilename()));
			if (FileWriter)
			{
				auto AnsiSourceFile = StringCast<ANSICHAR>(*PreprocessedShader);
				FileWriter->Serialize((ANSICHAR*)AnsiSourceFile.Get(), AnsiSourceFile.Length());
				FileWriter->Close();
				delete FileWriter;
			}

			if (Input.bGenerateDirectCompileFile)
			{
				FFileHelper::SaveStringToFile(CreateShaderCompilerWorkerDirectCommandLine(Input), *(Input.DumpDebugInfoPath / TEXT("DirectCompile.txt")));
			}
		}

		uint32 CCFlags = HLSLCC_NoPreprocess | HLSLCC_PackUniforms | HLSLCC_FixAtomicReferences;

		if (bDumpDebugInfo)
		{
			const FString MetalFile = (Input.DumpDebugInfoPath / TEXT("Output.metal"));
			const FString USFFile = Input.DumpDebugInfoPath / Input.GetSourceFilename();
			const FString CCBatchFileContents = CreateCommandLineHLSLCC(USFFile, MetalFile, *Input.EntryPointName, MetalCompilerTarget, Frequency, CCFlags);
			if (!CCBatchFileContents.IsEmpty())
			{
				FFileHelper::SaveStringToFile(CCBatchFileContents, *(Input.DumpDebugInfoPath / TEXT("CrossCompile.bat")));
			}
		}

		// Required as we added the RemoveUniformBuffersFromSource() function (the cross-compiler won't be able to interpret comments w/o a preprocessor)
		CCFlags &= ~HLSLCC_NoPreprocess;

		bool const bZeroInitialise = Input.Environment.CompilerFlags.Contains(CFLAG_ZeroInitialise);
		bool const bBoundsChecks = Input.Environment.CompilerFlags.Contains(CFLAG_BoundsChecking);
		
		FMetalTessellationOutputs Attribs;
		FMetalCodeBackend MetalBackEnd(Attribs, CCFlags, MetalCompilerTarget, VersionEnum, Semantics, bZeroInitialise, bBoundsChecks);
		FMetalLanguageSpec MetalLanguageSpec;

		int32 Result = 0;
		FHlslCrossCompilerContext CrossCompilerContext(CCFlags, Frequency, HlslCompilerTarget);
		if (CrossCompilerContext.Init(TCHAR_TO_ANSI(*Input.VirtualSourceFilePath), &MetalLanguageSpec))
		{
			Result = CrossCompilerContext.Run(
				TCHAR_TO_ANSI(*PreprocessedShader),
				TCHAR_TO_ANSI(*Input.EntryPointName),
				&MetalBackEnd,
				&MetalShaderSource,
				&ErrorLog
				) ? 1 : 0;
		}

		uint32 CRCLen = MetalShaderSource ? (uint32)FCStringAnsi::Strlen(MetalShaderSource) : 0u;
		uint32 CRC = CRCLen ? FCrc::MemCrc_DEPRECATED(MetalShaderSource, CRCLen) : 0u;
		uint32 SourceLen = CRCLen;
		if(MetalShaderSource)
		{
			ANSICHAR* Main = FCStringAnsi::Strstr(MetalShaderSource, "Main_00000000_00000000");
			check(Main);
			
			ANSICHAR MainCRC[24];
			int32 NewLen = FCStringAnsi::Snprintf(MainCRC, 24, "Main_%0.8x_%0.8x", CRCLen, CRC);
			FMemory::Memcpy(Main, MainCRC, NewLen);
		
			uint32 Len = FCStringAnsi::Strlen(TCHAR_TO_ANSI(*Input.VirtualSourceFilePath)) + FCStringAnsi::Strlen(TCHAR_TO_ANSI(*Input.DebugGroupName)) + FCStringAnsi::Strlen(TCHAR_TO_ANSI(*Input.EntryPointName)) + FCStringAnsi::Strlen(MetalShaderSource) + 21;
			char* Dest = (char*)malloc(Len);
			FCStringAnsi::Snprintf(Dest, Len, "// ! %s/%s:%s\n%s", (const char*)TCHAR_TO_ANSI(*Input.DebugGroupName), (const char*)TCHAR_TO_ANSI(*Input.VirtualSourceFilePath), (const char*)TCHAR_TO_ANSI(*Input.EntryPointName), (const char*)MetalShaderSource);
			free(MetalShaderSource);
			MetalShaderSource = Dest;
			SourceLen = (uint32)FCStringAnsi::Strlen(MetalShaderSource);
		}
		if (bDumpDebugInfo)
		{
			if (SourceLen > 0u)
			{
				FArchive* FileWriter = IFileManager::Get().CreateFileWriter(
					*(Input.DumpDebugInfoPath / Input.GetSourceFilename() + TEXT(".metal")));
				if (FileWriter)
				{
					FileWriter->Serialize(MetalShaderSource, SourceLen + 1);
					FileWriter->Close();
					delete FileWriter;
				}
			}
		}

		if (Result != 0)
		{
			Output.Target = Input.Target;
			BuildMetalShaderOutput(Output, Input, MetalShaderSource, SourceLen, CRCLen, CRC, VersionEnum, *Standard, Output.Errors, Attribs);
		}
		else
		{
			FString Tmp = ANSI_TO_TCHAR(ErrorLog);
			TArray<FString> ErrorLines;
			Tmp.ParseIntoArray(ErrorLines, TEXT("\n"), true);
			for (int32 LineIndex = 0; LineIndex < ErrorLines.Num(); ++LineIndex)
			{
				const FString& Line = ErrorLines[LineIndex];
				CrossCompiler::ParseHlslccError(Output.Errors, Line);
			}
		}

		if (MetalShaderSource)
		{
			free(MetalShaderSource);
		}
		if (ErrorLog)
		{
			free(ErrorLog);
		}
	}
}

bool StripShader_Metal(TArray<uint8>& Code, class FString const& DebugPath, bool const bNative)
{
	bool bSuccess = false;
	
	FShaderCodeReader ShaderCode(Code);
	FMemoryReader Ar(Code, true);
	Ar.SetLimitSize(ShaderCode.GetActualShaderCodeSize());
	
	// was the shader already compiled offline?
	uint8 OfflineCompiledFlag;
	Ar << OfflineCompiledFlag;
	
	if(bNative && OfflineCompiledFlag == 1)
	{
		// get the header
		FMetalCodeHeader Header = { 0 };
		Ar << Header;
		
		// Must be compiled for archiving or something is very wrong.
		if(bNative == false || Header.CompileFlags & (1 << CFLAG_Archive))
		{
			bSuccess = true;
			
			// remember where the header ended and code (precompiled or source) begins
			int32 CodeOffset = Ar.Tell();
			const uint8* SourceCodePtr = (uint8*)Code.GetData() + CodeOffset;
			
			// Copy the non-optional shader bytecode
			TArray<uint8> SourceCode;
			SourceCode.Append(SourceCodePtr, ShaderCode.GetActualShaderCodeSize() - CodeOffset);
			
			const ANSICHAR* ShaderSource = ShaderCode.FindOptionalData('c');
			bool const bHasShaderSource = (ShaderSource && FCStringAnsi::Strlen(ShaderSource) > 0);
			
			const ANSICHAR* ShaderPath = ShaderCode.FindOptionalData('p');
			bool const bHasShaderPath = (ShaderPath && FCStringAnsi::Strlen(ShaderPath) > 0);
			
			if (bHasShaderSource && bHasShaderPath)
			{
				FString DebugFilePath = DebugPath / FString(ShaderPath);
				FString DebugFolderPath = FPaths::GetPath(DebugFilePath);
				if (IFileManager::Get().MakeDirectory(*DebugFolderPath, true))
				{
					FString TempPath = FPaths::CreateTempFilename(*DebugFolderPath, TEXT("MetalShaderFile-"), TEXT(".metal"));
					FFileHelper::SaveStringToFile(FString(ShaderSource), *TempPath);
					IFileManager::Get().Move(*DebugFilePath, *TempPath, false, false, true, false);
					IFileManager::Get().Delete(*TempPath);
				}
			}
			
			if (bNative)
			{
				int32 ObjectSize = 0;
				const uint8* ShaderObject = ShaderCode.FindOptionalDataAndSize('o', ObjectSize);
				check(ShaderObject && ObjectSize);

				TArray<uint8> ObjectCodeArray;
				ObjectCodeArray.Append(ShaderObject, ObjectSize);
				SourceCode = ObjectCodeArray;
			}
			
			// Strip any optional data
			if (bNative || ShaderCode.GetOptionalDataSize() > 0)
			{
				// Write out the header and compiled shader code
				FShaderCode NewCode;
				FMemoryWriter NewAr(NewCode.GetWriteAccess(), true);
				NewAr << OfflineCompiledFlag;
				NewAr << Header;
				
				// jam it into the output bytes
				NewAr.Serialize(SourceCode.GetData(), SourceCode.Num());
				
				Code = NewCode.GetReadAccess();
			}
		}
		else
		{
			UE_LOG(LogShaders, Error, TEXT("Shader stripping failed: shader %s (Len: %0.8x, CRC: %0.8x) was not compiled for archiving into a native library (Native: %s, Compile Flags: %0.8x)!"), *Header.ShaderName, Header.SourceLen, Header.SourceCRC, bNative ? TEXT("true") : TEXT("false"), (uint32)Header.CompileFlags);
		}
	}
	else
	{
		UE_LOG(LogShaders, Error, TEXT("Shader stripping failed: shader %s (Native: %s, Offline Compiled: %d) was not compiled to bytecode for native archiving!"), *DebugPath, bNative ? TEXT("true") : TEXT("false"), OfflineCompiledFlag);
	}
	
	return bSuccess;
}

static EShaderPlatform MetalShaderFormatToLegacyShaderPlatform(FName ShaderFormat)
{
	static FName NAME_SF_METAL(TEXT("SF_METAL"));
	static FName NAME_SF_METAL_MRT(TEXT("SF_METAL_MRT"));
	static FName NAME_SF_METAL_SM4(TEXT("SF_METAL_SM4"));
	static FName NAME_SF_METAL_SM5(TEXT("SF_METAL_SM5"));
	static FName NAME_SF_METAL_MRT_MAC(TEXT("SF_METAL_MRT_MAC"));
	static FName NAME_SF_METAL_MACES3_1(TEXT("SF_METAL_MACES3_1"));
	static FName NAME_SF_METAL_MACES2(TEXT("SF_METAL_MACES2"));
	
	if (ShaderFormat == NAME_SF_METAL)				return SP_METAL;
	if (ShaderFormat == NAME_SF_METAL_MRT)			return SP_METAL_MRT;
	if (ShaderFormat == NAME_SF_METAL_MRT_MAC)		return SP_METAL_MRT_MAC;
	if (ShaderFormat == NAME_SF_METAL_SM5)			return SP_METAL_SM5;
	if (ShaderFormat == NAME_SF_METAL_SM4)			return SP_METAL_SM4;
	if (ShaderFormat == NAME_SF_METAL_MACES3_1)		return SP_METAL_MACES3_1;
	if (ShaderFormat == NAME_SF_METAL_MACES2)		return SP_METAL_MACES2;
	
	return SP_NumPlatforms;
}

uint64 AppendShader_Metal(FName const& Format, FString const& WorkingDir, const FSHAHash& Hash, TArray<uint8>& InShaderCode)
{
	uint64 Id = 0;
	
#if METAL_OFFLINE_COMPILE

	// Remote building needs to run through the check code for the Metal tools paths to be available for remotes (ensures this will work on incremental launches if there are no shaders to build)
	bool bRemoteBuildingConfigured = IsRemoteBuildingConfigured();
	
	EShaderPlatform Platform = MetalShaderFormatToLegacyShaderPlatform(Format);
	FString MetalPath = GetMetalBinaryPath(Platform);
	FString MetalToolsPath = GetMetalToolsPath(Platform);
	if (MetalPath.Len() > 0 && MetalToolsPath.Len() > 0)
	{
		// Parse the existing data and extract the source code. We have to recompile it
		FShaderCodeReader ShaderCode(InShaderCode);
		FMemoryReader Ar(InShaderCode, true);
		Ar.SetLimitSize(ShaderCode.GetActualShaderCodeSize());
		
		// was the shader already compiled offline?
		uint8 OfflineCompiledFlag;
		Ar << OfflineCompiledFlag;
		if (OfflineCompiledFlag == 1)
		{
			// get the header
			FMetalCodeHeader Header = { 0 };
			Ar << Header;
			
			// Must be compiled for archiving or something is very wrong.
			if(Header.CompileFlags & (1 << CFLAG_Archive))
			{
				// remember where the header ended and code (precompiled or source) begins
				int32 CodeOffset = Ar.Tell();
				const uint8* SourceCodePtr = (uint8*)InShaderCode.GetData() + CodeOffset;
				
				// Copy the non-optional shader bytecode
				int32 ObjectCodeDataSize = ShaderCode.GetActualShaderCodeSize() - CodeOffset;
				TArrayView<const uint8> ObjectCodeArray(SourceCodePtr, ObjectCodeDataSize);
				
				// Object code segment
				FString ObjFilename = WorkingDir / FString::Printf(TEXT("Main_%0.8x_%0.8x.o"), Header.SourceLen, Header.SourceCRC);
				
				bool const bHasObjectData = (ObjectCodeDataSize > 0) || IFileManager::Get().FileExists(*ObjFilename);
				if (bHasObjectData)
				{
					// metal commandlines
					int32 ReturnCode = 0;
					FString Results;
					FString Errors;
					
					bool bHasObjectFile = IFileManager::Get().FileExists(*ObjFilename);
					if (ObjectCodeDataSize > 0)
					{
						// write out shader object code source (IR) for archiving to a single library file later
						if( FFileHelper::SaveArrayToFile(ObjectCodeArray, *ObjFilename) )
						{
							bHasObjectFile = true;
						}
					}
					
					if (bHasObjectFile)
					{
						Id = ((uint64)Header.SourceLen << 32) | Header.SourceCRC;
						
						// This is going to get serialised into the shader resource archive we don't anything but the header info now with the archive flag set
						Header.CompileFlags |= (1 << CFLAG_Archive);
						
						// Write out the header and compiled shader code
						FShaderCode NewCode;
						FMemoryWriter NewAr(NewCode.GetWriteAccess(), true);
						NewAr << OfflineCompiledFlag;
						NewAr << Header;
						
						InShaderCode = NewCode.GetReadAccess();
						
						UE_LOG(LogShaders, Display, TEXT("Archiving succeeded: shader %s (Len: %0.8x, CRC: %0.8x, SHA: %s)"), *Header.ShaderName, Header.SourceLen, Header.SourceCRC, *Hash.ToString());
					}
					else
					{
						UE_LOG(LogShaders, Error, TEXT("Archiving failed: failed to write temporary file %s for shader %s (Len: %0.8x, CRC: %0.8x, SHA: %s)"), *ObjFilename, *Header.ShaderName, Header.SourceLen, Header.SourceCRC, *Hash.ToString());
					}
				}
				else
				{
					UE_LOG(LogShaders, Error, TEXT("Archiving failed: shader %s (Len: %0.8x, CRC: %0.8x, SHA: %s) has no object data"), *Header.ShaderName, Header.SourceLen, Header.SourceCRC, *Hash.ToString());
				}
			}
			else
			{
				UE_LOG(LogShaders, Error, TEXT("Archiving failed: shader %s (Len: %0.8x, CRC: %0.8x, SHA: %s) was not compiled for archiving (Compile Flags: %0.8x)!"), *Header.ShaderName, Header.SourceLen, Header.SourceCRC, *Hash.ToString(), (uint32)Header.CompileFlags);
			}
		}
		else
		{
			UE_LOG(LogShaders, Error, TEXT("Archiving failed: shader SHA: %s was not compiled to bytecode (%d)!"), *Hash.ToString(), OfflineCompiledFlag);
		}
	}
	else
#endif
	{
		UE_LOG(LogShaders, Error, TEXT("Archiving failed: no Xcode install."));
	}
	return Id;
}

bool FinalizeLibrary_Metal(FName const& Format, FString const& WorkingDir, FString const& LibraryPath, TSet<uint64> const& Shaders, class FString const& DebugOutputDir)
{
	bool bOK = false;
	
#if METAL_OFFLINE_COMPILE

	// Check remote building before the Metal tools paths to ensure configured
	bool bRemoteBuildingConfigured = IsRemoteBuildingConfigured();

	EShaderPlatform Platform = MetalShaderFormatToLegacyShaderPlatform(Format);
	FString MetalPath = GetMetalBinaryPath(Platform);
	FString MetalToolsPath = GetMetalToolsPath(Platform);
	if (MetalPath.Len() > 0 && MetalToolsPath.Len() > 0)
	{
		int32 ReturnCode = 0;
		FString Results;
		FString Errors;
		
		FString ArchivePath = WorkingDir + TEXT(".metalar");
		
		IFileManager::Get().Delete(*ArchivePath);
		IFileManager::Get().Delete(*LibraryPath);
	
		// Check and init remote handling
		const bool bBuildingRemotely = (!PLATFORM_MAC || UNIXLIKE_TO_MAC_REMOTE_BUILDING) && bRemoteBuildingConfigured;
		FString RemoteDestination;
		if(bBuildingRemotely)
		{
			RemoteDestination = MakeRemoteTempFolder();
			ArchivePath = LocalPathToRemote(ArchivePath, RemoteDestination);
		}
		
		bool bArchiveFileValid = false;
		
		// Archive build phase - like unix ar, build metal archive from all the object files
		{
			// Metal commandlines
			UE_LOG(LogShaders, Display, TEXT("Archiving %d shaders for shader platform: %s"), Shaders.Num(), *Format.GetPlainNameString());
			if(bRemoteBuildingConfigured)
			{
				UE_LOG(LogShaders, Display, TEXT("Attempting to Archive using remote at '%s@%s' with ssh identity '%s'"), *GRemoteBuildServerUser, *GRemoteBuildServerHost, *GRemoteBuildServerSSHKey);
			}
			
			int32 Index = 0;
			FString MetalArPath = MetalToolsPath + TEXT("/metal-ar");
			FString Params = FString::Printf(TEXT("q \"%s\""), *ArchivePath);
			
			const uint32 ArgCommandMax = GetMaxArgLength();
			const uint32 ArchiveOperationCommandLength = bBuildingRemotely ? GSSHPath.Len() + MetalArPath.Len() : MetalArPath.Len();  

			for (auto Shader : Shaders)
			{
				uint32 Len = (Shader >> 32);
				uint32 CRC = (Shader & 0xffffffff);
				
				// Build source file name path
				UE_LOG(LogShaders, Display, TEXT("[%d/%d] %s Main_%0.8x_%0.8x.o"), ++Index, Shaders.Num(), *Format.GetPlainNameString(), Len, CRC);
				FString SourceFileNameParam = FString::Printf(TEXT("\"%s/Main_%0.8x_%0.8x.o\""), *WorkingDir, Len, CRC);
				
				// Remote builds copy file and swizzle Source File Name param
				if(bBuildingRemotely)
				{
					FString DestinationFileNameParam = FString::Printf(TEXT("%s/Main_%0.8x_%0.8x.o"), *RemoteDestination, Len, CRC);
					if(!CopyLocalFileToRemote(SourceFileNameParam, DestinationFileNameParam))
					{
						UE_LOG(LogShaders, Error, TEXT("Archiving failed: Copy object file to remote failed for file:%s"), *SourceFileNameParam);
						Params.Empty();
						break;
					}
					SourceFileNameParam = FString::Printf(TEXT("\"%s\""), *DestinationFileNameParam);		// Wrap each param in it's own string
				}
				
				// Have we gone past sensible argument length - incremently archive
				if (Params.Len() + SourceFileNameParam.Len() + ArchiveOperationCommandLength + 3 >= (ArgCommandMax / 2))
				{
					if(bBuildingRemotely)
					{
						ExecRemoteProcess( *FString::Printf(TEXT("%s %s"), *MetalArPath, *Params), &ReturnCode, &Results, &Errors );
						bArchiveFileValid = RemoteFileExists(*ArchivePath);
					}
					else
					{
						FPlatformProcess::ExecProcess( *MetalArPath, *Params, &ReturnCode, &Results, &Errors );
						bArchiveFileValid = IFileManager::Get().FileSize(*ArchivePath) > 0;
					}
					
					if (ReturnCode != 0 || !bArchiveFileValid)
					{
						UE_LOG(LogShaders, Error, TEXT("Archiving failed: metal-ar failed with code %d: %s"), ReturnCode, *Errors);
						Params.Empty();
						break;
					}
					
					// Reset params
					Params = FString::Printf(TEXT("q \"%s\""), *ArchivePath);
				}
				
				// Safe to add this file
				Params += TEXT(" ");
				Params += SourceFileNameParam;
			}
		
			// Any left over files - incremently archive again
			if (!Params.IsEmpty())
			{
				if(bBuildingRemotely)
				{
					ExecRemoteProcess( *FString::Printf(TEXT("%s %s"), *MetalArPath, *Params), &ReturnCode, &Results, &Errors );
					bArchiveFileValid = RemoteFileExists(*ArchivePath);
				}
				else
				{
					FPlatformProcess::ExecProcess( *MetalArPath, *Params, &ReturnCode, &Results, &Errors );
					bArchiveFileValid = IFileManager::Get().FileSize(*ArchivePath) > 0;
				}
				
				if (ReturnCode != 0 || !bArchiveFileValid)
				{
					UE_LOG(LogShaders, Error, TEXT("Archiving failed: metal-ar failed with code %d: %s"), ReturnCode, *Errors);
				}
			}
			
			// If remote, leave the archive file where it is - we don't actually need it locally
		}
		
		// Lib build phase, metalar to metallib 
		{
			// handle compile error
			if (ReturnCode == 0 && bArchiveFileValid)
			{
				UE_LOG(LogShaders, Display, TEXT("Post-processing archive for shader platform: %s"), *Format.GetPlainNameString());
				
				FString MetalLibPath = MetalToolsPath + TEXT("/metallib");
				
				if(bBuildingRemotely)
				{
					FString RemoteLibPath = LocalPathToRemote(LibraryPath, RemoteDestination);
					FString Params = FString::Printf(TEXT("-o=\"%s\" \"%s\""), *RemoteLibPath, *ArchivePath);
					
					ExecRemoteProcess( *FString::Printf(TEXT("%s %s"), *MetalLibPath, *Params), &ReturnCode, &Results, &Errors );
					
					if(ReturnCode == 0)
					{
						// There is problem going to location with spaces using remote copy (at least on Mac no combination of \ and/or "" works) - work around this issue @todo investigate this further
						FString LocalCopyLocation = FPaths::Combine(TEXT("/tmp"),FPaths::GetCleanFilename(LibraryPath));
						
						if(CopyRemoteFileToLocal(RemoteLibPath, LocalCopyLocation))
						{
							IFileManager::Get().Move(*LibraryPath, *LocalCopyLocation);
						}
					}
				}
				else
				{
					FString Params = FString::Printf(TEXT("-o=\"%s\" \"%s\""), *LibraryPath, *ArchivePath);
					FPlatformProcess::ExecProcess( *MetalLibPath, *Params, &ReturnCode, &Results, &Errors );
				}
				
				// handle compile error
				if (ReturnCode == 0 && IFileManager::Get().FileSize(*LibraryPath) > 0)
				{
					bOK = true;
				}
				else
				{
					UE_LOG(LogShaders, Error, TEXT("Archiving failed: metallib failed with code %d: %s"), ReturnCode, *Errors);
				}
			}
			else
			{
				UE_LOG(LogShaders, Error, TEXT("Archiving failed: no valid input for metallib."));
			}
		}
	}
	else
#endif
	{
		UE_LOG(LogShaders, Error, TEXT("Archiving failed: no Xcode install."));
	}
	
#if METAL_OFFLINE_COMPILE
#if PLATFORM_MAC && !UNIXLIKE_TO_MAC_REMOTE_BUILDING
	if(bOK)
	{
		//TODO add a check in here - this will only work if we have shader archiving with debug info set.
		
		//We want to archive all the metal shader source files so that they can be unarchived into a debug location
		//This allows the debugging of optimised metal shaders within the xcode tool set
		//Currently using the 'tar' system tool to create a compressed tape archive
		
		//Place the archive in the same position as the .metallib file
		FString CompressedPath = LibraryPath;
		
		//Strip an trailing path extension if it has one
		int32 TrailingSlashIdx;
		if(LibraryPath.FindLastChar('.', TrailingSlashIdx))
		{
			CompressedPath = LibraryPath.Mid( 0, TrailingSlashIdx );
		}
		
		//Add our preferred archive extension
		CompressedPath += ".tgz";
		
		//Due to the limitations of the 'tar' command and running through NSTask,
		//the most reliable way is to feed it a list of local file name (-T) with a working path set (-C)
		//if we built the list with absolute paths without -C then we'd get the full folder structure in the archive
		//I don't think we want this here
		
		//Build a file list that 'tar' can access
		const FString FileListPath = DebugOutputDir / TEXT("ArchiveInput.txt");
		IFileManager::Get().Delete( *FileListPath );
		
		{
			//Find the metal source files
			TArray<FString> FilesToArchive;
			IFileManager::Get().FindFilesRecursive( FilesToArchive, *DebugOutputDir, TEXT("*.metal"), true, false, false );
			
			//Write the local file names into the target file
			FArchive* FileListHandle = IFileManager::Get().CreateFileWriter( *FileListPath );
			if(FileListHandle)
			{
				const FString NewLine = TEXT("\n");
				
				const FString DebugDir = DebugOutputDir / *Format.GetPlainNameString();
				
				for(FString FileName : FilesToArchive)
				{
					FPaths::MakePathRelativeTo(FileName, *DebugDir);
					
					FString TextLine = FileName + NewLine;
					
					//We don't want the string to archive through the << operator otherwise we'd be creating a binary file - we need text
					auto AnsiFullPath = StringCast<ANSICHAR>( *TextLine );
					FileListHandle->Serialize( (ANSICHAR*)AnsiFullPath.Get(), AnsiFullPath.Length() );
				}
				
				//Clean up
				FileListHandle->Close();
				delete FileListHandle;
			}
		}
		
		//Setup the NSTask command and parameter list, Archive (-c) and Compress (-z) to target file (-f) the metal file list (-T) using a local dir in archive (-C).
		FString ArchiveCommand = TEXT("/usr/bin/tar");
		FString ArchiveCommandParams = FString::Printf( TEXT("czf \"%s\" -C \"%s\" -T \"%s\""), *CompressedPath, *DebugOutputDir, *FileListPath );
		
		int32 ReturnCode = 0;
		FString Result;
		FString Errors;
		
		//Execute command, this should end up with a .tgz file in the same location at the .metallib file
		FPlatformProcess::ExecProcess( *ArchiveCommand, *ArchiveCommandParams, &ReturnCode, &Result, &Errors );
		
		
		if(ReturnCode != 0)
		{
			UE_LOG(LogShaders, Error, TEXT("Archive Shader Source failed %d: %s"), ReturnCode, *Errors);
		}
	}
#endif
#endif
	
	return bOK;
}<|MERGE_RESOLUTION|>--- conflicted
+++ resolved
@@ -709,19 +709,6 @@
 	
 	return true;
 }
-
-#if PLATFORM_MAC
-
-extern bool IsSupportedXcodeVersionInstalled();
-
-#else
-
-bool IsSupportedXcodeVersionInstalled()
-{
-	return false;
-}
-
-#endif
 
 /**
  * Construct the final microcode from the compiled and verified shader source.
@@ -1146,20 +1133,13 @@
 				bRemoteBuildingConfigured = false;
 				bSucceeded = true;
 			}
-<<<<<<< HEAD
-			else if (IsSupportedXcodeVersionInstalled())
-=======
 #if PLATFORM_MAC
 			else if (FPlatformMisc::IsSupportedXcodeVersionInstalled())
->>>>>>> f30f9b45
 			{
 				bCompileAtRuntime = false;
 				bSucceeded = true;
 			}
-<<<<<<< HEAD
-=======
 #endif
->>>>>>> f30f9b45
 			else
 			{
 				UE_LOG(LogMetalShaderCompiler, Warning, TEXT("Installed Xcode's metal shader compiler is too old, please update Xcode on this Mac. Falling back to online compiled text shaders which will be slower."));
