--- conflicted
+++ resolved
@@ -105,32 +105,19 @@
 	};
 
 	const auto ProcessPotentialDifference = []( const FPropertySoftPath& PropertyIdentifier
-<<<<<<< HEAD
-											, TArray<FSingleObjectDiffEntry> const& RemoteDifferences
-											, TArray<FSingleObjectDiffEntry> const& LocalDifferences
-=======
 											, TArray<FSingleObjectDiffEntry> const& InRemoteDifferences
 											, TArray<FSingleObjectDiffEntry> const& InLocalDifferences
->>>>>>> cce8678d
 											, TArray< FDiffPair >& OutProcessedDifferences
 											, bool& bOutAnyConflict )
 	{
 		const FText RemoteLabel = NSLOCTEXT("SMergeDetailsView", "RemoteLabel", "Remote");
 		const FText LocalLabel = NSLOCTEXT("SMergeDetailsView", "LocalLabel", "Local");
 
-<<<<<<< HEAD
-		const auto FindDiffering = [](TArray< FSingleObjectDiffEntry > const& InDifferences, const FPropertySoftPath& PropertyIdentifier) -> const FSingleObjectDiffEntry*
+		const auto FindDiffering = [](TArray< FSingleObjectDiffEntry > const& InDifferences, const FPropertySoftPath& InPropertyIdentifier) -> const FSingleObjectDiffEntry*
 		{
 			for (const auto& Difference : InDifferences)
 			{
-				if (Difference.Identifier == PropertyIdentifier)
-=======
-		const auto FindDiffering = [](TArray< FSingleObjectDiffEntry > const& InDifferences, const FPropertySoftPath& InPropertyIdentifier) -> const FSingleObjectDiffEntry*
-		{
-			for (const auto& Difference : InDifferences)
-			{
 				if (Difference.Identifier == InPropertyIdentifier)
->>>>>>> cce8678d
 				{
 					return &Difference;
 				}
@@ -138,13 +125,8 @@
 			return nullptr;
 		};
 
-<<<<<<< HEAD
-		const FSingleObjectDiffEntry* RemoteDiffering = FindDiffering(RemoteDifferences, PropertyIdentifier);
-		const FSingleObjectDiffEntry* LocalDiffering = FindDiffering(LocalDifferences, PropertyIdentifier);
-=======
 		const FSingleObjectDiffEntry* RemoteDiffering = FindDiffering(InRemoteDifferences, PropertyIdentifier);
 		const FSingleObjectDiffEntry* LocalDiffering = FindDiffering(InLocalDifferences, PropertyIdentifier);
->>>>>>> cce8678d
 		if (RemoteDiffering && LocalDiffering)
 		{
 			// conflicting change:
@@ -233,15 +215,9 @@
 				.ColorAndOpacity(Entry.bConflicted ? DiffViewUtils::Conflicting() : DiffViewUtils::Differs());
 		};
 
-<<<<<<< HEAD
-		const auto FocusDetailsDifferenceEntry = []( FPropertySoftPath PropertyIdentifier, SMergeDetailsView* Parent, FOnMergeNodeSelected SelectionCallback )
-		{
-			SelectionCallback.ExecuteIfBound();
-=======
 		const auto FocusDetailsDifferenceEntry = []( FPropertySoftPath PropertyIdentifier, SMergeDetailsView* Parent, FOnMergeNodeSelected InSelectionCallback )
 		{
 			InSelectionCallback.ExecuteIfBound();
->>>>>>> cce8678d
 			Parent->HighlightDifference(PropertyIdentifier);
 		};
 
@@ -263,17 +239,10 @@
 		}
 	}
 
-<<<<<<< HEAD
-	const auto ForwardSelection = [](FOnMergeNodeSelected SelectionCallback)
-	{
-		// This allows the owning control to focus the correct tab (or do whatever else it likes):
-		SelectionCallback.ExecuteIfBound();
-=======
 	const auto ForwardSelection = [](FOnMergeNodeSelected InSelectionCallback)
 	{
 		// This allows the owning control to focus the correct tab (or do whatever else it likes):
 		InSelectionCallback.ExecuteIfBound();
->>>>>>> cce8678d
 	};
 
 	TSharedPtr<FBlueprintDifferenceTreeEntry> Category = FBlueprintDifferenceTreeEntry::CreateDefaultsCategoryEntryForMerge(FOnDiffEntryFocused::CreateStatic(ForwardSelection, SelectionCallback), Children, RemoteDifferences.Num() != 0, LocalDifferences.Num() != 0, bAnyConflict);
