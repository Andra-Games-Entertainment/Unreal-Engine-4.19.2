--- conflicted
+++ resolved
@@ -17,20 +17,6 @@
 					"Engine",
 				});
 
-<<<<<<< HEAD
-                    // @todo do we really need to include these two? Maybe a smart interface would help here?
-                    "GameplayTasks",
-				}
-                );
-
-            DynamicallyLoadedModuleNames.AddRange(
-                new string[]
-				    {
-					    // ... add any modules that your module loads dynamically here ...
-					    "GameplayAbilities",
-					}
-				);
-=======
 			PrivateDependencyModuleNames.AddRange(
 				new string[] {
 					"RenderCore",
@@ -39,21 +25,12 @@
 				});
 
 			PrivateIncludePaths.Add("Developer/GameplayDebugger/Private");
->>>>>>> e58dcb1b
 
             if (UEBuildConfiguration.bBuildEditor == true)
 			{
 				PrivateDependencyModuleNames.Add("UnrealEd");
 			}
 
-<<<<<<< HEAD
-            if (UEBuildConfiguration.bCompileRecast)
-            {
-                PrivateDependencyModuleNames.Add("Navmesh");
-            }
-
-			PrecompileForTargets = PrecompileTargetsType.Any;
-=======
             Definitions.Add("ENABLE_OLD_GAMEPLAY_DEBUGGER=" + (bEnableDeprecatedDebugger ? "1" : "0"));
 
             // include for compatibility with old debugger
@@ -88,7 +65,6 @@
 					}
 				);
 			}
->>>>>>> e58dcb1b
         }
     }
 }