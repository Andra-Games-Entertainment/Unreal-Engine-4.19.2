// Copyright 1998-2017 Epic Games, Inc. All Rights Reserved.

using UnrealBuildTool;

public class AndroidPlatformEditor : ModuleRules
{
	public AndroidPlatformEditor(ReadOnlyTargetRules Target) : base(Target)
	{
		BinariesSubFolder = "Android";

		PrivateDependencyModuleNames.AddRange(
			new string[] {
				"Core",
				"CoreUObject",
				"InputCore",
				"Engine",
				"Slate",
				"SlateCore",
				"EditorStyle",
                "EditorWidgets",
                "DesktopWidgets",
				"PropertyEditor",
				"SharedSettingsWidgets",
				"SourceControl",
				"AndroidRuntimeSettings",
                "AndroidDeviceDetection",
                "TargetPlatform",
                "RenderCore",
                "MaterialShaderQualitySettings",
				"MainFrame",
<<<<<<< HEAD
			}
=======
                "AudioSettingsEditor"
            }
>>>>>>> 9f6ccf49
		);

		PrivateIncludePathModuleNames.AddRange(
			new string[] {
				"Settings",
			}
		);

        // this is listed above, so it isn't really dynamically loaded, this just marks it as being platform specific.
		PlatformSpecificDynamicallyLoadedModuleNames.Add("AndroidRuntimeSettings");
	}
}<|MERGE_RESOLUTION|>--- conflicted
+++ resolved
@@ -28,12 +28,8 @@
                 "RenderCore",
                 "MaterialShaderQualitySettings",
 				"MainFrame",
-<<<<<<< HEAD
-			}
-=======
                 "AudioSettingsEditor"
             }
->>>>>>> 9f6ccf49
 		);
 
 		PrivateIncludePathModuleNames.AddRange(
