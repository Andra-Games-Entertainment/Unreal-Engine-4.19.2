// Copyright 1998-2017 Epic Games, Inc. All Rights Reserved.

#pragma once

#include "CoreMinimal.h"
#include "Misc/Attribute.h"
#include "Input/Reply.h"
#include "IDetailCustomization.h"
#include "PropertyHandle.h"
#include "TargetPlatformAudioCustomization.h"

class IDetailLayoutBuilder;

//////////////////////////////////////////////////////////////////////////
// FAndroidTargetSettingsCustomization

class FAndroidTargetSettingsCustomization : public IDetailCustomization
{
public:
	// Makes a new instance of this detail layout class for a specific detail view requesting it
	static TSharedRef<IDetailCustomization> MakeInstance();

	// IDetailCustomization interface
	virtual void CustomizeDetails(IDetailLayoutBuilder& DetailLayout) override;
	// End of IDetailCustomization interface

private:
	FAndroidTargetSettingsCustomization();

	void BuildAppManifestSection(IDetailLayoutBuilder& DetailLayout);
	void BuildIconSection(IDetailLayoutBuilder& DetailLayout);
	void BuildLaunchImageSection(IDetailLayoutBuilder& DetailLayout);
	void BuildDaydreamAppTileImageSection(IDetailLayoutBuilder& DetailLayout);
	void BuildGraphicsDebuggerSection(IDetailLayoutBuilder& DetailLayout);

	// Navigates to the build files in the explorer or finder
	FReply OpenBuildFolder();

	// Copies the setup files for the platform into the project
	void CopySetupFilesIntoProject();

	// Copies the strings.xml file for the platform into the project
	void CopyGooglePlayAppIDFileIntoProject();

	// Called when the app id is modified
	void OnAppIDModified();

	// Called when EnableGradle is modified
	void OnEnableGradleChange();

<<<<<<< HEAD
=======
	// Called when License accepted
	void OnLicenseAccepted();

	// returns whether Android SDK license valid
	bool IsLicenseInvalid() const;

	// Show license agreement for user to accept
	FReply OnAcceptSDKLicenseClicked();

>>>>>>> 9f6ccf49
private:
	double LastLicenseChecktime;

	const FString AndroidRelativePath;

	const FString EngineAndroidPath;
	const FString GameAndroidPath;

	const FString EngineGooglePlayAppIDPath;
	const FString GameGooglePlayAppIDPath;

	const FString EngineProguardPath;
	const FString GameProguardPath;

	const FString EngineProjectPropertiesPath;
	const FString GameProjectPropertiesPath;

	TArray<struct FPlatformIconInfo> IconNames;
	TArray<struct FPlatformIconInfo> LaunchImageNames;
	TArray<struct FPlatformIconInfo> DaydreamAppTileImageNames;

	// Is the manifest writable?
	TAttribute<bool> SetupForPlatformAttribute;

	// Is the App ID string writable?
	TAttribute<bool> SetupForGooglePlayAttribute;

	FAudioPluginWidgetManager AudioPluginWidgetManager;
 	IDetailLayoutBuilder* SavedLayoutBuilder;
};<|MERGE_RESOLUTION|>--- conflicted
+++ resolved
@@ -48,8 +48,6 @@
 	// Called when EnableGradle is modified
 	void OnEnableGradleChange();
 
-<<<<<<< HEAD
-=======
 	// Called when License accepted
 	void OnLicenseAccepted();
 
@@ -59,7 +57,6 @@
 	// Show license agreement for user to accept
 	FReply OnAcceptSDKLicenseClicked();
 
->>>>>>> 9f6ccf49
 private:
 	double LastLicenseChecktime;
 
