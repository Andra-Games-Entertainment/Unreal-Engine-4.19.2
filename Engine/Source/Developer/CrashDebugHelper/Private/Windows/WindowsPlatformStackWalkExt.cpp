--- conflicted
+++ resolved
@@ -545,25 +545,16 @@
 	FMemMark Mark(FMemStack::Get());
 
 	//const float int int32 FString
-<<<<<<< HEAD
-	const int32 ConextSize = 4096;
-	byte* Context = new(FMemStack::Get()) byte[ConextSize];
-=======
 	const int32 ContextSize = 4096;
 	byte* Context = new(FMemStack::Get()) byte[ContextSize];
->>>>>>> cce8678d
 	ULONG DebugEvent = 0;
 	ULONG ProcessID = 0;
 	ULONG ThreadID = 0;
 	ULONG ContextUsed = 0;
 
 	// Get the context of the crashed thread
-<<<<<<< HEAD
-	if( Control->GetStoredEventInformation( &DebugEvent, &ProcessID, &ThreadID, Context, ConextSize, &ContextSize, NULL, 0, 0) )
-=======
 	HRESULT hr = Control->GetStoredEventInformation(&DebugEvent, &ProcessID, &ThreadID, Context, ContextSize, &ContextUsed, NULL, 0, 0);
 	if( FAILED(hr) )
->>>>>>> cce8678d
 	{
 		return NumValidFunctionNames;
 	}
@@ -658,15 +649,9 @@
 		}
 	}
 
-<<<<<<< HEAD
-	CrashInfo.Log( FString::Printf( TEXT( " ... callstack generated!" ) ) );
-
-	return bAtLeastOneFunctionNameFound;
-=======
 	UE_LOG( LogCrashDebugHelper, Warning, TEXT( "Callstack generated with %i valid function names" ), NumValidFunctionNames );
 
 	return NumValidFunctionNames;
->>>>>>> cce8678d
 }
 
 
