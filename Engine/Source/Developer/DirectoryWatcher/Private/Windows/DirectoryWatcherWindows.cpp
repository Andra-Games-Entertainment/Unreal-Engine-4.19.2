// Copyright 1998-2015 Epic Games, Inc. All Rights Reserved.

#include "DirectoryWatcherPrivatePCH.h"

FDirectoryWatcherWindows::FDirectoryWatcherWindows()
{
	NumRequests = 0;
}

FDirectoryWatcherWindows::~FDirectoryWatcherWindows()
{
	if ( RequestMap.Num() != 0 )
	{
		// Delete any remaining requests here. These requests are likely from modules which are still loaded at the time that this module unloads.
		for (TMap<FString, FDirectoryWatchRequestWindows*>::TConstIterator RequestIt(RequestMap); RequestIt; ++RequestIt)
		{
			if ( ensure(RequestIt.Value()) )
			{
				// make sure we end the watch request, as we may get a callback if a request is in flight
				RequestIt.Value()->EndWatchRequest();
				delete RequestIt.Value();
				NumRequests--;
			}
		}

		RequestMap.Empty();
	}

	if ( RequestsPendingDelete.Num() != 0 )
	{
		for ( int32 RequestIdx = 0; RequestIdx < RequestsPendingDelete.Num(); ++RequestIdx )
		{
			delete RequestsPendingDelete[RequestIdx];
			NumRequests--;
		}
	}

	// Make sure every request that was created is destroyed
	ensure(NumRequests == 0);
}

bool FDirectoryWatcherWindows::RegisterDirectoryChangedCallback( const FString& Directory, const FDirectoryChanged& InDelegate )
{
	FDirectoryWatchRequestWindows** RequestPtr = RequestMap.Find(Directory);
	FDirectoryWatchRequestWindows* Request = NULL;
	
	if ( RequestPtr )
	{
		// There should be no NULL entries in the map
		check (*RequestPtr);

		Request = *RequestPtr;
	}
	else
	{
		Request = new FDirectoryWatchRequestWindows(false);
		NumRequests++;

		// Begin reading directory changes
		if ( !Request->Init(Directory) )
		{
			uint32 Error = GetLastError();
			UE_LOG(LogDirectoryWatcher, Warning, TEXT("Failed to begin reading directory changes for %s. Error: %d"), *Directory, Error);
			delete Request;
			NumRequests--;
			return false;
		}

		RequestMap.Add(Directory, Request);
	}

	Request->AddDelegate(InDelegate);

	return true;
}

bool FDirectoryWatcherWindows::UnregisterDirectoryChangedCallback( const FString& Directory, const FDirectoryChanged& InDelegate )
{
	FDirectoryWatchRequestWindows** RequestPtr = RequestMap.Find(Directory);
	
	if ( RequestPtr )
	{
		// There should be no NULL entries in the map
		check (*RequestPtr);

		FDirectoryWatchRequestWindows* Request = *RequestPtr;

		if ( Request->DEPRECATED_RemoveDelegate(InDelegate) )
		{
			if ( !Request->HasDelegates() )
			{
				// Remove from the active map and add to the pending delete list
				RequestMap.Remove(Directory);
				RequestsPendingDelete.AddUnique(Request);

				// Signal to end the watch which will mark this request for deletion
				Request->EndWatchRequest();
			}

			return true;
		}
		
	}

	return false;
}

<<<<<<< HEAD
bool FDirectoryWatcherWindows::RegisterDirectoryChangedCallback_Handle( const FString& Directory, const FDirectoryChanged& InDelegate, FDelegateHandle& Handle )
=======
bool FDirectoryWatcherWindows::RegisterDirectoryChangedCallback_Handle( const FString& Directory, const FDirectoryChanged& InDelegate, FDelegateHandle& Handle, bool bIncludeDirectoryChanges )
>>>>>>> cce8678d
{
	FDirectoryWatchRequestWindows** RequestPtr = RequestMap.Find(Directory);
	FDirectoryWatchRequestWindows* Request = NULL;
	
	if ( RequestPtr )
	{
		// There should be no NULL entries in the map
		check (*RequestPtr);

		Request = *RequestPtr;
	}
	else
	{
<<<<<<< HEAD
		Request = new FDirectoryWatchRequestWindows();
=======
		Request = new FDirectoryWatchRequestWindows(bIncludeDirectoryChanges);
>>>>>>> cce8678d
		NumRequests++;

		// Begin reading directory changes
		if ( !Request->Init(Directory) )
		{
			uint32 Error = GetLastError();
			UE_LOG(LogDirectoryWatcher, Warning, TEXT("Failed to begin reading directory changes for %s. Error: %d"), *Directory, Error);
			delete Request;
			NumRequests--;
			return false;
		}

		RequestMap.Add(Directory, Request);
	}

	Handle = Request->AddDelegate(InDelegate);

	return true;
}

bool FDirectoryWatcherWindows::UnregisterDirectoryChangedCallback_Handle( const FString& Directory, FDelegateHandle InHandle )
{
	FDirectoryWatchRequestWindows** RequestPtr = RequestMap.Find(Directory);
	
	if ( RequestPtr )
	{
		// There should be no NULL entries in the map
		check (*RequestPtr);

		FDirectoryWatchRequestWindows* Request = *RequestPtr;

		if ( Request->RemoveDelegate(InHandle) )
		{
			if ( !Request->HasDelegates() )
			{
				// Remove from the active map and add to the pending delete list
				RequestMap.Remove(Directory);
				RequestsPendingDelete.AddUnique(Request);

				// Signal to end the watch which will mark this request for deletion
				Request->EndWatchRequest();
			}

			return true;
		}
		
	}

	return false;
}

void FDirectoryWatcherWindows::Tick( float DeltaSeconds )
{
	TArray<HANDLE> DirectoryHandles;
	TMap<FString, FDirectoryWatchRequestWindows*> InvalidRequestsToDelete;

	// Find all handles to listen to and invalid requests to delete
	for (TMap<FString, FDirectoryWatchRequestWindows*>::TConstIterator RequestIt(RequestMap); RequestIt; ++RequestIt)
	{
		if ( RequestIt.Value()->IsPendingDelete() )
		{
			InvalidRequestsToDelete.Add(RequestIt.Key(), RequestIt.Value());
		}
		else
		{
			DirectoryHandles.Add(RequestIt.Value()->GetDirectoryHandle());
		}
	}

	// Remove all invalid requests from the request map and add them to the pending delete list so they will be deleted below
	for (TMap<FString, FDirectoryWatchRequestWindows*>::TConstIterator RequestIt(InvalidRequestsToDelete); RequestIt; ++RequestIt)
	{
		RequestMap.Remove(RequestIt.Key());
		RequestsPendingDelete.AddUnique(RequestIt.Value());
	}

	// Trigger any file changed delegates that are queued up
	if ( DirectoryHandles.Num() > 0 )
	{
		MsgWaitForMultipleObjectsEx(DirectoryHandles.Num(), DirectoryHandles.GetData(), 0, QS_ALLEVENTS, MWMO_ALERTABLE);
	}

	// Delete any stale or invalid requests
	for ( int32 RequestIdx = RequestsPendingDelete.Num() - 1; RequestIdx >= 0; --RequestIdx )
	{
		FDirectoryWatchRequestWindows* Request = RequestsPendingDelete[RequestIdx];

		if ( Request->IsPendingDelete() )
		{
			// This request is safe to delete. Delete and remove it from the list
			delete Request;
			NumRequests--;
			RequestsPendingDelete.RemoveAt(RequestIdx);
		}
	}

	// Finally, trigger any file change notification delegates
	for (TMap<FString, FDirectoryWatchRequestWindows*>::TConstIterator RequestIt(RequestMap); RequestIt; ++RequestIt)
	{
		RequestIt.Value()->ProcessPendingNotifications();
	}
}<|MERGE_RESOLUTION|>--- conflicted
+++ resolved
@@ -105,11 +105,7 @@
 	return false;
 }
 
-<<<<<<< HEAD
-bool FDirectoryWatcherWindows::RegisterDirectoryChangedCallback_Handle( const FString& Directory, const FDirectoryChanged& InDelegate, FDelegateHandle& Handle )
-=======
 bool FDirectoryWatcherWindows::RegisterDirectoryChangedCallback_Handle( const FString& Directory, const FDirectoryChanged& InDelegate, FDelegateHandle& Handle, bool bIncludeDirectoryChanges )
->>>>>>> cce8678d
 {
 	FDirectoryWatchRequestWindows** RequestPtr = RequestMap.Find(Directory);
 	FDirectoryWatchRequestWindows* Request = NULL;
@@ -123,11 +119,7 @@
 	}
 	else
 	{
-<<<<<<< HEAD
-		Request = new FDirectoryWatchRequestWindows();
-=======
 		Request = new FDirectoryWatchRequestWindows(bIncludeDirectoryChanges);
->>>>>>> cce8678d
 		NumRequests++;
 
 		// Begin reading directory changes
