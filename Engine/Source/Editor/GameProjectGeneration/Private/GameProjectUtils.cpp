--- conflicted
+++ resolved
@@ -28,10 +28,6 @@
 #include "SVerbChoiceDialog.h"
 #include "SourceCodeNavigation.h"
 #include "FeaturePackContentSource.h"
-
-#include "SOutputLogDialog.h"
-
-#include "PlatformInfo.h"
 
 #include "SOutputLogDialog.h"
 
@@ -578,13 +574,8 @@
 #elif PLATFORM_MAC
 	CodeSolutionFile = SolutionFilenameWithoutExtension + TEXT(".xcodeproj");
 #elif PLATFORM_LINUX
-<<<<<<< HEAD
-	// FIXME: need a better way to select between plugins. For now we generate .kdev4 directly. Should depend on PreferredAccessor setting
-	CodeSolutionFile = SolutionFilenameWithoutExtension + TEXT(".kdev4");
-=======
 	// FIXME: Should depend on PreferredAccessor setting
 	CodeSolutionFile = SolutionFilenameWithoutExtension + TEXT(".workspace");
->>>>>>> a8a797ea
 #else
 	OutFailReason = LOCTEXT( "OpenCodeIDE_UnknownPlatform", "could not open the code editing IDE. The operating system is unknown." );
 	return false;
@@ -1527,8 +1518,6 @@
 		DeleteCreatedFiles(DestFolder, CreatedFiles);
 		return false;
 	}
-<<<<<<< HEAD
-=======
 
 	if( AddSharedContentToProject(InProjectInfo, CreatedFiles, OutFailReason ) == false )
 	{
@@ -1536,7 +1525,6 @@
 		return false;
 	}
 
->>>>>>> a8a797ea
 	
 	SlowTask.EnterProgressFrame();
 
@@ -3505,18 +3493,6 @@
 			return false;
 		}
 
-<<<<<<< HEAD
-	if (PackList.Num() != 0)
-	{
-		FString FileOutput;
-		if(FPaths::FileExists(IniFilename) && !FFileHelper::LoadFileToString(FileOutput, *IniFilename))
-		{
-			OutFailReason = LOCTEXT("FailedToReadIni", "Could not read INI file to insert feature packs");
-			return false;
-		}
-
-=======
->>>>>>> a8a797ea
 		FileOutput += LINE_TERMINATOR;
 		FileOutput += TEXT("[StartupActions]");
 		FileOutput += LINE_TERMINATOR;
@@ -3535,8 +3511,6 @@
 	}
 
 	return true;
-<<<<<<< HEAD
-=======
 }
 
 bool GameProjectUtils::AddSharedContentToProject(const FProjectInformation &InProjectInfo, TArray<FString> &CreatedFiles, FText& OutFailReason)
@@ -3570,7 +3544,6 @@
 		}
 	}
 	return true;
->>>>>>> a8a797ea
 }
 
 #undef LOCTEXT_NAMESPACE