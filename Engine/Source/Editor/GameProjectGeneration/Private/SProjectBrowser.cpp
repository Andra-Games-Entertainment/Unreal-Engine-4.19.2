// Copyright 1998-2014 Epic Games, Inc. All Rights Reserved.


#include "GameProjectGenerationPrivatePCH.h"
#include "MainFrame.h"
#include "DesktopPlatformModule.h"
#include "SVerbChoiceDialog.h"
#include "UProjectInfo.h"
#include "SourceCodeNavigation.h"

#define LOCTEXT_NAMESPACE "ProjectBrowser"


/**
 * Structure for project items.
 */
struct FProjectItem
{
	FText Name;
	FText Description;
	FString EngineIdentifier;
	bool bUpToDate;
	FString ProjectFile;
	TSharedPtr<FSlateBrush> ProjectThumbnail;
	bool bIsNewProjectItem;

	FProjectItem(const FText& InName, const FText& InDescription, const FString& InEngineIdentifier, bool InUpToDate, const TSharedPtr<FSlateBrush>& InProjectThumbnail, const FString& InProjectFile, bool InIsNewProjectItem)
		: Name(InName)
		, Description(InDescription)
		, EngineIdentifier(InEngineIdentifier)
		, bUpToDate(InUpToDate)
		, ProjectFile(InProjectFile)
		, ProjectThumbnail(InProjectThumbnail)
		, bIsNewProjectItem(InIsNewProjectItem)
	{ }

	/** Check if this project is up to date */
	bool IsUpToDate() const
	{
		return bUpToDate;
	}

	/** Gets the engine label for this project */
	FString GetEngineLabel() const
	{
		if(bUpToDate)
		{
			return FString();
		}
		else if(FDesktopPlatformModule::Get()->IsStockEngineRelease(EngineIdentifier))
		{
			return EngineIdentifier;
		}
		else
		{
			return FString(TEXT("?"));
		}
	}
};


/**
 * Structure for project categories.
 */
struct FProjectCategory
{
	FText CategoryName;
	TSharedPtr< STileView< TSharedPtr<FProjectItem> > > ProjectTileView;
	TArray< TSharedPtr<FProjectItem> > ProjectItemsSource;
	TArray< TSharedPtr<FProjectItem> > FilteredProjectItemsSource;
};


void ProjectItemToString(const TSharedPtr<FProjectItem> InItem, TArray<FString>& OutFilterStrings)
{
	OutFilterStrings.Add(InItem->Name.ToString());
}


/* SCompoundWidget interface
 *****************************************************************************/

SProjectBrowser::SProjectBrowser()
	: ProjectItemFilter( ProjectItemTextFilter::FItemToStringArray::CreateStatic( ProjectItemToString ))
	, NumFilteredProjects(0)
{

}


BEGIN_SLATE_FUNCTION_BUILD_OPTIMIZATION
void SProjectBrowser::Construct( const FArguments& InArgs )
{
	NewProjectScreenRequestedDelegate = InArgs._OnNewProjectScreenRequested;
	bPreventSelectionChangeEvent = false;
	ThumbnailBorderPadding = 5;
	ThumbnailSize = 128.0f;
	bAllowProjectCreate = InArgs._AllowProjectCreate;

	// Prepare the categories box
	CategoriesBox = SNew(SVerticalBox);

	// Find all projects
	FindProjects();

	CategoriesBox->AddSlot()
	.HAlign(HAlign_Center)
	.Padding(FMargin(0.f, 25.f))
	[
		SNew(STextBlock)
		.Visibility(this, &SProjectBrowser::GetNoProjectsErrorVisibility)
		.Text(LOCTEXT("NoProjects", "You don't have any projects yet :("))
	];

	CategoriesBox->AddSlot()
	.HAlign(HAlign_Center)
	.Padding(FMargin(0.f, 25.f))
	[
		SNew(STextBlock)
		.Visibility(this, &SProjectBrowser::GetNoProjectsAfterFilterErrorVisibility)
		.Text(LOCTEXT("NoProjectsAfterFilter", "There are no projects that match the specified filter"))
	];

	ChildSlot
	[
		SNew(SVerticalBox)

		// Page description
		+ SVerticalBox::Slot()
		.AutoHeight()
		.Padding(10.0f, 0.0f)
		[
			SNew(STextBlock)
			.Text(LOCTEXT("SelectProjectDescription", "Select an existing project from the list below."))
		]

		// Categories
		+ SVerticalBox::Slot()
		.FillHeight(1.0f)
		[
			SNew(SBorder)
			.BorderImage( FEditorStyle::GetBrush("ToolPanel.GroupBorder") )
			.Padding(4)
			[
				SNew(SVerticalBox)

				+ SVerticalBox::Slot()
				.AutoHeight()
				.VAlign(VAlign_Top)
				.Padding(FMargin(5.f, 10.f))
				[
					SNew(SHorizontalBox)
					+SHorizontalBox::Slot()
					[
						SNew(SOverlay)

						+SOverlay::Slot()
						[
							SNew(SSearchBox)
							.HintText(LOCTEXT("FilterHint", "Filter Projects..."))
							.OnTextChanged(this, &SProjectBrowser::OnFilterTextChanged)
						]

						+SOverlay::Slot()
						[
							SNew(SBorder)
							.Visibility(this, &SProjectBrowser::GetFilterActiveOverlayVisibility)
							.BorderImage(FEditorStyle::Get().GetBrush("SearchBox.ActiveBorder"))
						]
					]

					+SHorizontalBox::Slot()
					.AutoWidth()
					[
						SNew(SButton)
						.ButtonStyle(FCoreStyle::Get(), "NoBorder")
						.OnClicked(this, &SProjectBrowser::FindProjects)
						.ToolTipText(LOCTEXT("RefreshProjectList", "Refresh the project list"))
						[
							SNew(SImage).Image(FEditorStyle::Get().GetBrush("Icons.Refresh"))
						]
					]
				]

				+ SVerticalBox::Slot()
				[
					SNew(SScrollBox)

					+ SScrollBox::Slot()
					[
						CategoriesBox.ToSharedRef()
					]
				]
			]
		]

		+ SVerticalBox::Slot()
		.Padding( 0, 40, 0, 0 )	// Lots of vertical padding before the dialog buttons at the bottom
		.AutoHeight()
		[
			SNew( SHorizontalBox )

			// Auto-load project
			+ SHorizontalBox::Slot()
			.FillWidth(1.0f)
			.Padding(4, 0)
			[
				SNew(SCheckBox)			
				.IsChecked(GEditor->GetGameAgnosticSettings().bLoadTheMostRecentlyLoadedProjectAtStartup)
				.OnCheckStateChanged(this, &SProjectBrowser::OnAutoloadLastProjectChanged)
				.Content()
				[
					SNew(STextBlock).Text(LOCTEXT("AutoloadOnStartupCheckbox", "Always load last project on startup"))
				]
			]

			// Browse Button
			+SHorizontalBox::Slot()
			.AutoWidth()
			.Padding(4, 0)
			[
				SNew(SButton)
				.Text(LOCTEXT("BrowseProjectButton", "Browse..."))
				.OnClicked(this, &SProjectBrowser::OnBrowseToProjectClicked)
				.ContentPadding( FCoreStyle::Get().GetMargin("StandardDialog.ContentPadding") )
			]

			// Open Button
			+SHorizontalBox::Slot()
			.AutoWidth()
			[
				SNew(SButton)
				.Text(LOCTEXT("OpenProjectButton", "Open"))
				.OnClicked(this, &SProjectBrowser::HandleOpenProjectButtonClicked)
				.IsEnabled(this, &SProjectBrowser::HandleOpenProjectButtonIsEnabled)
				.ContentPadding( FCoreStyle::Get().GetMargin("StandardDialog.ContentPadding") )
			]
		]
	];

	// Select the first item in the first category
	if (ProjectCategories.Num() > 0)
	{
		const TSharedRef<FProjectCategory> Category = ProjectCategories[0];
		if ( ensure(Category->ProjectItemsSource.Num() > 0) && ensure(Category->ProjectTileView.IsValid()))
		{
			Category->ProjectTileView->SetSelection(Category->ProjectItemsSource[0], ESelectInfo::Direct);
		}
	}

	bHasProjectFiles = false;
	for (auto CategoryIt = ProjectCategories.CreateConstIterator(); CategoryIt; ++CategoryIt)
	{
		const TSharedRef<FProjectCategory>& Category = *CategoryIt;

		if (Category->ProjectItemsSource.Num() > 0)
		{
			bHasProjectFiles = true;
			break;
		}
	}
}
END_SLATE_FUNCTION_BUILD_OPTIMIZATION

void SProjectBrowser::ConstructCategory( const TSharedRef<SVerticalBox>& InCategoriesBox, const TSharedRef<FProjectCategory>& Category ) const
{
	// Title
	InCategoriesBox->AddSlot()
	.Padding(FMargin(5.f, 0.f))
	.AutoHeight()
	[
		SNew(STextBlock)
		.Visibility(this, &SProjectBrowser::GetProjectCategoryVisibility, Category)
		.TextStyle(FEditorStyle::Get(), "GameProjectDialog.ProjectNamePathLabels")
		.Text(Category->CategoryName)
	];

	// Separator
	InCategoriesBox->AddSlot()
	.AutoHeight()
	.Padding(5.0f, 2.0f, 5.0f, 8.0f)
	[
		SNew(SSeparator)
		.Visibility(this, &SProjectBrowser::GetProjectCategoryVisibility, Category)
	];

	// Project tile view
	InCategoriesBox->AddSlot()
	.AutoHeight()
	.Padding(5.0f, 0.0f, 5.0f, 40.0f)
	[
		SAssignNew(Category->ProjectTileView, STileView<TSharedPtr<FProjectItem> >)
		.Visibility(this, &SProjectBrowser::GetProjectCategoryVisibility, Category)
		.ListItemsSource(&Category->FilteredProjectItemsSource)
		.SelectionMode(ESelectionMode::Single)
		.ClearSelectionOnClick(false)
		.OnGenerateTile(this, &SProjectBrowser::MakeProjectViewWidget)
		.OnContextMenuOpening(this, &SProjectBrowser::OnGetContextMenuContent)
		.OnMouseButtonDoubleClick(this, &SProjectBrowser::HandleProjectItemDoubleClick)
		.OnSelectionChanged(TSlateDelegates<TSharedPtr<FProjectItem>>::FOnSelectionChanged::CreateSP(this, &SProjectBrowser::HandleProjectViewSelectionChanged, Category->CategoryName))
		.ItemHeight(ThumbnailSize + ThumbnailBorderPadding + 32)
		.ItemWidth(ThumbnailSize + ThumbnailBorderPadding)
	];
}

bool SProjectBrowser::HasProjects() const
{
	return bHasProjectFiles;
}


/* SProjectBrowser implementation
 *****************************************************************************/

TSharedRef<ITableRow> SProjectBrowser::MakeProjectViewWidget(TSharedPtr<FProjectItem> ProjectItem, const TSharedRef<STableViewBase>& OwnerTable)
{
	if ( !ensure(ProjectItem.IsValid()) )
	{
		return SNew( STableRow<TSharedPtr<FProjectItem>>, OwnerTable );
	}

	TSharedPtr<SWidget> Thumbnail;
	if ( ProjectItem->bIsNewProjectItem )
	{
		Thumbnail = SNew(SBox)
			.Padding(ThumbnailBorderPadding)
			[
				SNew(SBorder)
				.Padding(0)
				.BorderImage(FEditorStyle::GetBrush("MarqueeSelection"))
				[
					SNew(SBox)
					.HAlign(HAlign_Center)
					.VAlign(VAlign_Center)
					[
						SNew(STextBlock)
						.TextStyle( FEditorStyle::Get(), "GameProjectDialog.NewProjectTitle" )
						.Text( LOCTEXT("NewProjectThumbnailText", "NEW") )
					]
				]
			];
	}
	else
	{
		const FLinearColor Tint = ProjectItem->IsUpToDate() ? FLinearColor::White : FLinearColor::White.CopyWithNewOpacity(0.5);

		// Drop shadow border
		Thumbnail =	SNew(SBorder)
			.Padding(ThumbnailBorderPadding)
			.BorderImage( FEditorStyle::GetBrush("ContentBrowser.ThumbnailShadow") )
			.ColorAndOpacity(Tint)
			.BorderBackgroundColor(Tint)
			[
				SNew(SImage).Image(this, &SProjectBrowser::GetProjectItemImage, TWeakPtr<FProjectItem>(ProjectItem))
			];
	}

	TSharedRef<ITableRow> TableRow = SNew( STableRow<TSharedPtr<FProjectItem>>, OwnerTable )
	.Style(FEditorStyle::Get(), "GameProjectDialog.TemplateListView.TableRow")
	[
		SNew(SBox)
		.HeightOverride(ThumbnailSize+ThumbnailBorderPadding+5)
		[
			SNew(SVerticalBox)

			// Thumbnail
			+SVerticalBox::Slot()
			.AutoHeight()
			[
				SNew(SBox)
				.WidthOverride(ThumbnailSize + ThumbnailBorderPadding * 2)
				.HeightOverride(ThumbnailSize + ThumbnailBorderPadding * 2)
				[
					SNew(SOverlay)

					+ SOverlay::Slot()
					[
						Thumbnail.ToSharedRef()
					]

					// Show the out of date engine version for this project file
					+ SOverlay::Slot()
					.HAlign(HAlign_Right)
					.VAlign(VAlign_Bottom)
					.Padding(10)
					[
						SNew(STextBlock)
						.Text(ProjectItem->GetEngineLabel())
						.TextStyle(FEditorStyle::Get(), "ProjectBrowser.VersionOverlayText")
						.ColorAndOpacity(FLinearColor::White.CopyWithNewOpacity(0.5f))
						.Visibility(ProjectItem->IsUpToDate() ? EVisibility::Collapsed : EVisibility::Visible)
					]
				]
			]

			// Name
			+SVerticalBox::Slot()
			.HAlign(HAlign_Center)
			.VAlign(VAlign_Top)
			[
				SNew(STextBlock)
				.HighlightText(this, &SProjectBrowser::GetItemHighlightText)
				.Text(ProjectItem->Name)
			]
		]
	];

	TableRow->AsWidget()->SetToolTip(MakeProjectToolTip(ProjectItem));

	return TableRow;
}


TSharedRef<SToolTip> SProjectBrowser::MakeProjectToolTip( TSharedPtr<FProjectItem> ProjectItem ) const
{
	// Create a box to hold every line of info in the body of the tooltip
	TSharedRef<SVerticalBox> InfoBox = SNew(SVerticalBox);

	if(!ProjectItem->Description.IsEmpty())
	{
		AddToToolTipInfoBox( InfoBox, LOCTEXT("ProjectTileTooltipDescription", "Description"), ProjectItem->Description );
	}

	{
		const FString ProjectPath = FPaths::GetPath(ProjectItem->ProjectFile);
		AddToToolTipInfoBox( InfoBox, LOCTEXT("ProjectTileTooltipPath", "Path"), FText::FromString(ProjectPath) );
	}

	if (!ProjectItem->IsUpToDate())
	{
		FText Description;
		if(FDesktopPlatformModule::Get()->IsStockEngineRelease(ProjectItem->EngineIdentifier))
		{
			Description = FText::FromString(ProjectItem->EngineIdentifier);
		}
		else
		{
			FString RootDir;
			if(FDesktopPlatformModule::Get()->GetEngineRootDirFromIdentifier(ProjectItem->EngineIdentifier, RootDir))
			{
				FString PlatformRootDir = RootDir;
				FPaths::MakePlatformFilename(PlatformRootDir);
				Description = FText::FromString(PlatformRootDir);
			}
			else
			{
				Description = LOCTEXT("UnknownEngineVersion", "Unknown engine version");
			}
		}
		AddToToolTipInfoBox(InfoBox, LOCTEXT("EngineVersion", "Engine"), Description);
	}

	TSharedRef<SToolTip> Tooltip = SNew(SToolTip)
	.TextMargin(1)
	.BorderImage( FEditorStyle::GetBrush("ProjectBrowser.TileViewTooltip.ToolTipBorder") )
	[
		SNew(SBorder)
		.Padding(6)
		.BorderImage( FEditorStyle::GetBrush("ProjectBrowser.TileViewTooltip.NonContentBorder") )
		[
			SNew(SVerticalBox)

			+SVerticalBox::Slot()
			.AutoHeight()
			.Padding(0, 0, 0, 4)
			[
				SNew(SBorder)
				.Padding(6)
				.BorderImage( FEditorStyle::GetBrush("ProjectBrowser.TileViewTooltip.ContentBorder") )
				[
					SNew(SVerticalBox)

					+SVerticalBox::Slot()
					.AutoHeight()
					.VAlign(VAlign_Center)
					[
						SNew(STextBlock)
						.Text( ProjectItem->Name )
						.Font( FEditorStyle::GetFontStyle("ProjectBrowser.TileViewTooltip.NameFont") )
					]
				]
			]

			+SVerticalBox::Slot()
			.AutoHeight()
			[
				SNew(SBorder)
				.Padding(6)
				.BorderImage( FEditorStyle::GetBrush("ProjectBrowser.TileViewTooltip.ContentBorder") )
				[
					InfoBox
				]
			]
		]
	];

	return Tooltip;
}


void SProjectBrowser::AddToToolTipInfoBox(const TSharedRef<SVerticalBox>& InfoBox, const FText& Key, const FText& Value) const
{
	InfoBox->AddSlot()
	.AutoHeight()
	.Padding(0, 1)
	[
		SNew(SHorizontalBox)

		+SHorizontalBox::Slot()
		.AutoWidth()
		.Padding(0, 0, 4, 0)
		[
			SNew(STextBlock) .Text( FText::Format(LOCTEXT("ProjectBrowserTooltipFormat", "{0}:"), Key ) )
			.ColorAndOpacity(FSlateColor::UseSubduedForeground())
		]

		+SHorizontalBox::Slot()
		.AutoWidth()
		[
			SNew(STextBlock) .Text( Value )
			.ColorAndOpacity(FSlateColor::UseForeground())
		]
	];
}


TSharedPtr<SWidget> SProjectBrowser::OnGetContextMenuContent() const
{
	FMenuBuilder MenuBuilder(/*bInShouldCloseWindowAfterMenuSelection=*/true, nullptr);

	TSharedPtr<FProjectItem> SelectedProjectItem = GetSelectedProjectItem();
	const FText ProjectContextActionsText = (SelectedProjectItem.IsValid()) ? SelectedProjectItem->Name : LOCTEXT("ProjectActionsMenuHeading", "Project Actions");
	MenuBuilder.BeginSection("ProjectContextActions", ProjectContextActionsText);

	FFormatNamedArguments Args;
	Args.Add(TEXT("FileManagerName"), FPlatformMisc::GetFileManagerName());
	const FText ExploreToText = FText::Format(NSLOCTEXT("GenericPlatform", "ShowInFileManager", "Show In {FileManagerName}"), Args);

	MenuBuilder.AddMenuEntry(
		ExploreToText,
		LOCTEXT("FindInExplorerTooltip", "Finds this project on disk"),
		FSlateIcon(),
		FUIAction(
		FExecuteAction::CreateSP( this, &SProjectBrowser::ExecuteFindInExplorer ),
		FCanExecuteAction::CreateSP( this, &SProjectBrowser::CanExecuteFindInExplorer )
		)
		);

	MenuBuilder.EndSection();

	return MenuBuilder.MakeWidget();
}


void SProjectBrowser::ExecuteFindInExplorer() const
{
	TSharedPtr<FProjectItem> SelectedProjectItem = GetSelectedProjectItem();
	check(SelectedProjectItem.IsValid());
	FPlatformProcess::ExploreFolder(*SelectedProjectItem->ProjectFile);
}


bool SProjectBrowser::CanExecuteFindInExplorer() const
{
	TSharedPtr<FProjectItem> SelectedProjectItem = GetSelectedProjectItem();
	return SelectedProjectItem.IsValid();
}


const FSlateBrush* SProjectBrowser::GetProjectItemImage(TWeakPtr<FProjectItem> ProjectItem) const
{
	if ( ProjectItem.IsValid() )
	{
		TSharedPtr<FProjectItem> Item = ProjectItem.Pin();
		if ( Item->ProjectThumbnail.IsValid() )
		{
			return Item->ProjectThumbnail.Get();
		}
	}
	
	return FEditorStyle::GetBrush("GameProjectDialog.DefaultGameThumbnail");
}


TSharedPtr<FProjectItem> SProjectBrowser::GetSelectedProjectItem() const
{
	for ( auto CategoryIt = ProjectCategories.CreateConstIterator(); CategoryIt; ++CategoryIt )
	{
		const TSharedRef<FProjectCategory>& Category = *CategoryIt;
		TArray< TSharedPtr<FProjectItem> > SelectedItems = Category->ProjectTileView->GetSelectedItems();
		if ( SelectedItems.Num() > 0 )
		{
			return SelectedItems[0];
		}
	}
	
	return NULL;
}


FText SProjectBrowser::GetSelectedProjectName() const
{
	TSharedPtr<FProjectItem> SelectedItem = GetSelectedProjectItem();
	if ( SelectedItem.IsValid() )
	{
		return SelectedItem->Name;
	}

	return FText::GetEmpty();
}

FReply SProjectBrowser::FindProjects()
{
	ProjectCategories.Empty();
	CategoriesBox->ClearChildren();

	const FText MyProjectsCategoryName = LOCTEXT("MyProjectsCategoryName", "My Projects");
	const FText SamplesCategoryName = LOCTEXT("SamplesCategoryName", "Samples");

	// Create a map of parent project folders to their category
	TMap<FString, FText> ParentProjectFoldersToCategory;

	// Add the default creation path, in case you've never created a project before or want to include this path anyway
	ParentProjectFoldersToCategory.Add(GameProjectUtils::GetDefaultProjectCreationPath(), MyProjectsCategoryName);

	// Add in every path that the user has ever created a project file. This is to catch new projects showing up in the user's project folders
	const TArray<FString> &CreatedProjectPaths = GEditor->GetGameAgnosticSettings().CreatedProjectPaths;
	for(int32 Idx = 0; Idx < CreatedProjectPaths.Num(); Idx++)
	{
		FString CreatedProjectPath = CreatedProjectPaths[Idx];
		FPaths::NormalizeDirectoryName(CreatedProjectPath);
		ParentProjectFoldersToCategory.Add(CreatedProjectPath, MyProjectsCategoryName);
	}

	// Create a map of project folders to their category
	TMap<FString, FText> ProjectFoldersToCategory;

	// Find all the subdirectories of all the parent folders
	for(TMap<FString, FText>::TConstIterator Iter(ParentProjectFoldersToCategory); Iter; ++Iter)
	{
		const FString &ParentProjectFolder = Iter.Key();

		TArray<FString> ProjectFolders;
		IFileManager::Get().FindFiles(ProjectFolders, *(ParentProjectFolder / TEXT("*")), false, true);

		for(int32 Idx = 0; Idx < ProjectFolders.Num(); Idx++)
		{
			ProjectFoldersToCategory.Add(ParentProjectFolder / ProjectFolders[Idx], Iter.Value());
		}
	}

	// Add all the launcher installed sample folders
	TArray<FString> LauncherSampleDirectories;
	FDesktopPlatformModule::Get()->EnumerateLauncherSampleInstallations(LauncherSampleDirectories);
	for(int32 Idx = 0; Idx < LauncherSampleDirectories.Num(); Idx++)
	{
		ProjectFoldersToCategory.Add(LauncherSampleDirectories[Idx], SamplesCategoryName);
	}

	// Create a map of all the project files to their category
	TMap<FString, FText> ProjectFilesToCategory;

	// Add all the folders that the user has opened recently
	const TArray<FString> &RecentlyOpenedProjectFiles = GEditor->GetGameAgnosticSettings().RecentlyOpenedProjectFiles;
	for (int32 Idx = 0; Idx < RecentlyOpenedProjectFiles.Num(); Idx++)
	{
		FString RecentlyOpenedProjectFile = RecentlyOpenedProjectFiles[Idx];
		FPaths::NormalizeFilename(RecentlyOpenedProjectFile);
		ProjectFilesToCategory.Add(RecentlyOpenedProjectFile, MyProjectsCategoryName);
	}

	// Scan the project folders for project files
	FString ProjectWildcard = FString::Printf(TEXT("*.%s"), *IProjectManager::GetProjectFileExtension());
	for(TMap<FString, FText>::TConstIterator Iter(ProjectFoldersToCategory); Iter; ++Iter)
	{
		const FString &ProjectFolder = Iter.Key();

		TArray<FString> ProjectFiles;
		IFileManager::Get().FindFiles(ProjectFiles, *(ProjectFolder / ProjectWildcard), true, false);

		for(int32 Idx = 0; Idx < ProjectFiles.Num(); Idx++)
		{
			ProjectFilesToCategory.Add(ProjectFolder / ProjectFiles[Idx], Iter.Value());
		}
	}

	// Add all the discovered non-foreign project files
	const TArray<FString> &NonForeignProjectFiles = FUProjectDictionary::GetDefault().GetProjectPaths();
	for(int32 Idx = 0; Idx < NonForeignProjectFiles.Num(); Idx++)
	{
		if(!NonForeignProjectFiles[Idx].Contains(TEXT("/Templates/")))
		{
			const FText &CategoryName = NonForeignProjectFiles[Idx].Contains(TEXT("/Samples/"))? SamplesCategoryName : MyProjectsCategoryName;
			ProjectFilesToCategory.Add(NonForeignProjectFiles[Idx], CategoryName);
		}
	}

<<<<<<< HEAD
	const FString EngineIdentifier = FDesktopPlatformModule::Get()->GetCurrentEngineIdentifier();

	// Add all discovered projects to the list
	for ( auto ProjectFilenameIt = DiscoveredProjectFilesToCategory.CreateConstIterator(); ProjectFilenameIt; ++ProjectFilenameIt )
=======
	// Normalize all the filenames and make sure there are no duplicates
	TMap<FString, FText> AbsoluteProjectFilesToCategory;
	for(TMap<FString, FText>::TConstIterator Iter(ProjectFilesToCategory); Iter; ++Iter)
	{
		FString AbsoluteFile = IFileManager::Get().ConvertToAbsolutePathForExternalAppForRead(*Iter.Key());
		AbsoluteProjectFilesToCategory.Add(AbsoluteFile, Iter.Value());
	}

	// Add all the discovered projects to the list
	const FString EngineIdentifier = FDesktopPlatformModule::Get()->GetCurrentEngineIdentifier();
	for(TMap<FString, FText>::TConstIterator Iter(AbsoluteProjectFilesToCategory); Iter; ++Iter)
>>>>>>> ed5a1010
	{
		const FString& ProjectFilename = *Iter.Key();
		const FText& DetectedCategory = Iter.Value();
		if ( FPaths::FileExists(ProjectFilename) )
		{
			FProjectStatus ProjectStatus;
<<<<<<< HEAD
			if (IProjectManager::Get().QueryStatusForProject(ProjectFilename, EngineIdentifier, ProjectStatus))
=======
			if (IProjectManager::Get().QueryStatusForProject(ProjectFilename, ProjectStatus))
>>>>>>> ed5a1010
			{
				// @todo localized project name
				const FText ProjectName = FText::FromString(ProjectStatus.Name);
				const FText ProjectDescription = FText::FromString(ProjectStatus.Description);

				TSharedPtr<FSlateDynamicImageBrush> DynamicBrush;
				const FString ThumbnailPNGFile = FPaths::GetBaseFilename(ProjectFilename, false) + TEXT(".png");
				const FString AutoScreenShotPNGFile = FPaths::Combine(*FPaths::GetPath(ProjectFilename), TEXT("Saved"), TEXT("AutoScreenshot.png"));
				FString PNGFileToUse;
				if ( FPaths::FileExists(*ThumbnailPNGFile) )
				{
					PNGFileToUse = ThumbnailPNGFile;
				}
				else if ( FPaths::FileExists(*AutoScreenShotPNGFile) )
				{
					PNGFileToUse = AutoScreenShotPNGFile;
				}

				if ( !PNGFileToUse.IsEmpty() )
				{
					const FName BrushName = FName(*PNGFileToUse);
					DynamicBrush = MakeShareable( new FSlateDynamicImageBrush(BrushName, FVector2D(128,128) ) );
				}

				FText ProjectCategory;
				if ( ProjectStatus.bSignedSampleProject )
				{
					ProjectCategory = SamplesCategoryName;
				}
				else
				{
					ProjectCategory = DetectedCategory;
				}

				FString ProjectEngineIdentifier;
				bool bIsUpToDate = FDesktopPlatformModule::Get()->GetEngineIdentifierForProject(ProjectFilename, ProjectEngineIdentifier) && ProjectEngineIdentifier == EngineIdentifier;

				const bool bIsNewProjectItem = false;
				TSharedRef<FProjectItem> NewProjectItem = MakeShareable( new FProjectItem(ProjectName, ProjectDescription, ProjectEngineIdentifier, bIsUpToDate, DynamicBrush, ProjectFilename, bIsNewProjectItem ) );
				AddProjectToCategory(NewProjectItem, ProjectCategory);
			}
		}
	}

	// Make sure the category order is "My Projects", "Samples", then all remaining categories in alphabetical order
	TSharedPtr<FProjectCategory> MyProjectsCategory;
	TSharedPtr<FProjectCategory> SamplesCategory;

	for ( int32 CategoryIdx = ProjectCategories.Num() - 1; CategoryIdx >= 0; --CategoryIdx )
	{
		TSharedRef<FProjectCategory> Category = ProjectCategories[CategoryIdx];
		if ( Category->CategoryName.EqualTo(MyProjectsCategoryName) )
		{
			MyProjectsCategory = Category;
			ProjectCategories.RemoveAt(CategoryIdx);
		}
		else if ( Category->CategoryName.EqualTo(SamplesCategoryName) )
		{
			SamplesCategory = Category;
			ProjectCategories.RemoveAt(CategoryIdx);
		}
	}

	// Sort categories
	struct FCompareCategories
	{
		FORCEINLINE bool operator()( const TSharedRef<FProjectCategory>& A, const TSharedRef<FProjectCategory>& B ) const
		{
			return A->CategoryName.CompareToCaseIgnored(B->CategoryName) < 0;
		}
	};
	ProjectCategories.Sort( FCompareCategories() );

	// Now read the built-in categories (last added is first in the list)
	if ( SamplesCategory.IsValid() )
	{
		ProjectCategories.Insert(SamplesCategory.ToSharedRef(), 0);
	}
	if ( MyProjectsCategory.IsValid() )
	{
		ProjectCategories.Insert(MyProjectsCategory.ToSharedRef(), 0);
	}

	// Sort each individual category
	struct FCompareProjectItems
	{
		FORCEINLINE bool operator()( const TSharedPtr<FProjectItem>& A, const TSharedPtr<FProjectItem>& B ) const
		{
			return A->Name.CompareToCaseIgnored(B->Name) < 0;
		}
	};
	for ( int32 CategoryIdx = 0; CategoryIdx < ProjectCategories.Num(); ++CategoryIdx )
	{
		TSharedRef<FProjectCategory> Category = ProjectCategories[CategoryIdx];
		Category->ProjectItemsSource.Sort( FCompareProjectItems() );
	}

	PopulateFilteredProjectCategories();

	for (auto CategoryIt = ProjectCategories.CreateConstIterator(); CategoryIt; ++CategoryIt)
	{
		const TSharedRef<FProjectCategory>& Category = *CategoryIt;
		ConstructCategory(CategoriesBox.ToSharedRef(), Category);
	}

	return FReply::Handled();
}


void SProjectBrowser::AddProjectToCategory(const TSharedRef<FProjectItem>& ProjectItem, const FText& ProjectCategory)
{
	for ( auto CategoryIt = ProjectCategories.CreateConstIterator(); CategoryIt; ++CategoryIt )
	{
		const TSharedRef<FProjectCategory>& Category = *CategoryIt;
		if ( Category->CategoryName.EqualToCaseIgnored(ProjectCategory) )
		{
			Category->ProjectItemsSource.Add(ProjectItem);
			return;
		}
	}

	TSharedRef<FProjectCategory> NewCategory = MakeShareable( new FProjectCategory );
	NewCategory->CategoryName = ProjectCategory;
	NewCategory->ProjectItemsSource.Add(ProjectItem);
	ProjectCategories.Add(NewCategory);
}


void SProjectBrowser::PopulateFilteredProjectCategories()
{
	NumFilteredProjects = 0;
	for (auto& Category : ProjectCategories)
	{
		Category->FilteredProjectItemsSource.Empty();

		for (auto& ProjectItem : Category->ProjectItemsSource)
		{
			if (ProjectItemFilter.PassesFilter(ProjectItem))
			{
				Category->FilteredProjectItemsSource.Add(ProjectItem);
				++NumFilteredProjects;
			}
		}

		if (Category->ProjectTileView.IsValid())
		{
			Category->ProjectTileView->RequestListRefresh();
		}
	}
}

FReply SProjectBrowser::OnKeyDown( const FGeometry& MyGeometry, const FKeyboardEvent& InKeyboardEvent )
{
	if (InKeyboardEvent.GetKey() == EKeys::F5)
	{
		return FindProjects();
	}

	return FReply::Unhandled();
}

bool SProjectBrowser::OpenProject( const FString& InProjectFile )
{
	FText FailReason;
	FString ProjectFile = InProjectFile;

	// Get the identifier for the project
	FString ProjectIdentifier;
	FDesktopPlatformModule::Get()->GetEngineIdentifierForProject(ProjectFile, ProjectIdentifier);
	
	// Get the identifier for the current engine
	FString CurrentIdentifier = FDesktopPlatformModule::Get()->GetCurrentEngineIdentifier();
	if(ProjectIdentifier != CurrentIdentifier)
	{
		// Get the current project status
		FProjectStatus ProjectStatus;
		if(!IProjectManager::Get().QueryStatusForProject(ProjectFile, ProjectStatus))
		{
			FMessageDialog::Open(EAppMsgType::Ok, LOCTEXT("CouldNotReadProjectStatus", "Unable to read project status."));
			return false;
		}

		// Button labels for the upgrade dialog
		TArray<FText> Buttons;
		int32 OpenCopyButton = Buttons.Add(LOCTEXT("ProjectConvert_OpenCopy", "Open a copy"));
		int32 OpenExistingButton = Buttons.Add(LOCTEXT("ProjectConvert_ConvertInPlace", "Convert in-place"));
		int32 SkipConversionButton = Buttons.Add(LOCTEXT("ProjectConvert_SkipConversion", "Skip conversion"));
		int32 CancelButton = Buttons.Add(LOCTEXT("ProjectConvert_Cancel", "Cancel"));

		// Prompt for upgrading. Different message for code and content projects, since the process is a bit trickier for code.
		int32 Selection;
		if(ProjectStatus.bCodeBasedProject)
		{
			Selection = SVerbChoiceDialog::ShowModal(LOCTEXT("ProjectConversionTitle", "Convert Project"), LOCTEXT("ConvertCodeProjectPrompt", "This project was made with a different version of the Unreal Engine. Converting to this version will rebuild your code projects.\n\nNew features and improvements sometimes cause API changes, which may require you to modify your code before it compiles. Content saved with newer versions of the editor will not open in older versions.\n\nWe recommend you open a copy of your project to avoid damaging the original."), Buttons);
		}
		else
		{
			Selection = SVerbChoiceDialog::ShowModal(LOCTEXT("ProjectConversionTitle", "Convert Project"), LOCTEXT("ConvertContentProjectPrompt", "This project was made with a different version of the Unreal Engine.\n\nOpening it with this version of the editor may prevent it opening with the original editor, and may lose data. We recommend you open a copy to avoid damaging the original."), Buttons);
		}

		// Handle the selection
		if(Selection == CancelButton)
		{
			return false;
		}
		if(Selection == OpenCopyButton)
		{
			FString NewProjectFile;
			if(!GameProjectUtils::DuplicateProjectForUpgrade(ProjectFile, NewProjectFile))
			{
				FMessageDialog::Open( EAppMsgType::Ok, LOCTEXT("ConvertProjectCopyFailed", "Couldn't copy project. Check you have sufficient hard drive space and write access to the project folder.") );
				return false;
			}
			ProjectFile = NewProjectFile;
		}
		if(Selection == OpenExistingButton)
		{
			if(!FDesktopPlatformModule::Get()->CleanGameProject(FPaths::GetPath(ProjectFile), GWarn))
			{
				FMessageDialog::Open( EAppMsgType::Ok, LOCTEXT("ConvertProjectCleanFailed", "Couldn't clean project build files. Delete the project intermediate folder and try again.") );
				return false;
			}
		}
		if(Selection != SkipConversionButton)
		{
			// If it's a code-based project, generate project files and open visual studio after an upgrade
			if(ProjectStatus.bCodeBasedProject)
			{
				// Try to generate project files
				FStringOutputDevice OutputLog;
				OutputLog.SetAutoEmitLineTerminator(true);
				GLog->AddOutputDevice(&OutputLog);
				bool bHaveProjectFiles = FDesktopPlatformModule::Get()->GenerateProjectFiles(FPaths::RootDir(), ProjectFile, GWarn);
				GLog->RemoveOutputDevice(&OutputLog);

				// Display any errors
				if(!bHaveProjectFiles)
				{
					FFormatNamedArguments Args;
					Args.Add( TEXT("LogOutput"), FText::FromString(OutputLog) );
					FMessageDialog::Open(EAppMsgType::Ok, FText::Format(LOCTEXT("CouldNotGenerateProjectFiles", "Project files could not be generated. Log output:\n\n{LogOutput}"), Args));
					return false;
				}

				// Try to compile the project
				OutputLog.Empty();
				GLog->AddOutputDevice(&OutputLog);
				bool bCompileSucceeded = FDesktopPlatformModule::Get()->CompileGameProject(FPaths::RootDir(), ProjectFile, GWarn);
				GLog->RemoveOutputDevice(&OutputLog);

				// Try to compile the modules
				if(!bCompileSucceeded)
				{
					FText DevEnvName = FSourceCodeNavigation::GetSuggestedSourceCodeIDE( true );

					TArray<FText> CompileFailedButtons;
					int32 OpenIDEButton = CompileFailedButtons.Add(FText::Format(LOCTEXT("CompileFailedOpenIDE", "Open with {0}"), DevEnvName));
					int32 ViewLogButton = CompileFailedButtons.Add(LOCTEXT("CompileFailedViewLog", "View build log"));
					CompileFailedButtons.Add(LOCTEXT("CompileFailedCancel", "Cancel"));

					int32 CompileFailedChoice = SVerbChoiceDialog::ShowModal(LOCTEXT("ProjectUpgradeTitle", "Project Conversion Failed"), FText::Format(LOCTEXT("ProjectUpgradeCompileFailed", "The project failed to compile with this version of the engine. Would you like to open the project in {0}?"), DevEnvName), CompileFailedButtons);
					if(CompileFailedChoice == ViewLogButton)
					{
						CompileFailedButtons.RemoveAt(ViewLogButton);
						CompileFailedChoice = SVerbChoiceDialog::ShowModal(LOCTEXT("ProjectUpgradeTitle", "Project Conversion Failed"), FText::Format(LOCTEXT("ProjectUpgradeCompileFailed", "The project failed to compile with this version of the engine. Build output is as follows:\n\n{0}"), FText::FromString(OutputLog)), CompileFailedButtons);
					}

					if(CompileFailedChoice == OpenIDEButton && !GameProjectUtils::OpenCodeIDE(ProjectFile, FailReason))
					{
						FMessageDialog::Open(EAppMsgType::Ok, FailReason);
					}

					return false;
				}
			}

			// Update the game project to the latest version. This will prompt to check-out as necessary. We don't need to write the engine identifier directly, because it won't use the right .uprojectdirs logic.
			if(!GameProjectUtils::UpdateGameProject(TEXT("")) || !FDesktopPlatformModule::Get()->SetEngineIdentifierForProject(ProjectFile, CurrentIdentifier))
			{
				if(FMessageDialog::Open(EAppMsgType::YesNo, LOCTEXT("ProjectUpgradeFailure", "Project file could not be updated to latest version. Attempt to open anyway?")) != EAppReturnType::Yes)
				{
					return false;
				}
			}
		}
	}

	// Open the project
	if (!GameProjectUtils::OpenProject(ProjectFile, FailReason))
	{
		FMessageDialog::Open(EAppMsgType::Ok, FailReason);
		return false;
	}

	return true;
}


void SProjectBrowser::OpenSelectedProject( )
{
	if ( CurrentSelectedProjectPath.IsEmpty() )
	{
		return;
	}

	OpenProject( CurrentSelectedProjectPath.ToString() );
}

/* SProjectBrowser event handlers
 *****************************************************************************/

FReply SProjectBrowser::HandleOpenProjectButtonClicked( )
{
	OpenSelectedProject();

	return FReply::Handled();
}


bool SProjectBrowser::HandleOpenProjectButtonIsEnabled( ) const
{
	return !CurrentSelectedProjectPath.IsEmpty();
}


void SProjectBrowser::HandleProjectItemDoubleClick( TSharedPtr<FProjectItem> TemplateItem )
{
	OpenSelectedProject();
}

FReply SProjectBrowser::OnBrowseToProjectClicked()
{
	const FString ProjectFileDescription = LOCTEXT( "FileTypeDescription", "Unreal Project File" ).ToString();
	const FString ProjectFileExtension = FString::Printf(TEXT("*.%s"), *IProjectManager::GetProjectFileExtension());
	const FString FileTypes = FString::Printf( TEXT("%s (%s)|%s"), *ProjectFileDescription, *ProjectFileExtension, *ProjectFileExtension );

	// Find the first valid project file to select by default
	FString DefaultFolder = FEditorDirectories::Get().GetLastDirectory(ELastDirectory::PROJECT);
	for ( auto ProjectIt = GEditor->GetGameAgnosticSettings().RecentlyOpenedProjectFiles.CreateConstIterator(); ProjectIt; ++ProjectIt )
	{
		if ( IFileManager::Get().FileSize(**ProjectIt) > 0 )
		{
			// This is the first uproject file in the recents list that actually exists
			DefaultFolder = FPaths::GetPath(*ProjectIt);
			break;
		}
	}

	// Prompt the user for the filenames
	TArray<FString> OpenFilenames;
	IDesktopPlatform* DesktopPlatform = FDesktopPlatformModule::Get();
	bool bOpened = false;
	if ( DesktopPlatform )
	{
		void* ParentWindowWindowHandle = NULL;

		IMainFrameModule& MainFrameModule = FModuleManager::LoadModuleChecked<IMainFrameModule>(TEXT("MainFrame"));
		const TSharedPtr<SWindow>& MainFrameParentWindow = MainFrameModule.GetParentWindow();
		if ( MainFrameParentWindow.IsValid() && MainFrameParentWindow->GetNativeWindow().IsValid() )
		{
			ParentWindowWindowHandle = MainFrameParentWindow->GetNativeWindow()->GetOSWindowHandle();
		}

		bOpened = DesktopPlatform->OpenFileDialog(
			ParentWindowWindowHandle,
			LOCTEXT("OpenProjectBrowseTitle", "Open Project").ToString(),
			DefaultFolder,
			TEXT(""),
			FileTypes,
			EFileDialogFlags::None,
			OpenFilenames
		);
	}

	if ( bOpened && OpenFilenames.Num() > 0 )
	{
		HandleProjectViewSelectionChanged( NULL, ESelectInfo::Direct, FText() );

		FString Path = OpenFilenames[0];
		if ( FPaths::IsRelative( Path ) )
		{
			Path = FPaths::ConvertRelativePathToFull( Path );
		}

		CurrentSelectedProjectPath = FText::FromString( Path );

		OpenSelectedProject();
	}

	return FReply::Handled();
}


void SProjectBrowser::HandleProjectViewSelectionChanged(TSharedPtr<FProjectItem> ProjectItem, ESelectInfo::Type SelectInfo, FText CategoryName)
{
	if ( !bPreventSelectionChangeEvent )
	{
		TGuardValue<bool> SelectionEventGuard(bPreventSelectionChangeEvent, true);

		for ( auto CategoryIt = ProjectCategories.CreateConstIterator(); CategoryIt; ++CategoryIt )
		{
			const TSharedRef<FProjectCategory>& Category = *CategoryIt;
			if ( Category->ProjectTileView.IsValid() && !Category->CategoryName.EqualToCaseIgnored(CategoryName) )
			{
				Category->ProjectTileView->ClearSelection();
			}
		}

		const TSharedPtr<FProjectItem> SelectedItem = GetSelectedProjectItem();
		if ( SelectedItem.IsValid() && SelectedItem != CurrentlySelectedItem )
		{
			CurrentSelectedProjectPath = FText::FromString( SelectedItem->ProjectFile );
		}
	}
}

void SProjectBrowser::OnFilterTextChanged(const FText& InText)
{
	ProjectItemFilter.SetRawFilterText(InText);
	PopulateFilteredProjectCategories();
}

void SProjectBrowser::OnAutoloadLastProjectChanged(ESlateCheckBoxState::Type NewState)
{
	UEditorGameAgnosticSettings &Settings = GEditor->AccessGameAgnosticSettings();
	Settings.bLoadTheMostRecentlyLoadedProjectAtStartup = (NewState == ESlateCheckBoxState::Checked);

	UProperty* AutoloadProjectProperty = FindField<UProperty>(Settings.GetClass(), "bLoadTheMostRecentlyLoadedProjectAtStartup");
	if (AutoloadProjectProperty != NULL)
	{
		FPropertyChangedEvent PropertyUpdateStruct(AutoloadProjectProperty);
		Settings.PostEditChangeProperty(PropertyUpdateStruct);
	}
}

EVisibility SProjectBrowser::GetProjectCategoryVisibility(const TSharedRef<FProjectCategory> InCategory) const
{
	if (NumFilteredProjects == 0)
	{
		return EVisibility::Collapsed;
	}
	return InCategory->FilteredProjectItemsSource.Num() ? EVisibility::Visible : EVisibility::Collapsed;
}

EVisibility SProjectBrowser::GetNoProjectsErrorVisibility() const
{
	return bHasProjectFiles ? EVisibility::Collapsed : EVisibility::Visible;
}

EVisibility SProjectBrowser::GetNoProjectsAfterFilterErrorVisibility() const
{
	return (bHasProjectFiles && NumFilteredProjects == 0) ? EVisibility::Visible : EVisibility::Collapsed;
}

EVisibility SProjectBrowser::GetFilterActiveOverlayVisibility() const
{
	return ProjectItemFilter.GetRawFilterText().IsEmpty() ? EVisibility::Collapsed : EVisibility::HitTestInvisible;
}

FText SProjectBrowser:: GetItemHighlightText() const
{
	return ProjectItemFilter.GetRawFilterText();
}

#undef LOCTEXT_NAMESPACE<|MERGE_RESOLUTION|>--- conflicted
+++ resolved
@@ -695,12 +695,6 @@
 		}
 	}
 
-<<<<<<< HEAD
-	const FString EngineIdentifier = FDesktopPlatformModule::Get()->GetCurrentEngineIdentifier();
-
-	// Add all discovered projects to the list
-	for ( auto ProjectFilenameIt = DiscoveredProjectFilesToCategory.CreateConstIterator(); ProjectFilenameIt; ++ProjectFilenameIt )
-=======
 	// Normalize all the filenames and make sure there are no duplicates
 	TMap<FString, FText> AbsoluteProjectFilesToCategory;
 	for(TMap<FString, FText>::TConstIterator Iter(ProjectFilesToCategory); Iter; ++Iter)
@@ -712,18 +706,13 @@
 	// Add all the discovered projects to the list
 	const FString EngineIdentifier = FDesktopPlatformModule::Get()->GetCurrentEngineIdentifier();
 	for(TMap<FString, FText>::TConstIterator Iter(AbsoluteProjectFilesToCategory); Iter; ++Iter)
->>>>>>> ed5a1010
 	{
 		const FString& ProjectFilename = *Iter.Key();
 		const FText& DetectedCategory = Iter.Value();
 		if ( FPaths::FileExists(ProjectFilename) )
 		{
 			FProjectStatus ProjectStatus;
-<<<<<<< HEAD
-			if (IProjectManager::Get().QueryStatusForProject(ProjectFilename, EngineIdentifier, ProjectStatus))
-=======
 			if (IProjectManager::Get().QueryStatusForProject(ProjectFilename, ProjectStatus))
->>>>>>> ed5a1010
 			{
 				// @todo localized project name
 				const FText ProjectName = FText::FromString(ProjectStatus.Name);
