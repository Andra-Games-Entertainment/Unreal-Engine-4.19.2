// Copyright 1998-2016 Epic Games, Inc. All Rights Reserved.

#include "SequenceRecorderPrivatePCH.h"
#include "ActorRecording.h"
#include "SequenceRecorderSettings.h"
#include "SequenceRecorderUtils.h"
#include "MovieScene3DTransformSectionRecorder.h"
#include "MovieSceneAnimationSectionRecorder.h"
#include "AssetSelection.h"
#include "MovieSceneSkeletalAnimationTrack.h"
#include "MovieSceneSkeletalAnimationSection.h"
#include "MovieSceneSpawnTrack.h"
#include "MovieScene3DTransformTrack.h"
#include "MovieScene3DTransformSection.h"
#include "MovieSceneBoolSection.h"
#include "KismetEditorUtilities.h"
#include "BlueprintEditorUtils.h"
#include "MovieSceneFolder.h"
#include "CameraRig_Crane.h"
#include "CameraRig_Rail.h"
#include "Animation/SkeletalMeshActor.h"
#include "SequenceRecorder.h"
#include "Runtime/Core/Public/Features/IModularFeatures.h"

static const FName SequencerActorTag(TEXT("SequencerActor"));
static const FName MovieSceneSectionRecorderFactoryName("MovieSceneSectionRecorderFactory");

UActorRecording::UActorRecording(const FObjectInitializer& ObjectInitializer)
	: Super(ObjectInitializer)
{
	bWasSpawnedPostRecord = false;
	Guid.Invalidate();
	bNewComponentAddedWhileRecording = false;

	if(!HasAnyFlags(RF_ClassDefaultObject))
	{
		const USequenceRecorderSettings* Settings = GetDefault<USequenceRecorderSettings>();
		AnimationSettings = Settings->DefaultAnimationSettings;
	}
}

bool UActorRecording::IsRelevantForRecording(AActor* Actor)
{
	const USequenceRecorderSettings* Settings = GetDefault<USequenceRecorderSettings>();

	// don't record actors that sequencer has spawned itself!
	if(!Settings->bRecordSequencerSpawnedActors && Actor->ActorHasTag(SequencerActorTag))
	{
		return false;
	}

	TInlineComponentArray<USceneComponent*> SceneComponents(Actor);
	for(USceneComponent* SceneComponent : SceneComponents)
	{
		for (const FPropertiesToRecordForClass& PropertiesToRecordForClass : Settings->ClassesAndPropertiesToRecord)
		{
			if (SceneComponent->IsA(PropertiesToRecordForClass.Class))
			{
				return true;
			}
		}
	}

	return false;
}

bool UActorRecording::StartRecording(ULevelSequence* CurrentSequence, float CurrentSequenceTime)
{
	bNewComponentAddedWhileRecording = false;
	DuplicatedDynamicComponents.Reset();

	if(GetActorToRecord() != nullptr)
	{
		if(CurrentSequence != nullptr)
		{
			StartRecordingActorProperties(CurrentSequence, CurrentSequenceTime);
		}
		else
		{
			TSharedPtr<FMovieSceneAnimationSectionRecorder> AnimationRecorder = MakeShareable(new FMovieSceneAnimationSectionRecorder(AnimationSettings, TargetAnimation.Get()));
			AnimationRecorder->CreateSection(GetActorToRecord(), nullptr, FGuid(), 0.0f);
			AnimationRecorder->Record(0.0f);
			SectionRecorders.Add(AnimationRecorder);			
		}
	}

	return true;
}

static FString GetUniqueSpawnableName(UMovieScene* MovieScene, const FString& BaseName)
{
	FString BlueprintName = BaseName;
	auto DuplName = [&](FMovieSceneSpawnable& InSpawnable)
	{
		return InSpawnable.GetName() == BlueprintName;
	};

	int32 Index = 2;
	FString UniqueString;
	while (MovieScene->FindSpawnable(DuplName))
	{
		BlueprintName.RemoveFromEnd(UniqueString);
		UniqueString = FString::Printf(TEXT(" (%d)"), Index++);
		BlueprintName += UniqueString;
	}

	return BlueprintName;
}

void UActorRecording::GetSceneComponents(TArray<USceneComponent*>& OutArray, bool bIncludeNonCDO/*=true*/)
{
	// it is not enough to just go through the owned components array here
	// we need to traverse the scene component hierarchy as well, as some components may be 
	// owned by other actors (e.g. for pooling) and some may not be part of the hierarchy
	if(GetActorToRecord() != nullptr)
	{
		USceneComponent* RootComponent = GetActorToRecord()->GetRootComponent();
		if(RootComponent)
		{
			// note: GetChildrenComponents clears array!
			RootComponent->GetChildrenComponents(true, OutArray);
			OutArray.Add(RootComponent);
		}

		// add owned components that are *not* part of the hierarchy
		TInlineComponentArray<USceneComponent*> OwnedComponents(GetActorToRecord());
		for(USceneComponent* OwnedComponent : OwnedComponents)
		{
			check(OwnedComponent);
			if(OwnedComponent->GetAttachParent() == nullptr && OwnedComponent != RootComponent)
			{
				OutArray.Add(OwnedComponent);
			}
		}

		if(!bIncludeNonCDO)
		{
			AActor* CDO = Cast<AActor>(GetActorToRecord()->GetClass()->GetDefaultObject());

			auto ShouldRemovePredicate = [&](UActorComponent* PossiblyRemovedComponent)
				{
					// try to find a component with this name in the CDO
					for (UActorComponent* SearchComponent : CDO->GetComponents())
					{
						if (SearchComponent->GetClass() == PossiblyRemovedComponent->GetClass() &&
							SearchComponent->GetFName() == PossiblyRemovedComponent->GetFName())
						{
							return false;
						}
					}

					// remove if its not found
					return true;
				};

			OutArray.RemoveAllSwap(ShouldRemovePredicate);
		}
	}
}

void UActorRecording::SyncTrackedComponents(bool bIncludeNonCDO/*=true*/)
{
	TArray<USceneComponent*> NewComponentArray;
	GetSceneComponents(NewComponentArray, bIncludeNonCDO);

	// Expire section recorders that are watching components no longer attached to our actor
	TSet<USceneComponent*> ExpiredComponents;
	for (TWeakObjectPtr<USceneComponent>& WeakComponent : TrackedComponents)
	{
		if (USceneComponent* Component = WeakComponent.Get())
		{
			ExpiredComponents.Add(Component);
		}
	}
	for (USceneComponent* Component : NewComponentArray)
	{
		ExpiredComponents.Remove(Component);
	}

	for (TSharedPtr<IMovieSceneSectionRecorder>& SectionRecorder : SectionRecorders)
	{
		if (USceneComponent* Component = Cast<USceneComponent>(SectionRecorder->GetSourceObject()))
		{
			if (ExpiredComponents.Contains(Component))
			{
				SectionRecorder->InvalidateObjectToRecord();
			}
		}
	}

	TrackedComponents.Reset(NewComponentArray.Num());
	for(USceneComponent* SceneComponent : NewComponentArray)
	{
		TrackedComponents.Add(SceneComponent);
	}
}

void UActorRecording::InvalidateObjectToRecord()
{
	ActorToRecord = nullptr;
	for(auto& SectionRecorder : SectionRecorders)
	{
		SectionRecorder->InvalidateObjectToRecord();
	}
}

bool UActorRecording::ValidComponent(USceneComponent* SceneComponent) const
{
	if(SceneComponent != nullptr)
	{
		const USequenceRecorderSettings* Settings = GetDefault<USequenceRecorderSettings>();
		for (const FPropertiesToRecordForClass& PropertiesToRecordForClass : Settings->ClassesAndPropertiesToRecord)
		{			
			if (PropertiesToRecordForClass.Class != nullptr && SceneComponent->IsA(PropertiesToRecordForClass.Class))
			{
				return true;
			}
		}
	}

	return false;
}

void UActorRecording::FindOrAddFolder(UMovieScene* MovieScene)
{
	check(GetActorToRecord() != nullptr);

	FName FolderName(NAME_None);
	if(GetActorToRecord()->IsA<ACharacter>() || GetActorToRecord()->IsA<ASkeletalMeshActor>())
	{
		FolderName = TEXT("Characters");
	}
	else if(GetActorToRecord()->IsA<ACameraActor>() || GetActorToRecord()->IsA<ACameraRig_Crane>() || GetActorToRecord()->IsA<ACameraRig_Rail>())
	{
		FolderName = TEXT("Cameras");
	}
	else
	{
		FolderName = TEXT("Misc");
	}

	// look for a folder to put us in
	UMovieSceneFolder* FolderToUse = nullptr;
	for(UMovieSceneFolder* Folder : MovieScene->GetRootFolders())
	{
		if(Folder->GetFolderName() == FolderName)
		{
			FolderToUse = Folder;
			break;
		}
	}

	if(FolderToUse == nullptr)
	{
		FolderToUse = NewObject<UMovieSceneFolder>(MovieScene, NAME_None, RF_Transactional);
		FolderToUse->SetFolderName(FolderName);
		MovieScene->GetRootFolders().Add(FolderToUse);
	}

	FolderToUse->AddChildObjectBinding(Guid);
}

void UActorRecording::StartRecordingActorProperties(ULevelSequence* CurrentSequence, float CurrentSequenceTime)
{
	if(CurrentSequence != nullptr)
	{
		// set up our spawnable or possessable for this actor
		UMovieScene* MovieScene = CurrentSequence->GetMovieScene();

		AActor* Actor = GetActorToRecord();

		if (bRecordToPossessable)
		{ 
			Guid = MovieScene->AddPossessable(Actor->GetActorLabel(), Actor->GetClass());
			CurrentSequence->BindPossessableObject(Guid, *Actor, Actor->GetWorld());
		}
		else
		{
			FString TemplateName = GetUniqueSpawnableName(MovieScene, Actor->GetName());

			AActor* ObjectTemplate = CastChecked<AActor>(CurrentSequence->MakeSpawnableTemplateFromInstance(*Actor, *TemplateName));

			if (ObjectTemplate)
			{
				TInlineComponentArray<USkeletalMeshComponent*> SkeletalMeshComponents;
				ObjectTemplate->GetComponents(SkeletalMeshComponents);
				for (USkeletalMeshComponent* SkeletalMeshComponent : SkeletalMeshComponents)
				{
					SkeletalMeshComponent->SetAnimationMode(EAnimationMode::AnimationSingleNode);
					SkeletalMeshComponent->bEnableUpdateRateOptimizations = false;
					SkeletalMeshComponent->MeshComponentUpdateFlag = EMeshComponentUpdateFlag::AlwaysTickPoseAndRefreshBones;
					SkeletalMeshComponent->ForcedLodModel = 1;
				}
<<<<<<< HEAD
=======

				// Disable possession of pawns otherwise the recorded character will auto possess the player
				if (ObjectTemplate->IsA(APawn::StaticClass()))
				{
					APawn* Pawn = CastChecked<APawn>(ObjectTemplate);
					Pawn->AutoPossessPlayer = EAutoReceiveInput::Disabled;
				}
>>>>>>> 92a3597a

				Guid = MovieScene->AddSpawnable(TemplateName, *ObjectTemplate);
			}
		}

		// now add tracks to record
		if(Guid.IsValid())
		{
			// add our folder
			FindOrAddFolder(MovieScene);

			// force set recording to record translations as we need this with no animation
			UMovieScene3DTransformSectionRecorderSettings* TransformSettings = ActorSettings.GetSettingsObject<UMovieScene3DTransformSectionRecorderSettings>();
			check(TransformSettings);
			TransformSettings->bRecordTransforms = true;

			// grab components so we can track attachments
			// don't include non-CDO here as they wont be part of our initial BP (duplicated above)
			// we will catch these 'extra' components on the first tick
			const bool bIncludeNonCDO = false;
			SyncTrackedComponents(bIncludeNonCDO);

			TInlineComponentArray<USceneComponent*> SceneComponents(GetActorToRecord());

			// check if components need recording
			TInlineComponentArray<USceneComponent*> ValidSceneComponents;
			for(TWeakObjectPtr<USceneComponent>& SceneComponent : TrackedComponents)
			{
				if(ValidComponent(SceneComponent.Get()))
				{
					ValidSceneComponents.Add(SceneComponent.Get());

					// add all parent components too
					TArray<USceneComponent*> ParentComponents;
					SceneComponent->GetParentComponents(ParentComponents);
					for(USceneComponent* ParentComponent : ParentComponents)
					{	
						ValidSceneComponents.AddUnique(ParentComponent);
					}
				}
			}

			ProcessNewComponentArray(ValidSceneComponents);

			TSharedPtr<FMovieSceneAnimationSectionRecorder> FirstAnimRecorder = nullptr;
			for(USceneComponent* SceneComponent : ValidSceneComponents)
			{
				TSharedPtr<FMovieSceneAnimationSectionRecorder> AnimRecorder = StartRecordingComponentProperties(SceneComponent->GetFName(), SceneComponent, GetActorToRecord(), CurrentSequence, CurrentSequenceTime, AnimationSettings);
				if(!FirstAnimRecorder.IsValid() && AnimRecorder.IsValid() && GetActorToRecord()->IsA<ACharacter>())
				{
					FirstAnimRecorder = AnimRecorder;
				}
			}

			// we need to create a transform track even if we arent recording transforms
			if (FSequenceRecorder::Get().GetTransformRecorderFactory().CanRecordObject(GetActorToRecord()))
			{
				TSharedPtr<IMovieSceneSectionRecorder> Recorder = FSequenceRecorder::Get().GetTransformRecorderFactory().CreateSectionRecorder(TransformSettings->bRecordTransforms, FirstAnimRecorder);
				if(Recorder.IsValid())
				{ 
					Recorder->CreateSection(GetActorToRecord(), MovieScene, Guid, CurrentSequenceTime);
					Recorder->Record(CurrentSequenceTime);
					SectionRecorders.Add(Recorder);
				}
			}

			TArray<IMovieSceneSectionRecorderFactory*> ModularFeatures = IModularFeatures::Get().GetModularFeatureImplementations<IMovieSceneSectionRecorderFactory>(MovieSceneSectionRecorderFactoryName);
			for (IMovieSceneSectionRecorderFactory* Factory : ModularFeatures)
			{
				if (Factory->CanRecordObject(GetActorToRecord()))
				{
					TSharedPtr<IMovieSceneSectionRecorder> Recorder = Factory->CreateSectionRecorder(ActorSettings);
					if (Recorder.IsValid())
					{
						Recorder->CreateSection(GetActorToRecord(), MovieScene, Guid, CurrentSequenceTime);
						Recorder->Record(CurrentSequenceTime);
						SectionRecorders.Add(Recorder);
					}
				}
			}	
		}
	}
}

TSharedPtr<FMovieSceneAnimationSectionRecorder> UActorRecording::StartRecordingComponentProperties(const FName& BindingName, USceneComponent* SceneComponent, UObject* BindingContext, ULevelSequence* CurrentSequence, float CurrentSequenceTime, const FAnimationRecordingSettings& InAnimationSettings)
{
	// first create a possessable for this component to be controlled by
	UMovieScene* OwnerMovieScene = CurrentSequence->GetMovieScene();

	const FGuid PossessableGuid = OwnerMovieScene->AddPossessable(BindingName.ToString(), SceneComponent->GetClass());

	// Set up parent/child guids for possessables within spawnables
	FMovieScenePossessable* ChildPossessable = OwnerMovieScene->FindPossessable(PossessableGuid);
	if (ensure(ChildPossessable))
	{
		ChildPossessable->SetParent(Guid);
	}

	FMovieSceneSpawnable* ParentSpawnable = OwnerMovieScene->FindSpawnable(Guid);
	if (ParentSpawnable)
	{
		ParentSpawnable->AddChildPossessable(PossessableGuid);
	}

	// BindingName must be the component's path relative to its owner Actor
	FLevelSequenceObjectReference ObjectReference(FUniqueObjectGuid(), BindingName.ToString());

	CurrentSequence->BindPossessableObject(PossessableGuid, ObjectReference);

	// First try built-in animation recorder...
	TSharedPtr<FMovieSceneAnimationSectionRecorder> AnimationRecorder = nullptr;
	if (FSequenceRecorder::Get().GetAnimationRecorderFactory().CanRecordObject(SceneComponent))
	{
		AnimationRecorder = FSequenceRecorder::Get().GetAnimationRecorderFactory().CreateSectionRecorder(this, InAnimationSettings);
		AnimationRecorder->CreateSection(SceneComponent, OwnerMovieScene, PossessableGuid, CurrentSequenceTime);
		AnimationRecorder->Record(CurrentSequenceTime);
		SectionRecorders.Add(AnimationRecorder);
	}

	// ...and transform...
	if (FSequenceRecorder::Get().GetTransformRecorderFactory().CanRecordObject(SceneComponent))
	{
		TSharedPtr<IMovieSceneSectionRecorder> Recorder = FSequenceRecorder::Get().GetTransformRecorderFactory().CreateSectionRecorder(true, nullptr);
		if (Recorder.IsValid())
		{
			Recorder->CreateSection(SceneComponent, OwnerMovieScene, PossessableGuid, CurrentSequenceTime);
			Recorder->Record(CurrentSequenceTime);
			SectionRecorders.Add(Recorder);
		}
	}

	// ...now any external recorders
	TArray<IMovieSceneSectionRecorderFactory*> ModularFeatures = IModularFeatures::Get().GetModularFeatureImplementations<IMovieSceneSectionRecorderFactory>(MovieSceneSectionRecorderFactoryName);
	for (IMovieSceneSectionRecorderFactory* Factory : ModularFeatures)
	{
		if (Factory->CanRecordObject(SceneComponent))
		{
			TSharedPtr<IMovieSceneSectionRecorder> Recorder = Factory->CreateSectionRecorder(ActorSettings);
			if (Recorder.IsValid())
			{
				Recorder->CreateSection(SceneComponent, OwnerMovieScene, PossessableGuid, CurrentSequenceTime);
				Recorder->Record(CurrentSequenceTime);
				SectionRecorders.Add(Recorder);
			}
		}
	}

	return AnimationRecorder;
}

void UActorRecording::Tick(float DeltaSeconds, ULevelSequence* CurrentSequence, float CurrentSequenceTime)
{
	if (IsRecording())
	{
		if(CurrentSequence)
		{
			// check our components to see if they have changed
			static TArray<USceneComponent*> SceneComponents;
			GetSceneComponents(SceneComponents);

			if(TrackedComponents.Num() != SceneComponents.Num())
			{
				StartRecordingNewComponents(CurrentSequence, CurrentSequenceTime);
			}
		}

		for(auto& SectionRecorder : SectionRecorders)
		{
			SectionRecorder->Record(CurrentSequenceTime);
		}
	}
}

bool UActorRecording::StopRecording(ULevelSequence* CurrentSequence)
{
	FString ActorName;
	if(CurrentSequence)
	{
		UMovieScene* MovieScene = CurrentSequence->GetMovieScene();
		check(MovieScene);

		FMovieSceneSpawnable* Spawnable = MovieScene->FindSpawnable(Guid);
		if(Spawnable)
		{
			ActorName = Spawnable->GetName();
		}
	}

	FScopedSlowTask SlowTask((float)SectionRecorders.Num() + 1.0f, FText::Format(NSLOCTEXT("SequenceRecorder", "ProcessingActor", "Processing Actor {0}"), FText::FromString(ActorName)));

	// stop property recorders
	for(auto& SectionRecorder : SectionRecorders)
	{
		SlowTask.EnterProgressFrame();

		SectionRecorder->FinalizeSection();
	}

	SlowTask.EnterProgressFrame();

	SectionRecorders.Empty();

	return true;
}

bool UActorRecording::IsRecording() const
{
	return ActorToRecord.IsValid() && SectionRecorders.Num() > 0;
}

AActor* UActorRecording::GetActorToRecord() const
{
	if (ActorToRecord.IsValid())
	{
		AActor* OutActor = EditorUtilities::GetSimWorldCounterpartActor(ActorToRecord.Get());

		if (OutActor != nullptr)
		{
			return OutActor;
		}

		return ActorToRecord.Get();
	}

	return nullptr;
}

void UActorRecording::SetActorToRecord(AActor* InActor)
{
	ActorToRecord = InActor; 

	if (ActorToRecord != nullptr)
	{
		bRecordToPossessable = false;

		const USequenceRecorderSettings* Settings = GetDefault<USequenceRecorderSettings>();
		for (const FSettingsForActorClass& SettingsForActorClass : Settings->PerActorSettings)
		{
			if (ActorToRecord->GetClass()->IsChildOf(SettingsForActorClass.Class))
			{
				bRecordToPossessable = SettingsForActorClass.bRecordToPossessable;
			}
		}
	}
}

void UActorRecording::PostEditChangeProperty(struct FPropertyChangedEvent& PropertyChangedEvent)
{
	if (PropertyChangedEvent.Property && PropertyChangedEvent.Property->GetFName() == GET_MEMBER_NAME_CHECKED(UActorRecording, ActorToRecord))
	{
		if (ActorToRecord != nullptr)
		{
			bRecordToPossessable = false;

			const USequenceRecorderSettings* Settings = GetDefault<USequenceRecorderSettings>();
			for (const FSettingsForActorClass& SettingsForActorClass : Settings->PerActorSettings)
			{
				if (ActorToRecord->GetClass()->IsChildOf(SettingsForActorClass.Class))
				{
					bRecordToPossessable = SettingsForActorClass.bRecordToPossessable;
				}
			}
		}
	}
}

static FName FindParentComponentOwnerClassName(USceneComponent* SceneComponent, UBlueprint* Blueprint)
{
	if(SceneComponent->GetAttachParent())
	{
		FName AttachName = SceneComponent->GetAttachParent()->GetFName();

		// see if we can find this component in the BP inheritance hierarchy
		while(Blueprint)
		{
			if(Blueprint->SimpleConstructionScript->FindSCSNode(AttachName) != nullptr)
			{
				return Blueprint->GetFName();
			}

			Blueprint = Cast<UBlueprint>(Blueprint->GeneratedClass->GetSuperClass()->ClassGeneratedBy);
		}
	}

	return NAME_None;
}

int32 GetAttachmentDepth(USceneComponent* Component)
{
	int32 Depth = 0;

	USceneComponent* Parent = Component->GetAttachParent();
	while (Parent)
	{
		++Depth;
		Parent = Parent->GetAttachParent();
	}

	return Depth;
}

void UActorRecording::ProcessNewComponentArray(TInlineComponentArray<USceneComponent*>& ProspectiveComponents) const
{
	// Only iterate as far as the current size of the array (it may grow inside the loop)
	int32 LastIndex = ProspectiveComponents.Num();
	for(int32 Index = 0; Index < LastIndex; ++Index)
	{
		USceneComponent* NewComponent = ProspectiveComponents[Index];

		USceneComponent* Parent = ProspectiveComponents[Index]->GetAttachParent();

		while (Parent)
		{
			TWeakObjectPtr<USceneComponent> WeakParent(Parent);
			if (TrackedComponents.Contains(WeakParent) || ProspectiveComponents.Contains(Parent) || Parent->GetOwner() != NewComponent->GetOwner())
			{
				break;
			}
			else
			{
				ProspectiveComponents.Add(Parent);
			}

			Parent = Parent->GetAttachParent();
		}
	}

	// Sort parent first, to ensure that attachments get added properly
	TMap<USceneComponent*, int32> AttachmentDepths;
	for (USceneComponent* Component : ProspectiveComponents)
	{
		AttachmentDepths.Add(Component, GetAttachmentDepth(Component));
	}

	ProspectiveComponents.Sort(
		[&](USceneComponent& A, USceneComponent& B)
		{
			return *AttachmentDepths.Find(&A) < *AttachmentDepths.Find(&B);
		}
	);
}

void UActorRecording::StartRecordingNewComponents(ULevelSequence* CurrentSequence, float CurrentSequenceTime)
{
	if (GetActorToRecord() != nullptr)
	{
		// find the new component(s)
		TInlineComponentArray<USceneComponent*> NewComponents;
		TArray<USceneComponent*> SceneComponents;
		GetSceneComponents(SceneComponents);
		for(USceneComponent* SceneComponent : SceneComponents)
		{
			if(ValidComponent(SceneComponent))
			{
				TWeakObjectPtr<USceneComponent> WeakSceneComponent(SceneComponent);
				int32 FoundIndex = TrackedComponents.Find(WeakSceneComponent);
				if(FoundIndex == INDEX_NONE)
				{
					// new component!
					NewComponents.Add(SceneComponent);
				}
			}
		}

		ProcessNewComponentArray(NewComponents);

		UMovieScene* MovieScene = CurrentSequence->GetMovieScene();
		check(MovieScene);

		FAnimationRecordingSettings ComponentAnimationSettings = AnimationSettings;
		ComponentAnimationSettings.bRemoveRootAnimation = false;
		ComponentAnimationSettings.bRecordInWorldSpace = false;

		const USequenceRecorderSettings* Settings = GetDefault<USequenceRecorderSettings>();
		if (!bRecordToPossessable)
		{
			FMovieSceneSpawnable* Spawnable = MovieScene->FindSpawnable(Guid);
			check(Spawnable);

			AActor* ObjectTemplate = CastChecked<AActor>(Spawnable->GetObjectTemplate());

			for (USceneComponent* SceneComponent : NewComponents)
			{
				// new component, so we need to add this to our BP if it didn't come from SCS
				FName NewName;
				if (SceneComponent->CreationMethod != EComponentCreationMethod::SimpleConstructionScript)
				{
					// Give this component a unique name within its parent
					NewName = *FString::Printf(TEXT("Dynamic%s"), *SceneComponent->GetFName().GetPlainNameString());
					NewName.SetNumber(1);
					while (FindObjectFast<UObject>(ObjectTemplate, NewName))
					{
						NewName.SetNumber(NewName.GetNumber() + 1);
					}

					USceneComponent* TemplateRoot = ObjectTemplate->GetRootComponent();
					USceneComponent* AttachToComponent = nullptr;

					// look for a similar attach parent in the current structure
					USceneComponent* AttachParent = SceneComponent->GetAttachParent();
					if(AttachParent != nullptr)
					{
						// First off, check if we're attached to a component that has already been duplicated into this object
						// If so, the name lookup will fail, so we use a direct reference
						if (TWeakObjectPtr<USceneComponent>* DuplicatedComponent = DuplicatedDynamicComponents.Find(AttachParent))
<<<<<<< HEAD
						{
							AttachToComponent = DuplicatedComponent->Get();
=======
						{
							AttachToComponent = DuplicatedComponent->Get();
						}
					
						// If we don't have an attachment parent duplicated already, perform a name lookup
						if (!AttachToComponent)
						{
							FName AttachName = SceneComponent->GetAttachParent()->GetFName();

							TInlineComponentArray<USceneComponent*> AllChildren;
							ObjectTemplate->GetComponents(AllChildren);

							for (USceneComponent* Child : AllChildren)
							{
								CA_SUPPRESS(28182); // Dereferencing NULL pointer. 'Child' contains the same NULL value as 'AttachToComponent' did.
								if (Child->GetFName() == AttachName)
								{
									AttachToComponent = Child;
									break;
								}
							}
>>>>>>> 92a3597a
						}
					
						// If we don't have an attachment parent duplicated already, perform a name lookup
						if (!AttachToComponent)
						{
							FName AttachName = SceneComponent->GetAttachParent()->GetFName();

							TInlineComponentArray<USceneComponent*> AllChildren;
							ObjectTemplate->GetComponents(AllChildren);

							for (USceneComponent* Child : AllChildren)
							{
								if (Child->GetFName() == AttachName)
								{
									AttachToComponent = Child;
									break;
								}
							}
						}
					}

					if (!AttachToComponent)
					{
						AttachToComponent = ObjectTemplate->GetRootComponent();
					}

<<<<<<< HEAD
=======
					if (!AttachToComponent)
					{
						AttachToComponent = ObjectTemplate->GetRootComponent();
					}

>>>>>>> 92a3597a
					USceneComponent* NewTemplateComponent = Cast<USceneComponent>(StaticDuplicateObject(SceneComponent, ObjectTemplate, NewName, RF_AllFlags & ~RF_Transient));
					NewTemplateComponent->AttachToComponent(AttachToComponent, FAttachmentTransformRules::KeepRelativeTransform, SceneComponent->GetAttachSocketName());

					ObjectTemplate->AddInstanceComponent(NewTemplateComponent);

					DuplicatedDynamicComponents.Add(SceneComponent, NewTemplateComponent);
				}
				else
				{
					NewName = SceneComponent->GetFName();
				}

				StartRecordingComponentProperties(NewName, SceneComponent, GetActorToRecord(), CurrentSequence, CurrentSequenceTime, ComponentAnimationSettings);

				bNewComponentAddedWhileRecording = true;
			}

			SyncTrackedComponents();
		}
		else
		{
			for (USceneComponent* SceneComponent : NewComponents)
			{
				// new component, start recording
				StartRecordingComponentProperties(SceneComponent->GetFName(), SceneComponent, GetActorToRecord(), CurrentSequence, CurrentSequenceTime, ComponentAnimationSettings);
			}

			SyncTrackedComponents();
		}
	}
}<|MERGE_RESOLUTION|>--- conflicted
+++ resolved
@@ -291,8 +291,6 @@
 					SkeletalMeshComponent->MeshComponentUpdateFlag = EMeshComponentUpdateFlag::AlwaysTickPoseAndRefreshBones;
 					SkeletalMeshComponent->ForcedLodModel = 1;
 				}
-<<<<<<< HEAD
-=======
 
 				// Disable possession of pawns otherwise the recorded character will auto possess the player
 				if (ObjectTemplate->IsA(APawn::StaticClass()))
@@ -300,7 +298,6 @@
 					APawn* Pawn = CastChecked<APawn>(ObjectTemplate);
 					Pawn->AutoPossessPlayer = EAutoReceiveInput::Disabled;
 				}
->>>>>>> 92a3597a
 
 				Guid = MovieScene->AddSpawnable(TemplateName, *ObjectTemplate);
 			}
@@ -706,10 +703,6 @@
 						// First off, check if we're attached to a component that has already been duplicated into this object
 						// If so, the name lookup will fail, so we use a direct reference
 						if (TWeakObjectPtr<USceneComponent>* DuplicatedComponent = DuplicatedDynamicComponents.Find(AttachParent))
-<<<<<<< HEAD
-						{
-							AttachToComponent = DuplicatedComponent->Get();
-=======
 						{
 							AttachToComponent = DuplicatedComponent->Get();
 						}
@@ -731,25 +724,6 @@
 									break;
 								}
 							}
->>>>>>> 92a3597a
-						}
-					
-						// If we don't have an attachment parent duplicated already, perform a name lookup
-						if (!AttachToComponent)
-						{
-							FName AttachName = SceneComponent->GetAttachParent()->GetFName();
-
-							TInlineComponentArray<USceneComponent*> AllChildren;
-							ObjectTemplate->GetComponents(AllChildren);
-
-							for (USceneComponent* Child : AllChildren)
-							{
-								if (Child->GetFName() == AttachName)
-								{
-									AttachToComponent = Child;
-									break;
-								}
-							}
 						}
 					}
 
@@ -758,14 +732,6 @@
 						AttachToComponent = ObjectTemplate->GetRootComponent();
 					}
 
-<<<<<<< HEAD
-=======
-					if (!AttachToComponent)
-					{
-						AttachToComponent = ObjectTemplate->GetRootComponent();
-					}
-
->>>>>>> 92a3597a
 					USceneComponent* NewTemplateComponent = Cast<USceneComponent>(StaticDuplicateObject(SceneComponent, ObjectTemplate, NewName, RF_AllFlags & ~RF_Transient));
 					NewTemplateComponent->AttachToComponent(AttachToComponent, FAttachmentTransformRules::KeepRelativeTransform, SceneComponent->GetAttachSocketName());
 
