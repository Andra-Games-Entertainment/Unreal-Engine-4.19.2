--- conflicted
+++ resolved
@@ -248,11 +248,7 @@
 		{
 			ensure(NULL != Cast<UBlueprintGeneratedClass>(Blueprint->GeneratedClass));
 			// Create a new template object and update the template pin to point to it
-<<<<<<< HEAD
-			UActorComponent* NewTemplate = ConstructObject<UActorComponent>(ComponentClass, Blueprint->GeneratedClass, NAME_None, RF_ArchetypeObject|RF_Public);
-=======
 			UActorComponent* NewTemplate = NewObject<UActorComponent>(Blueprint->GeneratedClass, ComponentClass, NAME_None, RF_ArchetypeObject|RF_Public);
->>>>>>> cce8678d
 			Blueprint->ComponentTemplates.Add(NewTemplate);
 
 			TemplateNamePin->DefaultValue = NewTemplate->GetName();
@@ -300,19 +296,6 @@
 	{
 		FString TemplateName = TemplateNamePin->DefaultValue;
 		UBlueprint* Blueprint = GetBlueprint();
-<<<<<<< HEAD
-
-		if (UActorComponent* SourceTemplate = Blueprint->FindTemplateByName(FName(*TemplateName)))
-		{
-			CachedNodeTitle = SourceTemplate->GetClass()->GetDisplayNameText();
-
-			FFormatNamedArguments Args;
-			Args.Add(TEXT("ComponentType"), SourceTemplate->GetClass()->GetDisplayNameText());
-			CachedNodeTitle = FText::Format(LOCTEXT("AddClass", "Add {ComponentType}"), Args);
-
-			UChildActorComponent* SubActorComp = Cast<UChildActorComponent>(SourceTemplate);
-
-=======
 
 		if (UActorComponent* SourceTemplate = Blueprint->FindTemplateByName(FName(*TemplateName)))
 		{
@@ -324,7 +307,6 @@
 
 			UChildActorComponent* SubActorComp = Cast<UChildActorComponent>(SourceTemplate);
 
->>>>>>> cce8678d
 			if (const UObject* AssociatedAsset = SourceTemplate->AdditionalStatObject())
 			{
 				FFormatNamedArguments Args;
@@ -332,17 +314,10 @@
 				Args.Add(TEXT("AssetName"), FText::FromString(AssociatedAsset->GetName()));
 				CachedAssetTitle = FText::Format(LOCTEXT("AddComponentAssetDescription", "{AssetType} {AssetName}"), Args);
 			}
-<<<<<<< HEAD
-			else if ((SubActorComp != nullptr) && (SubActorComp->ChildActorClass != nullptr))
-			{
-				FFormatNamedArguments Args;
-				Args.Add(TEXT("ComponentClassName"), SubActorComp->ChildActorClass->GetDisplayNameText());
-=======
 			else if ((SubActorComp != nullptr) && (SubActorComp->GetChildActorClass() != nullptr))
 			{
 				FFormatNamedArguments Args;
 				Args.Add(TEXT("ComponentClassName"), SubActorComp->GetChildActorClass()->GetDisplayNameText());
->>>>>>> cce8678d
 				CachedAssetTitle = FText::Format(LOCTEXT("AddChildActorComponent", "Actor Class {ComponentClassName}"), Args);
 			}
 			else
