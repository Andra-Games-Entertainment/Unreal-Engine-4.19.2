--- conflicted
+++ resolved
@@ -227,8 +227,6 @@
 
 
 FText UK2Node_SpawnActor::GetNodeTitle(ENodeTitleType::Type TitleType) const
-<<<<<<< HEAD
-=======
 {
 	UEdGraphPin* BlueprintPin = GetBlueprintPin();
 
@@ -252,38 +250,10 @@
 }
 
 FString UK2Node_SpawnActor::GetNodeNativeTitle(ENodeTitleType::Type TitleType) const
->>>>>>> ed5a1010
 {
 	// Do not setup this function for localization, intentionally left unlocalized!
 	UEdGraphPin* BlueprintPin = GetBlueprintPin();
 
-<<<<<<< HEAD
-	FText SpawnString = NSLOCTEXT("K2Node", "None", "NONE");
-	if(BlueprintPin != NULL)
-	{
-		if(BlueprintPin->LinkedTo.Num() > 0)
-		{
-			// Blueprint will be determined dynamically, so we don't have the name in this case
-			SpawnString = FText::GetEmpty();
-		}
-		else if(BlueprintPin->DefaultObject != NULL)
-		{
-			SpawnString = FText::FromString(BlueprintPin->DefaultObject->GetName());
-		}
-	}
-
-	FFormatNamedArguments Args;
-	Args.Add(TEXT("ActorName"), SpawnString);
-	return FText::Format(NSLOCTEXT("K2Node", "SpawnActor", "SpawnActor {ActorName}"), Args);
-}
-
-FString UK2Node_SpawnActor::GetNodeNativeTitle(ENodeTitleType::Type TitleType) const
-{
-	// Do not setup this function for localization, intentionally left unlocalized!
-	UEdGraphPin* BlueprintPin = GetBlueprintPin();
-
-=======
->>>>>>> ed5a1010
 	FString SpawnString = TEXT("NONE");
 	if(BlueprintPin != NULL)
 	{
