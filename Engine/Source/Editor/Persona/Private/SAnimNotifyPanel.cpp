--- conflicted
+++ resolved
@@ -3552,8 +3552,6 @@
 			NewNotify.SetDuration(FMath::Clamp(NewNotify.GetDuration(), 1 / 30.0f, Sequence->SequenceLength - NewNotify.GetTime()));
 			NewNotify.EndTriggerTimeOffset = GetTriggerTimeOffsetForType(Sequence->CalculateOffsetForNotify(NewNotify.GetTime() + NewNotify.GetDuration()));
 			NewNotify.EndLink.Link(Sequence, NewNotify.EndLink.GetTime());
-<<<<<<< HEAD
-=======
 		}
 
 		if (!bValidNotify)
@@ -3562,7 +3560,6 @@
 			Sequence->Notifies.RemoveAt(NewIdx);
 
 			FMessageDialog::Open(EAppMsgType::Ok, LOCTEXT("FailedToPaste", "The notify is not allowed to be in this asset."));
->>>>>>> 92a3597a
 		}
 	}
 	else
