// Copyright 1998-2016 Epic Games, Inc. All Rights Reserved.

#include "PersonaPrivatePCH.h"
#include "PropertyEditing.h"
#include "PropertyCustomizationHelpers.h"
#include "Persona.h"
#include "PersonaMeshDetails.h"
#include "DesktopPlatformModule.h"
#include "MainFrame.h"
#include "ScopedTransaction.h"

#if WITH_APEX_CLOTHING
	#include "ApexClothingUtils.h"
	#include "ApexClothingOptionWindow.h"
#endif // #if WITH_APEX_CLOTHING

#include "MeshMode/SAdditionalMeshesEditor.h"
#include "LODUtilities.h"
#include "Developer/MeshUtilities/Public/MeshUtilities.h"
#include "FbxMeshUtils.h"

#include "AnimGraphNodeDetails.h"
#include "STextComboBox.h"

#include "Engine/SkeletalMeshReductionSettings.h"

#define LOCTEXT_NAMESPACE "PersonaMeshDetails"

/** Returns true if automatic mesh reduction is available. */
static bool IsAutoMeshReductionAvailable()
{
	static bool bAutoMeshReductionAvailable = FModuleManager::Get().LoadModuleChecked<IMeshUtilities>("MeshUtilities").GetMeshReductionInterface() != NULL;
	return bAutoMeshReductionAvailable;
}

/**
* FMeshReductionSettings
*/

static UEnum& GetFeatureImportanceEnum()
{
	static FName FeatureImportanceName(TEXT("EMeshFeatureImportance::Off"));
	static UEnum* FeatureImportanceEnum = NULL;
	if (FeatureImportanceEnum == NULL)
	{
		UEnum::LookupEnumName(FeatureImportanceName, &FeatureImportanceEnum);
		check(FeatureImportanceEnum);
	}
	return *FeatureImportanceEnum;
}

static UEnum& GetFeatureSimpificationEnum()
{
	static FName FeatureSimpificationName(TEXT("SMOT_NumOfTriangles"));
	static UEnum* FeatureSimpificationEnum = NULL;
	if (FeatureSimpificationEnum == NULL)
	{
		UEnum::LookupEnumName(FeatureSimpificationName, &FeatureSimpificationEnum);
		check(FeatureSimpificationEnum);
	}
	return *FeatureSimpificationEnum;
}

static void FillEnumOptions(TArray<TSharedPtr<FString> >& OutStrings, UEnum& InEnum)
{
	for (int32 EnumIndex = 0; EnumIndex < InEnum.NumEnums() - 1; ++EnumIndex)
	{
		OutStrings.Add(MakeShareable(new FString(InEnum.GetEnumName(EnumIndex))));
	}
}


FSkelMeshReductionSettingsLayout::FSkelMeshReductionSettingsLayout(int32 InLODIndex, TSharedRef<FPersonaMeshDetails> InParentLODSettings, TSharedPtr<IPropertyHandle> InBoneToRemoveProperty)
: LODIndex(InLODIndex)
, ParentLODSettings(InParentLODSettings)
, BoneToRemoveProperty(InBoneToRemoveProperty)
{
	FillEnumOptions(SimplificationOptions, GetFeatureSimpificationEnum());
	FillEnumOptions(ImportanceOptions, GetFeatureImportanceEnum());
}

FSkelMeshReductionSettingsLayout::~FSkelMeshReductionSettingsLayout()
{
}

void FSkelMeshReductionSettingsLayout::GenerateHeaderRowContent(FDetailWidgetRow& NodeRow)
{
	NodeRow.NameContent()
		[
			SNew(STextBlock)
			.Text(LOCTEXT("MeshReductionSettings", "Reduction Settings"))
			.Font(IDetailLayoutBuilder::GetDetailFont())
		];
}


BEGIN_SLATE_FUNCTION_BUILD_OPTIMIZATION
void FSkelMeshReductionSettingsLayout::GenerateChildContent(IDetailChildrenBuilder& ChildrenBuilder)
{
	{
		ChildrenBuilder.AddChildContent(LOCTEXT("PercentTriangles", "Percent Triangles"))
			.NameContent()
			[
				SNew(STextBlock)
				.Font(IDetailLayoutBuilder::GetDetailFont())
				.Text(LOCTEXT("PercentTriangles", "Percent Triangles"))
			]
		.ValueContent()
			[
				SNew(SSpinBox<float>)
				.Font(IDetailLayoutBuilder::GetDetailFont())
				.MinValue(0.0f)
				.MaxValue(100.0f)
				.Value(this, &FSkelMeshReductionSettingsLayout::GetPercentTriangles)
				.OnValueChanged(this, &FSkelMeshReductionSettingsLayout::OnPercentTrianglesChanged)
			];

	}

	{
		ChildrenBuilder.AddChildContent(LOCTEXT("MaxDeviation", "Max Deviation"))
			.NameContent()
			[
				SNew(STextBlock)
				.Font(IDetailLayoutBuilder::GetDetailFont())
				.Text(LOCTEXT("MaxDeviation", "Max Deviation"))
			]
		.ValueContent()
			[
				SNew(SSpinBox<float>)
				.Font(IDetailLayoutBuilder::GetDetailFont())
				.MinValue(0.0f)
				.MaxValue(100.0f)
				.Value(this, &FSkelMeshReductionSettingsLayout::GetMaxDeviation)
				.OnValueChanged(this, &FSkelMeshReductionSettingsLayout::OnMaxDeviationChanged)
			];

	}

	{
		ChildrenBuilder.AddChildContent(LOCTEXT("Silhouette_MeshSimplification", "Silhouette"))
			.NameContent()
			[
				SNew(STextBlock)
				.Font(IDetailLayoutBuilder::GetDetailFont())
				.Text(LOCTEXT("Silhouette_MeshSimplification", "Silhouette"))
			]
		.ValueContent()
			[
				SAssignNew(SilhouetteCombo, STextComboBox)
				//.Font( IDetailLayoutBuilder::GetDetailFont() )
				.ContentPadding(0)
				.OptionsSource(&ImportanceOptions)
				.InitiallySelectedItem(ImportanceOptions[ReductionSettings.SilhouetteImportance])
				.OnSelectionChanged(this, &FSkelMeshReductionSettingsLayout::OnSilhouetteImportanceChanged)
			];

	}

	{
		ChildrenBuilder.AddChildContent(LOCTEXT("Texture_MeshSimplification", "Texture"))
			.NameContent()
			[
				SNew(STextBlock)
				.Font(IDetailLayoutBuilder::GetDetailFont())
				.Text(LOCTEXT("Texture_MeshSimplification", "Texture"))
			]
		.ValueContent()
			[
				SAssignNew(TextureCombo, STextComboBox)
				//.Font( IDetailLayoutBuilder::GetDetailFont() )
				.ContentPadding(0)
				.OptionsSource(&ImportanceOptions)
				.InitiallySelectedItem(ImportanceOptions[ReductionSettings.TextureImportance])
				.OnSelectionChanged(this, &FSkelMeshReductionSettingsLayout::OnTextureImportanceChanged)
			];

	}

	{
		ChildrenBuilder.AddChildContent(LOCTEXT("Shading_MeshSimplification", "Shading"))
			.NameContent()
			[
				SNew(STextBlock)
				.Font(IDetailLayoutBuilder::GetDetailFont())
				.Text(LOCTEXT("Shading_MeshSimplification", "Shading"))
			]
		.ValueContent()
			[
				SAssignNew(ShadingCombo, STextComboBox)
				//.Font( IDetailLayoutBuilder::GetDetailFont() )
				.ContentPadding(0)
				.OptionsSource(&ImportanceOptions)
				.InitiallySelectedItem(ImportanceOptions[ReductionSettings.ShadingImportance])
				.OnSelectionChanged(this, &FSkelMeshReductionSettingsLayout::OnShadingImportanceChanged)
			];

	}

	{
		ChildrenBuilder.AddChildContent(LOCTEXT("Skinning_MeshSimplification", "Skinning"))
			.NameContent()
			[
				SNew(STextBlock)
				.Font(IDetailLayoutBuilder::GetDetailFont())
				.Text(LOCTEXT("Skinning_MeshSimplification", "Skinning"))
			]
		.ValueContent()
			[
				SAssignNew(SkinningCombo, STextComboBox)
				//.Font( IDetailLayoutBuilder::GetDetailFont() )
				.ContentPadding(0)
				.OptionsSource(&ImportanceOptions)
				.InitiallySelectedItem(ImportanceOptions[ReductionSettings.SkinningImportance])
				.OnSelectionChanged(this, &FSkelMeshReductionSettingsLayout::OnSkinningImportanceChanged)
			];

	}

	{
		ChildrenBuilder.AddChildContent(LOCTEXT("WeldingThreshold", "Welding Threshold"))
			.NameContent()
			[
				SNew(STextBlock)
				.Font(IDetailLayoutBuilder::GetDetailFont())
				.Text(LOCTEXT("WeldingThreshold", "Welding Threshold"))
			]
		.ValueContent()
			[
				SNew(SSpinBox<float>)
				.Font(IDetailLayoutBuilder::GetDetailFont())
				.MinValue(0.0f)
				.MaxValue(10.0f)
				.Value(this, &FSkelMeshReductionSettingsLayout::GetWeldingThreshold)
				.OnValueChanged(this, &FSkelMeshReductionSettingsLayout::OnWeldingThresholdChanged)
			];

	}

	{
		ChildrenBuilder.AddChildContent(LOCTEXT("RecomputeNormals", "Recompute Normals"))
			.NameContent()
			[
				SNew(STextBlock)
				.Font(IDetailLayoutBuilder::GetDetailFont())
				.Text(LOCTEXT("RecomputeNormals", "Recompute Normals"))

			]
		.ValueContent()
			[
				SNew(SCheckBox)
				.IsChecked(this, &FSkelMeshReductionSettingsLayout::ShouldRecomputeTangents)
				.OnCheckStateChanged(this, &FSkelMeshReductionSettingsLayout::OnRecomputeTangentsChanged)
			];
	}

	{
		ChildrenBuilder.AddChildContent(LOCTEXT("HardEdgeAngle", "Hard Edge Angle"))
			.NameContent()
			[
				SNew(STextBlock)
				.Font(IDetailLayoutBuilder::GetDetailFont())
				.Text(LOCTEXT("HardEdgeAngle", "Hard Edge Angle"))
			]
		.ValueContent()
			[
				SNew(SSpinBox<float>)
				.Font(IDetailLayoutBuilder::GetDetailFont())
				.MinValue(0.0f)
				.MaxValue(180.0f)
				.Value(this, &FSkelMeshReductionSettingsLayout::GetHardAngleThreshold)
				.OnValueChanged(this, &FSkelMeshReductionSettingsLayout::OnHardAngleThresholdChanged)
			];

	}

	{
		if (BoneToRemoveProperty.IsValid() && BoneToRemoveProperty->IsValidHandle())
		{
			ChildrenBuilder.AddChildProperty(BoneToRemoveProperty.ToSharedRef());
		}
	}

	{
		ChildrenBuilder.AddChildContent(LOCTEXT("MaxBonesPerVertex", "Max Bones Per Vertex"))
			.NameContent()
			[
				SNew(STextBlock)
				.Font(IDetailLayoutBuilder::GetDetailFont())
				.Text(LOCTEXT("MaxBonesPerVertex", "Max Bones Per Vertex"))
			]
		.ValueContent()
			[
				SNew(SSpinBox<int32>)
				.Font(IDetailLayoutBuilder::GetDetailFont())
				.MinValue(1)
				.MaxValue(MAX_TOTAL_INFLUENCES)
				.Value(this, &FSkelMeshReductionSettingsLayout::GetMaxBonesPerVertex)
				.OnValueChanged(this, &FSkelMeshReductionSettingsLayout::OnMaxBonesPerVertexChanged)
			];

	}

	{
		ChildrenBuilder.AddChildContent(LOCTEXT("BaseLOD", "Base LOD"))
			.NameContent()
			[
				SNew(STextBlock)
				.Font(IDetailLayoutBuilder::GetDetailFont())
				.Text(LOCTEXT("BaseLODTitle", "Base LOD"))
			]
		.ValueContent()
			[
				SNew(SSpinBox<int32>)
				.Font(IDetailLayoutBuilder::GetDetailFont())
				.MinValue(0)
				.Value(this, &FSkelMeshReductionSettingsLayout::GetBaseLOD)
				.OnValueChanged(this, &FSkelMeshReductionSettingsLayout::OnBaseLODChanged)
			];

	}

	{
		ChildrenBuilder.AddChildContent(LOCTEXT("ApplyChangeToLOD", "Apply Change to LOD"))
			.ValueContent()
			.HAlign(HAlign_Left)
			[
				SNew(SButton)
				.OnClicked(this, &FSkelMeshReductionSettingsLayout::OnApplyChanges)
				.IsEnabled(ParentLODSettings.Pin().ToSharedRef(), &FPersonaMeshDetails::IsApplyNeeded)
				[
					SNew(STextBlock)
					.Text(LOCTEXT("ApplyChangeToLOD", "Apply Change to LOD"))
					.Font(IDetailLayoutBuilder::GetDetailFont())
				]
			];
	}

	SilhouetteCombo->SetSelectedItem(ImportanceOptions[ReductionSettings.SilhouetteImportance]);
	TextureCombo->SetSelectedItem(ImportanceOptions[ReductionSettings.TextureImportance]);
	ShadingCombo->SetSelectedItem(ImportanceOptions[ReductionSettings.ShadingImportance]);
	SkinningCombo->SetSelectedItem(ImportanceOptions[ReductionSettings.SkinningImportance]);
}
END_SLATE_FUNCTION_BUILD_OPTIMIZATION

const FSkeletalMeshOptimizationSettings& FSkelMeshReductionSettingsLayout::GetSettings() const
{
	return ReductionSettings;
}

void FSkelMeshReductionSettingsLayout::UpdateSettings(const FSkeletalMeshOptimizationSettings& InSettings)
{
	ReductionSettings = InSettings;
}

FReply FSkelMeshReductionSettingsLayout::OnApplyChanges()
{
	if (ParentLODSettings.IsValid())
	{
		ParentLODSettings.Pin()->ApplyChanges(LODIndex, ReductionSettings);
	}
	return FReply::Handled();
}

float FSkelMeshReductionSettingsLayout::GetPercentTriangles() const
{
	return ReductionSettings.NumOfTrianglesPercentage * 100.0f; // Display fraction as percentage.
}

float FSkelMeshReductionSettingsLayout::GetMaxDeviation() const
{
	return ReductionSettings.MaxDeviationPercentage * 2000.0f;
}

float FSkelMeshReductionSettingsLayout::GetWeldingThreshold() const
{
	return ReductionSettings.WeldingThreshold;
}

ECheckBoxState FSkelMeshReductionSettingsLayout::ShouldRecomputeTangents() const
{
	return ReductionSettings.bRecalcNormals ? ECheckBoxState::Checked : ECheckBoxState::Unchecked;
}

float FSkelMeshReductionSettingsLayout::GetHardAngleThreshold() const
{
	return ReductionSettings.NormalsThreshold;
}

int32 FSkelMeshReductionSettingsLayout::GetMaxBonesPerVertex() const
{
	return ReductionSettings.MaxBonesPerVertex;
}

int32 FSkelMeshReductionSettingsLayout::GetBaseLOD() const
{
	return ReductionSettings.BaseLOD;
}

void FSkelMeshReductionSettingsLayout::OnPercentTrianglesChanged(float NewValue)
{
	// Percentage -> fraction.
	ReductionSettings.NumOfTrianglesPercentage = NewValue * 0.01f;
}

void FSkelMeshReductionSettingsLayout::OnMaxDeviationChanged(float NewValue)
{
	ReductionSettings.MaxDeviationPercentage = NewValue / 2000.0f;
}

void FSkelMeshReductionSettingsLayout::OnWeldingThresholdChanged(float NewValue)
{
	ReductionSettings.WeldingThreshold = NewValue;
}

void FSkelMeshReductionSettingsLayout::OnRecomputeTangentsChanged(ECheckBoxState NewValue)
{
	ReductionSettings.bRecalcNormals = NewValue == ECheckBoxState::Checked;
}

void FSkelMeshReductionSettingsLayout::OnHardAngleThresholdChanged(float NewValue)
{
	ReductionSettings.NormalsThreshold = NewValue;
}

void FSkelMeshReductionSettingsLayout::OnMaxBonesPerVertexChanged(int32 NewValue)
{
	ReductionSettings.MaxBonesPerVertex = NewValue;
}

void FSkelMeshReductionSettingsLayout::OnBaseLODChanged(int32 NewLOD)
{
	ReductionSettings.BaseLOD = NewLOD;
}

void FSkelMeshReductionSettingsLayout::OnSilhouetteImportanceChanged(TSharedPtr<FString> NewValue, ESelectInfo::Type SelectInfo)
{
	ReductionSettings.SilhouetteImportance = (SkeletalMeshOptimizationImportance)ImportanceOptions.Find(NewValue);
}

void FSkelMeshReductionSettingsLayout::OnTextureImportanceChanged(TSharedPtr<FString> NewValue, ESelectInfo::Type SelectInfo)
{
	ReductionSettings.TextureImportance = (SkeletalMeshOptimizationImportance)ImportanceOptions.Find(NewValue);
}

void FSkelMeshReductionSettingsLayout::OnShadingImportanceChanged(TSharedPtr<FString> NewValue, ESelectInfo::Type SelectInfo)
{
	ReductionSettings.ShadingImportance = (SkeletalMeshOptimizationImportance)ImportanceOptions.Find(NewValue);
}

void FSkelMeshReductionSettingsLayout::OnSkinningImportanceChanged(TSharedPtr<FString> NewValue, ESelectInfo::Type SelectInfo)
{
	ReductionSettings.SkinningImportance = (SkeletalMeshOptimizationImportance)ImportanceOptions.Find(NewValue);
}

/**
* FPersonaMeshDetails
*/
TSharedRef<IDetailCustomization> FPersonaMeshDetails::MakeInstance(TSharedPtr<FPersona> InPersona)
{
	return MakeShareable( new FPersonaMeshDetails(InPersona) );
}

void FPersonaMeshDetails::AddLODLevelCategories(IDetailLayoutBuilder& DetailLayout)
{
	USkeletalMesh* SkelMesh = PersonaPtr->GetMesh();

	if (SkelMesh)
	{
		const int32 SkelMeshLODCount = SkelMesh->LODInfo.Num();

		if (ReductionSettingsWidgets.Num() < SkelMeshLODCount)
		{
			ReductionSettingsWidgets.AddZeroed(SkelMeshLODCount - ReductionSettingsWidgets.Num());
		}

		// Create information panel for each LOD level.
		for (int32 LODIndex = 0; LODIndex < SkelMeshLODCount; ++LODIndex)
		{
			if (LODIndex > 0 && IsAutoMeshReductionAvailable())
			{
				TSharedRef<IPropertyHandle> LODInfoProperty = DetailLayout.GetProperty(FName("LODInfo"), USkeletalMesh::StaticClass());
				uint32 NumChildren = 0;
				LODInfoProperty->GetNumChildren(NumChildren);

				check(NumChildren > (uint32)LODIndex);
	
				TSharedPtr<IPropertyHandle> ChildHandle = LODInfoProperty->GetChildHandle(LODIndex);
				check(ChildHandle.IsValid());
				TSharedPtr<IPropertyHandle> ReductionHandle = ChildHandle->GetChildHandle(FName("ReductionSettings"));
				check(ReductionHandle.IsValid());
				TSharedPtr<IPropertyHandle> BonesToRemoveHandle = ReductionHandle->GetChildHandle(FName("BonesToRemove"));
				ReductionSettingsWidgets[LODIndex] = MakeShareable(new FSkelMeshReductionSettingsLayout(LODIndex, SharedThis(this), BonesToRemoveHandle));
			}

			FSkeletalMeshLODInfo& LODInfo = SkelMesh->LODInfo[LODIndex];
			if (ReductionSettingsWidgets[LODIndex].IsValid())
			{
				ReductionSettingsWidgets[LODIndex]->UpdateSettings(LODInfo.ReductionSettings);
			}

			FString CategoryName = FString(TEXT("LOD"));
			CategoryName.AppendInt(LODIndex);

			FText LODLevelString = FText::Format(LOCTEXT("LODLevel", "LOD{0}"), FText::AsNumber(LODIndex));

			IDetailCategoryBuilder& LODCategory = DetailLayout.EditCategory(*CategoryName, LODLevelString, ECategoryPriority::Important);
			TSharedRef<SWidget> LODCategoryWidget =

				SNew(SBox)
				.Padding(FMargin(4.0f, 0.0f))
				[
					SNew(STextBlock)
					.Text_Raw(this, &FPersonaMeshDetails::GetLODImportedText, LODIndex)
					.Font(IDetailLayoutBuilder::GetDetailFontItalic())
				];

			// want to make sure if this data has imporetd or not
			LODCategory.HeaderContent(LODCategoryWidget);

			{
				FMaterialListDelegates MaterialListDelegates;

				MaterialListDelegates.OnGetMaterials.BindSP(this, &FPersonaMeshDetails::OnGetMaterialsForView, LODIndex);
				MaterialListDelegates.OnMaterialChanged.BindSP(this, &FPersonaMeshDetails::OnMaterialChanged, LODIndex);
				MaterialListDelegates.OnGenerateCustomNameWidgets.BindSP(this, &FPersonaMeshDetails::OnGenerateCustomNameWidgetsForMaterial, LODIndex);
				MaterialListDelegates.OnGenerateCustomMaterialWidgets.BindSP(this, &FPersonaMeshDetails::OnGenerateCustomMaterialWidgetsForMaterial, LODIndex);

				LODCategory.AddCustomBuilder(MakeShareable(new FMaterialList(LODCategory.GetParentLayout(), MaterialListDelegates, (LODIndex > 0))));
			}
			// add each LOD Info to each LOD category
			TSharedRef<IPropertyHandle> LODInfoProperty = DetailLayout.GetProperty(FName("LODInfo"), USkeletalMesh::StaticClass());

			if (LODInfoProperty->IsValidHandle())
			{
				uint32 NumChildren;
				LODInfoProperty->GetNumChildren(NumChildren);
				check((uint32)LODIndex < NumChildren);

				// changing property name to "LOD Info" because it shows only array index
				TSharedPtr<IPropertyHandle> LODInfoChild = LODInfoProperty->GetChildHandle(LODIndex);
				LODInfoChild->CreatePropertyNameWidget(LOCTEXT("LODInfoLabel", "LOD Info"));
				LODCategory.AddProperty(LODInfoChild);

				//@Todo : ideally this should be inside of LODinfo customization, but for now this will allow users to re-apply removed joints after re-import if they want to.
				// this also can be buggy if you have this opened and you removed joints using skeleton tree, in that case, it might not show
				if (SkelMesh->LODInfo[LODIndex].RemovedBones.Num() > 0)
				{
					// add custom button to re-apply bone reduction if they want to
					LODCategory.AddCustomRow(LOCTEXT("ReapplyRemovedBones", "Reapply Removed Bones"))
					.ValueContent()
					.HAlign(HAlign_Left)
					[
						SNew(SButton)
						.OnClicked(this, &FPersonaMeshDetails::RemoveBones, LODIndex)
						[
							SNew(STextBlock)
							.Text(LOCTEXT("ReapplyRemovedBonesButton", "Reapply removed bones"))
							.Font(DetailLayout.GetDetailFont())
						]
					];
				}
			}

			if (ReductionSettingsWidgets[LODIndex].IsValid())
			{
				LODCategory.AddCustomBuilder(ReductionSettingsWidgets[LODIndex].ToSharedRef());
			}

			if (LODIndex > 0)
			{
				LODCategory.AddCustomRow(LOCTEXT("RemoveLODRow", "Remove LOD"))
				.ValueContent()
				.HAlign(HAlign_Left)
				[
					SNew(SButton)
					.OnClicked(this, &FPersonaMeshDetails::RemoveOneLOD, LODIndex)
					[
						SNew(STextBlock)
						.Text(LOCTEXT("RemoveLOD", "Remove this LOD"))
						.Font(DetailLayout.GetDetailFont())
					]
				];
			}
		}
	}
}

void FPersonaMeshDetails::CustomizeLODSettingsCategories(IDetailLayoutBuilder& DetailLayout)
{
	USkeletalMesh* SkelMesh = PersonaPtr->GetMesh();
	LODCount = SkelMesh->LODInfo.Num();

	UpdateLODNames();

	IDetailCategoryBuilder& LODSettingsCategory = DetailLayout.EditCategory("LodSettings", LOCTEXT("LodSettingsCategory", "LOD Settings"), ECategoryPriority::TypeSpecific);

	LODSettingsCategory.AddCustomRow(LOCTEXT("LODImport", "LOD Import"))
		.NameContent()
		[
			SNew(STextBlock)
			.Font(IDetailLayoutBuilder::GetDetailFont())
			.Text(LOCTEXT("LODImport", "LOD Import"))
		]
	.ValueContent()
		[
			SNew(STextComboBox)
			.ContentPadding(0)
			.OptionsSource(&LODNames)
			.InitiallySelectedItem(LODNames[0])
			.OnSelectionChanged(this, &FPersonaMeshDetails::OnImportLOD, &DetailLayout)
		];

	// Add Number of LODs slider.
	const int32 MinAllowedLOD = 1;
	LODSettingsCategory.AddCustomRow(LOCTEXT("NumberOfLODs", "Number of LODs"))
		.NameContent()
		[
			SNew(STextBlock)
			.Font(IDetailLayoutBuilder::GetDetailFont())
			.Text(LOCTEXT("NumberOfLODs", "Number of LODs"))
		]
	.ValueContent()
		[
			SNew(SSpinBox<int32>)
			.Font(IDetailLayoutBuilder::GetDetailFont())
			.Value(this, &FPersonaMeshDetails::GetLODCount)
			.OnValueChanged(this, &FPersonaMeshDetails::OnLODCountChanged)
			.OnValueCommitted(this, &FPersonaMeshDetails::OnLODCountCommitted)
			.MinValue(MinAllowedLOD)
			.MaxValue(MAX_SKELETAL_MESH_LODS)
			.ToolTipText(this, &FPersonaMeshDetails::GetLODCountTooltip)
			.IsEnabled(IsAutoMeshReductionAvailable())
		];

	LODSettingsCategory.AddCustomRow(LOCTEXT("ApplyChanges", "Apply Changes"))
		.ValueContent()
		.HAlign(HAlign_Left)
		[
			SNew(SButton)
			.OnClicked(this, &FPersonaMeshDetails::OnApplyChanges)
			.IsEnabled(this, &FPersonaMeshDetails::IsGenerateAvailable)
			[
				SNew(STextBlock)
				.Text(this, &FPersonaMeshDetails::GetApplyButtonText)
				.Font(DetailLayout.GetDetailFont())
			]
		];
}

void FPersonaMeshDetails::OnImportLOD(TSharedPtr<FString> NewValue, ESelectInfo::Type SelectInfo, IDetailLayoutBuilder* DetailLayout)
{
	int32 LODIndex = 0;
	if (LODNames.Find(NewValue, LODIndex) && LODIndex > 0)
	{
		USkeletalMesh* SkelMesh = PersonaPtr->GetMesh();
		check(SkelMesh);

		FbxMeshUtils::ImportMeshLODDialog(SkelMesh, LODIndex);

		DetailLayout->ForceRefreshDetails();
	}
}

int32 FPersonaMeshDetails::GetLODCount() const
{
	return LODCount;
}

void FPersonaMeshDetails::OnLODCountChanged(int32 NewValue)
{
	LODCount = FMath::Clamp<int32>(NewValue, 1, MAX_SKELETAL_MESH_LODS);

	UpdateLODNames();
}

void FPersonaMeshDetails::OnLODCountCommitted(int32 InValue, ETextCommit::Type CommitInfo)
{
	OnLODCountChanged(InValue);
}

FReply FPersonaMeshDetails::OnApplyChanges()
{
	ApplyChanges();
	return FReply::Handled();
}

FReply FPersonaMeshDetails::RemoveOneLOD(int32 LODIndex)
{
	USkeletalMesh* SkelMesh = PersonaPtr->GetMesh();
	check(SkelMesh);
	check(SkelMesh->LODInfo.IsValidIndex(LODIndex));

	FSkeletalMeshUpdateContext UpdateContext;
	UpdateContext.SkeletalMesh = SkelMesh;
	UpdateContext.AssociatedComponents.Push(PersonaPtr->PreviewComponent);

	FLODUtilities::RemoveLOD(UpdateContext, LODIndex);

	PersonaPtr->PersonaMeshDetailLayout->ForceRefreshDetails();
	return FReply::Handled();
}

FReply FPersonaMeshDetails::RemoveBones(int32 LODIndex)
{
	USkeletalMesh* SkelMesh = PersonaPtr->GetMesh();
	check(SkelMesh);
	check(SkelMesh->LODInfo.IsValidIndex(LODIndex));

	IMeshUtilities& MeshUtilities = FModuleManager::Get().LoadModuleChecked<IMeshUtilities>("MeshUtilities");
	MeshUtilities.RemoveBonesFromMesh(SkelMesh, LODIndex, NULL);

	PersonaPtr->PersonaMeshDetailLayout->ForceRefreshDetails();
	return FReply::Handled();
}

FText FPersonaMeshDetails::GetApplyButtonText() const
{
	if (IsApplyNeeded())	
	{
		return LOCTEXT("ApplyChanges", "Apply Changes");
	}
	else if (IsGenerateAvailable())
	{
		return LOCTEXT("Regenerate", "Regenerate");
	}

	return LOCTEXT("ApplyChanges", "Apply Changes");
}

void FPersonaMeshDetails::ApplyChanges(int32 DesiredLOD, const FSkeletalMeshOptimizationSettings& ReductionSettings)
{
	USkeletalMesh* SkelMesh = PersonaPtr->GetMesh();
	check(SkelMesh);

	FSkeletalMeshUpdateContext UpdateContext;
	UpdateContext.SkeletalMesh = SkelMesh;
	UpdateContext.AssociatedComponents.Push(PersonaPtr->PreviewComponent);

	if (SkelMesh->LODInfo.IsValidIndex(DesiredLOD))
	{
		if (SkelMesh->LODInfo[DesiredLOD].bHasBeenSimplified == false)
		{
			const FText Text = FText::Format(LOCTEXT("Warning_SimplygonApplyingToImportedMesh", "LOD {0} has been imported. Are you sure you'd like to apply mesh reduction? This will destroy imported LOD."), FText::AsNumber(DesiredLOD));
			EAppReturnType::Type Ret = FMessageDialog::Open(EAppMsgType::YesNo, Text);
			if (Ret == EAppReturnType::No)
			{
				return;
			}
		}

		FLODUtilities::SimplifySkeletalMeshLOD(UpdateContext, ReductionSettings, DesiredLOD);

		// update back to LODInfo
		FSkeletalMeshLODInfo& CurrentLODInfo = SkelMesh->LODInfo[DesiredLOD];
		CurrentLODInfo.ReductionSettings = ReductionSettings;
	}
}

void FPersonaMeshDetails::ApplyChanges()
{
	USkeletalMesh* SkelMesh = PersonaPtr->GetMesh();
	check(SkelMesh);

	FSkeletalMeshUpdateContext UpdateContext;
	UpdateContext.SkeletalMesh = SkelMesh;
	UpdateContext.AssociatedComponents.Push(PersonaPtr->PreviewComponent);

	// remove LODs
	int32 CurrentNumLODs = SkelMesh->LODInfo.Num();
	if (LODCount < CurrentNumLODs)
	{
		for (int32 LODIdx = CurrentNumLODs - 1; LODIdx >= LODCount; LODIdx--)
		{
			FLODUtilities::RemoveLOD(UpdateContext, LODIdx);
		}
	}
	// we need to add more
	else if (LODCount > CurrentNumLODs)
	{
		// Retrieve default skeletal mesh reduction settings
		USkeletalMeshReductionSettings* ReductionSettings = USkeletalMeshReductionSettings::Get();		

		// Only create new skeletal mesh LOD level entries
		for (int32 LODIdx = CurrentNumLODs; LODIdx < LODCount; LODIdx++)
		{
			FSkeletalMeshOptimizationSettings Settings;
			
			const int32 SettingsIndex = LODIdx - 1;
			// If there are valid default settings use those for the new LOD

			const bool bHasValidUserSetting = ReductionSettings->HasValidSettings() && ReductionSettings->GetNumberOfSettings() > SettingsIndex;
			if (bHasValidUserSetting)
			{
				const FSkeletalMeshLODGroupSettings& GroupSettings = ReductionSettings->GetDefaultSettingsForLODLevel(SettingsIndex);
				Settings = GroupSettings.GetSettings();
			}
			else
			{
				// Otherwise find whatever latest that was using mesh reduction, and make it 50% of that. 	
				for (int32 SubLOD = LODIdx - 1; SubLOD >= 0; --SubLOD)
				{
					if (SkelMesh->LODInfo[SubLOD].bHasBeenSimplified)
					{
						// copy whatever latest LOD info reduction setting
						Settings = SkelMesh->LODInfo[SubLOD].ReductionSettings;
						// and make it 50 % of that
						Settings.NumOfTrianglesPercentage *= 0.5f;
						break;
					}
				}
			}

			// if no previous setting found, it will use default setting. 
			FLODUtilities::SimplifySkeletalMeshLOD(UpdateContext, Settings, LODIdx);

			FSkeletalMeshLODInfo& Info = SkelMesh->LODInfo[LODIdx];
			Info.ReductionSettings = Settings;

			// If there is a valid screensize value use that one for this new LOD
			if (bHasValidUserSetting)
			{
				const FSkeletalMeshLODGroupSettings& GroupSettings = ReductionSettings->GetDefaultSettingsForLODLevel(SettingsIndex);
				Info.ScreenSize = GroupSettings.GetScreenSize();
			}
		}
	}
	else if (IsApplyNeeded())
	{
		for (int32 LODIdx = 1; LODIdx < LODCount; LODIdx++)
		{
			FSkeletalMeshLODInfo& CurrentLODInfo = SkelMesh->LODInfo[LODIdx];
			// it has been updated, and then following data
			bool bNeedsUpdate = ReductionSettingsWidgets.IsValidIndex(LODIdx)
				&& ReductionSettingsWidgets[LODIdx].IsValid()
				&& ReductionSettingsWidgets[LODIdx]->GetSettings() != CurrentLODInfo.ReductionSettings;

			// if it has been simplified, regenerate
			if (bNeedsUpdate)
			{
				if (CurrentLODInfo.bHasBeenSimplified == false)
				{
					const FText Text = FText::Format(LOCTEXT("Warning_SimplygonApplyingToImportedMesh", "LOD {0} has been imported. Are you sure you'd like to apply mesh reduction? This will destroy imported LOD."), FText::AsNumber(LODIdx));
					EAppReturnType::Type Ret = FMessageDialog::Open(EAppMsgType::YesNo, Text);
					if (Ret == EAppReturnType::No)
					{
						continue;
					}
				}

				const FSkeletalMeshOptimizationSettings& Setting = ReductionSettingsWidgets[LODIdx]->GetSettings();
				FLODUtilities::SimplifySkeletalMeshLOD(UpdateContext, Setting, LODIdx);
				CurrentLODInfo.ReductionSettings = Setting;
			}
		}
	}
	else
	{
		for (int32 LODIdx = 1; LODIdx < LODCount; LODIdx++)
		{
			FSkeletalMeshLODInfo& CurrentLODInfo = SkelMesh->LODInfo[LODIdx];
			if (CurrentLODInfo.bHasBeenSimplified == true)
			{
				const FSkeletalMeshOptimizationSettings& Setting = ReductionSettingsWidgets[LODIdx]->GetSettings();
				FLODUtilities::SimplifySkeletalMeshLOD(UpdateContext, Setting, LODIdx);
				CurrentLODInfo.ReductionSettings = Setting;
			}
		}
	}

	PersonaPtr->PersonaMeshDetailLayout->ForceRefreshDetails();
}

void FPersonaMeshDetails::UpdateLODNames()
{
	LODNames.Empty();
	LODNames.Add(MakeShareable(new FString(LOCTEXT("BaseLOD", "Base LOD").ToString())));
	for (int32 LODLevelID = 1; LODLevelID < LODCount; ++LODLevelID)
	{
		LODNames.Add(MakeShareable(new FString(FText::Format(NSLOCTEXT("LODSettingsLayout", "LODLevel_Reimport", "Reimport LOD Level {0}"), FText::AsNumber(LODLevelID)).ToString())));
	}
	LODNames.Add(MakeShareable(new FString(FText::Format(NSLOCTEXT("LODSettingsLayout", "LODLevel_Import", "Import LOD Level {0}"), FText::AsNumber(LODCount)).ToString())));
}

bool FPersonaMeshDetails::IsGenerateAvailable() const
{
	if (IsApplyNeeded())
	{
		return true;
	}

	// if you have LOD
	return (LODCount > 1);
}
bool FPersonaMeshDetails::IsApplyNeeded() const
{
	USkeletalMesh* SkelMesh = PersonaPtr->GetMesh();
	check(SkelMesh);

	if (SkelMesh->LODInfo.Num() != LODCount)
	{
		return true;
	}


	for (int32 LODIndex = 0; LODIndex < LODCount; ++LODIndex)
	{
		FSkeletalMeshLODInfo& Info = SkelMesh->LODInfo[LODIndex];
		if (ReductionSettingsWidgets.IsValidIndex(LODIndex)
			&& ReductionSettingsWidgets[LODIndex].IsValid()
			&& Info.ReductionSettings != ReductionSettingsWidgets[LODIndex]->GetSettings())
		{
			return true;
		}
	}

	return false;
}

FText FPersonaMeshDetails::GetLODCountTooltip() const
{
	if (IsAutoMeshReductionAvailable())
	{
		return LOCTEXT("LODCountTooltip", "The number of LODs for this skeletal mesh. If auto mesh reduction is available, setting this number will determine the number of LOD levels to auto generate.");
	}

	return LOCTEXT("LODCountTooltip_Disabled", "Auto mesh reduction is unavailable! Please provide a mesh reduction interface such as Simplygon to use this feature or manually import LOD levels.");
}

FText FPersonaMeshDetails::GetLODImportedText(int32 LODIndex) const
{
	USkeletalMesh* Mesh = GetMesh();
	if (Mesh && Mesh->LODInfo.IsValidIndex(LODIndex))
	{
		if (Mesh->LODInfo[LODIndex].bHasBeenSimplified)
		{
			return  LOCTEXT("LODMeshReductionText_Label", "[generated]");
		}
	}

	return FText();
}

void FPersonaMeshDetails::CustomizeDetails( IDetailLayoutBuilder& DetailLayout )
{
	const TArray<TWeakObjectPtr<UObject>>& SelectedObjects = DetailLayout.GetDetailsView().GetSelectedObjects();
	check(SelectedObjects.Num()<=1); // The OnGenerateCustomWidgets delegate will not be useful if we try to process more than one object.

	SkeletalMeshPtr = SelectedObjects.Num() > 0 ? Cast<USkeletalMesh>(SelectedObjects[0].Get()) : nullptr;

	// copy temporarily to refresh Mesh details tab from the LOD settings window
	PersonaPtr->PersonaMeshDetailLayout = &DetailLayout;	

	// add multiple LOD levels to LOD category
	AddLODLevelCategories(DetailLayout);

	CustomizeLODSettingsCategories(DetailLayout);

#if WITH_APEX_CLOTHING
	IDetailCategoryBuilder& ClothingCategory = DetailLayout.EditCategory("Clothing", FText::GetEmpty(), ECategoryPriority::TypeSpecific);
	CustomizeClothingProperties(DetailLayout,ClothingCategory);
#endif// #if WITH_APEX_CLOTHING

	IDetailCategoryBuilder& AdditionalMeshCategory = DetailLayout.EditCategory("AdditionalBodyPart", LOCTEXT("AdditionalMeshesCollapsable", "Additional Body Part"), ECategoryPriority::TypeSpecific);
	AdditionalMeshCategory.AddCustomRow(FText::GetEmpty())
	[
		SNew(SAdditionalMeshesEditor, PersonaPtr)
	];

	HideUnnecessaryProperties(DetailLayout);
}

void FPersonaMeshDetails::HideUnnecessaryProperties(IDetailLayoutBuilder& DetailLayout)
{
	// LODInfo doesn't need to be showed anymore because it was moved to each LOD category
	TSharedRef<IPropertyHandle> LODInfoProperty = DetailLayout.GetProperty(FName("LODInfo"), USkeletalMesh::StaticClass());
	DetailLayout.HideProperty(LODInfoProperty);
	uint32 NumChildren = 0;
	LODInfoProperty->GetNumChildren(NumChildren);
	// Hide reduction settings property because it is duplicated with Reduction settings layout created by ReductionSettingsWidgets
	for (uint32 ChildIdx = 0; ChildIdx < NumChildren; ChildIdx++)
	{
		TSharedPtr<IPropertyHandle> ChildHandle = LODInfoProperty->GetChildHandle(ChildIdx);
		if (ChildHandle.IsValid())
		{
			TSharedPtr<IPropertyHandle> MaterialMapHandle = ChildHandle->GetChildHandle(FName("LODMaterialMap"));
			DetailLayout.HideProperty(MaterialMapHandle);

			TSharedPtr<IPropertyHandle> TriangleSortHandle = ChildHandle->GetChildHandle(FName("TriangleSortSettings"));
			DetailLayout.HideProperty(TriangleSortHandle);

			TSharedPtr<IPropertyHandle> ReductionHandle = ChildHandle->GetChildHandle(FName("ReductionSettings"));
			DetailLayout.HideProperty(ReductionHandle);
		}
	}

	TSharedRef<IPropertyHandle> MaterialsProperty = DetailLayout.GetProperty(FName("Materials"), USkeletalMesh::StaticClass());
	DetailLayout.HideProperty(MaterialsProperty);

	// hide all properties in Mirroring category to hide Mirroring category itself
	IDetailCategoryBuilder& MirroringCategory = DetailLayout.EditCategory("Mirroring", FText::GetEmpty(), ECategoryPriority::Default);
	TArray<TSharedRef<IPropertyHandle>> MirroringProperties;
	MirroringCategory.GetDefaultProperties(MirroringProperties);
	for (int32 MirrorPropertyIdx = 0; MirrorPropertyIdx < MirroringProperties.Num(); MirrorPropertyIdx++)
	{
		DetailLayout.HideProperty(MirroringProperties[MirrorPropertyIdx]);
	}

}

void FPersonaMeshDetails::OnGetMaterialsForView(IMaterialListBuilder& MaterialList, int32 LODIndex)
{
	USkeletalMesh* SkelMesh = PersonaPtr->GetMesh();

	FSkeletalMeshResource* ImportedResource = SkelMesh->GetImportedResource();

	if (ImportedResource && ImportedResource->LODModels.IsValidIndex(LODIndex))
	{
		FStaticLODModel& Model = ImportedResource->LODModels[LODIndex];

		bool bHasMaterialMap = SkelMesh->LODInfo.IsValidIndex(LODIndex) && SkelMesh->LODInfo[LODIndex].LODMaterialMap.Num() > 0;

		if (LODIndex == 0 || !bHasMaterialMap)
		{
			int32 NumSections = Model.NumNonClothingSections();
			for (int32 SectionIdx = 0; SectionIdx < NumSections; SectionIdx++)
			{
				int32 MaterialIndex = Model.Sections[SectionIdx].MaterialIndex;

				if (SkelMesh->Materials.IsValidIndex(MaterialIndex))
				{
					MaterialList.AddMaterial(SectionIdx, SkelMesh->Materials[MaterialIndex].MaterialInterface, true);
				}
			}
		}
		else // refers to LODMaterialMap
		{
			TArray<int32>& MaterialMap = SkelMesh->LODInfo[LODIndex].LODMaterialMap;

			for(int32 MapIdx = 0; MapIdx < MaterialMap.Num(); MapIdx++)
			{
				int32 MaterialIndex = MaterialMap[MapIdx];

				if (!SkelMesh->Materials.IsValidIndex(MaterialIndex))
				{
					MaterialMap[MapIdx] = MaterialIndex = SkelMesh->Materials.Add(FSkeletalMaterial());
				}

				MaterialList.AddMaterial(MapIdx, SkelMesh->Materials[MaterialIndex].MaterialInterface, true);
			}
		}

	}
}

TSharedRef<SWidget> FPersonaMeshDetails::OnGenerateCustomNameWidgetsForMaterial(UMaterialInterface* Material, int32 SlotIndex, int32 LODIndex)
{
	return SNew(SVerticalBox)
		+ SVerticalBox::Slot()
		.AutoHeight()
		[
			SNew(SCheckBox)
			.IsChecked(this, &FPersonaMeshDetails::IsSectionSelected, SlotIndex)
			.OnCheckStateChanged(this, &FPersonaMeshDetails::OnSectionSelectedChanged, SlotIndex)
			.ToolTipText(LOCTEXT("Highlight_ToolTip", "Highlights this section in the viewport"))
			[
				SNew(STextBlock)
				.Font(IDetailLayoutBuilder::GetDetailFont())
				.ColorAndOpacity(FLinearColor(0.4f, 0.4f, 0.4f, 1.0f))
				.Text(LOCTEXT("Highlight", "Highlight"))
			]
		]
		+ SVerticalBox::Slot()
		.AutoHeight()
		.Padding(0, 2, 0, 0)
		[
			SNew(SCheckBox)
			.IsChecked(this, &FPersonaMeshDetails::IsIsolateSectionEnabled, SlotIndex)
			.OnCheckStateChanged(this, &FPersonaMeshDetails::OnSectionIsolatedChanged, SlotIndex)
			.ToolTipText(LOCTEXT("Isolate_ToolTip", "Isolates this section in the viewport"))
			[
				SNew(STextBlock)
				.Font(IDetailLayoutBuilder::GetDetailFont())
				.ColorAndOpacity(FLinearColor(0.4f, 0.4f, 0.4f, 1.0f))
				.Text(LOCTEXT("Isolate", "Isolate"))
			]
		];
}

TSharedRef<SWidget> FPersonaMeshDetails::OnGenerateCustomMaterialWidgetsForMaterial(UMaterialInterface* Material, int32 SlotIndex, int32 LODIndex)
{
	// currently a slot index means a section index
	int32 SectionIndex = SlotIndex;

#if WITH_APEX_CLOTHING

	if (LODIndex == 0 && SectionIndex == 0)
	{
		ClothingComboLODInfos.Empty();
		// Generate strings for the combo boxes assets
		UpdateComboBoxStrings();
	}
	
	TArray<TSharedPtr< STextComboBox >>& ComboBoxes = ClothingComboLODInfos[LODIndex].ClothingComboBoxes;
	TArray<TSharedPtr<FString> >& ComboStrings = ClothingComboLODInfos[LODIndex].ClothingComboStrings;
	TMap<FString, FClothAssetSubmeshIndex>&	ComboStringReverseLookup = ClothingComboLODInfos[LODIndex].ClothingComboStringReverseLookup;
	TArray<int32>& ComboSelectedIndices = ClothingComboLODInfos[LODIndex].ClothingComboSelectedIndices;

	while (ComboBoxes.Num() <= SectionIndex)
	{
		ComboBoxes.AddZeroed();
	}

#endif // WITH_APEX_CLOTHING

	int32 MaterialIndex = GetMaterialIndex(LODIndex, SectionIndex);
	TSharedRef<SWidget> MaterialWidget
	= SNew(SVerticalBox)

		+SVerticalBox::Slot()
		.Padding(0,2,0,0)
		[
			SNew(SCheckBox)
			.IsChecked(this, &FPersonaMeshDetails::IsShadowCastingEnabled, MaterialIndex)
			.OnCheckStateChanged(this, &FPersonaMeshDetails::OnShadowCastingChanged, MaterialIndex)
			[
				SNew(STextBlock)
				.Font(FEditorStyle::GetFontStyle("StaticMeshEditor.NormalFont"))
				.Text(LOCTEXT("Cast Shadows", "Cast Shadows"))
			]
		]

		+SVerticalBox::Slot()
		.Padding(0,2,0,0)
		[
			SNew(SCheckBox)
			.IsChecked(this, &FPersonaMeshDetails::IsRecomputeTangentEnabled, MaterialIndex)
			.OnCheckStateChanged(this, &FPersonaMeshDetails::OnRecomputeTangentChanged, MaterialIndex)
			[
				SNew(STextBlock)
				.Font(FEditorStyle::GetFontStyle("StaticMeshEditor.NormalFont"))
				.Text(LOCTEXT("RecomputeTangent_Title", "Recompute Tangent"))
<<<<<<< HEAD
				.ToolTipText(LOCTEXT("RecomputeTangent_Tooltip", "This feature only works if you enable skin cache (r.SkinCaching) and recompute tangent console variable(r.SkinCache.RecomputeTangents). Please note that skin cache is an experimental feature and only works if you have compute shaders."))
=======
				.ToolTipText(LOCTEXT("RecomputeTangent_Tooltip", "This feature only works if you enable skin cache (r.SkinCache.Mode) and recompute tangent console variable(r.SkinCache.RecomputeTangents). Please note that skin cache is an experimental feature and only works if you have compute shaders."))
>>>>>>> aaefee4c
			]
		]

		+SVerticalBox::Slot()
		.Padding(0,2,0,0)
		.AutoHeight()
		[
			SNew(SHorizontalBox)
			+SHorizontalBox::Slot()
			.AutoWidth()
			[
				SNew(SButton)
				.IsEnabled(this, &FPersonaMeshDetails::CanDeleteMaterialElement, LODIndex, SectionIndex)
				.OnClicked(this, &FPersonaMeshDetails::OnDeleteButtonClicked, LODIndex, SectionIndex)
				.ButtonStyle(FEditorStyle::Get(), "HoverHintOnly")
				.VAlign(VAlign_Center)
				.HAlign(HAlign_Center)
				[
					SNew(SImage)
					.Image(FEditorStyle::GetBrush("PropertyWindow.Button_Delete"))
				]
			]
			+SHorizontalBox::Slot()
			.AutoWidth()
			.VAlign(VAlign_Center)
			[
				SNew(STextBlock)
				.Font(FEditorStyle::GetFontStyle("StaticMeshEditor.NormalFont"))
				.Text(LOCTEXT("PersonaDeleteMaterialLabel", "Delete"))
			]
		]

#if WITH_APEX_CLOTHING

		// Add APEX clothing combo boxes
		+SVerticalBox::Slot()
		.AutoHeight()
		.Padding(0,2,0,0)
		[
			SNew( SHorizontalBox )
			.Visibility(this, &FPersonaMeshDetails::IsClothingComboBoxVisible, LODIndex, SectionIndex)

			+SHorizontalBox::Slot()
			.AutoWidth()
			.VAlign(VAlign_Center)
			[
				SNew(STextBlock)
				.Text(LOCTEXT("Clothing", "Clothing"))
			]

			+SHorizontalBox::Slot()
			.Padding(2,2,0,0)
			.AutoWidth()
			[
				SAssignNew(ComboBoxes[SlotIndex], STextComboBox)
				.ContentPadding(FMargin(6.0f, 2.0f))
				.OptionsSource(&ComboStrings)
				.ToolTipText(LOCTEXT("SectionsComboBoxToolTip", "Select the clothing asset and submesh to use as clothing for this section"))
				.OnSelectionChanged(this, &FPersonaMeshDetails::HandleSectionsComboBoxSelectionChanged, LODIndex, SectionIndex)
			]
		];

		int32 SelectedIndex = ComboSelectedIndices.IsValidIndex(SlotIndex) ? ComboSelectedIndices[SlotIndex] : -1;
		ComboBoxes[SlotIndex]->SetSelectedItem(ComboStrings.IsValidIndex(SelectedIndex) ? ComboStrings[SelectedIndex] : ComboStrings[0]);
#else
	;
#endif// #if WITH_APEX_CLOTHING

	return MaterialWidget;
}

ECheckBoxState FPersonaMeshDetails::IsSectionSelected(int32 SectionIndex) const
{
	ECheckBoxState State = ECheckBoxState::Unchecked;
	const USkeletalMesh* Mesh = SkeletalMeshPtr.Get();
	if (Mesh)
	{
		State = Mesh->SelectedEditorSection == SectionIndex ? ECheckBoxState::Checked : ECheckBoxState::Unchecked;
	}

	return State;
}

void FPersonaMeshDetails::OnSectionSelectedChanged(ECheckBoxState NewState, int32 SectionIndex)
{
	USkeletalMesh* Mesh = SkeletalMeshPtr.Get();

	// Currently assumes that we only ever have one preview mesh in Persona.
	UDebugSkelMeshComponent* MeshComponent = PersonaPtr->GetPreviewMeshComponent();

	if (Mesh && MeshComponent)
	{
		if (NewState == ECheckBoxState::Checked)
		{
			Mesh->SelectedEditorSection = SectionIndex;
			if (MeshComponent->SectionIndexPreview != SectionIndex)
			{
				// Unhide all mesh sections
				MeshComponent->SetSectionPreview(INDEX_NONE);
			}
		}
		else if (NewState == ECheckBoxState::Unchecked)
		{
			Mesh->SelectedEditorSection = INDEX_NONE;
		}
		PersonaPtr->RefreshViewport();
	}
}

ECheckBoxState FPersonaMeshDetails::IsIsolateSectionEnabled(int32 SectionIndex) const
{
	ECheckBoxState State = ECheckBoxState::Unchecked;
	const UDebugSkelMeshComponent* MeshComponent = PersonaPtr->GetPreviewMeshComponent();
	if (MeshComponent)
	{
		State = MeshComponent->SectionIndexPreview == SectionIndex ? ECheckBoxState::Checked : ECheckBoxState::Unchecked;
	}
	return State;
}

void FPersonaMeshDetails::OnSectionIsolatedChanged(ECheckBoxState NewState, int32 SectionIndex)
{
	USkeletalMesh* Mesh = SkeletalMeshPtr.Get();
	UDebugSkelMeshComponent * MeshComponent = PersonaPtr->GetPreviewMeshComponent();
	if (Mesh && MeshComponent)
	{
		if (NewState == ECheckBoxState::Checked)
		{
			MeshComponent->SetSectionPreview(SectionIndex);
			if (Mesh->SelectedEditorSection != SectionIndex)
			{
				Mesh->SelectedEditorSection = INDEX_NONE;
			}
		}
		else if (NewState == ECheckBoxState::Unchecked)
		{
			MeshComponent->SetSectionPreview(INDEX_NONE);
		}
		PersonaPtr->RefreshViewport();
	}
}


ECheckBoxState FPersonaMeshDetails::IsShadowCastingEnabled(int32 MaterialIndex) const
{
	ECheckBoxState State = ECheckBoxState::Unchecked;
	const USkeletalMesh* Mesh = SkeletalMeshPtr.Get();
	if (Mesh && MaterialIndex < Mesh->Materials.Num())
	{
		State = Mesh->Materials[MaterialIndex].bEnableShadowCasting ? ECheckBoxState::Checked : ECheckBoxState::Unchecked;
	}

	return State;
}

void FPersonaMeshDetails::OnShadowCastingChanged(ECheckBoxState NewState, int32 MaterialIndex)
{
	USkeletalMesh* Mesh = SkeletalMeshPtr.Get();

	if (Mesh)
	{
		if (NewState == ECheckBoxState::Checked)
		{
			const FScopedTransaction Transaction(LOCTEXT("SetShadowCastingFlag", "Set Shadow Casting For Material"));
			Mesh->Modify();
			Mesh->Materials[MaterialIndex].bEnableShadowCasting = true;
		}
		else if (NewState == ECheckBoxState::Unchecked)
		{
			const FScopedTransaction Transaction(LOCTEXT("ClearShadowCastingFlag", "Clear Shadow Casting For Material"));
			Mesh->Modify();
			Mesh->Materials[MaterialIndex].bEnableShadowCasting = false;
		}
		for (TObjectIterator<USkinnedMeshComponent> It; It; ++It)
		{
			USkinnedMeshComponent* MeshComponent = *It;
			if (MeshComponent &&
				!MeshComponent->IsTemplate() &&
				MeshComponent->SkeletalMesh == Mesh)
			{
				MeshComponent->MarkRenderStateDirty();
			}
		}
		PersonaPtr->RefreshViewport();
	}
}


ECheckBoxState FPersonaMeshDetails::IsRecomputeTangentEnabled(int32 MaterialIndex) const
{
	ECheckBoxState State = ECheckBoxState::Unchecked;
	const USkeletalMesh* Mesh = SkeletalMeshPtr.Get();
	if (Mesh && MaterialIndex < Mesh->Materials.Num())
	{
		State = Mesh->Materials[MaterialIndex].bRecomputeTangent ? ECheckBoxState::Checked : ECheckBoxState::Unchecked;
	}

	return State;
}

void FPersonaMeshDetails::OnRecomputeTangentChanged(ECheckBoxState NewState, int32 MaterialIndex)
{
	USkeletalMesh* Mesh = SkeletalMeshPtr.Get();

	if (Mesh)
	{
		if (NewState == ECheckBoxState::Checked)
		{
			const FScopedTransaction Transaction(LOCTEXT("SetRecomputeTangentFlag", "Set Recompute Tangent For Material"));
			Mesh->Modify();
			Mesh->Materials[MaterialIndex].bRecomputeTangent = true;
		}
		else if (NewState == ECheckBoxState::Unchecked)
		{
			const FScopedTransaction Transaction(LOCTEXT("ClearRecomputeTangentFlag", "Clear Recompute Tangent For Material"));
			Mesh->Modify();
			Mesh->Materials[MaterialIndex].bRecomputeTangent = false;
		}
		for (TObjectIterator<USkinnedMeshComponent> It; It; ++It)
		{
			USkinnedMeshComponent* MeshComponent = *It;
			if (MeshComponent &&
				!MeshComponent->IsTemplate() &&
				MeshComponent->SkeletalMesh == Mesh)
			{
				MeshComponent->UpdateRecomputeTangent(MaterialIndex);
				MeshComponent->MarkRenderStateDirty();
			}
		}
		PersonaPtr->RefreshViewport();
	}
}
int32 FPersonaMeshDetails::GetMaterialIndex(int32 LODIndex, int32 SectionIndex)
{
	USkeletalMesh* SkelMesh = PersonaPtr->GetMesh();

	check(LODIndex < SkelMesh->LODInfo.Num());

	FSkeletalMeshLODInfo& Info = SkelMesh->LODInfo[LODIndex];
	if (LODIndex == 0 || Info.LODMaterialMap.Num() == 0)
	{
		FSkeletalMeshResource* ImportedResource = SkelMesh->GetImportedResource();
		check(ImportedResource && ImportedResource->LODModels.IsValidIndex(LODIndex));

		return ImportedResource->LODModels[LODIndex].Sections[SectionIndex].MaterialIndex;
	}
	else
	{
		check(SectionIndex < Info.LODMaterialMap.Num());
		return Info.LODMaterialMap[SectionIndex];
	}
}

bool FPersonaMeshDetails::IsDuplicatedMaterialIndex(int32 LODIndex, int32 MaterialIndex)
{
	USkeletalMesh* SkelMesh = PersonaPtr->GetMesh();

	// finding whether this material index is being used in parent LODs
	for (int32 LODInfoIdx = 0; LODInfoIdx < LODIndex; LODInfoIdx++)
	{
		FSkeletalMeshLODInfo& Info = SkelMesh->LODInfo[LODInfoIdx];
		if (LODIndex == 0 || Info.LODMaterialMap.Num() == 0)
		{
			FSkeletalMeshResource* ImportedResource = SkelMesh->GetImportedResource();

			if (ImportedResource && ImportedResource->LODModels.IsValidIndex(LODInfoIdx))
			{
				FStaticLODModel& Model = ImportedResource->LODModels[LODInfoIdx];

				for (int32 SectionIdx = 0; SectionIdx < Model.Sections.Num(); SectionIdx++)
				{
					if (MaterialIndex == Model.Sections[SectionIdx].MaterialIndex)
					{
						return true;
					}
				}
			}
		}
		else // if LODMaterialMap exists
		{
			for (int32 MapIdx = 0; MapIdx < Info.LODMaterialMap.Num(); MapIdx++)
			{
				if (MaterialIndex == Info.LODMaterialMap[MapIdx])
				{
					return true;
				}
			}
		}
	}

	return false;
}

void FPersonaMeshDetails::OnMaterialChanged(UMaterialInterface* NewMaterial, UMaterialInterface* PrevMaterial, int32 SlotIndex, bool bReplaceAll, int32 LODIndex)
{
	USkeletalMesh* Mesh = SkeletalMeshPtr.Get();
	if(Mesh)
	{
		// Whether or not we made a transaction and need to end it
		bool bMadeTransaction = false;

		UProperty* MaterialProperty = FindField<UProperty>(USkeletalMesh::StaticClass(), "Materials");
		check(MaterialProperty);
		Mesh->PreEditChange(MaterialProperty);

		FSkeletalMeshResource* ImportedResource = Mesh->GetImportedResource();
		check(ImportedResource && ImportedResource->LODModels.IsValidIndex(LODIndex));
		const int32 TotalSlotCount = ImportedResource->LODModels[LODIndex].Sections.Num();

		check(TotalSlotCount > SlotIndex);
		if (LODIndex == 0)
		{
			int MaterialIndex = GetMaterialIndex(LODIndex, SlotIndex);
			UMaterialInterface* Material = Mesh->Materials[MaterialIndex].MaterialInterface;
			if (Material == PrevMaterial || bReplaceAll)
			{
				// Begin a transaction for undo/redo the first time we encounter a material to replace.  
				// There is only one transaction for all replacement
				if (!bMadeTransaction)
				{
					GEditor->BeginTransaction(LOCTEXT("PersonaReplaceMaterial", "Replace material on mesh"));
					bMadeTransaction = true;
				}
				Mesh->Modify();
				Mesh->Materials[MaterialIndex].MaterialInterface = NewMaterial;
			}
		}
		else
		{
			check(Mesh->LODInfo.IsValidIndex(LODIndex));

			int32 MaterialIndex;
			if (Mesh->LODInfo[LODIndex].LODMaterialMap.Num() > 0)
			{
				MaterialIndex = Mesh->LODInfo[LODIndex].LODMaterialMap[SlotIndex];
			}
			else
			{
				MaterialIndex = SlotIndex;
			}

			bool bIsUsedInParentLODs = IsDuplicatedMaterialIndex(LODIndex, MaterialIndex);

			if (bIsUsedInParentLODs)
			{
				FSkeletalMaterial NewSkelMaterial = Mesh->Materials[MaterialIndex];
				NewSkelMaterial.MaterialInterface = NewMaterial;
				int32 NewMaterialIndex = Mesh->Materials.Add(NewSkelMaterial);

				if (Mesh->LODInfo[LODIndex].LODMaterialMap.Num() > 0)
				{
					Mesh->LODInfo[LODIndex].LODMaterialMap[SlotIndex] = NewMaterialIndex;
				}
				else
				{
					// copy all old ones back
					TArray<int32> LODMaterialMap;

					LODMaterialMap.AddZeroed(TotalSlotCount);
					for (int32 SlotId = 0; SlotId < TotalSlotCount; ++SlotId)
					{
						LODMaterialMap[SlotId] = GetMaterialIndex(LODIndex, SlotId);
					}

					LODMaterialMap[SlotIndex] = NewMaterialIndex;

					Mesh->LODInfo[LODIndex].LODMaterialMap = LODMaterialMap;
				}
			}
			else
			{
				// Begin a transaction for undo/redo the first time we encounter a material to replace.  
				// There is only one transaction for all replacement
				if (!bMadeTransaction)
				{
					GEditor->BeginTransaction(LOCTEXT("PersonaReplaceMaterial", "Replace material on mesh"));
					bMadeTransaction = true;
				}
				Mesh->Modify();
				Mesh->Materials[MaterialIndex].MaterialInterface = NewMaterial;
			}
		}

		FPropertyChangedEvent PropertyChangedEvent(MaterialProperty);
		Mesh->PostEditChangeProperty(PropertyChangedEvent);

		if (bMadeTransaction)
		{
			// End the transation if we created one
			GEditor->EndTransaction();
			// Redraw viewports to reflect the material changes 
			GUnrealEd->RedrawLevelEditingViewports();
		}
	}
}

#if WITH_APEX_CLOTHING

//
// Generate slate UI for Clothing category
//
void FPersonaMeshDetails::CustomizeClothingProperties(IDetailLayoutBuilder& DetailLayout, IDetailCategoryBuilder& ClothingFilesCategory)
{
	TSharedRef<IPropertyHandle> ClothingAssetsProperty = DetailLayout.GetProperty(FName("ClothingAssets"), USkeletalMesh::StaticClass());

	if( ClothingAssetsProperty->IsValidHandle() )
	{
		TSharedRef<FDetailArrayBuilder> ClothingAssetsPropertyBuilder = MakeShareable( new FDetailArrayBuilder( ClothingAssetsProperty ) );
		ClothingAssetsPropertyBuilder->OnGenerateArrayElementWidget( FOnGenerateArrayElementWidget::CreateSP( this, &FPersonaMeshDetails::OnGenerateElementForClothingAsset, &DetailLayout) );

		ClothingFilesCategory.AddCustomBuilder(ClothingAssetsPropertyBuilder, false);
	}

	// Button to add a new clothing file
	ClothingFilesCategory.AddCustomRow( LOCTEXT("AddAPEXClothingFileFilterString", "Add APEX clothing file"))
	[
		SNew(SHorizontalBox)
		 
		+SHorizontalBox::Slot()
		.AutoWidth()
		[
			SNew(SButton)
			.OnClicked(this, &FPersonaMeshDetails::OnOpenClothingFileClicked, &DetailLayout)
			.Text(LOCTEXT("AddAPEXClothingFile", "Add APEX clothing file..."))
			.ToolTip(IDocumentation::Get()->CreateToolTip(
				LOCTEXT("AddClothingButtonTooltip", "Select a new APEX clothing file and add it to the skeletal mesh."),
				NULL,
				TEXT("Shared/Editors/Persona"),
				TEXT("AddClothing")))
		]
	];
}

//
// Generate each ClothingAsset array entry
//
void FPersonaMeshDetails::OnGenerateElementForClothingAsset( TSharedRef<IPropertyHandle> StructProperty, int32 ElementIndex, IDetailChildrenBuilder& ChildrenBuilder, IDetailLayoutBuilder* DetailLayout )
{
	const FSlateFontInfo DetailFontInfo = IDetailLayoutBuilder::GetDetailFont();

	// Remove and reimport asset buttons
	ChildrenBuilder.AddChildContent( FText::GetEmpty() ) 
	[
		SNew(SHorizontalBox)
		+ SHorizontalBox::Slot()
		.FillWidth(1)

		// re-import button
		+ SHorizontalBox::Slot()
		.VAlign( VAlign_Center )
		.Padding(2)
		.AutoWidth()
		[
			SNew( SButton )
			.Text( LOCTEXT("ReimportButtonLabel", "Reimport") )
			.OnClicked(this, &FPersonaMeshDetails::OnReimportApexFileClicked, ElementIndex, DetailLayout)
			.IsFocusable( false )
			.ContentPadding(0)
			.ForegroundColor( FSlateColor::UseForeground() )
			.ButtonColorAndOpacity(FLinearColor(1.0f,1.0f,1.0f,0.0f))
			.ToolTipText(LOCTEXT("ReimportApexFileTip", "Reimport this APEX asset"))
			[ 
				SNew( SImage )
				.Image( FEditorStyle::GetBrush("Persona.ReimportAsset") )
				.ColorAndOpacity( FSlateColor::UseForeground() )
			]
		]

		// remove button
		+ SHorizontalBox::Slot()
		.VAlign( VAlign_Center )
		.Padding(2)
		.AutoWidth()
		[
			SNew( SButton )
			.Text( LOCTEXT("ClearButtonLabel", "Remove") )
			.OnClicked( this, &FPersonaMeshDetails::OnRemoveApexFileClicked, ElementIndex, DetailLayout )
			.IsFocusable( false )
			.ContentPadding(0)
			.ForegroundColor( FSlateColor::UseForeground() )
			.ButtonColorAndOpacity(FLinearColor(1.0f,1.0f,1.0f,0.0f))
			.ToolTipText(LOCTEXT("RemoveApexFileTip", "Remove this APEX asset"))
			[ 
				SNew( SImage )
				.Image( FEditorStyle::GetBrush("PropertyWindow.Button_Clear") )
				.ColorAndOpacity( FSlateColor::UseForeground() )
			]
		]
	];	

	// Asset Name
	TSharedRef<IPropertyHandle> AssetNameProperty = StructProperty->GetChildHandle(FName("AssetName")).ToSharedRef();
	FSimpleDelegate UpdateComboBoxStringsDelegate = FSimpleDelegate::CreateSP(this, &FPersonaMeshDetails::UpdateComboBoxStrings);
	AssetNameProperty->SetOnPropertyValueChanged(UpdateComboBoxStringsDelegate);
	ChildrenBuilder.AddChildProperty(AssetNameProperty);

	// APEX Details
	TSharedRef<IPropertyHandle> ApexFileNameProperty = StructProperty->GetChildHandle(FName("ApexFileName")).ToSharedRef();
	ChildrenBuilder.AddChildProperty(ApexFileNameProperty)
	.CustomWidget()
	.NameContent()
	[
		SNew(STextBlock)
		.Text(LOCTEXT("APEXDetails", "APEX Details"))
		.Font(DetailFontInfo)
	]
	.ValueContent()
	.HAlign(HAlign_Fill)
	[
		MakeApexDetailsWidget(ElementIndex)
	];	
	
	USkeletalMesh* SkelMesh = PersonaPtr->GetMesh();
	FClothingAssetData& AssetData = SkelMesh->ClothingAssets[ElementIndex];

	ApexClothingUtils::GetPhysicsPropertiesFromApexAsset(AssetData.ApexClothingAsset, AssetData.PhysicsProperties);

	// cloth physics properties
	TSharedRef<IPropertyHandle> ClothPhysicsProperties = StructProperty->GetChildHandle(FName("PhysicsProperties")).ToSharedRef();
	uint32 NumChildren;
	ClothPhysicsProperties->GetNumChildren(NumChildren);
	FSimpleDelegate UpdatePhysicsPropertyDelegate = FSimpleDelegate::CreateSP(this, &FPersonaMeshDetails::UpdateClothPhysicsProperties, ElementIndex);
	for (uint32 ChildIdx = 0; ChildIdx < NumChildren; ChildIdx++)
	{
		ClothPhysicsProperties->GetChildHandle(ChildIdx)->SetOnPropertyValueChanged(UpdatePhysicsPropertyDelegate);
	}

	ChildrenBuilder.AddChildProperty(ClothPhysicsProperties);
}

TSharedRef<SUniformGridPanel> FPersonaMeshDetails::MakeApexDetailsWidget(int32 AssetIndex) const
{
	const FSlateFontInfo DetailFontInfo = IDetailLayoutBuilder::GetDetailFont();

	USkeletalMesh* SkelMesh = PersonaPtr->GetMesh();

	FClothingAssetData& Asset = SkelMesh->ClothingAssets[AssetIndex];

	TSharedRef<SUniformGridPanel> Grid = SNew(SUniformGridPanel).SlotPadding(2.0f);

	// temporarily while removing
	if(!SkelMesh->ClothingAssets.IsValidIndex(AssetIndex))
	{
		Grid->AddSlot(0, 0) // x, y
			.HAlign(HAlign_Fill)
			[
				SNew(STextBlock)
				.Font(DetailFontInfo)
				.Text(LOCTEXT("Removing", "Removing..."))
			];

		return Grid;
	}

	int32 NumLODs = ApexClothingUtils::GetNumLODs(Asset.ApexClothingAsset);
	int32 RowNumber = 0;

	for(int32 LODIndex=0; LODIndex < NumLODs; LODIndex++)
	{
		Grid->AddSlot(0, RowNumber) // x, y
		.HAlign(HAlign_Left)
		[
			SNew(STextBlock)
			.Font(DetailFontInfo)
			.Text(FText::Format(LOCTEXT("LODIndex", "LOD {0}"), FText::AsNumber(LODIndex)))			
		];

		RowNumber++;

		TArray<FSubmeshInfo> SubmeshInfos;
		if(ApexClothingUtils::GetSubmeshInfoFromApexAsset(Asset.ApexClothingAsset, LODIndex, SubmeshInfos))
		{
			// content names
			Grid->AddSlot(0, RowNumber) // x, y
			.HAlign(HAlign_Center)
			[
				SNew(STextBlock)
				.Font(DetailFontInfo)
				.Text(LOCTEXT("SubmeshIndex", "Submesh"))
			];

			Grid->AddSlot(1, RowNumber) 
			.HAlign(HAlign_Center)
			[
				SNew(STextBlock)
				.Font(DetailFontInfo)
				.Text(LOCTEXT("SimulVertexCount", "Simul Verts"))
			];

			Grid->AddSlot(2, RowNumber) 
			.HAlign(HAlign_Center)
			[
				SNew(STextBlock)
				.Font(DetailFontInfo)
				.Text(LOCTEXT("RenderVertexCount", "Render Verts"))
			];

			Grid->AddSlot(3, RowNumber)
			.HAlign(HAlign_Center)
			[
				SNew(STextBlock)
				.Font(DetailFontInfo)
				.Text(LOCTEXT("FixedVertexCount", "Fixed Verts"))
			];

			Grid->AddSlot(4, RowNumber)
			.HAlign(HAlign_Center)
			[
				SNew(STextBlock)
				.Font(DetailFontInfo)
				.Text(LOCTEXT("TriangleCount", "Triangles"))
			];

			Grid->AddSlot(5, RowNumber)
			.HAlign(HAlign_Center)
			[
				SNew(STextBlock)
				.Font(DetailFontInfo)
				.Text(LOCTEXT("NumUsedBones", "Bones"))
			];

			Grid->AddSlot(6, RowNumber)
			.HAlign(HAlign_Center)
			[
				SNew(STextBlock)
				.Font(DetailFontInfo)
				.Text(LOCTEXT("NumBoneSpheres", "Spheres"))
			];

			RowNumber++;

			for(int32 i=0; i < SubmeshInfos.Num(); i++)
			{
				Grid->AddSlot(0, RowNumber)
				.HAlign(HAlign_Center)
				[
					SNew(STextBlock)
					.Font(DetailFontInfo)
					.Text(FText::AsNumber(SubmeshInfos[i].SubmeshIndex))
				];

				if(i == 0)
				{
					Grid->AddSlot(1, RowNumber)
					.HAlign(HAlign_Center)
					[
						SNew(STextBlock)
						.Font(DetailFontInfo)
						.Text(FText::AsNumber(SubmeshInfos[i].SimulVertexCount))
					];
				}
				else
				{
					Grid->AddSlot(1, RowNumber)
					.HAlign(HAlign_Center)
					[
						SNew(STextBlock)
						.Font(DetailFontInfo)
						.Text(LOCTEXT("SharedLabel", "Shared"))
					];
				}

				Grid->AddSlot(2, RowNumber)
					.HAlign(HAlign_Center)
					[
						SNew(STextBlock)
						.Font(DetailFontInfo)
						.Text(FText::AsNumber(SubmeshInfos[i].VertexCount))
					];

				Grid->AddSlot(3, RowNumber)
				.HAlign(HAlign_Center)
				[
					SNew(STextBlock)
					.Font(DetailFontInfo)
					.Text(FText::AsNumber(SubmeshInfos[i].FixedVertexCount))
				];

				Grid->AddSlot(4, RowNumber)
				.HAlign(HAlign_Center)
				[
					SNew(STextBlock)
					.Font(DetailFontInfo)
					.Text(FText::AsNumber(SubmeshInfos[i].TriangleCount))
				];

				Grid->AddSlot(5, RowNumber)
				.HAlign(HAlign_Center)
				[
					SNew(STextBlock)
					.Font(DetailFontInfo)
					.Text(FText::AsNumber(SubmeshInfos[i].NumUsedBones))
				];

				Grid->AddSlot(6, RowNumber)
				.HAlign(HAlign_Center)
				[
					SNew(STextBlock)
					.Font(DetailFontInfo)
					.Text(FText::AsNumber(SubmeshInfos[i].NumBoneSpheres))
				];

				RowNumber++;
			}
		}
		else
		{
			Grid->AddSlot(0, RowNumber) // x, y
			.HAlign(HAlign_Fill)
			[
				SNew(STextBlock)
				.Font(DetailFontInfo)
				.Text(LOCTEXT("FailedGetSubmeshInfo", "Failed to get sub-mesh Info"))
			];

			RowNumber++;
		}
	}

	return Grid;
}

FReply FPersonaMeshDetails::OnReimportApexFileClicked(int32 AssetIndex, IDetailLayoutBuilder* DetailLayout)
{
	USkeletalMesh* SkelMesh = PersonaPtr->GetMesh();

	check(SkelMesh);

	FString FileName(SkelMesh->ClothingAssets[AssetIndex].ApexFileName);

	bool bNeedToLeaveProperties = false;
	FClothPhysicsProperties CurClothPhysicsProperties;

	// if this asset's cloth properties were changed in UE4 editor, then shows a warning dialog
	if (SkelMesh->ClothingAssets[AssetIndex].bClothPropertiesChanged)
	{
		const FText Text = LOCTEXT("Warning_ClothPropertiesChanged", "This asset's physics properties have been modified inside UE4. \nWould you like to reapply the modified property values after reimporting?");
		EAppReturnType::Type Ret = FMessageDialog::Open(EAppMsgType::YesNoCancel, Text);
		if (EAppReturnType::Yes == Ret)
		{
			bNeedToLeaveProperties = true;
			ApexClothingUtils::GetPhysicsPropertiesFromApexAsset(SkelMesh->ClothingAssets[AssetIndex].ApexClothingAsset, CurClothPhysicsProperties);
		}
		else if (EAppReturnType::Cancel == Ret)
		{
			return FReply::Handled();
		}
	}
	ApexClothingUtils::EClothUtilRetType RetType = ApexClothingUtils::ImportApexAssetFromApexFile(FileName, SkelMesh, AssetIndex);
	switch(RetType)
	{
	case ApexClothingUtils::CURT_Ok:
		UpdateComboBoxStrings();
		if (bNeedToLeaveProperties)
		{
			// overwrites changed values instead of original values
			SkelMesh->ClothingAssets[AssetIndex].bClothPropertiesChanged = true;
			ApexClothingUtils::SetPhysicsPropertiesToApexAsset(SkelMesh->ClothingAssets[AssetIndex].ApexClothingAsset, CurClothPhysicsProperties);
		}
		else
		{
			// will lose all changed values through UE4 editor
			SkelMesh->ClothingAssets[AssetIndex].bClothPropertiesChanged = false;
		}

		DetailLayout->ForceRefreshDetails();

		break;
	case ApexClothingUtils::CURT_Fail:
		// Failed to create or import
		FMessageDialog::Open( EAppMsgType::Ok, FText::Format( LOCTEXT("ReimportFailed", "Failed to re-import APEX clothing asset from {0}."), FText::FromString( FileName ) ) );
		break;
	case ApexClothingUtils::CURT_Cancel:
		break;
	}

	return FReply::Handled();
}

FReply FPersonaMeshDetails::OnRemoveApexFileClicked(int32 AssetIndex, IDetailLayoutBuilder* DetailLayout)
{
	USkeletalMesh* SkelMesh = PersonaPtr->GetMesh();

	// SkeMesh->ClothingAssets.RemoveAt(AssetIndex) is conducted inside RemoveAssetFromSkeletalMesh
	ApexClothingUtils::RemoveAssetFromSkeletalMesh(SkelMesh, AssetIndex, true);

	// Force layout to refresh
	DetailLayout->ForceRefreshDetails();

	// Update the combo-box
	UpdateComboBoxStrings();

	return FReply::Handled();
}

FReply FPersonaMeshDetails::OnOpenClothingFileClicked(IDetailLayoutBuilder* DetailLayout)
{
	USkeletalMesh* SkelMesh = PersonaPtr->GetMesh();

	if( ensure(SkelMesh) )
	{
		FString Filename;
		FName AssetName;

		// Display open dialog box
		IDesktopPlatform* DesktopPlatform = FDesktopPlatformModule::Get();
		if ( DesktopPlatform )
		{
			void* ParentWindowWindowHandle = NULL;
			IMainFrameModule& MainFrameModule = FModuleManager::LoadModuleChecked<IMainFrameModule>(TEXT("MainFrame"));
			const TSharedPtr<SWindow>& MainFrameParentWindow = MainFrameModule.GetParentWindow();
			if ( MainFrameParentWindow.IsValid() && MainFrameParentWindow->GetNativeWindow().IsValid() )
			{
				ParentWindowWindowHandle = MainFrameParentWindow->GetNativeWindow()->GetOSWindowHandle();
			}

			TArray<FString> OpenFilenames;	
			FString OpenFilePath = FEditorDirectories::Get().GetLastDirectory(ELastDirectory::MESH_IMPORT_EXPORT);

			if( DesktopPlatform->OpenFileDialog(
				ParentWindowWindowHandle,
				*LOCTEXT("Persona_ChooseAPEXFile", "Choose file to load APEX clothing asset").ToString(), 
				OpenFilePath,
				TEXT(""), 
				TEXT("APEX clothing asset(*.apx,*.apb)|*.apx;*.apb|All files (*.*)|*.*"),
				EFileDialogFlags::None,
				OpenFilenames
				) )
			{
				FEditorDirectories::Get().SetLastDirectory(ELastDirectory::MESH_IMPORT_EXPORT, OpenFilenames[0]);

				ApexClothingUtils::EClothUtilRetType RetType = ApexClothingUtils::ImportApexAssetFromApexFile( OpenFilenames[0], SkelMesh, -1);

				if(RetType  == ApexClothingUtils::CURT_Ok)
				{
					int32 AssetIndex = SkelMesh->ClothingAssets.Num()-1;
					FClothingAssetData& AssetData = SkelMesh->ClothingAssets[AssetIndex];
					int32 NumLODs = ApexClothingUtils::GetNumLODs(AssetData.ApexClothingAsset);

					uint32 MaxClothVertices = ApexClothingUtils::GetMaxClothSimulVertices(GMaxRHIFeatureLevel);

					// check whether there are sub-meshes which have over MaxClothVertices or not
					// this checking will be removed after changing implementation way for supporting over MaxClothVertices
					uint32 NumSubmeshesOverMaxSimulVerts = 0;

					for(int32 LODIndex=0; LODIndex < NumLODs; LODIndex++)
					{
						TArray<FSubmeshInfo> SubmeshInfos;
						if(ApexClothingUtils::GetSubmeshInfoFromApexAsset(AssetData.ApexClothingAsset, LODIndex, SubmeshInfos))
						{
							for(int32 SubIndex=0; SubIndex < SubmeshInfos.Num(); SubIndex++)
							{
								if(SubmeshInfos[SubIndex].SimulVertexCount >= MaxClothVertices)
								{
									NumSubmeshesOverMaxSimulVerts++;
								}
							}
						}
					}

					// shows warning 
					if(NumSubmeshesOverMaxSimulVerts > 0)
					{
						// Notify failure
						const FText Text = FText::Format(LOCTEXT("Warning_OverMaxClothSimulVerts", "One or more submeshes have over {0} cloth simulation vertices. Reduce simulation mesh complexity to import clothing asset."), FText::AsNumber(MaxClothVertices));
						FMessageDialog::Open(EAppMsgType::Ok, Text);

						// Remove the clothing from the skeletal mesh
						ApexClothingUtils::RemoveAssetFromSkeletalMesh(SkelMesh, AssetIndex, true);

						// Early out
						return FReply::Handled();
					}

					// show import option dialog if this asset has multiple LODs 
					if(NumLODs > 1)
					{
						TSharedPtr<SWindow> ParentWindow;
						// Check if the main frame is loaded.  When using the old main frame it may not be.
						if( FModuleManager::Get().IsModuleLoaded( "MainFrame" ) )
						{
							IMainFrameModule& MainFrame = FModuleManager::LoadModuleChecked<IMainFrameModule>( "MainFrame" );
							ParentWindow = MainFrame.GetParentWindow();
						}

						TSharedRef<SWindow> Window = SNew(SWindow)
							.Title(LOCTEXT("ClothImportInfo", "Clothing Import Information"))
							.SizingRule( ESizingRule::Autosized );

						TSharedPtr<SApexClothingOptionWindow> ClothingOptionWindow;
						Window->SetContent
							(
							SAssignNew(ClothingOptionWindow, SApexClothingOptionWindow)
								.WidgetWindow(Window)
								.NumLODs(NumLODs)
								.ApexDetails(MakeApexDetailsWidget(AssetIndex))
							);

						FSlateApplication::Get().AddModalWindow(Window, ParentWindow, false);

						if(!ClothingOptionWindow->CanImport())
						{
							ApexClothingUtils::RemoveAssetFromSkeletalMesh(SkelMesh, AssetIndex, true);
						}
					}

					DetailLayout->ForceRefreshDetails();

					UpdateComboBoxStrings();
				}
				else
				if(RetType == ApexClothingUtils::CURT_Fail)
				{
					// Failed to create or import
					FMessageDialog::Open( EAppMsgType::Ok, LOCTEXT("ImportFailed", "Failed to import APEX clothing asset from the selected file.") );
				}
			}
		}
	}

	return FReply::Handled();
}

void FPersonaMeshDetails::UpdateComboBoxStrings()
{
	USkeletalMesh* SkelMesh = PersonaPtr->GetMesh();

	if (!SkelMesh)
	{
		return;
	}

	int32 NumLODs = SkelMesh->LODInfo.Num();

	while (ClothingComboLODInfos.Num() < NumLODs)
	{
		new (ClothingComboLODInfos)FClothingComboInfo;
	}

	for (int32 LODIdx = 0; LODIdx < NumLODs; LODIdx++)
	{
		FClothingComboInfo& NewLODInfo = ClothingComboLODInfos[LODIdx];

		TArray<TSharedPtr< STextComboBox >>& ClothingComboBoxes = NewLODInfo.ClothingComboBoxes;
		TArray<TSharedPtr<FString> >& ClothingComboStrings = NewLODInfo.ClothingComboStrings;
		TMap<FString, FClothAssetSubmeshIndex>&	ClothingComboStringReverseLookup = NewLODInfo.ClothingComboStringReverseLookup;
		TArray<int32>& ClothingComboSelectedIndices = NewLODInfo.ClothingComboSelectedIndices;

		// Clear out old strings
		ClothingComboStrings.Empty();
		ClothingComboStringReverseLookup.Empty();
		ClothingComboStrings.Add(MakeShareable(new FString(TEXT("None"))));

		FStaticLODModel& LODModel = SkelMesh->GetImportedResource()->LODModels[LODIdx];

		// # of non clothing sections means # of slots
		int32 NumNonClothingSections = LODModel.NumNonClothingSections();

		TArray<FClothAssetSubmeshIndex> SectionAssetSubmeshIndices;

		ClothingComboSelectedIndices.Empty(NumNonClothingSections);
		SectionAssetSubmeshIndices.Empty(NumNonClothingSections);

		for (int32 SecIdx = 0; SecIdx < NumNonClothingSections; SecIdx++)
		{
			ClothingComboSelectedIndices.Add(0); // None
			new(SectionAssetSubmeshIndices)FClothAssetSubmeshIndex(INDEX_NONE, INDEX_NONE);
		}

		// Setup Asset's sub-mesh indices
		for (int32 SecIdx = 0; SecIdx < NumNonClothingSections; SecIdx++)
		{
			int32 ClothSection = LODModel.Sections[SecIdx].CorrespondClothSectionIndex;
			if (ClothSection >= 0)
			{
				FSkelMeshSection& Section = LODModel.Sections[ClothSection];
				SectionAssetSubmeshIndices[SecIdx] = FClothAssetSubmeshIndex(Section.CorrespondClothAssetIndex, Section.ClothAssetSubmeshIndex);
			}
		}

		for (int32 AssetIndex = 0; AssetIndex < SkelMesh->ClothingAssets.Num(); AssetIndex++)
		{
			FClothingAssetData& ClothingAssetData = SkelMesh->ClothingAssets[AssetIndex];

			TArray<FSubmeshInfo> SubmeshInfos;
			// if failed to get sub-mesh info, then skip
			if (!ApexClothingUtils::GetSubmeshInfoFromApexAsset(ClothingAssetData.ApexClothingAsset, LODIdx, SubmeshInfos))
			{
				continue;
			}

			if (SubmeshInfos.Num() == 1)
			{
				FString ComboString = ClothingAssetData.AssetName.ToString();
				ClothingComboStrings.Add(MakeShareable(new FString(ComboString)));
				FClothAssetSubmeshIndex& AssetSubmeshIndex = ClothingComboStringReverseLookup.Add(ComboString, FClothAssetSubmeshIndex(AssetIndex, SubmeshInfos[0].SubmeshIndex)); //submesh index is not always same as ordered index

				for (int32 SlotIdx = 0; SlotIdx < NumNonClothingSections; SlotIdx++)
				{
					if (SectionAssetSubmeshIndices[SlotIdx] == AssetSubmeshIndex)
					{
						ClothingComboSelectedIndices[SlotIdx] = ClothingComboStrings.Num() - 1;
					}
				}
			}
			else
			{
				for (int32 SubIdx = 0; SubIdx < SubmeshInfos.Num(); SubIdx++)
				{
					FString ComboString = FText::Format(LOCTEXT("Persona_ApexClothingAsset_Submesh", "{0} submesh {1}"), FText::FromName(ClothingAssetData.AssetName), FText::AsNumber(SubmeshInfos[SubIdx].SubmeshIndex)).ToString(); //submesh index is not always same as SubIdx
					ClothingComboStrings.Add(MakeShareable(new FString(ComboString)));
					FClothAssetSubmeshIndex& AssetSubmeshIndex = ClothingComboStringReverseLookup.Add(ComboString, FClothAssetSubmeshIndex(AssetIndex, SubIdx));

					for (int32 SlotIdx = 0; SlotIdx < NumNonClothingSections; SlotIdx++)
					{
						if (SectionAssetSubmeshIndices[SlotIdx] == AssetSubmeshIndex)
						{
							ClothingComboSelectedIndices[SlotIdx] = NewLODInfo.ClothingComboStrings.Num() - 1;
						}
					}
				}
			}
		}
		// Cause combo boxes to refresh their strings lists and selected value
		for (int32 i = 0; i < NewLODInfo.ClothingComboBoxes.Num(); i++)
		{
			ClothingComboBoxes[i]->RefreshOptions();
			ClothingComboBoxes[i]->SetSelectedItem(ClothingComboSelectedIndices.IsValidIndex(i) && ClothingComboStrings.IsValidIndex(ClothingComboSelectedIndices[i]) ? ClothingComboStrings[ClothingComboSelectedIndices[i]] : ClothingComboStrings[0]);
		}
	}


#if 0
	if(SkelMesh)
	{
		int32 NumMaterials = SkelMesh->Materials.Num();

		TArray<FClothAssetSubmeshIndex> SectionAssetSubmeshIndices;
		// Num of materials = slot size
		ClothingComboSelectedIndices.Empty(NumMaterials);
		SectionAssetSubmeshIndices.Empty(NumMaterials);

		// Initialize Indices
		for( int32 SlotIdx=0; SlotIdx<NumMaterials; SlotIdx++ )
		{
			ClothingComboSelectedIndices.Add(0); // None
			new(SectionAssetSubmeshIndices) FClothAssetSubmeshIndex(-1, -1);
		}

		FStaticLODModel& LODModel = SkelMesh->GetImportedResource()->LODModels[0];
		// Current mappings for each section
		int32 NumNonClothingSections = LODModel.NumNonClothingSections();

		// Setup Asset's sub-mesh indices
		for( int32 SectionIdx=0; SectionIdx<NumNonClothingSections; SectionIdx++ )
		{
			int32 ClothSection = LODModel.Sections[SectionIdx].CorrespondClothSectionIndex;
			if( ClothSection >= 0 )
			{
				// Material index is Slot index
				int32 SlotIdx = LODModel.Sections[SectionIdx].MaterialIndex;
				check(SlotIdx < SectionAssetSubmeshIndices.Num());
				FSkelMeshSection& Section = LODModel.Sections[ClothSection];
				SectionAssetSubmeshIndices[SlotIdx] = FClothAssetSubmeshIndex(Section.CorrespondClothAssetIndex, Section.ClothAssetSubmeshIndex);
			}
		}

		for( int32 AssetIndex=0;AssetIndex<SkelMesh->ClothingAssets.Num();AssetIndex++ )
		{
			FClothingAssetData& ClothingAssetData = SkelMesh->ClothingAssets[AssetIndex];

			TArray<FSubmeshInfo> SubmeshInfos;
			// if failed to get sub-mesh info, then skip
			if(!ApexClothingUtils::GetSubmeshInfoFromApexAsset(ClothingAssetData.ApexClothingAsset->GetAsset(), 0, SubmeshInfos))
			{
				continue;
			}

			if( SubmeshInfos.Num() == 1 )
			{
				FString ComboString = ClothingAssetData.AssetName.ToString();
				ClothingComboStrings.Add(MakeShareable(new FString(ComboString)));
				FClothAssetSubmeshIndex& AssetSubmeshIndex = ClothingComboStringReverseLookup.Add(ComboString, FClothAssetSubmeshIndex(AssetIndex, SubmeshInfos[0].SubmeshIndex)); //submesh index is not always same as ordered index

				for( int32 SlotIdx=0;SlotIdx<NumMaterials;SlotIdx++ )
				{
					if( SectionAssetSubmeshIndices[SlotIdx] == AssetSubmeshIndex )
					{
						ClothingComboSelectedIndices[SlotIdx] = ClothingComboStrings.Num()-1;
					}
				}
			}
			else
			{
				for( int32 SubIdx=0;SubIdx<SubmeshInfos.Num();SubIdx++ )
				{			
					FString ComboString = FText::Format( LOCTEXT("Persona_ApexClothingAsset_Submesh", "{0} submesh {1}"), FText::FromName(ClothingAssetData.AssetName), FText::AsNumber(SubmeshInfos[SubIdx].SubmeshIndex) ).ToString(); //submesh index is not always same as SubIdx
					ClothingComboStrings.Add(MakeShareable(new FString(ComboString)));
					FClothAssetSubmeshIndex& AssetSubmeshIndex = ClothingComboStringReverseLookup.Add(ComboString, FClothAssetSubmeshIndex(AssetIndex, SubIdx));

					for( int32 SlotIdx=0;SlotIdx<NumMaterials;SlotIdx++ )
					{
						if( SectionAssetSubmeshIndices[SlotIdx] == AssetSubmeshIndex )
						{
							ClothingComboSelectedIndices[SlotIdx] = ClothingComboStrings.Num()-1;
						}
					}
				}
			}
		}
	}

	// Cause combo boxes to refresh their strings lists and selected value
	for(int32 i=0; i < ClothingComboBoxes.Num(); i++)
	{
		ClothingComboBoxes[i]->RefreshOptions();
		ClothingComboBoxes[i]->SetSelectedItem(ClothingComboSelectedIndices.IsValidIndex(i) && ClothingComboStrings.IsValidIndex(ClothingComboSelectedIndices[i]) ? ClothingComboStrings[ClothingComboSelectedIndices[i]] : ClothingComboStrings[0]);
	}
#endif
}

EVisibility FPersonaMeshDetails::IsClothingComboBoxVisible(int32 LODIndex, int32 SectionIndex) const
{
	// if this material doesn't have correspondence with any mesh section, hide this combo box 
	USkeletalMesh* SkelMesh = PersonaPtr->GetMesh();

	// ClothingComboStrings.Num() should be greater than 1 because it is including "None"
	bool bExistClothingLOD = ClothingComboLODInfos.IsValidIndex(LODIndex) && ClothingComboLODInfos[LODIndex].ClothingComboStrings.Num() > 1;

	return SkelMesh && SkelMesh->ClothingAssets.Num() > 0 && bExistClothingLOD ? EVisibility::Visible : EVisibility::Collapsed;
}

FString FPersonaMeshDetails::HandleSectionsComboBoxGetRowText( TSharedPtr<FString> Section, int32 LODIndex, int32 SlotIndex)
{
	return *Section;
}

void FPersonaMeshDetails::HandleSectionsComboBoxSelectionChanged( TSharedPtr<FString> SelectedItem, ESelectInfo::Type SelectInfo, int32 LODIndex, int32 SectionIndex )
{		
	// Selection set by code shouldn't make any content changes.
	if( SelectInfo == ESelectInfo::Direct )
	{
		return;
	}

	USkeletalMesh* SkelMesh = PersonaPtr->GetMesh();

	FClothAssetSubmeshIndex* ComboItem;

	TArray<TSharedPtr< STextComboBox >>& ComboBoxes = ClothingComboLODInfos[LODIndex].ClothingComboBoxes;
	TArray<TSharedPtr<FString> >& ComboStrings = ClothingComboLODInfos[LODIndex].ClothingComboStrings;
	TMap<FString, FClothAssetSubmeshIndex>&	ComboStringReverseLookup = ClothingComboLODInfos[LODIndex].ClothingComboStringReverseLookup;
	TArray<int32>& ComboSelectedIndices = ClothingComboLODInfos[LODIndex].ClothingComboSelectedIndices;

	// Look up the item
	if (SelectedItem.IsValid() && (ComboItem = ComboStringReverseLookup.Find(*SelectedItem)) != NULL)
	{
		if( !ApexClothingUtils::ImportClothingSectionFromClothingAsset(
			SkelMesh,
			LODIndex,
			SectionIndex,
			ComboItem->AssetIndex,
			ComboItem->SubmeshIndex) )
		{
			// Failed.
			FMessageDialog::Open( EAppMsgType::Ok, LOCTEXT("ImportClothingSectionFailed", "An error occurred using this clothing asset for this skeletal mesh material section.") );
			// Change back to previously selected one.
			int32 SelectedIndex = ComboSelectedIndices.IsValidIndex(SectionIndex) ? ComboSelectedIndices[SectionIndex] : 0;
			ComboBoxes[SectionIndex]->SetSelectedItem(ComboStrings[SelectedIndex]);
		}
		else
		{
			// when clothing is mapped, need to re-prepare cloth morph targets
			if (PersonaPtr->PreviewComponent)
			{
				PersonaPtr->PreviewComponent->bPreparedClothMorphTargets = false;
			}
		}
	}
	else
	{
		ApexClothingUtils::RestoreOriginalClothingSection(SkelMesh, LODIndex, SectionIndex);
	}
}

void FPersonaMeshDetails::UpdateClothPhysicsProperties(int32 AssetIndex)
{
	USkeletalMesh* SkelMesh = PersonaPtr->GetMesh();
	FClothingAssetData& Asset = SkelMesh->ClothingAssets[AssetIndex];

	ApexClothingUtils::SetPhysicsPropertiesToApexAsset(Asset.ApexClothingAsset, Asset.PhysicsProperties);
	Asset.bClothPropertiesChanged = true;
}

#endif// #if WITH_APEX_CLOTHING

bool FPersonaMeshDetails::CanDeleteMaterialElement(int32 LODIndex, int32 SectionIndex) const
{
	// Only allow deletion of extra elements
	return SectionIndex != 0;
}

FReply FPersonaMeshDetails::OnDeleteButtonClicked(int32 LODIndex, int32 SectionIndex)
{
	ensure(SectionIndex != 0);

	int32 MaterialIndex = GetMaterialIndex(LODIndex, SectionIndex);

	USkeletalMesh* SkelMesh = PersonaPtr->GetMesh();

	// Move any mappings pointing to the requested material to point to the first
	// and decrement any above it
	if(SkelMesh)
	{

		const FScopedTransaction Transaction(LOCTEXT("DeleteMaterial", "Delete Material"));
		UProperty* MaterialProperty = FindField<UProperty>( USkeletalMesh::StaticClass(), "Materials" );
		SkelMesh->PreEditChange( MaterialProperty );

		// Patch up LOD mapping indices
		int32 NumLODInfos = SkelMesh->LODInfo.Num();
		for(int32 LODInfoIdx=0; LODInfoIdx < NumLODInfos; LODInfoIdx++)
		{
			for(auto LodMaterialIter = SkelMesh->LODInfo[LODInfoIdx].LODMaterialMap.CreateIterator() ; LodMaterialIter ; ++LodMaterialIter)
			{
				int32 CurrentMapping = *LodMaterialIter;

				if (CurrentMapping == MaterialIndex)
				{
					// Set to first material
					*LodMaterialIter = 0;
				}
				else if (CurrentMapping > MaterialIndex)
				{
					// Decrement to keep correct reference after removal
					*LodMaterialIter = CurrentMapping - 1;
				}
			}
		}
		
		// Patch up section indices
		for(auto ModelIter = SkelMesh->GetImportedResource()->LODModels.CreateIterator() ; ModelIter ; ++ModelIter)
		{
			FStaticLODModel& Model = *ModelIter;
			for(auto SectionIter = Model.Sections.CreateIterator() ; SectionIter ; ++SectionIter)
			{
				FSkelMeshSection& Section = *SectionIter;

				if (Section.MaterialIndex == MaterialIndex)
				{
					Section.MaterialIndex = 0;
				}
				else if (Section.MaterialIndex > MaterialIndex)
				{
					Section.MaterialIndex--;
				}
			}
		}

		SkelMesh->Materials.RemoveAt(MaterialIndex);

		// Notify the change in material
		FPropertyChangedEvent PropertyChangedEvent( MaterialProperty );
		SkelMesh->PostEditChangeProperty(PropertyChangedEvent);
	}

	return FReply::Handled();
}

#undef LOCTEXT_NAMESPACE
<|MERGE_RESOLUTION|>--- conflicted
+++ resolved
@@ -1140,11 +1140,7 @@
 				SNew(STextBlock)
 				.Font(FEditorStyle::GetFontStyle("StaticMeshEditor.NormalFont"))
 				.Text(LOCTEXT("RecomputeTangent_Title", "Recompute Tangent"))
-<<<<<<< HEAD
-				.ToolTipText(LOCTEXT("RecomputeTangent_Tooltip", "This feature only works if you enable skin cache (r.SkinCaching) and recompute tangent console variable(r.SkinCache.RecomputeTangents). Please note that skin cache is an experimental feature and only works if you have compute shaders."))
-=======
 				.ToolTipText(LOCTEXT("RecomputeTangent_Tooltip", "This feature only works if you enable skin cache (r.SkinCache.Mode) and recompute tangent console variable(r.SkinCache.RecomputeTangents). Please note that skin cache is an experimental feature and only works if you have compute shaders."))
->>>>>>> aaefee4c
 			]
 		]
 
@@ -2008,15 +2004,12 @@
 					// shows warning 
 					if(NumSubmeshesOverMaxSimulVerts > 0)
 					{
-						// Notify failure
-						const FText Text = FText::Format(LOCTEXT("Warning_OverMaxClothSimulVerts", "One or more submeshes have over {0} cloth simulation vertices. Reduce simulation mesh complexity to import clothing asset."), FText::AsNumber(MaxClothVertices));
-						FMessageDialog::Open(EAppMsgType::Ok, Text);
-
-						// Remove the clothing from the skeletal mesh
-						ApexClothingUtils::RemoveAssetFromSkeletalMesh(SkelMesh, AssetIndex, true);
-
-						// Early out
-						return FReply::Handled();
+						const FText Text = FText::Format(LOCTEXT("Warning_OverMaxClothSimulVerts", "{0} submeshes have over {1} cloth simulation vertices. Please reduce simulation vertices under {1}. It has possibility not to work correctly.\n\n Proceed?"), FText::AsNumber(NumSubmeshesOverMaxSimulVerts), FText::AsNumber(MaxClothVertices));
+						if (EAppReturnType::Ok != FMessageDialog::Open(EAppMsgType::OkCancel, Text))
+						{
+							ApexClothingUtils::RemoveAssetFromSkeletalMesh(SkelMesh, AssetIndex, true);
+							return FReply::Handled();
+						}
 					}
 
 					// show import option dialog if this asset has multiple LODs 
