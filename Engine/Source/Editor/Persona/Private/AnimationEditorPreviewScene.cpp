--- conflicted
+++ resolved
@@ -253,28 +253,19 @@
 	UPreviewMeshCollection* PreviewSceneAdditionalMeshes = GetEditableSkeleton()->GetSkeleton().GetAdditionalPreviewSkeletalMeshes();
 	if (PreviewSceneAdditionalMeshes == nullptr)
 	{
-<<<<<<< HEAD
-=======
 		PreviewSceneAdditionalMeshes = PreviewSceneDescription->DefaultAdditionalMeshes;
 	}
 
 	if (PreviewSceneAdditionalMeshes != nullptr)
 	{
->>>>>>> 50b84fc1
 		// While loading our meshes, look for the one with the 'best' bone count.
 		// We will use this in lieu of a master if we have none set
 		int32 BestBoneCount = 0;
 		int32 BestMasterIndex = 0;
 		TArray<USkeletalMesh*> ValidMeshes;
-<<<<<<< HEAD
-		for (int32 MeshIndex = 0; MeshIndex < SkeletonAdditionalMeshes->SkeletalMeshes.Num(); ++MeshIndex)
-		{
-			FPreviewMeshCollectionEntry& Entry = SkeletonAdditionalMeshes->SkeletalMeshes[MeshIndex];
-=======
 		for (int32 MeshIndex = 0; MeshIndex < PreviewSceneAdditionalMeshes->SkeletalMeshes.Num(); ++MeshIndex)
 		{
 			FPreviewMeshCollectionEntry& Entry = PreviewSceneAdditionalMeshes->SkeletalMeshes[MeshIndex];
->>>>>>> 50b84fc1
 
 			// Load up our valid skeletal meshes
 			if (Entry.SkeletalMesh.LoadSynchronous())
