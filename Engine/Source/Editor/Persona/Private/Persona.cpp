// Copyright 1998-2016 Epic Games, Inc. All Rights Reserved.


#include "PersonaPrivatePCH.h"
#include "Persona.h"
#include "SPersonaToolbar.h"
#include "PersonaModule.h"
#include "AnimGraphDefinitions.h"
#include "IDetailsView.h"

#include "Toolkits/IToolkitHost.h"

// this one needed?
#include "SAnimationEditorViewport.h"
// end of questionable

#include "SSequenceEditor.h"
#include "SMontageEditor.h"
#include "SAnimCompositeEditor.h"
#include "SAnimationBlendSpace.h"
#include "SAnimationBlendSpace1D.h"
#include "SKismetInspector.h"
#include "SSkeletonWidget.h"
#include "SPoseEditor.h"

#include "Editor/Kismet/Public/BlueprintEditorTabs.h"
#include "Editor/Kismet/Public/BlueprintEditorModes.h"

#include "ScopedTransaction.h"
#include "Editor/UnrealEd/Public/EdGraphUtilities.h"
#include "Editor/UnrealEd/Public/Kismet2/BlueprintEditorUtils.h"
#include "Editor/UnrealEd/Public/Kismet2/DebuggerCommands.h"

//#include "SkeletonMode/SkeletonMode.h"
#include "MeshMode/MeshMode.h"
#include "PhysicsMode/PhysicsMode.h"
#include "AnimationMode/AnimationMode.h"
#include "BlueprintMode/AnimBlueprintMode.h"
#include "Runtime/AssetRegistry/Public/AssetRegistryModule.h"

#include "Editor/Persona/Private/AnimationEditorViewportClient.h"

#include "ComponentAssetBroker.h"
#include "AnimGraphNode_BlendListByInt.h"
#include "AnimGraphNode_BlendSpaceEvaluator.h"
#include "AnimGraphNode_BlendSpacePlayer.h"
#include "AnimGraphNode_LayeredBoneBlend.h"
#include "AnimGraphNode_SequencePlayer.h"
#include "AnimGraphNode_SequenceEvaluator.h"
#include "AnimGraphNode_PoseByName.h"
#include "AnimGraphNode_PoseBlendNode.h"
#include "AnimGraphNode_Slot.h"
#include "Customization/AnimGraphNodeSlotDetails.h"
#include "AnimGraphNode_AimOffsetLookAt.h"
#include "AnimGraphNode_RotationOffsetBlendSpace.h"

#include "AnimPreviewInstance.h"

#include "Particles/ParticleSystemComponent.h"

#include "SAnimationDlgs.h"
#include "AssetToolsModule.h"
#include "FbxMeshUtils.h"
#include "AnimationEditorUtils.h"
#include "SAnimationSequenceBrowser.h"
#include "SDockTab.h"
#include "GenericCommands.h"
#include "SNotificationList.h"
#include "NotificationManager.h"

#include "Animation/AimOffsetBlendSpace.h"
#include "Animation/AimOffsetBlendSpace1D.h"
#include "Animation/AnimNotifies/AnimNotifyState.h"
#include "Animation/PoseAsset.h"

#include "MessageLog.h"
#include "SAdvancedPreviewDetailsTab.h"
#include "PhysicsEngine/PhysicsAsset.h"

#include "Editor/AnimGraph/Public/AnimGraphCommands.h"
#include "PersonaUtils.h"
#include "IPersonaToolkit.h"
#include "ISkeletonEditorModule.h"
#include "SMorphTargetViewer.h"
#include "SSkeletonAnimNotifies.h"
#include "IEditableSkeleton.h"
#include "SBlueprintEditorToolbar.h"
#include "IPersonaEditorModeManager.h"
#include "AnimationGraph.h"

#define LOCTEXT_NAMESPACE "FPersona"

const FName FPersona::PreviewSceneSettingsTabId(TEXT("Persona_PreviewScene"));

/////////////////////////////////////////////////////
// FLocalCharEditorCallbacks

struct FLocalCharEditorCallbacks
{
	static FText GetObjectName(UObject* Object)
	{
		return FText::FromString( Object->GetName() );
	}
};

//////////////////////////////////////////////////////
/////////////////////////////////////////////////////
// FSkeletonEditAppMode

class FSkeletonEditAppMode : public FPersonaAppMode
{
public:
	FSkeletonEditAppMode(TSharedPtr<FPersona> InPersona)
		: FPersonaAppMode(InPersona, FPersonaModes::SkeletonDisplayMode)
	{
		PersonaTabFactories.RegisterFactory(MakeShareable(new FSelectionDetailsSummoner(InPersona)));

		TabLayout = FTabManager::NewLayout( "Persona_SkeletonEditMode_Layout_v3" )
			->AddArea
			(
				FTabManager::NewPrimaryArea() ->SetOrientation(Orient_Vertical)
				->Split
				(
					// Top toolbar area
					FTabManager::NewStack()
					->SetSizeCoefficient(0.186721f)
					->SetHideTabWell(true)
					->AddTab( InPersona->GetToolbarTabId(), ETabState::OpenedTab )
				)
				->Split
				(
					// Rest of screen
					FTabManager::NewSplitter() ->SetOrientation(Orient_Horizontal)
					->Split
					(
						// Left 1/3rd - Skeleton tree and mesh panel
						FTabManager::NewSplitter()
						->SetOrientation(Orient_Vertical)
						->SetSizeCoefficient(0.3f)
						->Split
						(
							FTabManager::NewStack()
							->AddTab( FPersonaTabs::SkeletonTreeViewID, ETabState::OpenedTab )
						)
					)
					->Split
					(
						// Middle 1/3rd - Viewport
						FTabManager::NewSplitter()
						->SetOrientation(Orient_Vertical)
						->SetSizeCoefficient(0.5f)
						->Split
						(
							FTabManager::NewStack()
							->SetHideTabWell(true)
							->AddTab( FPersonaTabs::PreviewViewportID, ETabState::OpenedTab )
						)
					)
					->Split
					(
						// Right 1/3rd - Details panel 
						FTabManager::NewSplitter()
						->SetOrientation(Orient_Vertical)
						->SetSizeCoefficient(0.2f)
						->Split
						(
							FTabManager::NewStack()
							->AddTab(FPersonaTabs::AdvancedPreviewSceneSettingsID, ETabState::OpenedTab)
							->AddTab( FBlueprintEditorTabs::DetailsID, ETabState::OpenedTab )	//@TODO: FPersonaTabs::AnimPropertiesID
						)
					)
				)
			);

	}
};


/////////////////////////////////////////////////////
/////////////////////////////////////////////////////
/////////////////////////////////////////////////////
/////////////////////////////////////////////////////
/////////////////////////////////////////////////////
/////////////////////////////////////////////////////
/////////////////////////////////////////////////////

TArray<UObject*> GetEditorObjectsOfClass( const TArray< UObject* >& Objects, const UClass* ClassToFind )
{
	TArray<UObject*> ObjectsToReturn;
	for( auto ObjectIter = Objects.CreateConstIterator(); ObjectIter; ++ObjectIter )
	{
		// Don't allow user to perform certain actions on objects that aren't actually assets (e.g. Level Script blueprint objects)
		const auto EditingObject = *ObjectIter;
		if( EditingObject != NULL && EditingObject->IsAsset() && EditingObject->GetClass()->IsChildOf( ClassToFind ) )
		{
			ObjectsToReturn.Add(EditingObject);
		}
	}
	return ObjectsToReturn;
}

/////////////////////////////////////////////////////
// FPersona

FPersona::FPersona()
	: PersonaMeshDetailLayout(NULL)
{
	// Register to be notified when properties are edited
	OnPropertyChangedHandle = FCoreUObjectDelegates::FOnObjectPropertyChanged::FDelegate::CreateRaw(this, &FPersona::OnPropertyChanged);
	OnPropertyChangedHandleDelegateHandle = FCoreUObjectDelegates::OnObjectPropertyChanged.Add(OnPropertyChangedHandle);

	GEditor->OnBlueprintPreCompile().AddRaw(this, &FPersona::OnBlueprintPreCompile);
}

FPersona::~FPersona()
{
	GEditor->OnBlueprintPreCompile().RemoveAll(this);

	FEditorDelegates::OnAssetPostImport.RemoveAll(this);
	FReimportManager::Instance()->OnPostReimport().RemoveAll(this);

	FCoreUObjectDelegates::OnObjectPropertyChanged.Remove(OnPropertyChangedHandleDelegateHandle);

	// NOTE: Any tabs that we still have hanging out when destroyed will be cleaned up by FBaseToolkit's destructor
}

void FPersona::ReinitMode()
{
	FName CurrentMode = GetCurrentMode();

	if (CurrentMode == FPersonaModes::AnimationEditMode)
	{
		// if opening animation edit mode, open the animation editor
		OpenNewAnimationDocumentTab(GetPreviewScene()->GetPreviewAnimationAsset());
	}
}

TSharedPtr<SDockTab> FPersona::OpenNewAnimationDocumentTab(UAnimationAsset* InAnimAsset)
{
	TSharedPtr<SDockTab> OpenedTab;

	if (InAnimAsset != NULL)
	{
		FString	DocumentLink;

		FAnimDocumentArgs Args(GetPreviewScene(), GetPersonaToolkit(), GetSkeletonTree()->GetEditableSkeleton(), OnPostUndo, OnCurvesChanged, OnAnimNotifiesChanged, OnSectionsChanged);
		Args.OnDespatchObjectsSelected = FOnObjectsSelected::CreateSP(this, &FPersona::HandleObjectsSelected);
		Args.OnDespatchAnimNotifiesChanged = FSimpleDelegate::CreateSP(this, &FPersona::HandleAnimNotifiesChanged);
		Args.OnDespatchInvokeTab = FOnInvokeTab::CreateSP(this, &FAssetEditorToolkit::InvokeTab);
		Args.OnDespatchCurvesChanged = FSimpleDelegate::CreateSP(this, &FPersona::HandleCurvesChanged);
		Args.OnDespatchSectionsChanged = FSimpleDelegate::CreateSP(this, &FPersona::HandleSectionsChanged);

		FPersonaModule& PersonaModule = FModuleManager::GetModuleChecked<FPersonaModule>("Persona");
		TSharedPtr<SWidget> TabContents = PersonaModule.CreateEditorWidgetForAnimDocument(SharedThis(this), InAnimAsset, Args, DocumentLink);
		if (TabContents.IsValid())
		{
			if ( GetPersonaToolkit()->GetAnimationAsset() )
			{
				RemoveEditingObject(GetPersonaToolkit()->GetAnimationAsset());
			}

			if ( InAnimAsset != NULL )
			{
				AddEditingObject(InAnimAsset);
			}

			GetPersonaToolkit()->SetAnimationAsset(InAnimAsset);
			TAttribute<FText> NameAttribute = TAttribute<FText>::Create(TAttribute<FText>::FGetter::CreateStatic(&FLocalCharEditorCallbacks::GetObjectName, (UObject*)InAnimAsset));

			if (SharedAnimDocumentTab.IsValid())
			{
				OpenedTab = SharedAnimDocumentTab.Pin();
				OpenedTab->SetContent(TabContents.ToSharedRef());
				OpenedTab->ActivateInParent(ETabActivationCause::SetDirectly);
				OpenedTab->SetLabel(NameAttribute);
				OpenedTab->SetLeftContent(IDocumentation::Get()->CreateAnchor(DocumentLink));
			}
			else
			{
				OpenedTab = SNew(SDockTab)
					.Label(NameAttribute)
					.OnTabClosed(this, &FPersona::OnEditTabClosed)
					.TabRole(ETabRole::DocumentTab)
					.TabColorScale(GetTabColorScale())
					[
						TabContents.ToSharedRef()
					];

				OpenedTab->SetLeftContent(IDocumentation::Get()->CreateAnchor(DocumentLink));
			
				TabManager->InsertNewDocumentTab("Document", FTabManager::ESearchPreference::RequireClosedTab, OpenedTab.ToSharedRef());

				SharedAnimDocumentTab = OpenedTab;
			}
		}

		if(SequenceBrowser.IsValid())
		{
			SequenceBrowser.Pin()->SelectAsset(InAnimAsset);
		}
	}

	return OpenedTab;
}

TSharedPtr<SDockTab> FPersona::OpenNewDocumentTab(class UAnimationAsset* InAnimAsset, bool bAddToHistory/* = true*/)
{
	/// before opening new asset, clear the currently selected object
	SetDetailObject(NULL);

	TSharedPtr<SDockTab> NewTab;
	if (InAnimAsset)
	{
		// add to history
		if (bAddToHistory && SequenceBrowser.IsValid())
		{
			SequenceBrowser.Pin()->AddToHistory(InAnimAsset);
		}

		// Are we allowed to open animation documents right now?
		//@TODO: Super-hacky check
		FName CurrentMode = GetCurrentMode();
		if (CurrentMode == FPersonaModes::AnimationEditMode)
		{
			NewTab = OpenNewAnimationDocumentTab(InAnimAsset);
		}

		GetPreviewScene()->SetPreviewAnimationAsset(InAnimAsset);
	}

	return NewTab;
}

void FPersona::SetViewport(TWeakPtr<class SAnimationEditorViewportTabBody> NewViewport)
{
	Viewport = NewViewport;
	OnViewportCreated.Broadcast(Viewport);
}

void FPersona::RefreshViewport()
{
	if (Viewport.IsValid())
	{
		Viewport.Pin()->RefreshViewport();
	}
}

UAnimBlueprint* FPersona::GetAnimBlueprint() const
{
	return Cast<UAnimBlueprint>(GetBlueprintObj());
}

void FPersona::ExtendMenu()
{
	// Add additional persona editor menus
	struct Local
	{
		static void AddPersonaSaveLoadMenu(FMenuBuilder& MenuBuilder)
		{
			MenuBuilder.AddMenuEntry(FPersonaCommands::Get().SaveAnimationAssets);
			MenuBuilder.AddMenuSeparator();
		}
		
		static void AddPersonaFileMenu(FMenuBuilder& MenuBuilder)
		{
			// View
			MenuBuilder.BeginSection("Persona", LOCTEXT("PersonaEditorMenu_File", "Blueprint"));
			{
			}
			MenuBuilder.EndSection();
		}

		static void AddPersonaAssetMenu(FMenuBuilder& MenuBuilder, FPersona* PersonaPtr)
		{
			// View
			MenuBuilder.BeginSection("Persona", LOCTEXT("PersonaAssetMenuMenu_Skeleton", "Skeleton"));
			{
				MenuBuilder.AddMenuEntry(FPersonaCommands::Get().ChangeSkeletonPreviewMesh);
				MenuBuilder.AddMenuEntry(FPersonaCommands::Get().RemoveUnusedBones);
				MenuBuilder.AddMenuEntry(FPersonaCommands::Get().UpdateSkeletonRefPose);
				MenuBuilder.AddMenuEntry(FPersonaCommands::Get().TestSkeletonCurveNamesForUse);
			}
			MenuBuilder.EndSection();

			//  Animation menu
			MenuBuilder.BeginSection("Persona", LOCTEXT("PersonaAssetMenuMenu_Animation", "Animation"));
			{
				MenuBuilder.AddMenuEntry(FPersonaCommands::Get().ApplyCompression);
				MenuBuilder.AddMenuEntry(FPersonaCommands::Get().ExportToFBX);
				MenuBuilder.AddMenuEntry(FPersonaCommands::Get().AddLoopingInterpolation);
			}
			MenuBuilder.EndSection();
		}
	};

	if(MenuExtender.IsValid())
	{
		RemoveMenuExtender(MenuExtender);
		MenuExtender.Reset();
	}

	MenuExtender = MakeShareable(new FExtender);

	UAnimBlueprint* AnimBlueprint = GetAnimBlueprint();
	if(AnimBlueprint)
	{
		TSharedPtr<FExtender> AnimBPMenuExtender = MakeShareable(new FExtender);
		FKismet2Menu::SetupBlueprintEditorMenu(AnimBPMenuExtender, *this);
		AddMenuExtender(AnimBPMenuExtender);

		AnimBPMenuExtender->AddMenuExtension(
			"FileLoadAndSave",
			EExtensionHook::After,
			GetToolkitCommands(),
			FMenuExtensionDelegate::CreateStatic(&Local::AddPersonaFileMenu));
	}

	MenuExtender->AddMenuExtension(
		"FileLoadAndSave",
		EExtensionHook::First,
		GetToolkitCommands(),
		FMenuExtensionDelegate::CreateStatic(&Local::AddPersonaSaveLoadMenu));

	MenuExtender->AddMenuExtension(
			"AssetEditorActions",
			EExtensionHook::After,
			GetToolkitCommands(),
			FMenuExtensionDelegate::CreateStatic(&Local::AddPersonaAssetMenu, this)
			);

	AddMenuExtender(MenuExtender);

	// add extensible menu if exists
	FPersonaModule* PersonaModule = &FModuleManager::LoadModuleChecked<FPersonaModule>("Persona");
	AddMenuExtender(PersonaModule->GetMenuExtensibilityManager()->GetAllExtenders(GetToolkitCommands(), GetEditingObjects()));
}

void FPersona::InitPersona(const EToolkitMode::Type Mode, const TSharedPtr< class IToolkitHost >& InitToolkitHost, USkeleton* InitSkeleton, UAnimBlueprint* InitAnimBlueprint, UAnimationAsset* InitAnimationAsset, class USkeletalMesh* InitMesh)
{
	FReimportManager::Instance()->OnPostReimport().AddRaw(this, &FPersona::OnPostReimport);

	AssetDirtyBrush = FEditorStyle::GetBrush("ContentBrowser.ContentDirty");

	if (!Toolbar.IsValid())
	{
		Toolbar = MakeShareable(new FBlueprintEditorToolbar(SharedThis(this)));
	}
	if (!PersonaToolbar.IsValid())
	{
		PersonaToolbar = MakeShareable(new FPersonaToolbar);
	}

	GetToolkitCommands()->Append(FPlayWorldCommands::GlobalPlayWorldActions.ToSharedRef());

	FPersonaModule& PersonaModule = FModuleManager::GetModuleChecked<FPersonaModule>("Persona");

	// Determine the initial mode the app will open up in
	FName InitialMode = NAME_None;
	if (InitAnimBlueprint != NULL)
	{
		InitialMode = FPersonaModes::AnimBlueprintEditMode;
		PersonaToolkit = PersonaModule.CreatePersonaToolkit(InitAnimBlueprint);
	}
	else if (InitAnimationAsset != NULL)
	{
		InitialMode = FPersonaModes::AnimationEditMode;
		PersonaToolkit = PersonaModule.CreatePersonaToolkit(InitAnimationAsset);
	}
	else if (InitMesh != NULL)
	{
		InitialMode = FPersonaModes::MeshEditMode;
		PersonaToolkit = PersonaModule.CreatePersonaToolkit(InitMesh);
	}
	else
	{
		InitialMode = FPersonaModes::SkeletonDisplayMode;
		PersonaToolkit = PersonaModule.CreatePersonaToolkit(InitSkeleton);
	}

	// create the skeleton tree
	FSkeletonTreeArgs SkeletonTreeArgs(OnPostUndo);
	SkeletonTreeArgs.OnObjectSelected = FOnObjectSelected::CreateSP(this, &FPersona::HandleObjectSelected);
	SkeletonTreeArgs.PreviewScene = GetPreviewScene();

	ISkeletonEditorModule& SkeletonEditorModule = FModuleManager::LoadModuleChecked<ISkeletonEditorModule>("SkeletonEditor");
	SkeletonTree = SkeletonEditorModule.CreateSkeletonTree(PersonaToolkit->GetSkeleton(), SkeletonTreeArgs);

	// Create a list of available modes
	{
		TSharedPtr<FPersona> ThisPtr(SharedThis(this));

		TArray< TSharedRef<FApplicationMode> > TempModeList;
		TempModeList.Add(MakeShareable(new FSkeletonEditAppMode(ThisPtr)));
		TempModeList.Add(MakeShareable(new FMeshEditAppMode(ThisPtr)));
		//TempModeList.Add(MakeShareable(new FPhysicsEditAppMode(ThisPtr)));
		TempModeList.Add(MakeShareable(new FAnimEditAppMode(ThisPtr)));
		TempModeList.Add(MakeShareable(new FAnimBlueprintEditAppMode(ThisPtr)));

		for (auto ModeListIt = TempModeList.CreateIterator(); ModeListIt; ++ModeListIt)
		{
			TSharedRef<FApplicationMode> ApplicationMode = *ModeListIt;
			AddApplicationMode(ApplicationMode->GetModeName(), ApplicationMode);
		}
	}

	// Build up a list of objects being edited in this asset editor
	TArray<UObject*> ObjectsBeingEdited;

	if (InitAnimBlueprint != NULL)
	{
		ObjectsBeingEdited.Add(InitAnimBlueprint);
	} 

	// Purposefully skipping adding InitAnimationAsset here because it will get added when opening a document tab for it
	//if (InitAnimationAsset != NULL)
	//{
	//	ObjectsBeingEdited.Add(InitAnimationAsset);
	//}

	// Purposefully skipping adding InitMesh here because it will get added when setting the preview mesh
	//if (InitMesh != NULL)
	//{
	//	ObjectsBeingEdited.Add(InitMesh);
	//}

	USkeleton* Skeleton = PersonaToolkit->GetSkeleton();
	check(Skeleton);
	ObjectsBeingEdited.Add(Skeleton);

	Skeleton->CollectAnimationNotifies();

	// We could modify the skeleton within Persona (add/remove sockets), so we need to enable undo/redo on it
	Skeleton->SetFlags( RF_Transactional );

	// Initialize the asset editor and spawn tabs
	const TSharedRef<FTabManager::FLayout> DummyLayout = FTabManager::NewLayout("NullLayout")->AddArea(FTabManager::NewPrimaryArea());
	const bool bCreateDefaultStandaloneMenu = true;
	const bool bCreateDefaultToolbar = true;
	InitAssetEditor(Mode, InitToolkitHost, PersonaAppName, DummyLayout, bCreateDefaultStandaloneMenu, bCreateDefaultToolbar, ObjectsBeingEdited);
	
	TArray<UBlueprint*> AnimBlueprints;
	if (InitAnimBlueprint)
	{
		AnimBlueprints.Add(InitAnimBlueprint);
	}
	CommonInitialization(AnimBlueprints);

	bool bSetMesh = false;

	// Set the mesh
	if (InitMesh != NULL)
	{
		SetPreviewMesh(InitMesh);
		bSetMesh = true;

		if (!Skeleton->GetPreviewMesh())
		{
			Skeleton->SetPreviewMesh(InitMesh, false);
		}
	}
	else if (InitAnimationAsset != NULL)
	{
		USkeletalMesh* AssetMesh = InitAnimationAsset->GetPreviewMesh();
		if (AssetMesh)
		{
			SetPreviewMesh(AssetMesh);
			bSetMesh = true;
		}
	}

	if (!bSetMesh && Skeleton)
	{
		//If no preview mesh set, just find the first mesh that uses this skeleton
		USkeletalMesh* PreviewMesh = Skeleton->GetPreviewMesh(true);
		if ( PreviewMesh )
		{
			SetPreviewMesh( PreviewMesh );
		}
	}

	// Force validation of preview attached assets (catch case of never doing it if we dont have a valid preview mesh)
	GetPreviewScene()->ValidatePreviewAttachedAssets(nullptr);

	UDebugSkelMeshComponent* PreviewMeshComponent = PersonaToolkit->GetPreviewMeshComponent();
	UAnimBlueprint* AnimBlueprint = PersonaToolkit->GetAnimBlueprint();
	PreviewMeshComponent->SetAnimInstanceClass(AnimBlueprint ? AnimBlueprint->GeneratedClass : NULL);

	// We always want a preview instance unless we are using blueprints so that bone manipulation works
	if (AnimBlueprint == NULL)
	{
		PreviewMeshComponent->EnablePreview(true, nullptr);
	}
	else
	{
		// Make sure the object being debugged is the preview instance
		AnimBlueprint->SetObjectBeingDebugged(PreviewMeshComponent->GetAnimInstance());
	}

	ExtendMenu();
	ExtendDefaultPersonaToolbar();
	RegenerateMenusAndToolbars();

	// Activate the initial mode (which will populate with a real layout)
	SetCurrentMode(InitialMode);
	check(CurrentAppModePtr.IsValid());

	// Post-layout initialization
	PostLayoutBlueprintEditorInitialization();

	//@TODO: Push somewhere else?
	if (InitAnimationAsset != NULL)
	{
		OpenNewDocumentTab( InitAnimationAsset );
	}

	// register customization of Slot node for this Persona
	// this is so that you can open the manage window per Persona
	PersonaModule.CustomizeSlotNodeDetails(Inspector->GetPropertyView().ToSharedRef(), FOnInvokeTab::CreateSP(this, &FAssetEditorToolkit::InvokeTab));

	// Register post import callback to catch animation imports when we have the asset open (we need to reinit)
	FEditorDelegates::OnAssetPostImport.AddRaw(this, &FPersona::OnPostImport);

	
}
	
void FPersona::CreateAnimation(const TArray<UObject*> NewAssets, int32 Option) 
{
	bool bResult = true;
	if (NewAssets.Num() > 0)
	{
		USkeletalMeshComponent* MeshComponent = PersonaToolkit->GetPreviewMeshComponent();
		UAnimSequence* Sequence = Cast<UAnimSequence> (GetPreviewScene()->GetPreviewAnimationAsset());

		for (auto NewAsset : NewAssets)
		{
			UAnimSequence* NewAnimSequence = Cast<UAnimSequence>(NewAsset);
			if (NewAnimSequence)
			{
				switch (Option)
				{
				case 0:
					bResult &= NewAnimSequence->CreateAnimation(MeshComponent->SkeletalMesh);
					break;
				case 1:
					bResult &= NewAnimSequence->CreateAnimation(MeshComponent);
					break;
				case 2:
					bResult &= NewAnimSequence->CreateAnimation(Sequence);
					break;
				}
			}
		}

		// if it contains error, warn them
		if (bResult)
		{
			OnAssetCreated(NewAssets);

			// if it created based on current mesh component, 
			if (Option == 1)
			{
				UDebugSkelMeshComponent* PreviewMeshComponent = PersonaToolkit->GetPreviewMeshComponent();
				if (PreviewMeshComponent && PreviewMeshComponent->PreviewInstance)
				{
					PreviewMeshComponent->PreviewInstance->ResetModifiedBone();
				}
			}
		}
		else
		{
			FMessageDialog::Open(EAppMsgType::Ok, LOCTEXT("FailedToCreateAsset", "Failed to create asset"));
		}
	}
}

void FPersona::CreatePoseAsset(const TArray<UObject*> NewAssets, int32 Option)
{
	bool bResult = false;
	if (NewAssets.Num() > 0)
	{
		UDebugSkelMeshComponent* PreviewComponent = GetPreviewScene()->GetPreviewMeshComponent();
		UAnimSequence* Sequence = Cast<UAnimSequence>(GetPreviewScene()->GetPreviewAnimationAsset());

		for (auto NewAsset : NewAssets)
		{
			UPoseAsset* NewPoseAsset = Cast<UPoseAsset>(NewAsset);
			if (NewPoseAsset)
			{
				switch (Option)
				{
				case 0:
					NewPoseAsset->AddOrUpdatePoseWithUniqueName(PreviewComponent);
					break;
				case 1:
					NewPoseAsset->CreatePoseFromAnimation(Sequence);
					break;
				}
				
				bResult = true;
			}
		}

		// if it contains error, warn them
		if (bResult)
		{
			OnAssetCreated(NewAssets);
			
			// if it created based on current mesh component, 
			if (Option == 0)
			{
				PreviewComponent->PreviewInstance->ResetModifiedBone();
			}
		}
		else
		{
			FMessageDialog::Open(EAppMsgType::Ok, LOCTEXT("FailedToCreateAsset", "Failed to create asset"));
		}
	}
}

void FPersona::FillCreateAnimationMenu(FMenuBuilder& MenuBuilder) const
{
	TArray<TWeakObjectPtr<USkeleton>> Skeletons;

	Skeletons.Add(PersonaToolkit->GetSkeleton());

	// create rig
	MenuBuilder.BeginSection("CreateAnimationSubMenu", LOCTEXT("CreateAnimationSubMenuHeading", "Create Animation"));
	{
		MenuBuilder.AddMenuEntry(
			LOCTEXT("CreateAnimation_RefPose", "From Reference Pose"),
			LOCTEXT("CreateAnimation_RefPose_Tooltip", "Create Animation from reference pose."),
			FSlateIcon(),
			FUIAction(
			FExecuteAction::CreateStatic(&AnimationEditorUtils::ExecuteNewAnimAsset<UAnimSequenceFactory, UAnimSequence>, Skeletons, FString("_Sequence"), FAnimAssetCreated::CreateSP(this, &FPersona::CreateAnimation, 0), false),
			FCanExecuteAction()
			)
			);

		MenuBuilder.AddMenuEntry(
			LOCTEXT("CreateAnimation_CurrentPose", "From Current Pose"),
			LOCTEXT("CreateAnimation_CurrentPose_Tooltip", "Create Animation from current pose."),
			FSlateIcon(),
			FUIAction(
			FExecuteAction::CreateStatic(&AnimationEditorUtils::ExecuteNewAnimAsset<UAnimSequenceFactory, UAnimSequence>, Skeletons, FString("_Sequence"), FAnimAssetCreated::CreateSP(this, &FPersona::CreateAnimation, 1), false),
			FCanExecuteAction()
			)
			);

		MenuBuilder.AddMenuEntry(
			LOCTEXT("CreateAnimation_CurrentAnimation", "From Current Animation"),
			LOCTEXT("CreateAnimation_CurrentAnimation_Tooltip", "Create Animation from current animation."),
			FSlateIcon(),
			FUIAction(
			FExecuteAction::CreateStatic(&AnimationEditorUtils::ExecuteNewAnimAsset<UAnimSequenceFactory, UAnimSequence>, Skeletons, FString("_Sequence"), FAnimAssetCreated::CreateSP(this, &FPersona::CreateAnimation, 2), false),
			FCanExecuteAction::CreateSP(this, &FPersona::HasValidAnimationSequencePlaying)
			)
			);
	}
	MenuBuilder.EndSection();
}

void FPersona::FillCreatePoseAssetMenu(FMenuBuilder& MenuBuilder) const
{
	TArray<TWeakObjectPtr<USkeleton>> Skeletons;

	Skeletons.Add(TargetSkeleton);

	// create pose asset
	MenuBuilder.BeginSection("CreatePoseAssetSubMenu", LOCTEXT("CreatePoseAssetSubMenuHeading", "Create PoseAsset"));
	{
		MenuBuilder.AddMenuEntry(
			LOCTEXT("CreatePoseAsset_CurrentPose", "From Current Pose"),
			LOCTEXT("CreatePoseAsset_CurrentPose_Tooltip", "Create PoseAsset from current pose."),
			FSlateIcon(),
			FUIAction(
				FExecuteAction::CreateStatic(&AnimationEditorUtils::ExecuteNewAnimAsset<UPoseAssetFactory, UPoseAsset>, Skeletons, FString("_PoseAsset"), FAnimAssetCreated::CreateSP(this, &FPersona::CreatePoseAsset, 0), false),
				FCanExecuteAction()
				)
			);

		MenuBuilder.AddMenuEntry(
			LOCTEXT("CreatePoseAsset_CurrentAnimation", "From Current Animation"),
			LOCTEXT("CreatePoseAsset_CurrentAnimation_Tooltip", "Create Animation from current animation."),
			FSlateIcon(),
			FUIAction(
				FExecuteAction::CreateStatic(&AnimationEditorUtils::ExecuteNewAnimAsset<UPoseAssetFactory, UPoseAsset>, Skeletons, FString("_PoseAsset"), FAnimAssetCreated::CreateSP(this, &FPersona::CreatePoseAsset, 1), false),
				FCanExecuteAction::CreateSP(this, &FPersona::HasValidAnimationSequencePlaying)
				)
			);
	}
	MenuBuilder.EndSection();

	// insert pose to pose asset
	MenuBuilder.BeginSection("InsertPoseSubMenuSection", LOCTEXT("InsertPoseSubMenuSubMenuHeading", "Insert Pose"));
	{
		MenuBuilder.AddSubMenu(
			LOCTEXT("InsertPoseSubmenu", "Insert Pose"),
			LOCTEXT("InsertPoseSubmenu_ToolTip", "Insert current pose to selected PoseAsset"),
			FNewMenuDelegate::CreateSP(this, &FPersona::FillInsertPoseMenu),
			false,
			FSlateIcon(FEditorStyle::GetStyleSetName(), "ClassIcon.PoseAsset")
		);
	}
	MenuBuilder.EndSection();
}

void FPersona::FillInsertPoseMenu(FMenuBuilder& MenuBuilder) const
{
	FAssetPickerConfig AssetPickerConfig;
	
	USkeleton* Skeleton = GetPersonaToolkit()->GetSkeleton();

	/** The asset picker will only show skeletons */
	AssetPickerConfig.Filter.ClassNames.Add(*UPoseAsset::StaticClass()->GetName());
	AssetPickerConfig.Filter.bRecursiveClasses = false;
	AssetPickerConfig.bAllowNullSelection = false;
	AssetPickerConfig.Filter.TagsAndValues.Add(TEXT("Skeleton"), FAssetData(Skeleton).GetExportTextName());

	/** The delegate that fires when an asset was selected */
	AssetPickerConfig.OnAssetSelected = FOnAssetSelected::CreateRaw(this, &FPersona::InsertCurrentPoseToAsset);

	/** The default view mode should be a list view */
	AssetPickerConfig.InitialAssetViewType = EAssetViewType::List;

	FContentBrowserModule& ContentBrowserModule = FModuleManager::Get().LoadModuleChecked<FContentBrowserModule>(TEXT("ContentBrowser"));

	MenuBuilder.AddWidget(
		ContentBrowserModule.Get().CreateAssetPicker(AssetPickerConfig),
		LOCTEXT("Select_Label", "")
	);
}

void FPersona::InsertCurrentPoseToAsset(const FAssetData& NewPoseAssetData)
{
	UPoseAsset* PoseAsset = Cast<UPoseAsset>(NewPoseAssetData.GetAsset());
	FScopedTransaction ScopedTransaction(LOCTEXT("InsertPose", "Insert Pose"));

	if (PoseAsset)
	{
		PoseAsset->Modify();

		UDebugSkelMeshComponent* PreviewMeshComponent = PersonaToolkit->GetPreviewMeshComponent();
		if (PreviewMeshComponent)
		{
			FSmartName NewPoseName;

			bool bSuccess =  PoseAsset->AddOrUpdatePoseWithUniqueName(PreviewMeshComponent, &NewPoseName);

			if (bSuccess)
			{
				FFormatNamedArguments Args;
				Args.Add(TEXT("PoseAsset"), FText::FromString(PoseAsset->GetName()));
				Args.Add(TEXT("PoseName"), FText::FromName(NewPoseName.DisplayName));
				FNotificationInfo Info(FText::Format(LOCTEXT("InsertPoseSucceeded", "The current pose has inserted to {PoseAsset} with {PoseName}"), Args));
				Info.ExpireDuration = 7.0f;
				Info.bUseLargeFont = false;
				TSharedPtr<SNotificationItem> Notification = FSlateNotificationManager::Get().AddNotification(Info);
				if (Notification.IsValid())
				{
					Notification->SetCompletionState(SNotificationItem::CS_Success);
				}
			}
			else
			{
				FFormatNamedArguments Args;
				Args.Add(TEXT("PoseAsset"), FText::FromString(PoseAsset->GetName()));
				FNotificationInfo Info(FText::Format(LOCTEXT("InsertPoseFailed", "Inserting pose to asset {PoseAsset} has failed"), Args));
				Info.ExpireDuration = 7.0f;
				Info.bUseLargeFont = false;
				TSharedPtr<SNotificationItem> Notification = FSlateNotificationManager::Get().AddNotification(Info);
				if (Notification.IsValid())
				{
					Notification->SetCompletionState(SNotificationItem::CS_Fail);
				}
			}
		}
	}

	// it doesn't work well if I leave the window open. The delegate goes weired or it stop showing the popups. 
	FSlateApplication::Get().DismissAllMenus();
}

TSharedRef< SWidget > FPersona::GenerateCreateAssetMenu( USkeleton* Skeleton ) const
{
	const bool bShouldCloseWindowAfterMenuSelection = true;
	FMenuBuilder MenuBuilder(bShouldCloseWindowAfterMenuSelection, NULL);

	// Create Animation menu
	MenuBuilder.BeginSection("CreateAnimation", LOCTEXT("CreateAnimationMenuHeading", "Animation"));
	{
		// create menu
		MenuBuilder.AddSubMenu(
				LOCTEXT("CreateAnimationSubmenu", "Create Animation"),
				LOCTEXT("CreateAnimationSubmenu_ToolTip", "Create Animation for this skeleton"),
				FNewMenuDelegate::CreateSP(this, &FPersona::FillCreateAnimationMenu),
				false,
				FSlateIcon(FEditorStyle::GetStyleSetName(), "ClassIcon.AnimSequence")
				);

		MenuBuilder.AddSubMenu(
			LOCTEXT("CreatePoseAssetSubmenu", "Create PoseAsset"),
			LOCTEXT("CreatePoseAsssetSubmenu_ToolTip", "Create PoseAsset for this skeleton"),
			FNewMenuDelegate::CreateSP(this, &FPersona::FillCreatePoseAssetMenu),
			false,
			FSlateIcon(FEditorStyle::GetStyleSetName(), "ClassIcon.PoseAsset")
			);
	}
	MenuBuilder.EndSection();

	TArray<TWeakObjectPtr<USkeleton>> Skeletons;

	Skeletons.Add(Skeleton);

	AnimationEditorUtils::FillCreateAssetMenu(MenuBuilder, Skeletons, FAnimAssetCreated::CreateSP(this, &FPersona::OnAssetCreated), false);

	return MenuBuilder.MakeWidget();
}

void FPersona::OnAssetCreated(const TArray<UObject*> NewAssets) 
{
	if ( NewAssets.Num() > 0 )
	{
		FAssetRegistryModule::AssetCreated(NewAssets[0]);
		OpenNewDocumentTab(CastChecked<UAnimationAsset>(NewAssets[0]));
	}
}

void FPersona::ExtendDefaultPersonaToolbar()
{
	// If the ToolbarExtender is valid, remove it before rebuilding it
	if(ToolbarExtender.IsValid())
	{
		RemoveToolbarExtender(ToolbarExtender);
		ToolbarExtender.Reset();
	}

	ToolbarExtender = MakeShareable(new FExtender);

	PersonaToolbar->SetupPersonaToolbar(ToolbarExtender, SharedThis(this));

	// extend extra menu/toolbars
	struct Local
	{
		static void FillToolbar(FToolBarBuilder& ToolbarBuilder, USkeleton* Skeleton, FPersona* PersonaPtr)
		{
			ToolbarBuilder.BeginSection("Skeleton");
			{
				ToolbarBuilder.AddToolBarButton(FPersonaCommands::Get().TogglePreviewAsset, NAME_None, LOCTEXT("Toolbar_PreviewAsset", "Preview"), TAttribute<FText>(PersonaPtr, &FPersona::GetPreviewAssetTooltip));
				ToolbarBuilder.AddToolBarButton(FPersonaCommands::Get().ToggleReferencePose, NAME_None, LOCTEXT("Toolbar_ToggleReferencePose", "Ref Pose"), LOCTEXT("Toolbar_ToggleReferencePoseTooltip", "Show Reference Pose"));
				ToolbarBuilder.AddSeparator();
				ToolbarBuilder.AddToolBarButton(FPersonaCommands::Get().AnimNotifyWindow);
				ToolbarBuilder.AddToolBarButton(FPersonaCommands::Get().RetargetManager, NAME_None, LOCTEXT("Toolbar_RetargetManager", "Retarget Manager"));
				ToolbarBuilder.AddToolBarButton(FPersonaCommands::Get().ImportMesh);
				ToolbarBuilder.AddToolBarButton(FPersonaCommands::Get().ReimportMesh);

				// animation import menu
				ToolbarBuilder.AddToolBarButton(FPersonaCommands::Get().ImportAnimation, NAME_None, LOCTEXT("Toolbar_ImportAnimation", "Import"));
				ToolbarBuilder.AddToolBarButton(FPersonaCommands::Get().ReimportAnimation, NAME_None, LOCTEXT("Toolbar_ReimportAnimation", "Reimport"));
				ToolbarBuilder.AddToolBarButton(FPersonaCommands::Get().ExportToFBX, NAME_None, LOCTEXT("Toolbar_ExportToFBX", "Export"));
			}
			ToolbarBuilder.EndSection();

			ToolbarBuilder.BeginSection("Animation");
			{
				// create button
				{
					ToolbarBuilder.AddComboButton(
						FUIAction(
							FExecuteAction(),
							FCanExecuteAction(),
							FIsActionChecked(),
							FIsActionButtonVisible::CreateSP(PersonaPtr, &FPersona::IsInPersonaMode, FPersonaModes::AnimationEditMode)
							),
						FOnGetContent::CreateSP(PersonaPtr, &FPersona::GenerateCreateAssetMenu, Skeleton),
						LOCTEXT("OpenBlueprint_Label", "Create Asset"),
						LOCTEXT("OpenBlueprint_ToolTip", "Create Assets for this skeleton."),
						FSlateIcon(FEditorStyle::GetStyleSetName(), "Persona.CreateAsset")
						);
				}

				ToolbarBuilder.AddToolBarButton(FPersonaCommands::Get().ApplyCompression, NAME_None, LOCTEXT("Toolbar_ApplyCompression", "Compression"));
			}
			ToolbarBuilder.EndSection();

			ToolbarBuilder.BeginSection("Editing");
			{
				ToolbarBuilder.AddToolBarButton(FPersonaCommands::Get().SetKey, NAME_None, LOCTEXT("Toolbar_SetKey", "Key"));
				ToolbarBuilder.AddToolBarButton(FPersonaCommands::Get().ApplyAnimation, NAME_None, LOCTEXT("Toolbar_ApplyAnimation", "Apply"));
			}
			ToolbarBuilder.EndSection();
		}
	};


	ToolbarExtender->AddToolBarExtension(
		"Asset",
		EExtensionHook::After,
		GetToolkitCommands(),
		FToolBarExtensionDelegate::CreateStatic(&Local::FillToolbar, PersonaToolkit->GetSkeleton(), this)
		);

	AddToolbarExtender(ToolbarExtender);

	FPersonaModule* PersonaModule = &FModuleManager::LoadModuleChecked<FPersonaModule>("Persona");
	AddToolbarExtender(PersonaModule->GetToolBarExtensibilityManager()->GetAllExtenders(GetToolkitCommands(), GetEditingObjects()));
}

UBlueprint* FPersona::GetBlueprintObj() const
{
	const TArray<UObject*>& EditingObjs = GetEditingObjects();
	for (int32 i = 0; i < EditingObjs.Num(); ++i)
	{
		if (EditingObjs[i]->IsA<UAnimBlueprint>()) {return (UBlueprint*)EditingObjs[i];}
	}
	return nullptr;
}

UObject* FPersona::GetPreviewAnimationAsset() const
{
	return GetPreviewScene()->GetPreviewAnimationAsset();
}

UObject* FPersona::GetAnimationAssetBeingEdited() const
{
	return GetPersonaToolkit()->GetAnimationAsset();
}

void FPersona::SetPreviewAnimationAsset(UAnimationAsset* AnimAsset, bool bEnablePreview)
{
	return GetPreviewScene()->SetPreviewAnimationAsset(AnimAsset, bEnablePreview);
			}

void FPersona::SetDetailObjects(const TArray<UObject*>& InObjects)
{
	Inspector->ShowDetailsForObjects(InObjects);
}

void FPersona::SetDetailObject(UObject* Obj)
{
	TArray<UObject*> Objects;
	Objects.Add(Obj);
	SetDetailObjects(Objects);
}

void FPersona::OnPostReimport(UObject* InObject, bool bSuccess)
{
	if (bSuccess)
	{
		ConditionalRefreshEditor(InObject);
	}
}

void FPersona::OnPostImport(UFactory* InFactory, UObject* InObject)
{
	ConditionalRefreshEditor(InObject);
}

void FPersona::ConditionalRefreshEditor(UObject* InObject)
{
	bool bInterestingAsset = true;
	USkeleton* Skeleton = GetPersonaToolkit()->GetSkeleton();
	// Ignore if this is regarding a different object
	if(InObject != Skeleton && InObject != Skeleton->GetPreviewMesh() && InObject != GetAnimationAssetBeingEdited())
	{
		bInterestingAsset = false;
	}

	// Check that we aren't a montage that uses an incoming animation
	if(UAnimMontage* Montage = Cast<UAnimMontage>(GetAnimationAssetBeingEdited()))
	{
		for(FSlotAnimationTrack& Slot : Montage->SlotAnimTracks)
		{
			if(bInterestingAsset)
			{
				break;
			}

			for(FAnimSegment& Segment : Slot.AnimTrack.AnimSegments)
			{
				if(Segment.AnimReference == InObject)
				{
					bInterestingAsset = true;
					break;
				}
			}
		}
	}

	if(bInterestingAsset)
	{
		RefreshViewport();
		ReinitMode();
	}
}

/** Called when graph editor focus is changed */
void FPersona::OnGraphEditorFocused(const TSharedRef<class SGraphEditor>& InGraphEditor)
{
	// in the future, depending on which graph editor is this will act different
	FBlueprintEditor::OnGraphEditorFocused(InGraphEditor);

	// install callback to allow us to propagate pin default changes live to the preview
	UAnimationGraph* AnimationGraph = Cast<UAnimationGraph>(InGraphEditor->GetCurrentGraph());
	if (AnimationGraph)
	{
		OnPinDefaultValueChangedHandle = AnimationGraph->OnPinDefaultValueChanged.Add(FOnPinDefaultValueChanged::FDelegate::CreateSP(this, &FPersona::HandlePinDefaultValueChanged));
	}
}

void FPersona::OnGraphEditorBackgrounded(const TSharedRef<SGraphEditor>& InGraphEditor)
{
	FBlueprintEditor::OnGraphEditorBackgrounded(InGraphEditor);

	UAnimationGraph* AnimationGraph = Cast<UAnimationGraph>(InGraphEditor->GetCurrentGraph());
	if (AnimationGraph)
	{
		AnimationGraph->OnPinDefaultValueChanged.Remove(OnPinDefaultValueChangedHandle);
	}
}

/** Create Default Tabs **/
void FPersona::CreateDefaultCommands() 
{
	if (GetBlueprintObj())
	{
		FBlueprintEditor::CreateDefaultCommands();
	}
	else
	{
		ToolkitCommands->MapAction( FGenericCommands::Get().Undo, 
			FExecuteAction::CreateSP( this, &FPersona::UndoAction ));
		ToolkitCommands->MapAction( FGenericCommands::Get().Redo, 
			FExecuteAction::CreateSP( this, &FPersona::RedoAction ));
	}

	// now add default commands
	FPersonaCommands::Register();

	// save all animation assets
	ToolkitCommands->MapAction(FPersonaCommands::Get().SaveAnimationAssets,
		FExecuteAction::CreateSP(this, &FPersona::SaveAnimationAssets_Execute),
		FCanExecuteAction::CreateSP(this, &FPersona::CanSaveAnimationAssets)
		);

	ToolkitCommands->MapAction(FPersonaCommands::Get().ApplyCompression,
		FExecuteAction::CreateSP(this, &FPersona::OnApplyCompression),
		FCanExecuteAction::CreateSP(this, &FPersona::HasValidAnimationSequencePlaying),
		FIsActionChecked(),
		FIsActionButtonVisible::CreateSP(this, &FPersona::IsInPersonaMode, FPersonaModes::AnimationEditMode)
		);

	ToolkitCommands->MapAction(FPersonaCommands::Get().SetKey,
		FExecuteAction::CreateSP(this, &FPersona::OnSetKey),
		FCanExecuteAction::CreateSP(this, &FPersona::CanSetKey),
		FIsActionChecked(),
		FIsActionButtonVisible::CreateSP(this, &FPersona::IsInPersonaMode, FPersonaModes::AnimationEditMode)
		);

	ToolkitCommands->MapAction(FPersonaCommands::Get().ApplyAnimation,
			FExecuteAction::CreateSP(this, &FPersona::OnApplyRawAnimChanges),
			FCanExecuteAction::CreateSP(this, &FPersona::CanApplyRawAnimChanges),
			FIsActionChecked(),
			FIsActionButtonVisible::CreateSP(this, &FPersona::IsInPersonaMode, FPersonaModes::AnimationEditMode)
			);

	ToolkitCommands->MapAction(FPersonaCommands::Get().ExportToFBX,
		FExecuteAction::CreateSP(this, &FPersona::OnExportToFBX),
		FCanExecuteAction::CreateSP(this, &FPersona::HasValidAnimationSequencePlaying),
		FIsActionChecked(),
		FIsActionButtonVisible::CreateSP(this, &FPersona::IsInPersonaMode, FPersonaModes::AnimationEditMode)
		);

	ToolkitCommands->MapAction(FPersonaCommands::Get().AddLoopingInterpolation,
		FExecuteAction::CreateSP(this, &FPersona::OnAddLoopingInterpolation),
		FCanExecuteAction::CreateSP(this, &FPersona::HasValidAnimationSequencePlaying),
		FIsActionChecked(),
		FIsActionButtonVisible::CreateSP(this, &FPersona::IsInPersonaMode, FPersonaModes::AnimationEditMode)
		);

	ToolkitCommands->MapAction( FPersonaCommands::Get().ChangeSkeletonPreviewMesh,
		FExecuteAction::CreateSP( this, &FPersona::ChangeSkeletonPreviewMesh ),
		FCanExecuteAction::CreateSP( this, &FPersona::CanChangeSkeletonPreviewMesh )
		);

	ToolkitCommands->MapAction(FPersonaCommands::Get().ToggleReferencePose,
	FExecuteAction::CreateSP(this, &FPersona::ShowReferencePose, true),
	FCanExecuteAction(),
	FIsActionChecked::CreateSP(this, &FPersona::IsShowReferencePoseEnabled)
	);

	ToolkitCommands->MapAction(FPersonaCommands::Get().TogglePreviewAsset,
	FExecuteAction::CreateSP(this, &FPersona::ShowReferencePose, false),
	FCanExecuteAction(),
	FIsActionChecked::CreateSP(this, &FPersona::IsPreviewAssetEnabled)
	);

	ToolkitCommands->MapAction(FPersonaCommands::Get().TogglePlay,
		FExecuteAction::CreateSP(this, &FPersona::TogglePlayback)
	);

	ToolkitCommands->MapAction( FPersonaCommands::Get().RemoveUnusedBones,
		FExecuteAction::CreateSP( this, &FPersona::RemoveUnusedBones ),
		FCanExecuteAction::CreateSP( this, &FPersona::CanRemoveBones )
		);
	ToolkitCommands->MapAction(FPersonaCommands::Get().TestSkeletonCurveNamesForUse,
		FExecuteAction::CreateSP(this, &FPersona::TestSkeletonCurveNamesForUse),
		FCanExecuteAction()
		);
	ToolkitCommands->MapAction(FPersonaCommands::Get().UpdateSkeletonRefPose,
		FExecuteAction::CreateSP(this, &FPersona::UpdateSkeletonRefPose)
		);

	ToolkitCommands->MapAction(FPersonaCommands::Get().AnimNotifyWindow,
		FExecuteAction::CreateSP(this, &FPersona::OnAnimNotifyWindow),
		FCanExecuteAction(),
		FIsActionChecked(),
		FIsActionButtonVisible::CreateSP(this, &FPersona::IsInPersonaMode, FPersonaModes::SkeletonDisplayMode)
		);

	ToolkitCommands->MapAction(FPersonaCommands::Get().RetargetManager,
		FExecuteAction::CreateSP(this, &FPersona::OnRetargetManager),
		FCanExecuteAction(),
		FIsActionChecked(),
		FIsActionButtonVisible::CreateSP(this, &FPersona::IsInPersonaMode, FPersonaModes::SkeletonDisplayMode)
		);

	ToolkitCommands->MapAction(FPersonaCommands::Get().ImportMesh,
		FExecuteAction::CreateSP(this, &FPersona::OnImportAsset, FBXIT_SkeletalMesh),
		FCanExecuteAction(),
		FIsActionChecked(),
		FIsActionButtonVisible::CreateSP(this, &FPersona::IsInPersonaMode, FPersonaModes::SkeletonDisplayMode)
		);

	ToolkitCommands->MapAction(FPersonaCommands::Get().ReimportMesh,
		FExecuteAction::CreateSP(this, &FPersona::OnReimportMesh),
		FCanExecuteAction(),
		FIsActionChecked(),
		FIsActionButtonVisible::CreateSP(this, &FPersona::IsInPersonaMode, FPersonaModes::MeshEditMode)
		);

// 	ToolkitCommands->MapAction(FPersonaCommands::Get().ImportLODs,
// 		FExecuteAction::CreateSP(this, &FPersona::OnImportLODs),
// 		FCanExecuteAction(),
// 		FIsActionChecked(),
// 		FIsActionButtonVisible::CreateSP(this, &FPersona::IsInPersonaMode, FPersonaModes::MeshEditMode)
// 		);

// 	ToolkitCommands->MapAction(FPersonaCommands::Get().AddBodyPart,
// 		FExecuteAction::CreateSP(this, &FPersona::OnAddBodyPart),
// 		FCanExecuteAction(),
// 		FIsActionChecked(),
// 		FIsActionButtonVisible::CreateSP(this, &FPersona::IsInPersonaMode, FPersonaModes::MeshEditMode)
// 		);


	// animation menu options
	// import animation
	ToolkitCommands->MapAction(FPersonaCommands::Get().ImportAnimation,
		FExecuteAction::CreateSP(this, &FPersona::OnImportAsset, FBXIT_Animation),
		FCanExecuteAction(),
		FIsActionChecked(),
		FIsActionButtonVisible::CreateSP(this, &FPersona::IsInPersonaMode, FPersonaModes::AnimationEditMode)
		);

	ToolkitCommands->MapAction(FPersonaCommands::Get().ReimportAnimation,
		FExecuteAction::CreateSP(this, &FPersona::OnReimportAnimation),
		FCanExecuteAction::CreateSP(this, &FPersona::HasValidAnimationSequencePlaying),
		FIsActionChecked(),
		FIsActionButtonVisible::CreateSP(this, &FPersona::IsInPersonaMode, FPersonaModes::AnimationEditMode)
		);
}

void FPersona::OnCreateGraphEditorCommands(TSharedPtr<FUICommandList> GraphEditorCommandsList)
{
	GraphEditorCommandsList->MapAction(FAnimGraphCommands::Get().TogglePoseWatch,
		FExecuteAction::CreateSP(this, &FPersona::OnTogglePoseWatch));
}

bool FPersona::CanSelectBone() const
{
	return true;
}

void FPersona::OnSelectBone()
{
	//@TODO: A2REMOVAL: This doesn't do anything 
}

void FPersona::OnAddPosePin()
{
	const FGraphPanelSelectionSet SelectedNodes = GetSelectedNodes();
	if (SelectedNodes.Num() == 1)
	{
		for (FGraphPanelSelectionSet::TConstIterator NodeIt(SelectedNodes); NodeIt; ++NodeIt)
		{
			UObject* Node = *NodeIt;

			if (UAnimGraphNode_BlendListByInt* BlendNode = Cast<UAnimGraphNode_BlendListByInt>(Node))
			{
				BlendNode->AddPinToBlendList();
				break;
			}
			else if (UAnimGraphNode_LayeredBoneBlend* FilterNode = Cast<UAnimGraphNode_LayeredBoneBlend>(Node))
			{
				FilterNode->AddPinToBlendByFilter();
				break;
			}
		}
	}
}

bool FPersona::CanAddPosePin() const
{
	return true;
}

void FPersona::OnRemovePosePin()
{
	const FGraphPanelSelectionSet SelectedNodes = GetSelectedNodes();
	UAnimGraphNode_BlendListByInt* BlendListIntNode = NULL;
	UAnimGraphNode_LayeredBoneBlend* BlendByFilterNode = NULL;

	if (SelectedNodes.Num() == 1)
	{
		for (FGraphPanelSelectionSet::TConstIterator NodeIt(SelectedNodes); NodeIt; ++NodeIt)
		{
			if (UAnimGraphNode_BlendListByInt* BlendNode = Cast<UAnimGraphNode_BlendListByInt>(*NodeIt))
			{
				BlendListIntNode = BlendNode;
				break;
			}
			else if (UAnimGraphNode_LayeredBoneBlend* LayeredBlendNode = Cast<UAnimGraphNode_LayeredBoneBlend>(*NodeIt))
			{
				BlendByFilterNode = LayeredBlendNode;
				break;
			}		
		}
	}


	TSharedPtr<SGraphEditor> FocusedGraphEd = FocusedGraphEdPtr.Pin();
	if (FocusedGraphEd.IsValid())
	{
		// @fixme: I think we can make blendlistbase to have common functionality
		// and each can implement the common function, but for now, we separate them
		// each implement their menu, so we still can use listbase as the root
		if (BlendListIntNode)
		{
			// make sure we at least have BlendListNode selected
			UEdGraphPin* SelectedPin = FocusedGraphEd->GetGraphPinForMenu();

			BlendListIntNode->RemovePinFromBlendList(SelectedPin);

			// Update the graph so that the node will be refreshed
			FocusedGraphEd->NotifyGraphChanged();
		}

		if (BlendByFilterNode)
		{
			// make sure we at least have BlendListNode selected
			UEdGraphPin* SelectedPin = FocusedGraphEd->GetGraphPinForMenu();

			BlendByFilterNode->RemovePinFromBlendByFilter(SelectedPin);

			// Update the graph so that the node will be refreshed
			FocusedGraphEd->NotifyGraphChanged();
		}
	}
}

void FPersona::OnConvertToSequenceEvaluator()
{
	FGraphPanelSelectionSet SelectedNodes = GetSelectedNodes();

	if (SelectedNodes.Num() > 0)
	{
		for (auto NodeIter = SelectedNodes.CreateIterator(); NodeIter; ++NodeIter)
		{
			UAnimGraphNode_SequencePlayer* OldNode = Cast<UAnimGraphNode_SequencePlayer>(*NodeIter);

			// see if sequence player
			if ( OldNode && OldNode->Node.Sequence )
			{
				//const FScopedTransaction Transaction( LOCTEXT("ConvertToSequenceEvaluator", "Convert to Single Frame Animation") );

				// convert to sequence evaluator
				UEdGraph* TargetGraph = OldNode->GetGraph();
				// create new evaluator
				FGraphNodeCreator<UAnimGraphNode_SequenceEvaluator> NodeCreator(*TargetGraph);
				UAnimGraphNode_SequenceEvaluator* NewNode = NodeCreator.CreateNode();
				NewNode->Node.Sequence = OldNode->Node.Sequence;
				NodeCreator.Finalize();

				// get default data from old node to new node
				FEdGraphUtilities::CopyCommonState(OldNode, NewNode);

				UEdGraphPin* OldPosePin = OldNode->FindPin(TEXT("Pose"));
				UEdGraphPin* NewPosePin = NewNode->FindPin(TEXT("Pose"));

				if (ensure(OldPosePin && NewPosePin))
				{
					NewPosePin->CopyPersistentDataFromOldPin(*OldPosePin);
				}

				// remove from selection and from graph
				NodeIter.RemoveCurrent();
				TargetGraph->RemoveNode(OldNode);

				NewNode->Modify();
			}
		}

		// @todo fixme: below code doesn't work
		// because of SetAndCenterObject kicks in after new node is added
		// will need to disable that first
		TSharedPtr<SGraphEditor> FocusedGraphEd = FocusedGraphEdPtr.Pin();

		// Update the graph so that the node will be refreshed
		FocusedGraphEd->NotifyGraphChanged();
		// It's possible to leave invalid objects in the selection set if they get GC'd, so clear it out
		FocusedGraphEd->ClearSelectionSet();

		FBlueprintEditorUtils::MarkBlueprintAsStructurallyModified(GetAnimBlueprint());
	}
}

void FPersona::OnConvertToSequencePlayer()
{
	FGraphPanelSelectionSet SelectedNodes = GetSelectedNodes();
	if (SelectedNodes.Num() > 0)
	{
		for (auto NodeIter = SelectedNodes.CreateIterator(); NodeIter; ++NodeIter)
		{
			UAnimGraphNode_SequenceEvaluator* OldNode = Cast<UAnimGraphNode_SequenceEvaluator>(*NodeIter);

			// see if sequence player
			if ( OldNode && OldNode->Node.Sequence )
			{
				//const FScopedTransaction Transaction( LOCTEXT("ConvertToSequenceEvaluator", "Convert to Single Frame Animation") );
				// convert to sequence player
				UEdGraph* TargetGraph = OldNode->GetGraph();
				// create new player
				FGraphNodeCreator<UAnimGraphNode_SequencePlayer> NodeCreator(*TargetGraph);
				UAnimGraphNode_SequencePlayer* NewNode = NodeCreator.CreateNode();
				NewNode->Node.Sequence = OldNode->Node.Sequence;
				NodeCreator.Finalize();

				// get default data from old node to new node
				FEdGraphUtilities::CopyCommonState(OldNode, NewNode);

				UEdGraphPin* OldPosePin = OldNode->FindPin(TEXT("Pose"));
				UEdGraphPin* NewPosePin = NewNode->FindPin(TEXT("Pose"));

				if (ensure(OldPosePin && NewPosePin))
				{
					NewPosePin->CopyPersistentDataFromOldPin(*OldPosePin);
				}

				// remove from selection and from graph
				NodeIter.RemoveCurrent();
				TargetGraph->RemoveNode(OldNode);

				NewNode->Modify();
			}
		}

		// @todo fixme: below code doesn't work
		// because of SetAndCenterObject kicks in after new node is added
		// will need to disable that first
		TSharedPtr<SGraphEditor> FocusedGraphEd = FocusedGraphEdPtr.Pin();

		// Update the graph so that the node will be refreshed
		FocusedGraphEd->NotifyGraphChanged();
		// It's possible to leave invalid objects in the selection set if they get GC'd, so clear it out
		FocusedGraphEd->ClearSelectionSet();

		FBlueprintEditorUtils::MarkBlueprintAsStructurallyModified(GetAnimBlueprint());
	}
}

void FPersona::OnConvertToBlendSpaceEvaluator() 
{
	FGraphPanelSelectionSet SelectedNodes = GetSelectedNodes();

	if (SelectedNodes.Num() > 0)
	{
		for (auto NodeIter = SelectedNodes.CreateIterator(); NodeIter; ++NodeIter)
		{
			UAnimGraphNode_BlendSpacePlayer* OldNode = Cast<UAnimGraphNode_BlendSpacePlayer>(*NodeIter);

			// see if sequence player
			if ( OldNode && OldNode->Node.BlendSpace )
			{
				//const FScopedTransaction Transaction( LOCTEXT("ConvertToSequenceEvaluator", "Convert to Single Frame Animation") );

				// convert to sequence evaluator
				UEdGraph* TargetGraph = OldNode->GetGraph();
				// create new evaluator
				FGraphNodeCreator<UAnimGraphNode_BlendSpaceEvaluator> NodeCreator(*TargetGraph);
				UAnimGraphNode_BlendSpaceEvaluator* NewNode = NodeCreator.CreateNode();
				NewNode->Node.BlendSpace = OldNode->Node.BlendSpace;
				NodeCreator.Finalize();

				// get default data from old node to new node
				FEdGraphUtilities::CopyCommonState(OldNode, NewNode);

				UEdGraphPin* OldPosePin = OldNode->FindPin(TEXT("X"));
				UEdGraphPin* NewPosePin = NewNode->FindPin(TEXT("X"));

				if (ensure(OldPosePin && NewPosePin))
				{
					NewPosePin->CopyPersistentDataFromOldPin(*OldPosePin);
				}

				OldPosePin = OldNode->FindPin(TEXT("Y"));
				NewPosePin = NewNode->FindPin(TEXT("Y"));

				if (ensure(OldPosePin && NewPosePin))
				{
					NewPosePin->CopyPersistentDataFromOldPin(*OldPosePin);
				}


				OldPosePin = OldNode->FindPin(TEXT("Pose"));
				NewPosePin = NewNode->FindPin(TEXT("Pose"));

				if (ensure(OldPosePin && NewPosePin))
				{
					NewPosePin->CopyPersistentDataFromOldPin(*OldPosePin);
				}

				// remove from selection and from graph
				NodeIter.RemoveCurrent();
				TargetGraph->RemoveNode(OldNode);

				NewNode->Modify();
			}
		}

		// @todo fixme: below code doesn't work
		// because of SetAndCenterObject kicks in after new node is added
		// will need to disable that first
		TSharedPtr<SGraphEditor> FocusedGraphEd = FocusedGraphEdPtr.Pin();

		// Update the graph so that the node will be refreshed
		FocusedGraphEd->NotifyGraphChanged();
		// It's possible to leave invalid objects in the selection set if they get GC'd, so clear it out
		FocusedGraphEd->ClearSelectionSet();

		FBlueprintEditorUtils::MarkBlueprintAsStructurallyModified(GetAnimBlueprint());
	}
}
void FPersona::OnConvertToBlendSpacePlayer() 
{
	FGraphPanelSelectionSet SelectedNodes = GetSelectedNodes();
	if (SelectedNodes.Num() > 0)
	{
		for (auto NodeIter = SelectedNodes.CreateIterator(); NodeIter; ++NodeIter)
		{
			UAnimGraphNode_BlendSpaceEvaluator* OldNode = Cast<UAnimGraphNode_BlendSpaceEvaluator>(*NodeIter);

			// see if sequence player
			if ( OldNode && OldNode->Node.BlendSpace )
			{
				//const FScopedTransaction Transaction( LOCTEXT("ConvertToSequenceEvaluator", "Convert to Single Frame Animation") );
				// convert to sequence player
				UEdGraph* TargetGraph = OldNode->GetGraph();
				// create new player
				FGraphNodeCreator<UAnimGraphNode_BlendSpacePlayer> NodeCreator(*TargetGraph);
				UAnimGraphNode_BlendSpacePlayer* NewNode = NodeCreator.CreateNode();
				NewNode->Node.BlendSpace = OldNode->Node.BlendSpace;
				NodeCreator.Finalize();

				// get default data from old node to new node
				FEdGraphUtilities::CopyCommonState(OldNode, NewNode);

				UEdGraphPin* OldPosePin = OldNode->FindPin(TEXT("X"));
				UEdGraphPin* NewPosePin = NewNode->FindPin(TEXT("X"));

				if (ensure(OldPosePin && NewPosePin))
				{
					NewPosePin->CopyPersistentDataFromOldPin(*OldPosePin);
				}

				OldPosePin = OldNode->FindPin(TEXT("Y"));
				NewPosePin = NewNode->FindPin(TEXT("Y"));

				if (ensure(OldPosePin && NewPosePin))
				{
					NewPosePin->CopyPersistentDataFromOldPin(*OldPosePin);
				}


				OldPosePin = OldNode->FindPin(TEXT("Pose"));
				NewPosePin = NewNode->FindPin(TEXT("Pose"));

				if (ensure(OldPosePin && NewPosePin))
				{
					NewPosePin->CopyPersistentDataFromOldPin(*OldPosePin);
				}

				// remove from selection and from graph
				NodeIter.RemoveCurrent();
				TargetGraph->RemoveNode(OldNode);

				NewNode->Modify();
			}
		}

		// @todo fixme: below code doesn't work
		// because of SetAndCenterObject kicks in after new node is added
		// will need to disable that first
		TSharedPtr<SGraphEditor> FocusedGraphEd = FocusedGraphEdPtr.Pin();
		// Update the graph so that the node will be refreshed
		FocusedGraphEd->NotifyGraphChanged();
		// It's possible to leave invalid objects in the selection set if they get GC'd, so clear it out
		FocusedGraphEd->ClearSelectionSet();

		FBlueprintEditorUtils::MarkBlueprintAsStructurallyModified(GetAnimBlueprint());
	}
}

void FPersona::OnConvertToAimOffsetLookAt()
{
	FGraphPanelSelectionSet SelectedNodes = GetSelectedNodes();

	if (SelectedNodes.Num() > 0)
	{
		for (auto NodeIter = SelectedNodes.CreateIterator(); NodeIter; ++NodeIter)
		{
			UAnimGraphNode_RotationOffsetBlendSpace* OldNode = Cast<UAnimGraphNode_RotationOffsetBlendSpace>(*NodeIter);

			// see if sequence player
			if (OldNode && OldNode->Node.BlendSpace)
			{
				//const FScopedTransaction Transaction( LOCTEXT("ConvertToSequenceEvaluator", "Convert to Single Frame Animation") );

				// convert to sequence evaluator
				UEdGraph* TargetGraph = OldNode->GetGraph();
				// create new evaluator
				FGraphNodeCreator<UAnimGraphNode_AimOffsetLookAt> NodeCreator(*TargetGraph);
				UAnimGraphNode_AimOffsetLookAt* NewNode = NodeCreator.CreateNode();
				NewNode->Node.BlendSpace = OldNode->Node.BlendSpace;
				NodeCreator.Finalize();

				// get default data from old node to new node
				FEdGraphUtilities::CopyCommonState(OldNode, NewNode);

				UEdGraphPin* OldPosePin = OldNode->FindPin(TEXT("Pose"));
				UEdGraphPin* NewPosePin = NewNode->FindPin(TEXT("Pose"));

				if (ensure(OldPosePin && NewPosePin))
				{
					NewPosePin->CopyPersistentDataFromOldPin(*OldPosePin);
				}

				OldPosePin = OldNode->FindPin(TEXT("BasePose"));
				NewPosePin = NewNode->FindPin(TEXT("BasePose"));

				if (ensure(OldPosePin && NewPosePin))
				{
					NewPosePin->CopyPersistentDataFromOldPin(*OldPosePin);
				}

				// remove from selection and from graph
				NodeIter.RemoveCurrent();
				TargetGraph->RemoveNode(OldNode);

				NewNode->Modify();
			}
		}

		// @todo fixme: below code doesn't work
		// because of SetAndCenterObject kicks in after new node is added
		// will need to disable that first
		TSharedPtr<SGraphEditor> FocusedGraphEd = FocusedGraphEdPtr.Pin();

		// Update the graph so that the node will be refreshed
		FocusedGraphEd->NotifyGraphChanged();
		// It's possible to leave invalid objects in the selection set if they get GC'd, so clear it out
		FocusedGraphEd->ClearSelectionSet();

		FBlueprintEditorUtils::MarkBlueprintAsStructurallyModified(GetAnimBlueprint());
	}
}

void FPersona::OnConvertToAimOffsetSimple()
{
	FGraphPanelSelectionSet SelectedNodes = GetSelectedNodes();
	if (SelectedNodes.Num() > 0)
	{
		for (auto NodeIter = SelectedNodes.CreateIterator(); NodeIter; ++NodeIter)
		{
			UAnimGraphNode_AimOffsetLookAt* OldNode = Cast<UAnimGraphNode_AimOffsetLookAt>(*NodeIter);

			// see if sequence player
			if (OldNode && OldNode->Node.BlendSpace)
			{
				//const FScopedTransaction Transaction( LOCTEXT("ConvertToSequenceEvaluator", "Convert to Single Frame Animation") );
				// convert to sequence player
				UEdGraph* TargetGraph = OldNode->GetGraph();
				// create new player
				FGraphNodeCreator<UAnimGraphNode_RotationOffsetBlendSpace> NodeCreator(*TargetGraph);
				UAnimGraphNode_RotationOffsetBlendSpace* NewNode = NodeCreator.CreateNode();
				NewNode->Node.BlendSpace = OldNode->Node.BlendSpace;
				NodeCreator.Finalize();

				// get default data from old node to new node
				FEdGraphUtilities::CopyCommonState(OldNode, NewNode);

				UEdGraphPin* OldPosePin = OldNode->FindPin(TEXT("Pose"));
				UEdGraphPin* NewPosePin = NewNode->FindPin(TEXT("Pose"));

				if (ensure(OldPosePin && NewPosePin))
				{
					NewPosePin->CopyPersistentDataFromOldPin(*OldPosePin);
				}

				OldPosePin = OldNode->FindPin(TEXT("BasePose"));
				NewPosePin = NewNode->FindPin(TEXT("BasePose"));

				if (ensure(OldPosePin && NewPosePin))
				{
					NewPosePin->CopyPersistentDataFromOldPin(*OldPosePin);
				}

				// remove from selection and from graph
				NodeIter.RemoveCurrent();
				TargetGraph->RemoveNode(OldNode);

				NewNode->Modify();
			}
		}

		// @todo fixme: below code doesn't work
		// because of SetAndCenterObject kicks in after new node is added
		// will need to disable that first
		TSharedPtr<SGraphEditor> FocusedGraphEd = FocusedGraphEdPtr.Pin();
		// Update the graph so that the node will be refreshed
		FocusedGraphEd->NotifyGraphChanged();
		// It's possible to leave invalid objects in the selection set if they get GC'd, so clear it out
		FocusedGraphEd->ClearSelectionSet();

		FBlueprintEditorUtils::MarkBlueprintAsStructurallyModified(GetAnimBlueprint());
	}
}

void FPersona::OnConvertToPoseBlender()
{
	FGraphPanelSelectionSet SelectedNodes = GetSelectedNodes();
	if (SelectedNodes.Num() > 0)
	{
		for (auto NodeIter = SelectedNodes.CreateIterator(); NodeIter; ++NodeIter)
		{
			UAnimGraphNode_PoseByName* OldNode = Cast<UAnimGraphNode_PoseByName>(*NodeIter);

			// see if sequence player
			if (OldNode && OldNode->Node.PoseAsset)
			{
				// convert to sequence player
				UEdGraph* TargetGraph = OldNode->GetGraph();
				// create new player
				FGraphNodeCreator<UAnimGraphNode_PoseBlendNode> NodeCreator(*TargetGraph);
				UAnimGraphNode_PoseBlendNode* NewNode = NodeCreator.CreateNode();
				NewNode->Node.PoseAsset = OldNode->Node.PoseAsset;
				NodeCreator.Finalize();

				// get default data from old node to new node
				FEdGraphUtilities::CopyCommonState(OldNode, NewNode);

				UEdGraphPin* OldPosePin = OldNode->FindPin(TEXT("Pose"));
				UEdGraphPin* NewPosePin = NewNode->FindPin(TEXT("Pose"));

				if (ensure(OldPosePin && NewPosePin))
				{
					NewPosePin->CopyPersistentDataFromOldPin(*OldPosePin);
				}

				// remove from selection and from graph
				NodeIter.RemoveCurrent();
				TargetGraph->RemoveNode(OldNode);

				NewNode->Modify();
			}
		}

		// @todo fixme: below code doesn't work
		// because of SetAndCenterObject kicks in after new node is added
		// will need to disable that first
		TSharedPtr<SGraphEditor> FocusedGraphEd = FocusedGraphEdPtr.Pin();

		// Update the graph so that the node will be refreshed
		FocusedGraphEd->NotifyGraphChanged();
		// It's possible to leave invalid objects in the selection set if they get GC'd, so clear it out
		FocusedGraphEd->ClearSelectionSet();

		FBlueprintEditorUtils::MarkBlueprintAsStructurallyModified(GetAnimBlueprint());
	}
}

void FPersona::OnConvertToPoseByName()
{
	FGraphPanelSelectionSet SelectedNodes = GetSelectedNodes();
	if (SelectedNodes.Num() > 0)
	{
		for (auto NodeIter = SelectedNodes.CreateIterator(); NodeIter; ++NodeIter)
		{
			UAnimGraphNode_PoseBlendNode* OldNode = Cast<UAnimGraphNode_PoseBlendNode>(*NodeIter);

			// see if sequence player
			if (OldNode && OldNode->Node.PoseAsset)
			{
				//const FScopedTransaction Transaction( LOCTEXT("ConvertToSequenceEvaluator", "Convert to Single Frame Animation") );
				// convert to sequence player
				UEdGraph* TargetGraph = OldNode->GetGraph();
				// create new player
				FGraphNodeCreator<UAnimGraphNode_PoseByName> NodeCreator(*TargetGraph);
				UAnimGraphNode_PoseByName* NewNode = NodeCreator.CreateNode();
				NewNode->Node.PoseAsset = OldNode->Node.PoseAsset;
				NodeCreator.Finalize();

				// get default data from old node to new node
				FEdGraphUtilities::CopyCommonState(OldNode, NewNode);

				UEdGraphPin* OldPosePin = OldNode->FindPin(TEXT("Pose"));
				UEdGraphPin* NewPosePin = NewNode->FindPin(TEXT("Pose"));

				if (ensure(OldPosePin && NewPosePin))
				{
					NewPosePin->CopyPersistentDataFromOldPin(*OldPosePin);
				}

				// remove from selection and from graph
				NodeIter.RemoveCurrent();
				TargetGraph->RemoveNode(OldNode);

				NewNode->Modify();
			}
		}

		// @todo fixme: below code doesn't work
		// because of SetAndCenterObject kicks in after new node is added
		// will need to disable that first
		TSharedPtr<SGraphEditor> FocusedGraphEd = FocusedGraphEdPtr.Pin();

		// Update the graph so that the node will be refreshed
		FocusedGraphEd->NotifyGraphChanged();
		// It's possible to leave invalid objects in the selection set if they get GC'd, so clear it out
		FocusedGraphEd->ClearSelectionSet();

		FBlueprintEditorUtils::MarkBlueprintAsStructurallyModified(GetAnimBlueprint());
	}
}

void FPersona::OnTogglePoseWatch()
{
	const FGraphPanelSelectionSet SelectedNodes = GetSelectedNodes();
	UAnimBlueprint* AnimBP = GetAnimBlueprint();

	for (FGraphPanelSelectionSet::TConstIterator NodeIt(SelectedNodes); NodeIt; ++NodeIt)
	{
		if (UAnimGraphNode_Base* SelectedNode = Cast<UAnimGraphNode_Base>(*NodeIt))
		{
			UPoseWatch* PoseWatch = AnimationEditorUtils::FindPoseWatchForNode(SelectedNode, AnimBP);
			if (PoseWatch)
			{
				AnimationEditorUtils::RemovePoseWatch(PoseWatch, AnimBP);
			}
			else
			{
				AnimationEditorUtils::MakePoseWatchForNode(AnimBP, SelectedNode, FColor::Red);
			}
		}
	}
}

void FPersona::OnOpenRelatedAsset()
{
	FGraphPanelSelectionSet SelectedNodes = GetSelectedNodes();
	
	EToolkitMode::Type Mode = EToolkitMode::Standalone;
	FPersonaModule& PersonaModule = FModuleManager::LoadModuleChecked<FPersonaModule>( "Persona" );

	if (SelectedNodes.Num() > 0)
	{
		for (auto NodeIter = SelectedNodes.CreateIterator(); NodeIter; ++NodeIter)
		{
			if(UAnimGraphNode_Base* Node = Cast<UAnimGraphNode_Base>(*NodeIter))
			{
				UAnimationAsset* AnimAsset = Node->GetAnimationAsset();
				
				if(AnimAsset)
				{
					PersonaModule.CreatePersona( Mode, TSharedPtr<IToolkitHost>(), AnimAsset->GetSkeleton(), NULL, AnimAsset, NULL );
				}
			}
		}
	}
}

bool FPersona::CanRemovePosePin() const
{
	return true;
}

void FPersona::RecompileAnimBlueprintIfDirty()
{
	if (UBlueprint* Blueprint = GetBlueprintObj())
	{
		if (!Blueprint->IsUpToDate())
		{
			Compile();
		}
	}
}

void FPersona::Compile()
{
	// Note if we were debugging the preview
	UObject* CurrentDebugObject = GetBlueprintObj()->GetObjectBeingDebugged();
	UDebugSkelMeshComponent* PreviewMeshComponent = PersonaToolkit->GetPreviewMeshComponent();
	const bool bIsDebuggingPreview = (PreviewMeshComponent != NULL) && PreviewMeshComponent->IsAnimBlueprintInstanced() && (PreviewMeshComponent->GetAnimInstance() == CurrentDebugObject);

	if (PreviewMeshComponent != NULL)
	{
		// Force close any asset editors that are using the AnimScriptInstance (such as the Property Matrix), the class will be garbage collected
		FAssetEditorManager::Get().CloseOtherEditors(PreviewMeshComponent->GetAnimInstance(), nullptr);
	}

	// Compile the blueprint
	FBlueprintEditor::Compile();

	if (PreviewMeshComponent != NULL)
	{
		if (PreviewMeshComponent->GetAnimInstance() == NULL)
		{
			// try reinitialize animation if it doesn't exist
			PreviewMeshComponent->InitAnim(true);
		}

		if (bIsDebuggingPreview)
		{
			GetBlueprintObj()->SetObjectBeingDebugged(PreviewMeshComponent->GetAnimInstance());
		}
	}

	OnPostCompile();
}

FName FPersona::GetToolkitContextFName() const
{
	return GetToolkitFName();
}

FName FPersona::GetToolkitFName() const
{
	return FName("Persona");
}

FText FPersona::GetBaseToolkitName() const
{
	return LOCTEXT("AppLabel", "Persona");
}

FText FPersona::GetToolkitName() const
{
	FFormatNamedArguments Args;

	if (IsEditingSingleBlueprint())
	{
		const bool bDirtyState = GetBlueprintObj()->GetOutermost()->IsDirty();

		Args.Add( TEXT("BlueprintName"), FText::FromString( GetBlueprintObj()->GetName() ) );
		Args.Add( TEXT("DirtyState"), bDirtyState ? FText::FromString( TEXT( "*" ) ) : FText::GetEmpty() );
		return FText::Format( LOCTEXT("KismetToolkitName_SingleBlueprint", "{BlueprintName}{DirtyState}"), Args );
	}
	else
	{
		USkeleton* Skeleton = GetPersonaToolkit()->GetSkeleton();
		const bool bDirtyState = Skeleton->GetOutermost()->IsDirty();

		Args.Add( TEXT("SkeletonName"), FText::FromString(Skeleton->GetName() ) );
		Args.Add( TEXT("DirtyState"), bDirtyState ? FText::FromString( TEXT( "*" ) ) : FText::GetEmpty() );
		return FText::Format( LOCTEXT("KismetToolkitName_SingleSkeleton", "{SkeletonName}{DirtyState}"), Args );
	}
}

FText FPersona::GetToolkitToolTipText() const
{
	if (IsEditingSingleBlueprint())
	{
		return FAssetEditorToolkit::GetToolTipTextForObject(GetBlueprintObj());
	}
	else
	{
		USkeleton* Skeleton = GetPersonaToolkit()->GetSkeleton();
		return FAssetEditorToolkit::GetToolTipTextForObject(Skeleton);
	}
}

FString FPersona::GetWorldCentricTabPrefix() const
{
	return NSLOCTEXT("Persona", "WorldCentricTabPrefix", "Persona ").ToString();
}


FLinearColor FPersona::GetWorldCentricTabColorScale() const
{
	return FLinearColor( 0.5f, 0.25f, 0.35f, 0.5f );
}

void FPersona::SaveAnimationAssets_Execute()
{
	// only save animation assets related to skeletons
	TArray<UClass*> SaveClasses;
	SaveClasses.Add(UAnimationAsset::StaticClass());
	SaveClasses.Add(UAnimBlueprint::StaticClass());
	SaveClasses.Add(USkeletalMesh::StaticClass());
	SaveClasses.Add(USkeleton::StaticClass());

	const bool bPromptUserToSave = true;
	const bool bFastSave = false;
	FEditorFileUtils::SaveDirtyContentPackages(SaveClasses, bPromptUserToSave, bFastSave);
}

bool FPersona::CanSaveAnimationAssets() const
{
	return true;
}

void FPersona::OnActiveTabChanged( TSharedPtr<SDockTab> PreviouslyActive, TSharedPtr<SDockTab> NewlyActivated )
{
	if (!NewlyActivated.IsValid())
	{
		TArray<UObject*> ObjArray;
		Inspector->ShowDetailsForObjects(ObjArray);
	}
	else if (SharedAnimDocumentTab.IsValid() && NewlyActivated.Get() == SharedAnimDocumentTab.Pin().Get())
	{
		if (GetPersonaToolkit()->GetAnimationAsset())
		{
			GetPersonaToolkit()->GetPreviewScene()->SetPreviewAnimationAsset(GetPersonaToolkit()->GetAnimationAsset());
		}
	}
	else if (SharedAnimDocumentTab.IsValid() && PreviouslyActive.Get() == SharedAnimDocumentTab.Pin().Get())
	{
		//@TODO: The flash focus makes it impossible to do this and still edit montages
		//SetDetailObject(NULL);
	}
	else 
	{
		FBlueprintEditor::OnActiveTabChanged(PreviouslyActive, NewlyActivated);
	}
}

void FPersona::SetPreviewMesh(USkeletalMesh* NewPreviewMesh)
{
	GetSkeletonTree()->SetSkeletalMesh(NewPreviewMesh);
}

void FPersona::OnPropertyChanged(UObject* ObjectBeingModified, FPropertyChangedEvent& PropertyChangedEvent)
{
	// Re-initialize the preview when a skeletal control is being edited
	//@TODO: Should we still do this?
}

void FPersona::RefreshPreviewInstanceTrackCurves()
{
	// need to refresh the preview mesh
	UDebugSkelMeshComponent* PreviewMeshComponent = PersonaToolkit->GetPreviewMeshComponent();
	if(PreviewMeshComponent->PreviewInstance)
	{
		PreviewMeshComponent->PreviewInstance->RefreshCurveBoneControllers();
	}
}

void FPersona::PostUndo(bool bSuccess)
{
	DocumentManager->CleanInvalidTabs();
	DocumentManager->RefreshAllTabs();

	FBlueprintEditor::PostUndo(bSuccess);

	// If we undid a node creation that caused us to clean up a tab/graph we need to refresh the UI state
	RefreshEditors();

	// PostUndo broadcast
	OnPostUndo.Broadcast();	

	// Re-init preview instance
<<<<<<< HEAD
	if (PreviewComponent && PreviewComponent->AnimScriptInstance)
	{
		PreviewComponent->AnimScriptInstance->InitializeAnimation();
=======
	UDebugSkelMeshComponent* PreviewMeshComponent = PersonaToolkit->GetPreviewMeshComponent();
	if (PreviewMeshComponent && PreviewMeshComponent->AnimScriptInstance)
	{
		PreviewMeshComponent->AnimScriptInstance->InitializeAnimation();
>>>>>>> 92a3597a
	}

	RefreshPreviewInstanceTrackCurves();

	// clear up preview anim notify states
	// animnotify states are saved in AnimInstance
	// if those are undoed or redoed, they have to be 
	// cleared up, otherwise, they might have invalid data
	ClearupPreviewMeshAnimNotifyStates();

	OnPostCompile();
}

void FPersona::ClearupPreviewMeshAnimNotifyStates()
{
	UDebugSkelMeshComponent* PreviewMeshComponent = PersonaToolkit->GetPreviewMeshComponent();
	if ( PreviewMeshComponent )
	{
		UAnimInstance* AnimInstantace = PreviewMeshComponent->GetAnimInstance();

		if (AnimInstantace)
		{
			// empty this because otherwise, it can have corrupted data
			// this will cause state to be interrupted, but that is better
			// than crashing
			AnimInstantace->ActiveAnimNotifyState.Empty();
		}
	}
}

bool FPersona::IsInAScriptingMode() const
{
	return IsModeCurrent(FPersonaModes::AnimBlueprintEditMode);
}

void FPersona::GetCustomDebugObjects(TArray<FCustomDebugObject>& DebugList) const
{
	UDebugSkelMeshComponent* PreviewMeshComponent = PersonaToolkit->GetPreviewMeshComponent();
	if (PreviewMeshComponent->IsAnimBlueprintInstanced())
	{
		new (DebugList) FCustomDebugObject(PreviewMeshComponent->GetAnimInstance(), LOCTEXT("PreviewObjectLabel", "Preview Instance").ToString());
	}
}

void FPersona::CreateDefaultTabContents(const TArray<UBlueprint*>& InBlueprints)
{
	FBlueprintEditor::CreateDefaultTabContents(InBlueprints);

	PreviewEditor = SNew(SPersonaPreviewPropertyEditor, GetPreviewScene());
}

FGraphAppearanceInfo FPersona::GetGraphAppearance(UEdGraph* InGraph) const
{
	FGraphAppearanceInfo AppearanceInfo = FBlueprintEditor::GetGraphAppearance(InGraph);

	if ( GetBlueprintObj()->IsA(UAnimBlueprint::StaticClass()) )
	{
		AppearanceInfo.CornerText = LOCTEXT("AppearanceCornerText_Animation", "ANIMATION");
	}

	return AppearanceInfo;
}

void FPersona::FocusWindow(UObject* ObjectToFocusOn)
{
	FBlueprintEditor::FocusWindow(ObjectToFocusOn);
	if (ObjectToFocusOn != NULL)
	{
		// we should be already in our desired window, now just update mode
		if (ObjectToFocusOn->IsA(UAnimBlueprint::StaticClass()))
		{
			SetCurrentMode(FPersonaModes::AnimBlueprintEditMode);
		}
		else if (UAnimationAsset* AnimationAssetToFocus = Cast<UAnimationAsset>(ObjectToFocusOn))
		{
			SetCurrentMode(FPersonaModes::AnimationEditMode);
			OpenNewDocumentTab(AnimationAssetToFocus);
		}
		else if (USkeletalMesh* SkeletalMeshToFocus = Cast<USkeletalMesh>(ObjectToFocusOn))
		{
			SetCurrentMode(FPersonaModes::MeshEditMode);
			SetPreviewMesh(SkeletalMeshToFocus);
		}
		else if (ObjectToFocusOn->IsA(USkeleton::StaticClass()))
		{
			SetCurrentMode(FPersonaModes::SkeletonDisplayMode);
		}
	}
}

void FPersona::ClearSelectedWindActor()
{
	GetPreviewScene()->ClearSelectedActor();
}

void FPersona::ClearSelectedAnimGraphNode()
{
	SelectedAnimGraphNode.Reset();
}

void FPersona::DeselectAll()
{
	GetSkeletonTree()->DeselectAll();
	ClearSelectedWindActor();
	ClearSelectedAnimGraphNode();
}

FReply FPersona::OnClickEditMesh()
{
	USkeleton* Skeleton = PersonaToolkit->GetSkeleton();
	USkeletalMesh* PreviewMesh = Skeleton->GetPreviewMesh();
	if(PreviewMesh)
	{
		SetDetailObject(PreviewMesh);
	}
	return FReply::Handled();
}


void FPersona::PostRedo(bool bSuccess)
{
	DocumentManager->RefreshAllTabs();

	FBlueprintEditor::PostRedo(bSuccess);

	// PostUndo broadcast, OnPostRedo
	OnPostUndo.Broadcast();

	UDebugSkelMeshComponent* PreviewMeshComponent = PersonaToolkit->GetPreviewMeshComponent();
	if (PreviewMeshComponent && PreviewMeshComponent->AnimScriptInstance)
	{
		PreviewMeshComponent->AnimScriptInstance->InitializeAnimation();
	}

	// clear up preview anim notify states
	// animnotify states are saved in AnimInstance
	// if those are undoed or redoed, they have to be 
	// cleared up, otherwise, they might have invalid data
	ClearupPreviewMeshAnimNotifyStates();
}

TArray<UObject*> FPersona::GetEditorObjectsForMode(FName Mode) const
{
	if( Mode == FPersonaModes::AnimationEditMode )
	{
		return GetEditorObjectsOfClass( GetEditingObjects(), UAnimationAsset::StaticClass() );
	}
	else if( Mode == FPersonaModes::AnimBlueprintEditMode )
	{
		return GetEditorObjectsOfClass( GetEditingObjects(), UAnimBlueprint::StaticClass() );
	}
	else if( Mode == FPersonaModes::MeshEditMode )
	{
		return GetEditorObjectsOfClass( GetEditingObjects(), USkeletalMesh::StaticClass() );
	}
	else if( Mode == FPersonaModes::PhysicsEditMode )
	{
<<<<<<< HEAD
		TargetSkeleton->Sockets.Add( NewSocket );
	}
	else if ( Mesh )
	{
		Mesh->GetMeshOnlySocketList().Add( NewSocket );
	}

	// Duplicated attached assets
	int32 NumExistingAttachedObjects = TargetSkeleton->PreviewAttachedAssetContainer.Num();
	for(int AttachedObjectIndex = 0; AttachedObjectIndex < NumExistingAttachedObjects; ++AttachedObjectIndex)
	{
		FPreviewAttachedObjectPair& Pair = TargetSkeleton->PreviewAttachedAssetContainer[AttachedObjectIndex];
		if(Pair.AttachedTo == SocketInfoToDuplicate.Socket->SocketName)
		{
			if(!bModifiedSkeleton)
			{
				bModifiedSkeleton = true;
				TargetSkeleton->Modify();
			}
			FPreviewAttachedObjectPair NewPair = Pair;
			NewPair.AttachedTo = NewSocket->SocketName;
			AttachObjectToPreviewComponent( NewPair.GetAttachedObject(), NewPair.AttachedTo, &TargetSkeleton->PreviewAttachedAssetContainer );
		}
	}

	// Broadcast that the skeleton tree has changed due to the new socket
	OnSkeletonTreeChanged.Broadcast();

	SetSelectedSocket( FSelectedSocketInfo( NewSocket, SocketInfoToDuplicate.bSocketIsOnSkeleton ) );
}

FName FPersona::GenerateUniqueSocketName( FName InName )
{
	USkeletalMesh* Mesh = GetMesh();

	int32 NewNumber = InName.GetNumber();

	// Increment NewNumber until we have a unique name (potential infinite loop if *all* int32 values are used!)
	while ( DoesSocketAlreadyExist( NULL, FText::FromName( FName( InName, NewNumber ) ), TargetSkeleton->Sockets ) ||
		( Mesh ? DoesSocketAlreadyExist( NULL, FText::FromName( FName( InName, NewNumber ) ), Mesh->GetMeshOnlySocketList() ) : false ) )
	{
		++NewNumber;
	}

	return FName( InName, NewNumber );
}

bool FPersona::DoesSocketAlreadyExist( const USkeletalMeshSocket* InSocket, const FText& InSocketName, const TArray< USkeletalMeshSocket* >& InSocketArray ) const
{
	for ( auto SocketIt = InSocketArray.CreateConstIterator(); SocketIt; ++SocketIt )
	{
		USkeletalMeshSocket* Socket = *( SocketIt );

		if ( InSocket != Socket && Socket->SocketName.ToString() == InSocketName.ToString() )
		{
			return true;
		}
	}

	return false;
}

USkeletalMeshComponent*	FPersona::CreateNewSkeletalMeshComponent()
{
	USkeletalMeshComponent* NewComp = NewObject<USkeletalMeshComponent>();
	AdditionalMeshes.Add(NewComp);
	NewComp->SetMasterPoseComponent(GetPreviewMeshComponent());
	return NewComp;
}

void FPersona::RemoveAdditionalMesh(USkeletalMeshComponent* MeshToRemove)
{
	PreviewScene.RemoveComponent(MeshToRemove);
	AdditionalMeshes.Remove(MeshToRemove);
}

void FPersona::ClearAllAdditionalMeshes()
{
	for(auto Iter = AdditionalMeshes.CreateIterator(); Iter; ++Iter)
	{
		PreviewScene.RemoveComponent( *Iter );
	}

	AdditionalMeshes.Empty();
}

void FPersona::AddPreviewAttachedObjects()
{
	// Load up mesh attachments...
	USkeletalMesh* Mesh = GetMesh();

	if ( Mesh )
	{
		for(int32 i = 0; i < Mesh->PreviewAttachedAssetContainer.Num(); i++)
		{
			FPreviewAttachedObjectPair& PreviewAttachedObject = Mesh->PreviewAttachedAssetContainer[i];

			AttachObjectToPreviewComponent(PreviewAttachedObject.GetAttachedObject(), PreviewAttachedObject.AttachedTo);
		}
	}

	// ...and then skeleton attachments
	for(int32 i = 0; i < TargetSkeleton->PreviewAttachedAssetContainer.Num(); i++)
	{
		FPreviewAttachedObjectPair& PreviewAttachedObject = TargetSkeleton->PreviewAttachedAssetContainer[i];

		AttachObjectToPreviewComponent(PreviewAttachedObject.GetAttachedObject(), PreviewAttachedObject.AttachedTo);
	}
}

bool FPersona::AttachObjectToPreviewComponent( UObject* Object, FName AttachTo, FPreviewAssetAttachContainer* PreviewAssetContainer /* = NULL */ )
{
	if(GetComponentForAttachedObject(Object, AttachTo))
	{
		return false; // Already have this asset attached at this location
	}

	TSubclassOf<UActorComponent> ComponentClass = FComponentAssetBrokerage::GetPrimaryComponentForAsset(Object->GetClass());
	if(PreviewComponent && *ComponentClass && ComponentClass->IsChildOf(USceneComponent::StaticClass()))
	{
		if ( PreviewAssetContainer )
		{
			// Set up the attached object for transactions
			Object->SetFlags(RF_Transactional);
			PreviewAssetContainer->AddAttachedObject( Object, AttachTo );
		}

		//set up world info for undo
		AWorldSettings* WorldSettings = PreviewScene.GetWorld()->GetWorldSettings();
		WorldSettings->SetFlags(RF_Transactional);
		WorldSettings->Modify();

		USceneComponent* SceneComponent = NewObject<USceneComponent>(WorldSettings, ComponentClass, NAME_None, RF_Transactional);

		FComponentAssetBrokerage::AssignAssetToComponent(SceneComponent, Object);

		if(UParticleSystemComponent* NewPSysComp = Cast<UParticleSystemComponent>(SceneComponent))
		{
			//maybe this should happen in FComponentAssetBrokerage::AssignAssetToComponent?
			NewPSysComp->SetTickGroup(TG_PostUpdateWork);
		}

		//set up preview component for undo
		PreviewComponent->SetFlags(RF_Transactional);
		PreviewComponent->Modify();

		// Attach component to the preview component
		SceneComponent->SetupAttachment(PreviewComponent, AttachTo);
		SceneComponent->RegisterComponent();
		return true;
	}
	return false;
}

void FPersona::RemoveAttachedObjectFromPreviewComponent(UObject* Object, FName AttachedTo)
{
	// clean up components	
	if (PreviewComponent)
	{
		AWorldSettings* WorldSettings = PreviewScene.GetWorld()->GetWorldSettings();
		WorldSettings->SetFlags(RF_Transactional);
		WorldSettings->Modify();

		//set up preview component for undo
		PreviewComponent->SetFlags(RF_Transactional);
		PreviewComponent->Modify();

		for (int32 I=PreviewComponent->GetAttachChildren().Num()-1; I >= 0; --I) // Iterate backwards because CleanupComponent will remove from AttachChildren
		{
			USceneComponent* ChildComponent = PreviewComponent->GetAttachChildren()[I];
			UObject* Asset = FComponentAssetBrokerage::GetAssetFromComponent(ChildComponent);

			if( Asset == Object && ChildComponent->GetAttachSocketName() == AttachedTo)
			{
				// PreviewComponet will be cleaned up by PreviewScene, 
				// but if anything is attached, it won't be cleaned up, 
				// so we'll need to clean them up manually
				CleanupComponent(PreviewComponent->GetAttachChildren()[I]);
				break;
			}
		}
	}
}

USceneComponent* FPersona::GetComponentForAttachedObject(UObject* Object, FName AttachedTo)
{
	if (PreviewComponent)
	{
		for (USceneComponent* ChildComponent : PreviewComponent->GetAttachChildren())
		{
			UObject* Asset = FComponentAssetBrokerage::GetAssetFromComponent(ChildComponent);

			if( Asset == Object && ChildComponent->GetAttachSocketName() == AttachedTo)
			{
				return ChildComponent;
			}
		}
	}
	return NULL;
}

void FPersona::RemoveAttachedComponent( bool bRemovePreviewAttached /* = true */ )
{
	TMap<UObject*, TArray<FName>> PreviewAttachedObjects;

	if( !bRemovePreviewAttached )
	{
		for(auto Iter = TargetSkeleton->PreviewAttachedAssetContainer.CreateConstIterator(); Iter; ++Iter)
		{
			PreviewAttachedObjects.FindOrAdd(Iter->GetAttachedObject()).Add(Iter->AttachedTo);
		}

		if ( USkeletalMesh* PreviewMesh = GetMesh() )
		{
			for(auto Iter = PreviewMesh->PreviewAttachedAssetContainer.CreateConstIterator(); Iter; ++Iter)
			{
				PreviewAttachedObjects.FindOrAdd(Iter->GetAttachedObject()).Add(Iter->AttachedTo);
			}
		}
	}

	// clean up components	
	if (PreviewComponent)
	{
		for (int32 I=PreviewComponent->GetAttachChildren().Num()-1; I >= 0; --I) // Iterate backwards because CleanupComponent will remove from AttachChildren
		{
			USceneComponent* ChildComponent = PreviewComponent->GetAttachChildren()[I];
			UObject* Asset = FComponentAssetBrokerage::GetAssetFromComponent(ChildComponent);

			bool bRemove = true;

			//are we supposed to leave assets that came from the skeleton
			if(	!bRemovePreviewAttached )
			{
				//could this asset have come from the skeleton
				if(PreviewAttachedObjects.Contains(Asset))
				{
					if(PreviewAttachedObjects.Find(Asset)->Contains(ChildComponent->GetAttachSocketName()))
					{
						bRemove = false;
					}
				}
			}

			if(bRemove)
			{
				// PreviewComponet will be cleaned up by PreviewScene, 
				// but if anything is attached, it won't be cleaned up, 
				// so we'll need to clean them up manually
				CleanupComponent(PreviewComponent->GetAttachChildren()[I]);
			}
		}

		if( bRemovePreviewAttached )
		{
			check(PreviewComponent->GetAttachChildren().Num() == 0);
		}
	}
}

void FPersona::CleanupComponent(USceneComponent* Component)
{
	if (Component)
	{
		for (int32 I = Component->GetAttachChildren().Num() - 1; I >= 0; --I) // Iterate backwards because CleanupComponent will remove from AttachChildren
		{
			CleanupComponent(Component->GetAttachChildren()[I]);
		}

		check(Component->GetAttachChildren().Num() == 0);
		Component->DestroyComponent();
	}
}

void FPersona::DeselectAll()
{
	ClearSelectedBones();
	ClearSelectedSocket();
	ClearSelectedWindActor();
	ClearSelectedAnimGraphNode();

	OnAllDeselected.Broadcast();
}

FReply FPersona::OnClickEditMesh()
{
	USkeletalMesh* PreviewMesh = TargetSkeleton->GetPreviewMesh();
	if(PreviewMesh)
	{
		UpdateSelectionDetails(PreviewMesh, FText::FromString(PreviewMesh->GetName()));
	}
	return FReply::Handled();
}


void FPersona::PostRedo(bool bSuccess)
{
	DocumentManager->RefreshAllTabs();

	FBlueprintEditor::PostRedo(bSuccess);

	// PostUndo broadcast, OnPostRedo
	OnPostUndo.Broadcast();

	if (PreviewComponent && PreviewComponent->AnimScriptInstance)
	{
		PreviewComponent->AnimScriptInstance->InitializeAnimation();
	}

	// clear up preview anim notify states
	// animnotify states are saved in AnimInstance
	// if those are undoed or redoed, they have to be 
	// cleared up, otherwise, they might have invalid data
	ClearupPreviewMeshAnimNotifyStates();
}

TArray<UObject*> FPersona::GetEditorObjectsForMode(FName Mode) const
{
	if( Mode == FPersonaModes::AnimationEditMode )
	{
		return GetEditorObjectsOfClass( GetEditingObjects(), UAnimationAsset::StaticClass() );
	}
	else if( Mode == FPersonaModes::AnimBlueprintEditMode )
	{
		return GetEditorObjectsOfClass( GetEditingObjects(), UAnimBlueprint::StaticClass() );
	}
	else if( Mode == FPersonaModes::MeshEditMode )
	{
		return GetEditorObjectsOfClass( GetEditingObjects(), USkeletalMesh::StaticClass() );
	}
	else if( Mode == FPersonaModes::PhysicsEditMode )
	{
=======
>>>>>>> 92a3597a
		return GetEditorObjectsOfClass( GetEditingObjects(), UPhysicsAsset::StaticClass() );
	}
	else if( Mode == FPersonaModes::SkeletonDisplayMode )
	{
		return GetEditorObjectsOfClass( GetEditingObjects(), USkeleton::StaticClass() );
	}
	return TArray<UObject*>();
}

void FPersona::GetSaveableObjects(TArray<UObject*>& OutObjects) const
{
	OutObjects = GetEditorObjectsForMode(GetCurrentMode());
}

const FSlateBrush* FPersona::GetDirtyImageForMode(FName Mode) const
{
	TArray<UObject*> EditorObjects = GetEditorObjectsForMode(Mode);
	for(auto Iter = EditorObjects.CreateIterator(); Iter; ++Iter)
	{
		if(UPackage* Package = (*Iter)->GetOutermost())
		{
			if(Package->IsDirty())
			{
				return AssetDirtyBrush;
			}
		}
	}
	return NULL;
}

void FPersona::FindInContentBrowser_Execute()
{
	FName CurrentMode = GetCurrentMode();
	TArray<UObject*> ObjectsToSyncTo = GetEditorObjectsForMode(CurrentMode);
	if (ObjectsToSyncTo.Num() > 0)
	{
		GEditor->SyncBrowserToObjects( ObjectsToSyncTo );
	}
}

void FPersona::SaveAsset_Execute()
{
	//Clean the unused Material entry before saving
	if (USkeletalMesh* Mesh = PersonaToolkit->GetMesh())
	{
		for (int32 MaterialIndex = 0; MaterialIndex < Mesh->Materials.Num(); ++MaterialIndex)
		{
			bool MaterialIsUsed = false;
			FSkeletalMeshResource* ImportedResource = Mesh->GetImportedResource();
			check(ImportedResource);
			for (int32 LODIndex = 0; !MaterialIsUsed && LODIndex < ImportedResource->LODModels.Num(); ++LODIndex)
			{
				FSkeletalMeshLODInfo& Info = Mesh->LODInfo[LODIndex];
				if (LODIndex == 0 || Mesh->LODInfo[LODIndex].LODMaterialMap.Num() == 0)
				{
					for (int32 SectionIndex = 0; SectionIndex < ImportedResource->LODModels[LODIndex].Sections.Num(); ++SectionIndex)
					{
						if (ImportedResource->LODModels[LODIndex].Sections[SectionIndex].MaterialIndex == MaterialIndex)
						{
							MaterialIsUsed = true;
							break;
						}
					}
				}
				else
				{
					for (int32 SectionIndex = 0; SectionIndex < Mesh->LODInfo[LODIndex].LODMaterialMap.Num(); ++SectionIndex)
					{
						if (Info.LODMaterialMap[SectionIndex] == MaterialIndex)
						{
							MaterialIsUsed = true;
							break;
						}
					}
				}
			}
			if (!MaterialIsUsed)
			{
				Mesh->Materials[MaterialIndex].MaterialInterface = nullptr;
			}
		}
	}
	FAssetEditorToolkit::SaveAsset_Execute();
}

void FPersona::UndoAction()
{
	GEditor->UndoTransaction();
}

void FPersona::RedoAction()
{
	GEditor->RedoTransaction();
}

void FPersona::OnSetKeyCompleted()
{
	OnTrackCurvesChanged.Broadcast();
}

bool FPersona::CanSetKey() const
{
	UDebugSkelMeshComponent* PreviewMeshComponent = PersonaToolkit->GetPreviewMeshComponent();
	return ( HasValidAnimationSequencePlaying() && PreviewMeshComponent->BonesOfInterest.Num() > 0);
}

void FPersona::OnSetKey()
{
	UAnimSequence* AnimSequence = Cast<UAnimSequence> (GetAnimationAssetBeingEdited());
	if (AnimSequence)
	{
		UDebugSkelMeshComponent* Component = PersonaToolkit->GetPreviewMeshComponent();
		Component->PreviewInstance->SetKey(FSimpleDelegate::CreateSP(this, &FPersona::OnSetKeyCompleted));
	}
}

bool FPersona::CanApplyRawAnimChanges() const
{
	UAnimSequence* AnimSequence = Cast<UAnimSequence> (GetAnimationAssetBeingEdited());
	// ideally would be great if we can only show if something changed
	return (AnimSequence && (AnimSequence->DoesNeedRebake() || AnimSequence->DoesNeedRecompress()));
}

void FPersona::OnApplyRawAnimChanges()
{
	UAnimSequence* AnimSequence = Cast<UAnimSequence>(GetAnimationAssetBeingEdited());
	if(AnimSequence)
	{
		UDebugSkelMeshComponent* Component = PersonaToolkit->GetPreviewMeshComponent();
		// now bake
		if (AnimSequence->DoesNeedRebake())
		{
			FScopedTransaction ScopedTransaction(LOCTEXT("BakeAnimation", "Bake Animation"));
			AnimSequence->Modify(true);
			AnimSequence->BakeTrackCurvesToRawAnimation();
		}

		if (AnimSequence->DoesNeedRecompress())
		{
			FScopedTransaction ScopedTransaction(LOCTEXT("BakeAnimation", "Bake Animation"));
			AnimSequence->Modify(true);
			AnimSequence->RequestSyncAnimRecompression(false);
		}
	}
}

void FPersona::OnApplyCompression()
{
	UAnimSequence* AnimSequence = Cast<UAnimSequence> (GetPreviewScene()->GetPreviewAnimationAsset());

	if (AnimSequence)
	{
		TArray<TWeakObjectPtr<UAnimSequence>> AnimSequences;
		AnimSequences.Add(AnimSequence);
		FPersonaModule& PersonaModule = FModuleManager::GetModuleChecked<FPersonaModule>("Persona");
		PersonaModule.ApplyCompression(AnimSequences);
	}
}

void FPersona::OnExportToFBX()
{
	UAnimSequence* AnimSequence = Cast<UAnimSequence>(GetPreviewScene()->GetPreviewAnimationAsset());

	if(AnimSequence)
	{
		TArray<TWeakObjectPtr<UAnimSequence>> AnimSequences;
		AnimSequences.Add(AnimSequence);
		FPersonaModule& PersonaModule = FModuleManager::GetModuleChecked<FPersonaModule>("Persona");
		PersonaModule.ExportToFBX(AnimSequences, GetPreviewScene()->GetPreviewMeshComponent()->SkeletalMesh);
	}
}

void FPersona::OnAddLoopingInterpolation()
{
	UAnimSequence* AnimSequence = Cast<UAnimSequence>(GetPreviewScene()->GetPreviewAnimationAsset());

	if(AnimSequence)
	{
		TArray<TWeakObjectPtr<UAnimSequence>> AnimSequences;
		AnimSequences.Add(AnimSequence);
		FPersonaModule& PersonaModule = FModuleManager::GetModuleChecked<FPersonaModule>("Persona");
		PersonaModule.AddLoopingInterpolation(AnimSequences);
	}
}

bool FPersona::HasValidAnimationSequencePlaying() const
{
	UAnimSequence* AnimSequence = Cast<UAnimSequence> (GetAnimationAssetBeingEdited());
	
	return (AnimSequence != NULL);
}

bool FPersona::IsInPersonaMode(const FName InPersonaMode) const
{
	return (GetCurrentMode() == InPersonaMode);
}

void FPersona::ChangeSkeletonPreviewMesh()
{
	UDebugSkelMeshComponent* PreviewMeshComponent = PersonaToolkit->GetPreviewMeshComponent();
	const USkeleton& Skeleton = GetSkeletonTree()->GetEditableSkeleton()->GetSkeleton();

	// Menu option cannot be called unless this is valid
	if(Skeleton.GetPreviewMesh() != PreviewMeshComponent->SkeletalMesh)
	{
		GetSkeletonTree()->GetEditableSkeleton()->SetPreviewMesh(PreviewMeshComponent->SkeletalMesh);

		FFormatNamedArguments Args;
		Args.Add( TEXT("PreviewMeshName"), FText::FromString( PreviewMeshComponent->SkeletalMesh->GetName() ) );
		Args.Add( TEXT("TargetSkeletonName"), FText::FromString( Skeleton.GetName() ) );
		FNotificationInfo Info( FText::Format( LOCTEXT("SaveSkeletonWarning", "Please save Skeleton {TargetSkeletonName} if you'd like to keep {PreviewMeshName} as default preview mesh" ), Args ) );
		Info.ExpireDuration = 5.0f;
		Info.bUseLargeFont = false;
		TSharedPtr<SNotificationItem> Notification = FSlateNotificationManager::Get().AddNotification(Info);
		if ( Notification.IsValid() )
		{
			Notification->SetCompletionState( SNotificationItem::CS_Fail );
		}
	}
}

void FPersona::UpdateSkeletonRefPose()
{
	GetSkeletonTree()->GetEditableSkeleton()->UpdateSkeletonReferencePose(PersonaToolkit->GetPreviewMeshComponent()->SkeletalMesh);
}

void FPersona::RemoveUnusedBones()
{
	GetSkeletonTree()->GetEditableSkeleton()->RemoveUnusedBones();
}

void FPersona::Tick(float DeltaTime)
{
	FBlueprintEditor::Tick(DeltaTime);

	if (Viewport.IsValid())
	{
		Viewport.Pin()->RefreshViewport();
	}
}

bool FPersona::CanChangeSkeletonPreviewMesh() const
{
	UDebugSkelMeshComponent* PreviewMeshComponent = PersonaToolkit->GetPreviewMeshComponent();
	return PreviewMeshComponent && PreviewMeshComponent->SkeletalMesh;
}

bool FPersona::CanRemoveBones() const
{
	UDebugSkelMeshComponent* PreviewMeshComponent = PersonaToolkit->GetPreviewMeshComponent();
	return PreviewMeshComponent && PreviewMeshComponent->SkeletalMesh;
}

bool FPersona::IsEditable(UEdGraph* InGraph) const
{
	bool bEditable = FBlueprintEditor::IsEditable(InGraph);
	bEditable &= IsGraphInCurrentBlueprint(InGraph);

	return bEditable;
}

FText FPersona::GetGraphDecorationString(UEdGraph* InGraph) const
{
	if (!IsGraphInCurrentBlueprint(InGraph))
	{
		return LOCTEXT("PersonaExternalGraphDecoration", " Parent Graph Preview");
	}
	return FText::GetEmpty();
}



void FPersona::OnAnimNotifyWindow()
{
	TabManager->InvokeTab(FPersonaTabs::SkeletonAnimNotifiesID);
}

void FPersona::OnRetargetManager()
{
	TabManager->InvokeTab(FPersonaTabs::RetargetManagerID);
}

void FPersona::OnImportAsset(enum EFBXImportType DefaultImportType)
{
	FPersonaModule& PersonaModule = FModuleManager::GetModuleChecked<FPersonaModule>("Persona");
	PersonaModule.ImportNewAsset(PersonaToolkit->GetSkeleton(), DefaultImportType);
}

void FPersona::OnReimportMesh()
{
	// Reimport the asset
	UDebugSkelMeshComponent* PreviewMeshComponent = PersonaToolkit->GetPreviewMeshComponent();
	if(PreviewMeshComponent && PreviewMeshComponent->SkeletalMesh)
	{
		FReimportManager::Instance()->Reimport(PreviewMeshComponent->SkeletalMesh, true);
	}
}

void FPersona::OnReimportAnimation()
{
	// Reimport the asset
	UAnimSequence* AnimSequence = Cast<UAnimSequence> (GetAnimationAssetBeingEdited());
	if (AnimSequence)
	{
		FReimportManager::Instance()->Reimport(AnimSequence, true);
	}
}

TStatId FPersona::GetStatId() const
{
	RETURN_QUICK_DECLARE_CYCLE_STAT(FPersona, STATGROUP_Tickables);
}

void FPersona::OnBlueprintPreCompile(UBlueprint* BlueprintToCompile)
{
	UDebugSkelMeshComponent* PreviewMeshComponent = PersonaToolkit->GetPreviewMeshComponent();
	if(PreviewMeshComponent && PreviewMeshComponent->PreviewInstance)
	{
		// If we are compiling an anim notify state the class will soon be sanitized and 
		// if an anim instance is running a state when that happens it will likely
		// crash, so we end any states that are about to compile.
		UAnimPreviewInstance* Instance = PreviewMeshComponent->PreviewInstance;
		USkeletalMeshComponent* SkelMeshComp = Instance->GetSkelMeshComponent();

		for(int32 Idx = Instance->ActiveAnimNotifyState.Num() - 1 ; Idx >= 0 ; --Idx)
		{
			FAnimNotifyEvent& Event = Instance->ActiveAnimNotifyState[Idx];
			if(Event.NotifyStateClass->GetClass() == BlueprintToCompile->GeneratedClass)
			{
				Event.NotifyStateClass->NotifyEnd(SkelMeshComp, Cast<UAnimSequenceBase>(Event.NotifyStateClass->GetOuter()));
				Instance->ActiveAnimNotifyState.RemoveAt(Idx);
			}
		}
	}
}

void FPersona::OnBlueprintChangedImpl(UBlueprint* InBlueprint, bool bIsJustBeingCompiled /*= false*/)
{
	FBlueprintEditor::OnBlueprintChangedImpl(InBlueprint, bIsJustBeingCompiled);

	UObject* CurrentDebugObject = GetBlueprintObj()->GetObjectBeingDebugged();
	UDebugSkelMeshComponent* PreviewMeshComponent = PersonaToolkit->GetPreviewMeshComponent();

	if(PreviewMeshComponent != NULL)
	{
		// Reinitialize the animation, anything we reference could have changed triggering
		// the blueprint change
		PreviewMeshComponent->InitAnim(true);

		const bool bIsDebuggingPreview = PreviewMeshComponent->IsAnimBlueprintInstanced() && (PreviewMeshComponent->GetAnimInstance() == CurrentDebugObject);
		if(bIsDebuggingPreview)
		{
			GetBlueprintObj()->SetObjectBeingDebugged(PreviewMeshComponent->GetAnimInstance());
		}
	}

	// calls PostCompile to copy proper values between anim nodes
	OnPostCompile();
}

void FPersona::ShowReferencePose(bool bReferencePose)
{
	GetPreviewScene()->ShowReferencePose(bReferencePose);
}

void FPersona::TestSkeletonCurveNamesForUse() const
{
	FPersonaModule& PersonaModule = FModuleManager::GetModuleChecked<FPersonaModule>("Persona");
	PersonaModule.TestSkeletonCurveNamesForUse(GetSkeletonTree()->GetEditableSkeleton());
}

bool FPersona::IsShowReferencePoseEnabled() const
{
	return GetPreviewScene()->IsShowReferencePoseEnabled() == true;
}

bool FPersona::IsPreviewAssetEnabled() const
{
	return GetPreviewScene()->IsShowReferencePoseEnabled() == false;
}

FText FPersona::GetPreviewAssetTooltip() const
{
	return GetPreviewScene()->GetPreviewAssetTooltip(IsInPersonaMode(FPersonaModes::AnimBlueprintEditMode));
}

void FPersona::SetSelectedBlendProfile(UBlendProfile* InBlendProfile)
{
	OnBlendProfileSelected.Broadcast(InBlendProfile);
}

TSharedRef<FAnimationEditorPreviewScene> FPersona::GetPreviewScene() const
{
	check(PersonaToolkit.IsValid());
	return StaticCastSharedRef<FAnimationEditorPreviewScene>(PersonaToolkit->GetPreviewScene());
}

void FPersona::HandleCurvesChanged()
{
	OnCurvesChanged.Broadcast();
}

void FPersona::HandleSectionsChanged()
{
	OnSectionsChanged.Broadcast();
}

void FPersona::HandleObjectsSelected(const TArray<UObject*>& InObjects)
{
	SetDetailObjects(InObjects);
}

void FPersona::HandleObjectSelected(UObject* InObject)
{
	SetDetailObject(InObject);
}

void FPersona::HandleAnimNotifiesChanged()
{
	OnAnimNotifiesChanged.Broadcast();
}

void FPersona::HandleViewportCreated(const TSharedRef<IPersonaViewport>& InViewport)
{
	// mode switch data sharing: We save data from previous viewports and restore after they are switched
	bool bRestoreData = Viewport.IsValid();
	if (bRestoreData)
	{
		ViewportState = InViewport->SaveState();
	}

	SetViewport(StaticCastSharedRef<SAnimationEditorViewportTabBody>(InViewport));

	if (bRestoreData)
	{
		InViewport->RestoreState(ViewportState.ToSharedRef());
	}
}

void FPersona::HandleOpenNewAsset(UObject* InNewAsset)
{
	if (UAnimationAsset* NewAnimationAsset = Cast<UAnimationAsset>(InNewAsset))
	{
		OpenNewDocumentTab(NewAnimationAsset);
		SetPreviewAnimationAsset(NewAnimationAsset);
	}
}

UObject* FPersona::HandleGetObject()
{
	return GetEditingObject();
}

void FPersona::OnPostCompile()
{
	// act as if we have re-selected, so internal pointers are updated
	OnSelectedNodesChangedImpl(GetSelectedNodes());

	// if the user manipulated Pin values directly from the node, then should copy updated values to the internal node to retain data consistency
	UEdGraph* FocusedGraph = GetFocusedGraph();
	if (FocusedGraph)
	{
		// find UAnimGraphNode_Base
		for (UEdGraphNode* Node : FocusedGraph->Nodes)
		{
			UAnimGraphNode_Base* AnimGraphNode = Cast<UAnimGraphNode_Base>(Node);
			if (AnimGraphNode)
			{
				FAnimNode_Base* AnimNode = FindAnimNode(AnimGraphNode);
				if (AnimNode)
				{
					AnimGraphNode->CopyNodeDataToPreviewNode(AnimNode);
				}
			}
		}
	}
}

FAnimNode_Base* FPersona::FindAnimNode(UAnimGraphNode_Base* AnimGraphNode) const
{
	FAnimNode_Base* AnimNode = nullptr;
	if (AnimGraphNode)
	{
		UDebugSkelMeshComponent* PreviewMeshComponent = GetPreviewScene()->GetPreviewMeshComponent();
		if (PreviewMeshComponent != nullptr && PreviewMeshComponent->GetAnimInstance() != nullptr)
		{
			AnimNode = AnimGraphNode->FindDebugAnimNode(PreviewMeshComponent);
		}
	}

	return AnimNode;
}

void FPersona::OnSelectedNodesChangedImpl(const TSet<class UObject*>& NewSelection)
{
	FBlueprintEditor::OnSelectedNodesChangedImpl(NewSelection);

	IPersonaEditorModeManager* PersonaEditorModeManager = static_cast<IPersonaEditorModeManager*>(GetAssetEditorModeManager());

	if (SelectedAnimGraphNode.IsValid())
	{
		// copy values from the preview node to ensure data consistency
		FAnimNode_Base* PreviewNode = FindAnimNode(SelectedAnimGraphNode.Get());

		if (PersonaEditorModeManager)
		{
			SelectedAnimGraphNode->OnNodeSelected(false, *PersonaEditorModeManager, PreviewNode);
		}
		SelectedAnimGraphNode.Reset();
	}

	// if we only have one node selected, let it know
	UAnimGraphNode_Base* NewSelectedAnimGraphNode = nullptr;
	if (NewSelection.Num() == 1)
	{
		NewSelectedAnimGraphNode = Cast<UAnimGraphNode_SkeletalControlBase>(*NewSelection.CreateConstIterator());
		if (NewSelectedAnimGraphNode != nullptr)
		{
			SelectedAnimGraphNode = NewSelectedAnimGraphNode;

			// copy values to the preview node to ensure data consistency
			FAnimNode_Base* PreviewNode = FindAnimNode(SelectedAnimGraphNode.Get());
			if (PreviewNode && PersonaEditorModeManager)
			{
				SelectedAnimGraphNode->OnNodeSelected(true, *PersonaEditorModeManager, PreviewNode);
			}
		}
	}
}

void FPersona::HandlePinDefaultValueChanged(UEdGraphPin* InPinThatChanged)
{
	UAnimGraphNode_Base* AnimGraphNode = Cast<UAnimGraphNode_Base>(InPinThatChanged->GetOwningNode());
	if (AnimGraphNode)
	{
		FAnimNode_Base* AnimNode = FindAnimNode(AnimGraphNode);
		if (AnimNode)
		{
			AnimGraphNode->CopyNodeDataToPreviewNode(AnimNode);
		}
	}
}

void FPersona::TogglePlayback()
{
	UDebugSkelMeshComponent* PreviewComponent = GetPreviewScene()->GetPreviewMeshComponent();
	if (PreviewComponent && PreviewComponent->PreviewInstance)
	{
		PreviewComponent->PreviewInstance->SetPlaying(!PreviewComponent->PreviewInstance->IsPlaying());
	}
}

void FPersona::HandleAnimationSequenceBrowserCreated(const TSharedRef<IAnimationSequenceBrowser>& InSequenceBrowser)
{
	SequenceBrowser = InSequenceBrowser;
}

<<<<<<< HEAD
void FPersona::TogglePlayback()
{
	if (PreviewComponent && PreviewComponent->PreviewInstance)
	{
		PreviewComponent->PreviewInstance->SetPlaying(!PreviewComponent->PreviewInstance->IsPlaying());
	}
}

static class FMeshHierarchyCmd : private FSelfRegisteringExec
{
public:
	/** Console commands, see embeded usage statement **/
	virtual bool Exec( UWorld*, const TCHAR* Cmd, FOutputDevice& Ar ) override
	{
		bool bResult = false;
		if(FParse::Command(&Cmd,TEXT("TMH")))
		{
			Ar.Log(TEXT("Starting Mesh Test"));
			FARFilter Filter;
			Filter.ClassNames.Add(USkeletalMesh::StaticClass()->GetFName());

			TArray<FAssetData> SkeletalMeshes;
			FAssetRegistryModule& AssetRegistryModule = FModuleManager::LoadModuleChecked<FAssetRegistryModule>(TEXT("AssetRegistry"));
			AssetRegistryModule.Get().GetAssets(Filter, SkeletalMeshes);

			const FText StatusUpdate = LOCTEXT("RemoveUnusedBones_ProcessingAssets", "Processing Skeletal Meshes");
			GWarn->BeginSlowTask(StatusUpdate, true );

			// go through all assets try load
			for ( int32 MeshIdx = 0; MeshIdx < SkeletalMeshes.Num(); ++MeshIdx )
			{
				GWarn->StatusUpdate( MeshIdx, SkeletalMeshes.Num(), StatusUpdate );

				USkeletalMesh* Mesh = Cast<USkeletalMesh>(SkeletalMeshes[MeshIdx].GetAsset());
				if(Mesh->Skeleton)
				{
					FName MeshRoot = Mesh->RefSkeleton.GetBoneName(0);
					FName SkelRoot = Mesh->Skeleton->GetReferenceSkeleton().GetBoneName(0);

					if(MeshRoot != SkelRoot)
					{
						Ar.Logf( TEXT("Mesh Found '%s' %s->%s"), *Mesh->GetName(), *MeshRoot.ToString(), *SkelRoot.ToString());
					}
				}
			}

			GWarn->EndSlowTask();
			Ar.Log(TEXT("Mesh Test Finished"));
		}
		return bResult;
	}
} MeshHierarchyCmdExec;

=======
>>>>>>> 92a3597a
#undef LOCTEXT_NAMESPACE
<|MERGE_RESOLUTION|>--- conflicted
+++ resolved
@@ -2089,16 +2089,10 @@
 	OnPostUndo.Broadcast();	
 
 	// Re-init preview instance
-<<<<<<< HEAD
-	if (PreviewComponent && PreviewComponent->AnimScriptInstance)
-	{
-		PreviewComponent->AnimScriptInstance->InitializeAnimation();
-=======
 	UDebugSkelMeshComponent* PreviewMeshComponent = PersonaToolkit->GetPreviewMeshComponent();
 	if (PreviewMeshComponent && PreviewMeshComponent->AnimScriptInstance)
 	{
 		PreviewMeshComponent->AnimScriptInstance->InitializeAnimation();
->>>>>>> 92a3597a
 	}
 
 	RefreshPreviewInstanceTrackCurves();
@@ -2256,341 +2250,6 @@
 	}
 	else if( Mode == FPersonaModes::PhysicsEditMode )
 	{
-<<<<<<< HEAD
-		TargetSkeleton->Sockets.Add( NewSocket );
-	}
-	else if ( Mesh )
-	{
-		Mesh->GetMeshOnlySocketList().Add( NewSocket );
-	}
-
-	// Duplicated attached assets
-	int32 NumExistingAttachedObjects = TargetSkeleton->PreviewAttachedAssetContainer.Num();
-	for(int AttachedObjectIndex = 0; AttachedObjectIndex < NumExistingAttachedObjects; ++AttachedObjectIndex)
-	{
-		FPreviewAttachedObjectPair& Pair = TargetSkeleton->PreviewAttachedAssetContainer[AttachedObjectIndex];
-		if(Pair.AttachedTo == SocketInfoToDuplicate.Socket->SocketName)
-		{
-			if(!bModifiedSkeleton)
-			{
-				bModifiedSkeleton = true;
-				TargetSkeleton->Modify();
-			}
-			FPreviewAttachedObjectPair NewPair = Pair;
-			NewPair.AttachedTo = NewSocket->SocketName;
-			AttachObjectToPreviewComponent( NewPair.GetAttachedObject(), NewPair.AttachedTo, &TargetSkeleton->PreviewAttachedAssetContainer );
-		}
-	}
-
-	// Broadcast that the skeleton tree has changed due to the new socket
-	OnSkeletonTreeChanged.Broadcast();
-
-	SetSelectedSocket( FSelectedSocketInfo( NewSocket, SocketInfoToDuplicate.bSocketIsOnSkeleton ) );
-}
-
-FName FPersona::GenerateUniqueSocketName( FName InName )
-{
-	USkeletalMesh* Mesh = GetMesh();
-
-	int32 NewNumber = InName.GetNumber();
-
-	// Increment NewNumber until we have a unique name (potential infinite loop if *all* int32 values are used!)
-	while ( DoesSocketAlreadyExist( NULL, FText::FromName( FName( InName, NewNumber ) ), TargetSkeleton->Sockets ) ||
-		( Mesh ? DoesSocketAlreadyExist( NULL, FText::FromName( FName( InName, NewNumber ) ), Mesh->GetMeshOnlySocketList() ) : false ) )
-	{
-		++NewNumber;
-	}
-
-	return FName( InName, NewNumber );
-}
-
-bool FPersona::DoesSocketAlreadyExist( const USkeletalMeshSocket* InSocket, const FText& InSocketName, const TArray< USkeletalMeshSocket* >& InSocketArray ) const
-{
-	for ( auto SocketIt = InSocketArray.CreateConstIterator(); SocketIt; ++SocketIt )
-	{
-		USkeletalMeshSocket* Socket = *( SocketIt );
-
-		if ( InSocket != Socket && Socket->SocketName.ToString() == InSocketName.ToString() )
-		{
-			return true;
-		}
-	}
-
-	return false;
-}
-
-USkeletalMeshComponent*	FPersona::CreateNewSkeletalMeshComponent()
-{
-	USkeletalMeshComponent* NewComp = NewObject<USkeletalMeshComponent>();
-	AdditionalMeshes.Add(NewComp);
-	NewComp->SetMasterPoseComponent(GetPreviewMeshComponent());
-	return NewComp;
-}
-
-void FPersona::RemoveAdditionalMesh(USkeletalMeshComponent* MeshToRemove)
-{
-	PreviewScene.RemoveComponent(MeshToRemove);
-	AdditionalMeshes.Remove(MeshToRemove);
-}
-
-void FPersona::ClearAllAdditionalMeshes()
-{
-	for(auto Iter = AdditionalMeshes.CreateIterator(); Iter; ++Iter)
-	{
-		PreviewScene.RemoveComponent( *Iter );
-	}
-
-	AdditionalMeshes.Empty();
-}
-
-void FPersona::AddPreviewAttachedObjects()
-{
-	// Load up mesh attachments...
-	USkeletalMesh* Mesh = GetMesh();
-
-	if ( Mesh )
-	{
-		for(int32 i = 0; i < Mesh->PreviewAttachedAssetContainer.Num(); i++)
-		{
-			FPreviewAttachedObjectPair& PreviewAttachedObject = Mesh->PreviewAttachedAssetContainer[i];
-
-			AttachObjectToPreviewComponent(PreviewAttachedObject.GetAttachedObject(), PreviewAttachedObject.AttachedTo);
-		}
-	}
-
-	// ...and then skeleton attachments
-	for(int32 i = 0; i < TargetSkeleton->PreviewAttachedAssetContainer.Num(); i++)
-	{
-		FPreviewAttachedObjectPair& PreviewAttachedObject = TargetSkeleton->PreviewAttachedAssetContainer[i];
-
-		AttachObjectToPreviewComponent(PreviewAttachedObject.GetAttachedObject(), PreviewAttachedObject.AttachedTo);
-	}
-}
-
-bool FPersona::AttachObjectToPreviewComponent( UObject* Object, FName AttachTo, FPreviewAssetAttachContainer* PreviewAssetContainer /* = NULL */ )
-{
-	if(GetComponentForAttachedObject(Object, AttachTo))
-	{
-		return false; // Already have this asset attached at this location
-	}
-
-	TSubclassOf<UActorComponent> ComponentClass = FComponentAssetBrokerage::GetPrimaryComponentForAsset(Object->GetClass());
-	if(PreviewComponent && *ComponentClass && ComponentClass->IsChildOf(USceneComponent::StaticClass()))
-	{
-		if ( PreviewAssetContainer )
-		{
-			// Set up the attached object for transactions
-			Object->SetFlags(RF_Transactional);
-			PreviewAssetContainer->AddAttachedObject( Object, AttachTo );
-		}
-
-		//set up world info for undo
-		AWorldSettings* WorldSettings = PreviewScene.GetWorld()->GetWorldSettings();
-		WorldSettings->SetFlags(RF_Transactional);
-		WorldSettings->Modify();
-
-		USceneComponent* SceneComponent = NewObject<USceneComponent>(WorldSettings, ComponentClass, NAME_None, RF_Transactional);
-
-		FComponentAssetBrokerage::AssignAssetToComponent(SceneComponent, Object);
-
-		if(UParticleSystemComponent* NewPSysComp = Cast<UParticleSystemComponent>(SceneComponent))
-		{
-			//maybe this should happen in FComponentAssetBrokerage::AssignAssetToComponent?
-			NewPSysComp->SetTickGroup(TG_PostUpdateWork);
-		}
-
-		//set up preview component for undo
-		PreviewComponent->SetFlags(RF_Transactional);
-		PreviewComponent->Modify();
-
-		// Attach component to the preview component
-		SceneComponent->SetupAttachment(PreviewComponent, AttachTo);
-		SceneComponent->RegisterComponent();
-		return true;
-	}
-	return false;
-}
-
-void FPersona::RemoveAttachedObjectFromPreviewComponent(UObject* Object, FName AttachedTo)
-{
-	// clean up components	
-	if (PreviewComponent)
-	{
-		AWorldSettings* WorldSettings = PreviewScene.GetWorld()->GetWorldSettings();
-		WorldSettings->SetFlags(RF_Transactional);
-		WorldSettings->Modify();
-
-		//set up preview component for undo
-		PreviewComponent->SetFlags(RF_Transactional);
-		PreviewComponent->Modify();
-
-		for (int32 I=PreviewComponent->GetAttachChildren().Num()-1; I >= 0; --I) // Iterate backwards because CleanupComponent will remove from AttachChildren
-		{
-			USceneComponent* ChildComponent = PreviewComponent->GetAttachChildren()[I];
-			UObject* Asset = FComponentAssetBrokerage::GetAssetFromComponent(ChildComponent);
-
-			if( Asset == Object && ChildComponent->GetAttachSocketName() == AttachedTo)
-			{
-				// PreviewComponet will be cleaned up by PreviewScene, 
-				// but if anything is attached, it won't be cleaned up, 
-				// so we'll need to clean them up manually
-				CleanupComponent(PreviewComponent->GetAttachChildren()[I]);
-				break;
-			}
-		}
-	}
-}
-
-USceneComponent* FPersona::GetComponentForAttachedObject(UObject* Object, FName AttachedTo)
-{
-	if (PreviewComponent)
-	{
-		for (USceneComponent* ChildComponent : PreviewComponent->GetAttachChildren())
-		{
-			UObject* Asset = FComponentAssetBrokerage::GetAssetFromComponent(ChildComponent);
-
-			if( Asset == Object && ChildComponent->GetAttachSocketName() == AttachedTo)
-			{
-				return ChildComponent;
-			}
-		}
-	}
-	return NULL;
-}
-
-void FPersona::RemoveAttachedComponent( bool bRemovePreviewAttached /* = true */ )
-{
-	TMap<UObject*, TArray<FName>> PreviewAttachedObjects;
-
-	if( !bRemovePreviewAttached )
-	{
-		for(auto Iter = TargetSkeleton->PreviewAttachedAssetContainer.CreateConstIterator(); Iter; ++Iter)
-		{
-			PreviewAttachedObjects.FindOrAdd(Iter->GetAttachedObject()).Add(Iter->AttachedTo);
-		}
-
-		if ( USkeletalMesh* PreviewMesh = GetMesh() )
-		{
-			for(auto Iter = PreviewMesh->PreviewAttachedAssetContainer.CreateConstIterator(); Iter; ++Iter)
-			{
-				PreviewAttachedObjects.FindOrAdd(Iter->GetAttachedObject()).Add(Iter->AttachedTo);
-			}
-		}
-	}
-
-	// clean up components	
-	if (PreviewComponent)
-	{
-		for (int32 I=PreviewComponent->GetAttachChildren().Num()-1; I >= 0; --I) // Iterate backwards because CleanupComponent will remove from AttachChildren
-		{
-			USceneComponent* ChildComponent = PreviewComponent->GetAttachChildren()[I];
-			UObject* Asset = FComponentAssetBrokerage::GetAssetFromComponent(ChildComponent);
-
-			bool bRemove = true;
-
-			//are we supposed to leave assets that came from the skeleton
-			if(	!bRemovePreviewAttached )
-			{
-				//could this asset have come from the skeleton
-				if(PreviewAttachedObjects.Contains(Asset))
-				{
-					if(PreviewAttachedObjects.Find(Asset)->Contains(ChildComponent->GetAttachSocketName()))
-					{
-						bRemove = false;
-					}
-				}
-			}
-
-			if(bRemove)
-			{
-				// PreviewComponet will be cleaned up by PreviewScene, 
-				// but if anything is attached, it won't be cleaned up, 
-				// so we'll need to clean them up manually
-				CleanupComponent(PreviewComponent->GetAttachChildren()[I]);
-			}
-		}
-
-		if( bRemovePreviewAttached )
-		{
-			check(PreviewComponent->GetAttachChildren().Num() == 0);
-		}
-	}
-}
-
-void FPersona::CleanupComponent(USceneComponent* Component)
-{
-	if (Component)
-	{
-		for (int32 I = Component->GetAttachChildren().Num() - 1; I >= 0; --I) // Iterate backwards because CleanupComponent will remove from AttachChildren
-		{
-			CleanupComponent(Component->GetAttachChildren()[I]);
-		}
-
-		check(Component->GetAttachChildren().Num() == 0);
-		Component->DestroyComponent();
-	}
-}
-
-void FPersona::DeselectAll()
-{
-	ClearSelectedBones();
-	ClearSelectedSocket();
-	ClearSelectedWindActor();
-	ClearSelectedAnimGraphNode();
-
-	OnAllDeselected.Broadcast();
-}
-
-FReply FPersona::OnClickEditMesh()
-{
-	USkeletalMesh* PreviewMesh = TargetSkeleton->GetPreviewMesh();
-	if(PreviewMesh)
-	{
-		UpdateSelectionDetails(PreviewMesh, FText::FromString(PreviewMesh->GetName()));
-	}
-	return FReply::Handled();
-}
-
-
-void FPersona::PostRedo(bool bSuccess)
-{
-	DocumentManager->RefreshAllTabs();
-
-	FBlueprintEditor::PostRedo(bSuccess);
-
-	// PostUndo broadcast, OnPostRedo
-	OnPostUndo.Broadcast();
-
-	if (PreviewComponent && PreviewComponent->AnimScriptInstance)
-	{
-		PreviewComponent->AnimScriptInstance->InitializeAnimation();
-	}
-
-	// clear up preview anim notify states
-	// animnotify states are saved in AnimInstance
-	// if those are undoed or redoed, they have to be 
-	// cleared up, otherwise, they might have invalid data
-	ClearupPreviewMeshAnimNotifyStates();
-}
-
-TArray<UObject*> FPersona::GetEditorObjectsForMode(FName Mode) const
-{
-	if( Mode == FPersonaModes::AnimationEditMode )
-	{
-		return GetEditorObjectsOfClass( GetEditingObjects(), UAnimationAsset::StaticClass() );
-	}
-	else if( Mode == FPersonaModes::AnimBlueprintEditMode )
-	{
-		return GetEditorObjectsOfClass( GetEditingObjects(), UAnimBlueprint::StaticClass() );
-	}
-	else if( Mode == FPersonaModes::MeshEditMode )
-	{
-		return GetEditorObjectsOfClass( GetEditingObjects(), USkeletalMesh::StaticClass() );
-	}
-	else if( Mode == FPersonaModes::PhysicsEditMode )
-	{
-=======
->>>>>>> 92a3597a
 		return GetEditorObjectsOfClass( GetEditingObjects(), UPhysicsAsset::StaticClass() );
 	}
 	else if( Mode == FPersonaModes::SkeletonDisplayMode )
@@ -3148,60 +2807,4 @@
 	SequenceBrowser = InSequenceBrowser;
 }
 
-<<<<<<< HEAD
-void FPersona::TogglePlayback()
-{
-	if (PreviewComponent && PreviewComponent->PreviewInstance)
-	{
-		PreviewComponent->PreviewInstance->SetPlaying(!PreviewComponent->PreviewInstance->IsPlaying());
-	}
-}
-
-static class FMeshHierarchyCmd : private FSelfRegisteringExec
-{
-public:
-	/** Console commands, see embeded usage statement **/
-	virtual bool Exec( UWorld*, const TCHAR* Cmd, FOutputDevice& Ar ) override
-	{
-		bool bResult = false;
-		if(FParse::Command(&Cmd,TEXT("TMH")))
-		{
-			Ar.Log(TEXT("Starting Mesh Test"));
-			FARFilter Filter;
-			Filter.ClassNames.Add(USkeletalMesh::StaticClass()->GetFName());
-
-			TArray<FAssetData> SkeletalMeshes;
-			FAssetRegistryModule& AssetRegistryModule = FModuleManager::LoadModuleChecked<FAssetRegistryModule>(TEXT("AssetRegistry"));
-			AssetRegistryModule.Get().GetAssets(Filter, SkeletalMeshes);
-
-			const FText StatusUpdate = LOCTEXT("RemoveUnusedBones_ProcessingAssets", "Processing Skeletal Meshes");
-			GWarn->BeginSlowTask(StatusUpdate, true );
-
-			// go through all assets try load
-			for ( int32 MeshIdx = 0; MeshIdx < SkeletalMeshes.Num(); ++MeshIdx )
-			{
-				GWarn->StatusUpdate( MeshIdx, SkeletalMeshes.Num(), StatusUpdate );
-
-				USkeletalMesh* Mesh = Cast<USkeletalMesh>(SkeletalMeshes[MeshIdx].GetAsset());
-				if(Mesh->Skeleton)
-				{
-					FName MeshRoot = Mesh->RefSkeleton.GetBoneName(0);
-					FName SkelRoot = Mesh->Skeleton->GetReferenceSkeleton().GetBoneName(0);
-
-					if(MeshRoot != SkelRoot)
-					{
-						Ar.Logf( TEXT("Mesh Found '%s' %s->%s"), *Mesh->GetName(), *MeshRoot.ToString(), *SkelRoot.ToString());
-					}
-				}
-			}
-
-			GWarn->EndSlowTask();
-			Ar.Log(TEXT("Mesh Test Finished"));
-		}
-		return bResult;
-	}
-} MeshHierarchyCmdExec;
-
-=======
->>>>>>> 92a3597a
 #undef LOCTEXT_NAMESPACE
