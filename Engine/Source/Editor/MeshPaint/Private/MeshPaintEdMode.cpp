--- conflicted
+++ resolved
@@ -2704,11 +2704,7 @@
 		bool bIsInVRMode = false;
 		if ( IVREditorModule::IsAvailable() )
 		{
-<<<<<<< HEAD
-			if ( VREditorMode != nullptr && VREditorMode->IsActive() )
-=======
 			if ( VREditorMode != nullptr && VREditorMode->IsFullyInitialized() && VREditorMode->IsActive())
->>>>>>> ef9dbd59
 			{
 				bIsInVRMode = true;
 				for ( UViewportInteractor* Interactor : VREditorMode->GetWorldInteraction().GetInteractors() )
