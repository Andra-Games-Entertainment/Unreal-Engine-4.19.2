--- conflicted
+++ resolved
@@ -106,12 +106,9 @@
 {
 	// Lighting does not need to be invalidated when mesh painting
 	const bool bUnbuildLighting = false;
-<<<<<<< HEAD
-=======
 
 	// Recreate all component states using the referenced static mesh
 	TUniquePtr<FStaticMeshComponentRecreateRenderStateContext> RecreateRenderStateContext = MakeUnique<FStaticMeshComponentRecreateRenderStateContext>(ReferencedStaticMesh, bUnbuildLighting);
->>>>>>> f30f9b45
 	const bool bUsingInstancedVertexColors = true;
 
 	// Update gpu resource data 
@@ -122,9 +119,6 @@
 	}
 	else
 	{
-		// Recreate all component states using the referenced static mesh
-		TUniquePtr<FStaticMeshComponentRecreateRenderStateContext> RecreateRenderStateContext = MakeUnique<FStaticMeshComponentRecreateRenderStateContext>(ReferencedStaticMesh, bUnbuildLighting);
-
 		// Reinitialize the static mesh's resources.
 		ReferencedStaticMesh->InitResources();
 	}
