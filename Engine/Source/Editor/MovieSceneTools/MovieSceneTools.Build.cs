// Copyright 1998-2016 Epic Games, Inc. All Rights Reserved.

using UnrealBuildTool;

public class MovieSceneTools : ModuleRules
{
	public MovieSceneTools(TargetInfo Target)
	{
		PrivateIncludePaths.AddRange(
            new string[] {
                "Editor/MovieSceneTools/Private",
                "Editor/MovieSceneTools/Private/CurveKeyEditors",
                "Editor/MovieSceneTools/Private/TrackEditors",
				"Editor/MovieSceneTools/Private/TrackEditors/PropertyTrackEditors",
<<<<<<< HEAD
=======
                "Editor/MovieSceneTools/Private/TrackEditors/ShotTrackEditor",
>>>>>>> 73f66985
				"Editor/MovieSceneTools/Private/Sections"
            }
        );

		PublicDependencyModuleNames.AddRange(
			new string[] {
				"Core",
				"CoreUObject",
				"Engine",
                "InputCore",
				"UnrealEd",
				"Sequencer"
			}
		);

		PrivateDependencyModuleNames.AddRange(
			new string[] {
                "ActorPickerMode",
				"MovieScene",
				"MovieSceneTracks",
				"BlueprintGraph",
                "ContentBrowser",
				"Slate",
				"SlateCore",
                "EditorStyle",
				"RenderCore",
				"RHI"
			}
		);

		PrivateIncludePathModuleNames.AddRange(
			new string[] {
				"AssetTools",
				"Sequencer",
				"SceneOutliner",
				"PropertyEditor"
			}
		);

		DynamicallyLoadedModuleNames.AddRange(
			new string[] {
				"AssetTools",
				"SceneOutliner",
				"PropertyEditor"
			}
		);
	}
}<|MERGE_RESOLUTION|>--- conflicted
+++ resolved
@@ -12,10 +12,7 @@
                 "Editor/MovieSceneTools/Private/CurveKeyEditors",
                 "Editor/MovieSceneTools/Private/TrackEditors",
 				"Editor/MovieSceneTools/Private/TrackEditors/PropertyTrackEditors",
-<<<<<<< HEAD
-=======
                 "Editor/MovieSceneTools/Private/TrackEditors/ShotTrackEditor",
->>>>>>> 73f66985
 				"Editor/MovieSceneTools/Private/Sections"
             }
         );
