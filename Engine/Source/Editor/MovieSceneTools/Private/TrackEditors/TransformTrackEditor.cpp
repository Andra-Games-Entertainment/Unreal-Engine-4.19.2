// Copyright 1998-2016 Epic Games, Inc. All Rights Reserved.

#include "MovieSceneToolsPrivatePCH.h"
#include "ScopedTransaction.h"
#include "MovieScene.h"
#include "MovieSceneCommonHelpers.h"
#include "MovieSceneSection.h"
#include "MovieScene3DTransformTrack.h"
#include "MovieScene3DTransformSection.h"
#include "ISequencerObjectChangeListener.h"
#include "ISequencerSection.h"
#include "ISectionLayoutBuilder.h"
#include "IKeyArea.h"
#include "MovieSceneTrackEditor.h"
#include "TransformTrackEditor.h"
#include "MatineeImportTools.h"
#include "Matinee/InterpTrackMove.h"
#include "FloatCurveKeyArea.h"



#define LOCTEXT_NAMESPACE "MovieScene_TransformTrack"


/**
 * Class that draws a transform section in the sequencer
 */
class F3DTransformSection
	: public ISequencerSection
{
public:

	F3DTransformSection( UMovieSceneSection& InSection )
		: Section( InSection )
	{ }

	/** Virtual destructor. */
	~F3DTransformSection() { }

public:

	// ISequencerSection interface

	virtual UMovieSceneSection* GetSectionObject() override
	{ 
		return &Section;
	}

	virtual FText GetDisplayName() const override
	{ 
		return NSLOCTEXT("FTransformSection", "DisplayName", "Transform");
	}
	
	virtual FText GetSectionTitle() const override { return FText::GetEmpty(); }

	virtual void GenerateSectionLayout( class ISectionLayoutBuilder& LayoutBuilder ) const override
	{
		static const FLinearColor BlueKeyAreaColor(0.0f, 0.0f, 0.7f, 0.2f);
		static const FLinearColor GreenKeyAreaColor(0.0f, 0.7f, 0.0f, 0.2f);
		static const FLinearColor RedKeyAreaColor(0.7f, 0.0f, 0.0f, 0.2f);

		UMovieScene3DTransformSection* TransformSection = Cast<UMovieScene3DTransformSection>( &Section );

		TranslationXKeyArea = MakeShareable(new FFloatCurveKeyArea(&TransformSection->GetTranslationCurve(EAxis::X), TransformSection, RedKeyAreaColor));
		TranslationYKeyArea = MakeShareable(new FFloatCurveKeyArea(&TransformSection->GetTranslationCurve(EAxis::Y), TransformSection, GreenKeyAreaColor));
		TranslationZKeyArea = MakeShareable(new FFloatCurveKeyArea(&TransformSection->GetTranslationCurve(EAxis::Z), TransformSection, BlueKeyAreaColor));

		RotationXKeyArea = MakeShareable(new FFloatCurveKeyArea(&TransformSection->GetRotationCurve(EAxis::X), TransformSection, RedKeyAreaColor));
		RotationYKeyArea = MakeShareable(new FFloatCurveKeyArea(&TransformSection->GetRotationCurve(EAxis::Y), TransformSection, GreenKeyAreaColor));
		RotationZKeyArea = MakeShareable(new FFloatCurveKeyArea(&TransformSection->GetRotationCurve(EAxis::Z), TransformSection, BlueKeyAreaColor));

		ScaleXKeyArea = MakeShareable(new FFloatCurveKeyArea(&TransformSection->GetScaleCurve(EAxis::X), TransformSection, RedKeyAreaColor));
		ScaleYKeyArea = MakeShareable(new FFloatCurveKeyArea(&TransformSection->GetScaleCurve(EAxis::Y), TransformSection, GreenKeyAreaColor));
		ScaleZKeyArea = MakeShareable(new FFloatCurveKeyArea(&TransformSection->GetScaleCurve(EAxis::Z), TransformSection, BlueKeyAreaColor));

		// This generates the tree structure for the transform section
		LayoutBuilder.PushCategory( "Location", NSLOCTEXT("FTransformSection", "LocationArea", "Location") );
			LayoutBuilder.AddKeyArea("Location.X", NSLOCTEXT("FTransformSection", "LocXArea", "X"), TranslationXKeyArea.ToSharedRef() );
			LayoutBuilder.AddKeyArea("Location.Y", NSLOCTEXT("FTransformSection", "LocYArea", "Y"), TranslationYKeyArea.ToSharedRef() );
			LayoutBuilder.AddKeyArea("Location.Z", NSLOCTEXT("FTransformSection", "LocZArea", "Z"), TranslationZKeyArea.ToSharedRef() );
		LayoutBuilder.PopCategory();

		LayoutBuilder.PushCategory( "Rotation", NSLOCTEXT("FTransformSection", "RotationArea", "Rotation") );
			LayoutBuilder.AddKeyArea("Rotation.X", NSLOCTEXT("FTransformSection", "RotXArea", "X"), RotationXKeyArea.ToSharedRef() );
			LayoutBuilder.AddKeyArea("Rotation.Y", NSLOCTEXT("FTransformSection", "RotYArea", "Y"), RotationYKeyArea.ToSharedRef() );
			LayoutBuilder.AddKeyArea("Rotation.Z", NSLOCTEXT("FTransformSection", "RotZArea", "Z"), RotationZKeyArea.ToSharedRef() );
		LayoutBuilder.PopCategory();

		LayoutBuilder.PushCategory( "Scale", NSLOCTEXT("FTransformSection", "ScaleArea", "Scale") );
			LayoutBuilder.AddKeyArea("Scale.X", NSLOCTEXT("FTransformSection", "ScaleXArea", "X"), ScaleXKeyArea.ToSharedRef() );
			LayoutBuilder.AddKeyArea("Scale.Y", NSLOCTEXT("FTransformSection", "ScaleYArea", "Y"), ScaleYKeyArea.ToSharedRef() );
			LayoutBuilder.AddKeyArea("Scale.Z", NSLOCTEXT("FTransformSection", "ScaleZArea", "Z"), ScaleZKeyArea.ToSharedRef() );
		LayoutBuilder.PopCategory();
	}

	virtual int32 OnPaintSection( const FGeometry& AllottedGeometry, const FSlateRect& SectionClippingRect, FSlateWindowElementList& OutDrawElements, int32 LayerId, bool bParentEnabled ) const override 
	{
		const ESlateDrawEffect::Type DrawEffects = bParentEnabled ? ESlateDrawEffect::None : ESlateDrawEffect::DisabledEffect;
	
		// Add a box for the section
		FSlateDrawElement::MakeBox( 
			OutDrawElements,
			LayerId,
			AllottedGeometry.ToPaintGeometry(),
			FEditorStyle::GetBrush("Sequencer.GenericSection.Background"),
			SectionClippingRect,
			DrawEffects
		); 

		return LayerId;
	}

	void SetIntermediateValue(UMovieSceneTrack* Track, FTransformData IntermediateData )
	{
		if ( Section.GetOuter() == Track )
		{
			TranslationXKeyArea->SetIntermediateValue( IntermediateData.Translation.X );
			TranslationYKeyArea->SetIntermediateValue( IntermediateData.Translation.Y );
			TranslationZKeyArea->SetIntermediateValue( IntermediateData.Translation.Z );

			RotationXKeyArea->SetIntermediateValue( IntermediateData.Rotation.Euler().X );
			RotationYKeyArea->SetIntermediateValue( IntermediateData.Rotation.Euler().Y );
			RotationZKeyArea->SetIntermediateValue( IntermediateData.Rotation.Euler().Z );

			ScaleXKeyArea->SetIntermediateValue( IntermediateData.Scale.X );
			ScaleYKeyArea->SetIntermediateValue( IntermediateData.Scale.Y );
			ScaleZKeyArea->SetIntermediateValue( IntermediateData.Scale.Z );
		}
	}

	void ClearIntermediateValue()
	{
		TranslationXKeyArea->ClearIntermediateValue();
		TranslationYKeyArea->ClearIntermediateValue();
		TranslationZKeyArea->ClearIntermediateValue();

		RotationXKeyArea->ClearIntermediateValue();
		RotationYKeyArea->ClearIntermediateValue();
		RotationZKeyArea->ClearIntermediateValue();

		ScaleXKeyArea->ClearIntermediateValue();
		ScaleYKeyArea->ClearIntermediateValue();
		ScaleZKeyArea->ClearIntermediateValue();
	}

private:

	/** The section we are visualizing */
	UMovieSceneSection& Section;

	mutable TSharedPtr<FFloatCurveKeyArea> TranslationXKeyArea;
	mutable TSharedPtr<FFloatCurveKeyArea> TranslationYKeyArea;
	mutable TSharedPtr<FFloatCurveKeyArea> TranslationZKeyArea;

	mutable TSharedPtr<FFloatCurveKeyArea> RotationXKeyArea;
	mutable TSharedPtr<FFloatCurveKeyArea> RotationYKeyArea;
	mutable TSharedPtr<FFloatCurveKeyArea> RotationZKeyArea;

	mutable TSharedPtr<FFloatCurveKeyArea> ScaleXKeyArea;
	mutable TSharedPtr<FFloatCurveKeyArea> ScaleYKeyArea;
	mutable TSharedPtr<FFloatCurveKeyArea> ScaleZKeyArea;
};


class F3DTransformTrackCommands
	: public TCommands<F3DTransformTrackCommands>
{
public:

	F3DTransformTrackCommands()
		: TCommands<F3DTransformTrackCommands>
	(
		"3DTransformTrack",
		NSLOCTEXT("Contexts", "3DTransformTrack", "3DTransformTrack"),
		NAME_None, // "MainFrame" // @todo Fix this crash
		FEditorStyle::GetStyleSetName() // Icon Style Set
	)
	{ }
		
	/** Sets a transform key at the current time for the selected actor */
	TSharedPtr< FUICommandInfo > AddTransformKey;

	/** Sets a translation key at the current time for the selected actor */
	TSharedPtr< FUICommandInfo > AddTranslationKey;

	/** Sets a rotation key at the current time for the selected actor */
	TSharedPtr< FUICommandInfo > AddRotationKey;

	/** Sets a scale key at the current time for the selected actor */
	TSharedPtr< FUICommandInfo > AddScaleKey;

	/**
	 * Initialize commands
	 */
	virtual void RegisterCommands() override;
};


void F3DTransformTrackCommands::RegisterCommands()
{
	UI_COMMAND( AddTransformKey, "Add Transform Key", "Add a transform key at the current time for the selected actor.", EUserInterfaceActionType::Button, FInputChord(EKeys::S) );
	UI_COMMAND( AddTranslationKey, "Add Translation Key", "Add a translation key at the current time for the selected actor.", EUserInterfaceActionType::Button, FInputChord(EModifierKey::Shift, EKeys::W) );
	UI_COMMAND( AddRotationKey, "Add Rotation Key", "Add a rotation key at the current time for the selected actor.", EUserInterfaceActionType::Button, FInputChord(EModifierKey::Shift, EKeys::E) );
	UI_COMMAND( AddScaleKey, "Add Scale Key", "Add a scale key at the current time for the selected actor.", EUserInterfaceActionType::Button, FInputChord(EModifierKey::Shift, EKeys::R) );
}

<<<<<<< HEAD
=======
FName F3DTransformTrackEditor::TransformPropertyName("Transform");
>>>>>>> 73f66985

F3DTransformTrackEditor::F3DTransformTrackEditor( TSharedRef<ISequencer> InSequencer )
	: FKeyframeTrackEditor<UMovieScene3DTransformTrack, UMovieScene3DTransformSection, FTransformKey>( InSequencer ) 
{
	// Listen for actor/component movement
	GEditor->OnBeginObjectMovement().AddRaw( this, &F3DTransformTrackEditor::OnPreTransformChanged );
	GEditor->OnEndObjectMovement().AddRaw( this, &F3DTransformTrackEditor::OnTransformChanged );

	// Listen for the viewport's viewed through camera starts and stops movement
	GEditor->OnBeginCameraMovement().AddRaw( this, &F3DTransformTrackEditor::OnPreTransformChanged );
	GEditor->OnEndCameraMovement().AddRaw( this, &F3DTransformTrackEditor::OnTransformChanged );

	F3DTransformTrackCommands::Register();
}


F3DTransformTrackEditor::~F3DTransformTrackEditor()
{
<<<<<<< HEAD
	OnRelease();
	F3DTransformTrackCommands::Unregister();
=======
>>>>>>> 73f66985
}


void F3DTransformTrackEditor::OnRelease()
{
	GEditor->OnBeginObjectMovement().RemoveAll( this );
	GEditor->OnEndObjectMovement().RemoveAll( this );

	GEditor->OnBeginCameraMovement().RemoveAll( this );
	GEditor->OnEndCameraMovement().RemoveAll( this );
}


TSharedRef<ISequencerTrackEditor> F3DTransformTrackEditor::CreateTrackEditor( TSharedRef<ISequencer> InSequencer )
{
	return MakeShareable( new F3DTransformTrackEditor( InSequencer ) );
}


bool F3DTransformTrackEditor::SupportsType( TSubclassOf<UMovieSceneTrack> Type ) const
{
	// We support animatable transforms
	return Type == UMovieScene3DTransformTrack::StaticClass();
}


<<<<<<< HEAD
TSharedRef<ISequencerSection> F3DTransformTrackEditor::MakeSectionInterface( UMovieSceneSection& SectionObject, UMovieSceneTrack& Track )
=======
void F3DTransformTrackEditor::BuildTrackContextMenu( FMenuBuilder& MenuBuilder, UMovieSceneTrack* Track )
>>>>>>> 73f66985
{
	UInterpTrackMove* MoveTrack = nullptr;
	for ( UObject* CopyPasteObject : GUnrealEd->MatineeCopyPasteBuffer )
	{
		MoveTrack = Cast<UInterpTrackMove>( CopyPasteObject );
		if ( MoveTrack != nullptr )
		{
			break;
		}
	}
	UMovieScene3DTransformTrack* TransformTrack = Cast<UMovieScene3DTransformTrack>( Track );
	MenuBuilder.AddMenuEntry(
		NSLOCTEXT( "Sequencer", "PasteMatineeTrack", "Paste Matinee Move Track" ),
		NSLOCTEXT( "Sequencer", "PasteMatineeTrackTooltip", "Pastes keys from a Matinee move track into this track." ),
		FSlateIcon(),
		FUIAction(
			FExecuteAction::CreateStatic( &FMatineeImportTools::CopyInterpMoveTrack, GetSequencer().ToSharedRef(), MoveTrack, TransformTrack ),
			FCanExecuteAction::CreateLambda( [=]()->bool { return MoveTrack != nullptr && MoveTrack->GetNumKeys() > 0 && TransformTrack != nullptr; } ) ) );
}

<<<<<<< HEAD
	return MakeShareable( new F3DTransformSection( SectionObject ) );
=======

TSharedRef<ISequencerSection> F3DTransformTrackEditor::MakeSectionInterface( UMovieSceneSection& SectionObject, UMovieSceneTrack& Track )
{
	check( SupportsType( SectionObject.GetOuter()->GetClass() ) );
	TSharedRef<F3DTransformSection> TransformSection = MakeShareable( new F3DTransformSection( SectionObject ) );
	OnSetIntermediateValueFromTransformChange.AddSP(TransformSection, &F3DTransformSection::SetIntermediateValue );
	GetSequencer()->OnGlobalTimeChanged().AddSP(TransformSection, &F3DTransformSection::ClearIntermediateValue );
	return TransformSection;
>>>>>>> 73f66985
}


void F3DTransformTrackEditor::OnPreTransformChanged( UObject& InObject )
{
	UMovieSceneSequence* MovieSceneSequence = GetMovieSceneSequence();
	float AutoKeyTime = GetTimeForKey( MovieSceneSequence );

	if( IsAllowedToAutoKey() )
	{
		USceneComponent* SceneComponent = nullptr;
		AActor* Actor = Cast<AActor>( &InObject );
		if( Actor && Actor->GetRootComponent() )
		{
			SceneComponent = Actor->GetRootComponent();
		}
		else
		{
			// If the object wasn't an actor attempt to get it directly as a scene component 
			SceneComponent = Cast<USceneComponent>( &InObject );
		}

		if( SceneComponent )
		{
			// Cache off the existing transform so we can detect which components have changed
			// and keys only when something has changed
			FTransformData Transform( SceneComponent );

			ObjectToExistingTransform.Add( &InObject, Transform );
		}
	}
}


/**
 * Temp struct used because delegates only accept 4 or less payloads
 * FTransformKey is immutable and would require heavy re-architecting to fit here
 */
struct FTransformDataPair
{
	FTransformDataPair(FTransformData InTransformData, FTransformData InLastTransformData)
		: TransformData(InTransformData)
		, LastTransformData(InLastTransformData) {}

	FTransformData TransformData;
	FTransformData LastTransformData;
};


void F3DTransformTrackEditor::OnTransformChanged( UObject& InObject )
{
<<<<<<< HEAD
	const bool bCreateHandleIfMissing = false;

	const TSharedPtr<ISequencer> Sequencer = GetSequencer();

	USceneComponent* SceneComponentThatChanged = nullptr;

	// The runtime binding to the actor, since that's where transform tracks are always stored.
	FGuid ActorHandle;

	AActor* Actor = Cast<AActor>( &InObject );
	if( Actor && Actor->GetRootComponent() )
	{
		// Get a handle bound to the key/section we are adding so we know what objects to change during playback
		ActorHandle = Sequencer->GetHandleToObject( Actor, bCreateHandleIfMissing );
		SceneComponentThatChanged = Actor->GetRootComponent();
	}

	else
	{
		// If the object wasn't an actor attempt to get it directly as a scene component and then get the actor from there.
		SceneComponentThatChanged = Cast<USceneComponent>( &InObject );
		if( SceneComponentThatChanged )
		{
			AActor* OwnerActor = Cast<AActor>(SceneComponentThatChanged->GetOuter());
			if ( OwnerActor )
			{
				ActorHandle = Sequencer->GetHandleToObject( OwnerActor, bCreateHandleIfMissing );
			}
		}
	}

	if( SceneComponentThatChanged && ActorHandle.IsValid() )
	{
		FName Transform("Transform");
		if (Sequencer->GetFocusedMovieSceneSequence()->GetMovieScene()->FindTrack(UMovieScene3DTransformTrack::StaticClass(), ActorHandle, Transform))
		{
			// Find an existing transform if possible.  If one exists we will compare against the new one to decide what components of the transform need keys
			FTransformData ExistingTransform = ObjectToExistingTransform.FindRef( &InObject );

			// Remove it from the list of cached transforms. 
			// @todo sequencer livecapture: This can be made much for efficient by not removing cached state during live capture situation
			ObjectToExistingTransform.Remove( &InObject );

			// Build new transform data
			FTransformData NewTransformData( SceneComponentThatChanged );
=======
	AActor* Actor = nullptr;
	USceneComponent* SceneComponentThatChanged = nullptr;
	GetActorAndSceneComponentFromObject(&InObject, Actor, SceneComponentThatChanged);

	if( SceneComponentThatChanged != nullptr && Actor != nullptr )
	{
		// Find an existing transform if possible.  If one exists we will compare against the new one to decide what components of the transform need keys
		FTransformData ExistingTransform = ObjectToExistingTransform.FindRef( &InObject );
>>>>>>> 73f66985

		// Remove it from the list of cached transforms. 
		// @todo sequencer livecapture: This can be made much for efficient by not removing cached state during live capture situation
		ObjectToExistingTransform.Remove( &InObject );

<<<<<<< HEAD
			FKeyParams KeyParams;
			KeyParams.bAutoKeying = Sequencer->GetAutoKeyEnabled();
			KeyParams.bAddKeyEvenIfUnchanged = false;
			KeyParams.KeyInterpolation = Sequencer->GetKeyInterpolation();

			if (CanKeyProperty(FCanKeyProperty::CreateRaw(this, &F3DTransformTrackEditor::CanKeyPropertyInternal, ActorHandle, TransformPair, KeyParams)))
			{
				AnimatablePropertyChanged(UMovieScene3DTransformTrack::StaticClass(),
					FOnKeyProperty::CreateRaw(this, &F3DTransformTrackEditor::OnTransformChangedInternals, &InObject, ActorHandle, TransformPair, KeyParams, F3DTransformTrackKey::Key_All));
			}
		}
	}
}


void F3DTransformTrackEditor::AddKey(const FGuid& ObjectGuid, UObject* AdditionalAsset)
{
	AddKeyInternal(ObjectGuid, AdditionalAsset);
}


void F3DTransformTrackEditor::AddKeyInternal(const FGuid& ObjectGuid, UObject* AdditionalAsset, const bool bAddKeyEvenIfUnchanged, F3DTransformTrackKey::Type KeyType)
{
	TArray<UObject*> OutObjects;
	GetSequencer()->GetRuntimeObjects( GetSequencer()->GetFocusedMovieSceneSequenceInstance(), ObjectGuid, OutObjects);

	for ( UObject* Object : OutObjects )
	{
		FGuid ObjectHandle;
		USceneComponent* SceneComponent = nullptr;
		AActor* Actor = Cast<AActor>( Object );
		if( Actor && Actor->GetRootComponent() )
=======
		// Build new transform data
		FTransformData NewTransformData( SceneComponentThatChanged );

		FKeyParams KeyParams;
		KeyParams.bCreateKeyIfUnchanged = GetSequencer()->GetKeyAllEnabled();
		KeyParams.bCreateKeyOnlyWhenAutoKeying = true;
		if ( GetSequencer()->GetAutoKeyMode() == EAutoKeyMode::KeyAll )
>>>>>>> 73f66985
		{
			KeyParams.bCreateHandleIfMissing = true;
			KeyParams.bCreateTrackIfMissing = true;
			KeyParams.bCreateKeyIfEmpty = true;
		}
		else
		{
			KeyParams.bCreateHandleIfMissing = false;
			KeyParams.bCreateTrackIfMissing = false;
			KeyParams.bCreateKeyIfEmpty = false;
		}

<<<<<<< HEAD
		if( SceneComponent )
		{
			MovieSceneHelpers::SetRuntimeObjectMobility(Object);

			// Cache off the existing transform so we can detect which components have changed
			// and keys only when something has changed
			FTransformData CurrentTransform( SceneComponent );

			FTransformDataPair TransformPair(CurrentTransform, FTransformData());

			FKeyParams KeyParams;
			KeyParams.bAddKeyEvenIfUnchanged = bAddKeyEvenIfUnchanged;
			KeyParams.KeyInterpolation = GetSequencer()->GetKeyInterpolation();

			AnimatablePropertyChanged(UMovieScene3DTransformTrack::StaticClass(),
				FOnKeyProperty::CreateRaw(this, &F3DTransformTrackEditor::OnTransformChangedInternals, Object, ObjectHandle, TransformPair, KeyParams, KeyType));
		}
	}
}


void F3DTransformTrackEditor::AddTransformKey()
{
	AddTransformKeyInternal();
}


void F3DTransformTrackEditor::AddTranslationKey()
{
	AddTransformKeyInternal(F3DTransformTrackKey::Key_Translation);
}


void F3DTransformTrackEditor::AddRotationKey()
{
	AddTransformKeyInternal(F3DTransformTrackKey::Key_Rotation);
}


void F3DTransformTrackEditor::AddScaleKey()
{
	AddTransformKeyInternal(F3DTransformTrackKey::Key_Scale);
}


void F3DTransformTrackEditor::AddTransformKeyInternal(F3DTransformTrackKey::Type KeyType)
=======
		const bool bUnwindRotation = GetSequencer()->IsRecordingLive();

		AddTransformKeys(Actor, ExistingTransform, NewTransformData, EKey3DTransformChannel::All, bUnwindRotation, KeyParams);
	}
}


void F3DTransformTrackEditor::OnAddTransformKeysForSelectedObjects( EKey3DTransformChannel::Type Channel )
>>>>>>> 73f66985
{
	// WASD hotkeys to fly the viewport can conflict with hotkeys for setting keyframes (ie. s). 
	// If the viewport is moving, disregard setting keyframes.
	for (int32 i = 0; i < GEditor->LevelViewportClients.Num(); ++i)
	{		
		FLevelEditorViewportClient* LevelVC = GEditor->LevelViewportClients[i];
		if (LevelVC && LevelVC->IsMovingCamera())
		{
			return;
		}
	}

	FKeyParams KeyParams;
	KeyParams.bCreateHandleIfMissing = true;
	KeyParams.bCreateTrackIfMissing = true;
	KeyParams.bCreateKeyIfUnchanged = true;
	KeyParams.bCreateKeyIfEmpty = true;

	USelection* CurrentSelection = GEditor->GetSelectedActors();
	TArray<UObject*> SelectedActors;
	CurrentSelection->GetSelectedObjects( AActor::StaticClass(), SelectedActors );

	for (TArray<UObject*>::TIterator It(SelectedActors); It; ++It)
	{
<<<<<<< HEAD
		FGuid ObjectGuid = GetSequencer()->GetHandleToObject(*It);
		AddKeyInternal(ObjectGuid, nullptr, true, KeyType);
=======
		AddTransformKeysForObject(*It, Channel, KeyParams);
>>>>>>> 73f66985
	}
}


void F3DTransformTrackEditor::BindCommands(TSharedRef<FUICommandList> SequencerCommandBindings)
{
	const F3DTransformTrackCommands& Commands = F3DTransformTrackCommands::Get();

	SequencerCommandBindings->MapAction(
		Commands.AddTransformKey,
		FExecuteAction::CreateSP( this, &F3DTransformTrackEditor::OnAddTransformKeysForSelectedObjects, EKey3DTransformChannel::All ) );

	SequencerCommandBindings->MapAction(
		Commands.AddTranslationKey,
		FExecuteAction::CreateSP( this, &F3DTransformTrackEditor::OnAddTransformKeysForSelectedObjects, EKey3DTransformChannel::Translation ) );

	SequencerCommandBindings->MapAction(
		Commands.AddRotationKey,
		FExecuteAction::CreateSP( this, &F3DTransformTrackEditor::OnAddTransformKeysForSelectedObjects, EKey3DTransformChannel::Rotation ) );

	SequencerCommandBindings->MapAction(
		Commands.AddScaleKey,
		FExecuteAction::CreateSP( this, &F3DTransformTrackEditor::OnAddTransformKeysForSelectedObjects, EKey3DTransformChannel::Scale ) );
}


void F3DTransformTrackEditor::BuildObjectBindingEditButtons(TSharedPtr<SHorizontalBox> EditBox, const FGuid& ObjectGuid, const UClass* ObjectClass)
{
<<<<<<< HEAD
	TArray<UObject*> OutObjects;
	GetSequencer()->GetRuntimeObjects( GetSequencer()->GetFocusedMovieSceneSequenceInstance(), ObjectGuid, OutObjects);
=======
	// If this is a camera track, add a button to lock the viewport to the camera
	EditBox.Get()->AddSlot()
		.VAlign(VAlign_Center)
		.HAlign(HAlign_Right)
		.AutoWidth()
		.Padding(4, 0, 0, 0)
		[
			SNew(SCheckBox)		
				.IsFocusable(false)
				.Visibility(this, &F3DTransformTrackEditor::IsCameraVisible, ObjectGuid)
				.IsChecked(this, &F3DTransformTrackEditor::IsCameraLocked, ObjectGuid)
				.OnCheckStateChanged(this, &F3DTransformTrackEditor::OnLockCameraClicked, ObjectGuid)
				.ToolTipText(this, &F3DTransformTrackEditor::GetLockCameraToolTip, ObjectGuid)
				.ForegroundColor(FLinearColor::White)
				.CheckedImage(FEditorStyle::GetBrush("Sequencer.LockCamera"))
				.CheckedHoveredImage(FEditorStyle::GetBrush("Sequencer.LockCamera"))
				.CheckedPressedImage(FEditorStyle::GetBrush("Sequencer.LockCamera"))
				.UncheckedImage(FEditorStyle::GetBrush("Sequencer.UnlockCamera"))
				.UncheckedHoveredImage(FEditorStyle::GetBrush("Sequencer.UnlockCamera"))
				.UncheckedPressedImage(FEditorStyle::GetBrush("Sequencer.UnlockCamera"))
		];
}
>>>>>>> 73f66985


void F3DTransformTrackEditor::BuildObjectBindingTrackMenu(FMenuBuilder& MenuBuilder, const FGuid& ObjectBinding, const UClass* ObjectClass)
{
	if (ObjectClass->IsChildOf(AActor::StaticClass()))
	{
		FKeyParams KeyParams;
		KeyParams.bCreateTrackIfMissing = true;
		KeyParams.bCreateKeyIfUnchanged = true;

		MenuBuilder.AddMenuEntry(
			NSLOCTEXT("Sequencer", "AddTransform", "Transform"),
			NSLOCTEXT("Sequencer", "AddPTransformTooltip", "Adds a transform track."),
			FSlateIcon(),
			FUIAction( 
				FExecuteAction::CreateSP( this, &F3DTransformTrackEditor::AddTransformKeysForHandle, ObjectBinding, EKey3DTransformChannel::All, KeyParams ),
				FCanExecuteAction::CreateSP( this, &F3DTransformTrackEditor::CanAddTransformTrackForActorHandle, ObjectBinding ) ) );
	}
}


bool F3DTransformTrackEditor::CanAddTransformTrackForActorHandle( FGuid ObjectBinding ) const
{
	FName Transform("Transform");
	if (GetSequencer()->GetFocusedMovieSceneSequence()->GetMovieScene()->FindTrack<UMovieScene3DTransformTrack>(ObjectBinding, Transform))
	{
		return false;
	}
<<<<<<< HEAD

	// If this is a camera track, add a button to lock the viewport to the camera
	EditBox.Get()->AddSlot()
	.VAlign(VAlign_Center)
	.HAlign(HAlign_Right)
	.AutoWidth()
	.Padding(4, 0, 0, 0)
	[
		SNew(SCheckBox)
		.IsChecked(this, &F3DTransformTrackEditor::IsCameraLocked, CameraActor)
		.OnCheckStateChanged(this, &F3DTransformTrackEditor::OnLockCameraClicked, CameraActor)
		.ToolTipText(this, &F3DTransformTrackEditor::GetLockCameraToolTip, CameraActor)
		.ForegroundColor(FLinearColor::White)
		.CheckedImage(FEditorStyle::GetBrush("Sequencer.LockCamera"))
		.CheckedHoveredImage(FEditorStyle::GetBrush("Sequencer.LockCamera"))
		.CheckedPressedImage(FEditorStyle::GetBrush("Sequencer.LockCamera"))
		.UncheckedImage(FEditorStyle::GetBrush("Sequencer.UnlockCamera"))
		.UncheckedHoveredImage(FEditorStyle::GetBrush("Sequencer.UnlockCamera"))
		.UncheckedPressedImage(FEditorStyle::GetBrush("Sequencer.UnlockCamera"))
	];
}


void F3DTransformTrackEditor::BuildObjectBindingTrackMenu(FMenuBuilder& MenuBuilder, const FGuid& ObjectBinding, const UClass* ObjectClass)
{
	if (ObjectClass->IsChildOf(AActor::StaticClass()))
	{
		FFormatNamedArguments Args;
		MenuBuilder.AddMenuEntry(
			FText::Format( NSLOCTEXT("Sequencer", "AddTransform", "Transform"), Args),
			FText::Format( NSLOCTEXT("Sequencer", "AddPTransformTooltip", "Adds a transform track."), Args ),
			FSlateIcon(),
			FUIAction(FExecuteAction::CreateSP(this, &F3DTransformTrackEditor::AddTransform, ObjectBinding),
					  FCanExecuteAction::CreateSP(this, &F3DTransformTrackEditor::CanAddTransform, ObjectBinding)) );
	}
}


void F3DTransformTrackEditor::AddTransform(FGuid ObjectBinding)
{
	FScopedTransaction DeleteSectionTransaction( NSLOCTEXT("Sequencer", "AddTransformTrack_Transaction", "Add Transform Track") );

	FName Transform("Transform");
	UMovieSceneTrack* Track = AddTrack(GetSequencer()->GetFocusedMovieSceneSequence()->GetMovieScene(), ObjectBinding, UMovieScene3DTransformTrack::StaticClass(), Transform);
	UMovieScene3DTransformTrack* TransformTrack = CastChecked<UMovieScene3DTransformTrack>( Track );
	// Transform name and path are the same
	TransformTrack->SetPropertyNameAndPath( Transform, Transform.ToString() );

	UMovieScene3DTransformSection* TransformSection = CastChecked<UMovieScene3DTransformSection>(TransformTrack->CreateNewSection());
	TransformSection->SetStartTime(GetSequencer()->GetGlobalTime());
	TransformSection->SetEndTime(GetSequencer()->GetGlobalTime());
	TransformTrack->AddSection(TransformSection);
	TransformTrack->SetAsShowable();
	
	AddKey(ObjectBinding, nullptr);
	NotifyMovieSceneDataChanged();
}


bool F3DTransformTrackEditor::CanAddTransform(FGuid ObjectBinding) const
{
	FName Transform("Transform");
	if (GetSequencer()->GetFocusedMovieSceneSequence()->GetMovieScene()->FindTrack(UMovieScene3DTransformTrack::StaticClass(), ObjectBinding, Transform))
	{
		return false;
	}
	return true;
}


FTransformKey F3DTransformTrackEditor::GetTransformKey(const UMovieScene3DTransformTrack* TransformTrack, float KeyTime, FTransformDataPair TransformPair, FKeyParams KeyParams) const
{
	if (!TransformPair.LastTransformData.IsValid())
	{
		TransformPair.LastTransformData.bValid = TransformTrack->Eval(KeyTime, KeyTime, TransformPair.LastTransformData.Translation, TransformPair.LastTransformData.Rotation, TransformPair.LastTransformData.Scale);
	}

	// If forcing the keyframe, set the last data invalid so that the transform keyframe will be set regardless of the current time values being equal.
	if ( KeyParams.bAddKeyEvenIfUnchanged || IsAllowedKeyAll())
	{
		TransformPair.LastTransformData.bValid = false;
	}

	FTransformKey TransformKey = FTransformKey(KeyTime, TransformPair.TransformData, TransformPair.LastTransformData);
	TransformKey.KeyParams.bAutoKeying = KeyParams.bAutoKeying;
	TransformKey.KeyParams.bAddKeyEvenIfUnchanged = KeyParams.bAddKeyEvenIfUnchanged;
	TransformKey.KeyParams.bCreateTrackIfMissing = KeyParams.bCreateTrackIfMissing;
	TransformKey.KeyParams.bCreateHandleIfMissing = KeyParams.bCreateHandleIfMissing;

	return TransformKey;
}


void F3DTransformTrackEditor::OnTransformChangedInternals(float KeyTime, UObject* InObject, FGuid ObjectHandle, FTransformDataPair TransformPair, FKeyParams KeyParams, F3DTransformTrackKey::Type KeyType)
=======
	return true;
}

EVisibility
F3DTransformTrackEditor::IsCameraVisible(FGuid ObjectGuid) const
>>>>>>> 73f66985
{
	TArray<UObject*> OutObjects;
	GetSequencer()->GetRuntimeObjects( GetSequencer()->GetFocusedMovieSceneSequenceInstance(), ObjectGuid, OutObjects);

	for (UObject* Object : OutObjects)
	{
<<<<<<< HEAD
		UMovieSceneTrack* Track = GetTrackForObject( ObjectHandle, UMovieScene3DTransformTrack::StaticClass(), Transform );
		UMovieScene3DTransformTrack* TransformTrack = CastChecked<UMovieScene3DTransformTrack>( Track );
		// Transform name and path are the same
		TransformTrack->SetPropertyNameAndPath( Transform, Transform.ToString() );
	
		FTransformKey TransformKey = GetTransformKey(TransformTrack, KeyTime, TransformPair, KeyParams);

		bool bSuccessfulAdd = TransformTrack->AddKeyToSection( ObjectHandle, TransformKey, bUnwindRotation, KeyType );
		if (bSuccessfulAdd)
		{
			TransformTrack->SetAsShowable();
		}
	}
}


bool F3DTransformTrackEditor::CanKeyPropertyInternal(float KeyTime, FGuid ObjectHandle, FTransformDataPair TransformPair, FKeyParams KeyParams) const
{
	FName Transform("Transform");
	if (ObjectHandle.IsValid())
	{
		const UMovieScene* MovieScene = GetSequencer()->GetFocusedMovieSceneSequence()->GetMovieScene();

		const UMovieSceneTrack* Track = MovieScene->FindTrack( UMovieScene3DTransformTrack::StaticClass(), ObjectHandle, Transform );

		if (Track)
		{
			const UMovieScene3DTransformTrack* TransformTrack = CastChecked<UMovieScene3DTransformTrack>( Track );

			FTransformKey TransformKey = GetTransformKey(TransformTrack, KeyTime, TransformPair, KeyParams);

			if (TransformTrack->CanKeyTrack(TransformKey))
			{
				return true;
			}
		}
	}
	return false;
}


ECheckBoxState F3DTransformTrackEditor::IsCameraLocked(TWeakObjectPtr<ACameraActor> CameraActor) const
{
	for (int32 i = 0; i < GEditor->LevelViewportClients.Num(); ++i)
	{		
		FLevelEditorViewportClient* LevelVC = GEditor->LevelViewportClients[i];
		if (LevelVC && LevelVC->IsPerspective() && LevelVC->GetViewMode() != VMI_Unknown && LevelVC->IsActorLocked(CameraActor.Get()))
		{
			return ECheckBoxState::Checked;
=======
		ACameraActor* Actor = Cast<ACameraActor>( Object );
		if (Actor)
		{
			return EVisibility::Visible;
		}
	}

	return EVisibility::Hidden;
}

ECheckBoxState F3DTransformTrackEditor::IsCameraLocked(FGuid ObjectGuid) const
{
	TArray<UObject*> OutObjects;
	GetSequencer()->GetRuntimeObjects( GetSequencer()->GetFocusedMovieSceneSequenceInstance(), ObjectGuid, OutObjects);

	TWeakObjectPtr<ACameraActor> CameraActor;

	for (UObject* Object : OutObjects)
	{
		ACameraActor* Actor = Cast<ACameraActor>( Object );
		if (Actor)
		{
			CameraActor = Actor;
			break;
		}
	}

	if (CameraActor.IsValid())
	{
		for (int32 i = 0; i < GEditor->LevelViewportClients.Num(); ++i)
		{		
			FLevelEditorViewportClient* LevelVC = GEditor->LevelViewportClients[i];
			if (LevelVC && LevelVC->IsPerspective() && LevelVC->AllowsCinematicPreview() && LevelVC->GetViewMode() != VMI_Unknown && CameraActor.IsValid() && LevelVC->IsActorLocked(CameraActor.Get()))
			{
				return ECheckBoxState::Checked;
			}
>>>>>>> 73f66985
		}
	}

	return ECheckBoxState::Unchecked;
}


<<<<<<< HEAD
void F3DTransformTrackEditor::OnLockCameraClicked(ECheckBoxState CheckBoxState, TWeakObjectPtr<ACameraActor> CameraActor)
=======
void F3DTransformTrackEditor::OnLockCameraClicked(ECheckBoxState CheckBoxState, FGuid ObjectGuid)
>>>>>>> 73f66985
{
	TArray<UObject*> OutObjects;
	GetSequencer()->GetRuntimeObjects( GetSequencer()->GetFocusedMovieSceneSequenceInstance(), ObjectGuid, OutObjects);

	TWeakObjectPtr<ACameraActor> CameraActor;

	for (UObject* Object : OutObjects)
	{
		ACameraActor* Actor = Cast<ACameraActor>( Object );
		if (Actor)
		{
			CameraActor = Actor;
			break;
		}
	}

	// If toggle is on, lock the active viewport to the camera
	if (CheckBoxState == ECheckBoxState::Checked)
	{
		// Set the active viewport or any viewport if there is no active viewport
		FViewport* ActiveViewport = GEditor->GetActiveViewport();

		FLevelEditorViewportClient* LevelVC = nullptr;

		for (int32 i = 0; i < GEditor->LevelViewportClients.Num(); ++i)
		{		
			FLevelEditorViewportClient* Viewport = GEditor->LevelViewportClients[i];
			if (Viewport && Viewport->IsPerspective() && Viewport->GetViewMode() != VMI_Unknown)
			{
				LevelVC = Viewport;

				if (LevelVC->Viewport == ActiveViewport)
				{
					break;
				}
			}
		}

<<<<<<< HEAD
		if (LevelVC != nullptr)
=======
		if (LevelVC != nullptr && CameraActor.IsValid())
>>>>>>> 73f66985
		{
			GetSequencer()->SetPerspectiveViewportCameraCutEnabled(false);
			LevelVC->SetMatineeActorLock(nullptr);
			LevelVC->SetActorLock(CameraActor.Get());
			LevelVC->bLockedCameraView = true;
			LevelVC->UpdateViewForLockedActor();
			LevelVC->Invalidate();
		}
	}
	// Otherwise, clear all locks on the camera
	else
	{
		for (int32 i = 0; i < GEditor->LevelViewportClients.Num(); ++i)
		{		
			FLevelEditorViewportClient* LevelVC = GEditor->LevelViewportClients[i];
			if (LevelVC && LevelVC->IsPerspective() && LevelVC->AllowsCinematicPreview() && LevelVC->GetViewMode() != VMI_Unknown && CameraActor.IsValid() && LevelVC->IsActorLocked(CameraActor.Get()))
			{
				LevelVC->SetMatineeActorLock(nullptr);
				LevelVC->SetActorLock(nullptr);
				LevelVC->bLockedCameraView = false;
				LevelVC->ViewFOV = LevelVC->FOVAngle;
				LevelVC->RemoveCameraRoll();
				LevelVC->UpdateViewForLockedActor();
				LevelVC->Invalidate();
			}
		}
	}
}


<<<<<<< HEAD
FText F3DTransformTrackEditor::GetLockCameraToolTip(TWeakObjectPtr<ACameraActor> CameraActor) const
{
	return IsCameraLocked(CameraActor) == ECheckBoxState::Checked ?
		FText::Format(LOCTEXT("UnlockCamera", "Unlock {0} from Viewport"), FText::FromString(CameraActor.Get()->GetActorLabel())) :
		FText::Format(LOCTEXT("LockCamera", "Lock {0} to Selected Viewport"), FText::FromString(CameraActor.Get()->GetActorLabel()));
=======
FText F3DTransformTrackEditor::GetLockCameraToolTip(FGuid ObjectGuid) const
{
	TArray<UObject*> OutObjects;
	GetSequencer()->GetRuntimeObjects( GetSequencer()->GetFocusedMovieSceneSequenceInstance(), ObjectGuid, OutObjects);

	TWeakObjectPtr<ACameraActor> CameraActor;

	for (UObject* Object : OutObjects)
	{
		ACameraActor* Actor = Cast<ACameraActor>( Object );
		if (Actor)
		{
			CameraActor = Actor;
			break;
		}
	}

	if (CameraActor.IsValid())
	{
		return IsCameraLocked(ObjectGuid) == ECheckBoxState::Checked ?
			FText::Format(LOCTEXT("UnlockCamera", "Unlock {0} from Viewport"), FText::FromString(CameraActor.Get()->GetActorLabel())) :
			FText::Format(LOCTEXT("LockCamera", "Lock {0} to Selected Viewport"), FText::FromString(CameraActor.Get()->GetActorLabel()));
	}
	return FText();
}

void F3DTransformTrackEditor::GetActorAndSceneComponentFromObject( UObject* Object, AActor*& OutActor, USceneComponent*& OutSceneComponent )
{
	OutActor = Cast<AActor>( Object );
	if ( OutActor != nullptr && OutActor->GetRootComponent() )
	{
		OutSceneComponent = OutActor->GetRootComponent();
	}
	else
	{
		// If the object wasn't an actor attempt to get it directly as a scene component and then get the actor from there.
		OutSceneComponent = Cast<USceneComponent>( Object );
		if ( OutSceneComponent != nullptr )
		{
			OutActor = Cast<AActor>( OutSceneComponent->GetOuter() );
		}
	}
}

void GetKeysForVector( bool LastVectorIsValid, const FVector& LastVector, const FVector& CurrentVector, EKey3DTransformChannel::Type VectorChannel, EKey3DTransformChannel::Type ChannelsToKey, bool bUnwindRotation, TArray<FTransformKey>& OutNewKeys, TArray<FTransformKey>& OutDefaultKeys)
{
	bool bKeyChannel = ChannelsToKey == EKey3DTransformChannel::All || ChannelsToKey == VectorChannel;

	TArray<FTransformKey>& XKeys = bKeyChannel && ( LastVectorIsValid == false || FMath::IsNearlyEqual( LastVector.X, CurrentVector.X ) == false ) ? OutNewKeys : OutDefaultKeys;
	XKeys.Add( FTransformKey( VectorChannel, EAxis::X, CurrentVector.X, bUnwindRotation ) );
	
	TArray<FTransformKey>& YKeys = bKeyChannel && ( LastVectorIsValid == false || FMath::IsNearlyEqual( LastVector.Y, CurrentVector.Y ) == false ) ? OutNewKeys : OutDefaultKeys;
	YKeys.Add( FTransformKey( VectorChannel, EAxis::Y, CurrentVector.Y, bUnwindRotation ) );

	TArray<FTransformKey>& ZKeys = bKeyChannel && ( LastVectorIsValid == false || FMath::IsNearlyEqual( LastVector.Z, CurrentVector.Z ) == false ) ? OutNewKeys : OutDefaultKeys;
	ZKeys.Add( FTransformKey( VectorChannel, EAxis::Z, CurrentVector.Z, bUnwindRotation ) );
}

void F3DTransformTrackEditor::GetTransformKeys( const FTransformData& LastTransform, const FTransformData& CurrentTransform, EKey3DTransformChannel::Type ChannelsToKey, bool bUnwindRotation, TArray<FTransformKey>& OutNewKeys, TArray<FTransformKey>& OutDefaultKeys )
{
	bool bLastVectorIsValid = LastTransform.IsValid();

	// If key all is enabled, for a key on all the channels
	if (GetSequencer()->GetKeyAllEnabled())
	{
		bLastVectorIsValid = false;
		ChannelsToKey = EKey3DTransformChannel::All;
	}

	GetKeysForVector( bLastVectorIsValid, LastTransform.Translation, CurrentTransform.Translation, EKey3DTransformChannel::Translation, ChannelsToKey, bUnwindRotation, OutNewKeys, OutDefaultKeys );
	GetKeysForVector( bLastVectorIsValid, LastTransform.Rotation.Euler(), CurrentTransform.Rotation.Euler(), EKey3DTransformChannel::Rotation, ChannelsToKey, bUnwindRotation, OutNewKeys, OutDefaultKeys );
	GetKeysForVector( bLastVectorIsValid, LastTransform.Scale, CurrentTransform.Scale, EKey3DTransformChannel::Scale, ChannelsToKey, bUnwindRotation, OutNewKeys, OutDefaultKeys );
}

void F3DTransformTrackEditor::AddTransformKeysForHandle( FGuid ObjectHandle, EKey3DTransformChannel::Type ChannelToKey, FKeyParams KeyParams )
{
	TArray<UObject*> OutObjects;
	GetSequencer()->GetRuntimeObjects( GetSequencer()->GetFocusedMovieSceneSequenceInstance(), ObjectHandle, OutObjects );

	for ( UObject* Object : OutObjects )
	{
		AddTransformKeysForObject(Object, ChannelToKey, KeyParams);
	}
}


void F3DTransformTrackEditor::AddTransformKeysForObject( UObject* Object, EKey3DTransformChannel::Type ChannelToKey, FKeyParams KeyParams )
{
	AActor* Actor = nullptr;
	USceneComponent* SceneComponent = nullptr;
	GetActorAndSceneComponentFromObject( Object, Actor, SceneComponent );
	if ( Actor != nullptr && SceneComponent != nullptr )
	{
		FTransformData CurrentTransform( SceneComponent );
		AddTransformKeys( Actor, FTransformData(), CurrentTransform, ChannelToKey, false, KeyParams );
	}
}


void F3DTransformTrackEditor::AddTransformKeys( AActor* ActorToKey, const FTransformData& LastTransform, const FTransformData& CurrentTransform, EKey3DTransformChannel::Type ChannelsToKey, bool bUnwindRotation, FKeyParams KeyParams )
{
	TArray<FTransformKey> NewKeys;
	TArray<FTransformKey> DefaultKeys;
	GetTransformKeys(LastTransform, CurrentTransform, ChannelsToKey, bUnwindRotation, NewKeys, DefaultKeys);

	AnimatablePropertyChanged( FOnKeyProperty::CreateRaw(this, &F3DTransformTrackEditor::OnAddTransformKeys, ActorToKey, &NewKeys, &DefaultKeys, CurrentTransform, KeyParams ) );
}


bool F3DTransformTrackEditor::OnAddTransformKeys( float Time, AActor* ActorToKey, TArray<FTransformKey>* NewKeys, TArray<FTransformKey>* DefaultKeys, FTransformData CurrentTransform, FKeyParams KeyParams )
{
	TArray<UObject*> ObjectsToKey;
	ObjectsToKey.Add(ActorToKey);
	
	return AddKeysToObjects(
		ObjectsToKey,
		Time,
		*NewKeys,
		*DefaultKeys,
		KeyParams,
		UMovieScene3DTransformTrack::StaticClass(),
		TransformPropertyName,
		[this](UMovieScene3DTransformTrack* NewTrack) {
			NewTrack->SetPropertyNameAndPath(TransformPropertyName, TransformPropertyName.ToString());
		},
		[&](UMovieScene3DTransformTrack* NewTrack) {
			SetIntermediateValueFromTransformChange(NewTrack, CurrentTransform);
		}
	);
}


void F3DTransformTrackEditor::SetIntermediateValueFromTransformChange( UMovieSceneTrack* Track, FTransformData TransformData )
{
	OnSetIntermediateValueFromTransformChange.Broadcast(Track, TransformData);
>>>>>>> 73f66985
}


#undef LOCTEXT_NAMESPACE<|MERGE_RESOLUTION|>--- conflicted
+++ resolved
@@ -18,7 +18,6 @@
 #include "FloatCurveKeyArea.h"
 
 
-
 #define LOCTEXT_NAMESPACE "MovieScene_TransformTrack"
 
 
@@ -204,10 +203,7 @@
 	UI_COMMAND( AddScaleKey, "Add Scale Key", "Add a scale key at the current time for the selected actor.", EUserInterfaceActionType::Button, FInputChord(EModifierKey::Shift, EKeys::R) );
 }
 
-<<<<<<< HEAD
-=======
 FName F3DTransformTrackEditor::TransformPropertyName("Transform");
->>>>>>> 73f66985
 
 F3DTransformTrackEditor::F3DTransformTrackEditor( TSharedRef<ISequencer> InSequencer )
 	: FKeyframeTrackEditor<UMovieScene3DTransformTrack, UMovieScene3DTransformSection, FTransformKey>( InSequencer ) 
@@ -226,11 +222,6 @@
 
 F3DTransformTrackEditor::~F3DTransformTrackEditor()
 {
-<<<<<<< HEAD
-	OnRelease();
-	F3DTransformTrackCommands::Unregister();
-=======
->>>>>>> 73f66985
 }
 
 
@@ -241,6 +232,8 @@
 
 	GEditor->OnBeginCameraMovement().RemoveAll( this );
 	GEditor->OnEndCameraMovement().RemoveAll( this );
+
+	F3DTransformTrackCommands::Unregister();
 }
 
 
@@ -257,11 +250,7 @@
 }
 
 
-<<<<<<< HEAD
-TSharedRef<ISequencerSection> F3DTransformTrackEditor::MakeSectionInterface( UMovieSceneSection& SectionObject, UMovieSceneTrack& Track )
-=======
 void F3DTransformTrackEditor::BuildTrackContextMenu( FMenuBuilder& MenuBuilder, UMovieSceneTrack* Track )
->>>>>>> 73f66985
 {
 	UInterpTrackMove* MoveTrack = nullptr;
 	for ( UObject* CopyPasteObject : GUnrealEd->MatineeCopyPasteBuffer )
@@ -282,9 +271,6 @@
 			FCanExecuteAction::CreateLambda( [=]()->bool { return MoveTrack != nullptr && MoveTrack->GetNumKeys() > 0 && TransformTrack != nullptr; } ) ) );
 }
 
-<<<<<<< HEAD
-	return MakeShareable( new F3DTransformSection( SectionObject ) );
-=======
 
 TSharedRef<ISequencerSection> F3DTransformTrackEditor::MakeSectionInterface( UMovieSceneSection& SectionObject, UMovieSceneTrack& Track )
 {
@@ -293,7 +279,6 @@
 	OnSetIntermediateValueFromTransformChange.AddSP(TransformSection, &F3DTransformSection::SetIntermediateValue );
 	GetSequencer()->OnGlobalTimeChanged().AddSP(TransformSection, &F3DTransformSection::ClearIntermediateValue );
 	return TransformSection;
->>>>>>> 73f66985
 }
 
 
@@ -345,53 +330,6 @@
 
 void F3DTransformTrackEditor::OnTransformChanged( UObject& InObject )
 {
-<<<<<<< HEAD
-	const bool bCreateHandleIfMissing = false;
-
-	const TSharedPtr<ISequencer> Sequencer = GetSequencer();
-
-	USceneComponent* SceneComponentThatChanged = nullptr;
-
-	// The runtime binding to the actor, since that's where transform tracks are always stored.
-	FGuid ActorHandle;
-
-	AActor* Actor = Cast<AActor>( &InObject );
-	if( Actor && Actor->GetRootComponent() )
-	{
-		// Get a handle bound to the key/section we are adding so we know what objects to change during playback
-		ActorHandle = Sequencer->GetHandleToObject( Actor, bCreateHandleIfMissing );
-		SceneComponentThatChanged = Actor->GetRootComponent();
-	}
-
-	else
-	{
-		// If the object wasn't an actor attempt to get it directly as a scene component and then get the actor from there.
-		SceneComponentThatChanged = Cast<USceneComponent>( &InObject );
-		if( SceneComponentThatChanged )
-		{
-			AActor* OwnerActor = Cast<AActor>(SceneComponentThatChanged->GetOuter());
-			if ( OwnerActor )
-			{
-				ActorHandle = Sequencer->GetHandleToObject( OwnerActor, bCreateHandleIfMissing );
-			}
-		}
-	}
-
-	if( SceneComponentThatChanged && ActorHandle.IsValid() )
-	{
-		FName Transform("Transform");
-		if (Sequencer->GetFocusedMovieSceneSequence()->GetMovieScene()->FindTrack(UMovieScene3DTransformTrack::StaticClass(), ActorHandle, Transform))
-		{
-			// Find an existing transform if possible.  If one exists we will compare against the new one to decide what components of the transform need keys
-			FTransformData ExistingTransform = ObjectToExistingTransform.FindRef( &InObject );
-
-			// Remove it from the list of cached transforms. 
-			// @todo sequencer livecapture: This can be made much for efficient by not removing cached state during live capture situation
-			ObjectToExistingTransform.Remove( &InObject );
-
-			// Build new transform data
-			FTransformData NewTransformData( SceneComponentThatChanged );
-=======
 	AActor* Actor = nullptr;
 	USceneComponent* SceneComponentThatChanged = nullptr;
 	GetActorAndSceneComponentFromObject(&InObject, Actor, SceneComponentThatChanged);
@@ -400,46 +338,11 @@
 	{
 		// Find an existing transform if possible.  If one exists we will compare against the new one to decide what components of the transform need keys
 		FTransformData ExistingTransform = ObjectToExistingTransform.FindRef( &InObject );
->>>>>>> 73f66985
 
 		// Remove it from the list of cached transforms. 
 		// @todo sequencer livecapture: This can be made much for efficient by not removing cached state during live capture situation
 		ObjectToExistingTransform.Remove( &InObject );
 
-<<<<<<< HEAD
-			FKeyParams KeyParams;
-			KeyParams.bAutoKeying = Sequencer->GetAutoKeyEnabled();
-			KeyParams.bAddKeyEvenIfUnchanged = false;
-			KeyParams.KeyInterpolation = Sequencer->GetKeyInterpolation();
-
-			if (CanKeyProperty(FCanKeyProperty::CreateRaw(this, &F3DTransformTrackEditor::CanKeyPropertyInternal, ActorHandle, TransformPair, KeyParams)))
-			{
-				AnimatablePropertyChanged(UMovieScene3DTransformTrack::StaticClass(),
-					FOnKeyProperty::CreateRaw(this, &F3DTransformTrackEditor::OnTransformChangedInternals, &InObject, ActorHandle, TransformPair, KeyParams, F3DTransformTrackKey::Key_All));
-			}
-		}
-	}
-}
-
-
-void F3DTransformTrackEditor::AddKey(const FGuid& ObjectGuid, UObject* AdditionalAsset)
-{
-	AddKeyInternal(ObjectGuid, AdditionalAsset);
-}
-
-
-void F3DTransformTrackEditor::AddKeyInternal(const FGuid& ObjectGuid, UObject* AdditionalAsset, const bool bAddKeyEvenIfUnchanged, F3DTransformTrackKey::Type KeyType)
-{
-	TArray<UObject*> OutObjects;
-	GetSequencer()->GetRuntimeObjects( GetSequencer()->GetFocusedMovieSceneSequenceInstance(), ObjectGuid, OutObjects);
-
-	for ( UObject* Object : OutObjects )
-	{
-		FGuid ObjectHandle;
-		USceneComponent* SceneComponent = nullptr;
-		AActor* Actor = Cast<AActor>( Object );
-		if( Actor && Actor->GetRootComponent() )
-=======
 		// Build new transform data
 		FTransformData NewTransformData( SceneComponentThatChanged );
 
@@ -447,7 +350,6 @@
 		KeyParams.bCreateKeyIfUnchanged = GetSequencer()->GetKeyAllEnabled();
 		KeyParams.bCreateKeyOnlyWhenAutoKeying = true;
 		if ( GetSequencer()->GetAutoKeyMode() == EAutoKeyMode::KeyAll )
->>>>>>> 73f66985
 		{
 			KeyParams.bCreateHandleIfMissing = true;
 			KeyParams.bCreateTrackIfMissing = true;
@@ -460,54 +362,6 @@
 			KeyParams.bCreateKeyIfEmpty = false;
 		}
 
-<<<<<<< HEAD
-		if( SceneComponent )
-		{
-			MovieSceneHelpers::SetRuntimeObjectMobility(Object);
-
-			// Cache off the existing transform so we can detect which components have changed
-			// and keys only when something has changed
-			FTransformData CurrentTransform( SceneComponent );
-
-			FTransformDataPair TransformPair(CurrentTransform, FTransformData());
-
-			FKeyParams KeyParams;
-			KeyParams.bAddKeyEvenIfUnchanged = bAddKeyEvenIfUnchanged;
-			KeyParams.KeyInterpolation = GetSequencer()->GetKeyInterpolation();
-
-			AnimatablePropertyChanged(UMovieScene3DTransformTrack::StaticClass(),
-				FOnKeyProperty::CreateRaw(this, &F3DTransformTrackEditor::OnTransformChangedInternals, Object, ObjectHandle, TransformPair, KeyParams, KeyType));
-		}
-	}
-}
-
-
-void F3DTransformTrackEditor::AddTransformKey()
-{
-	AddTransformKeyInternal();
-}
-
-
-void F3DTransformTrackEditor::AddTranslationKey()
-{
-	AddTransformKeyInternal(F3DTransformTrackKey::Key_Translation);
-}
-
-
-void F3DTransformTrackEditor::AddRotationKey()
-{
-	AddTransformKeyInternal(F3DTransformTrackKey::Key_Rotation);
-}
-
-
-void F3DTransformTrackEditor::AddScaleKey()
-{
-	AddTransformKeyInternal(F3DTransformTrackKey::Key_Scale);
-}
-
-
-void F3DTransformTrackEditor::AddTransformKeyInternal(F3DTransformTrackKey::Type KeyType)
-=======
 		const bool bUnwindRotation = GetSequencer()->IsRecordingLive();
 
 		AddTransformKeys(Actor, ExistingTransform, NewTransformData, EKey3DTransformChannel::All, bUnwindRotation, KeyParams);
@@ -516,7 +370,6 @@
 
 
 void F3DTransformTrackEditor::OnAddTransformKeysForSelectedObjects( EKey3DTransformChannel::Type Channel )
->>>>>>> 73f66985
 {
 	// WASD hotkeys to fly the viewport can conflict with hotkeys for setting keyframes (ie. s). 
 	// If the viewport is moving, disregard setting keyframes.
@@ -541,12 +394,7 @@
 
 	for (TArray<UObject*>::TIterator It(SelectedActors); It; ++It)
 	{
-<<<<<<< HEAD
-		FGuid ObjectGuid = GetSequencer()->GetHandleToObject(*It);
-		AddKeyInternal(ObjectGuid, nullptr, true, KeyType);
-=======
 		AddTransformKeysForObject(*It, Channel, KeyParams);
->>>>>>> 73f66985
 	}
 }
 
@@ -575,10 +423,6 @@
 
 void F3DTransformTrackEditor::BuildObjectBindingEditButtons(TSharedPtr<SHorizontalBox> EditBox, const FGuid& ObjectGuid, const UClass* ObjectClass)
 {
-<<<<<<< HEAD
-	TArray<UObject*> OutObjects;
-	GetSequencer()->GetRuntimeObjects( GetSequencer()->GetFocusedMovieSceneSequenceInstance(), ObjectGuid, OutObjects);
-=======
 	// If this is a camera track, add a button to lock the viewport to the camera
 	EditBox.Get()->AddSlot()
 		.VAlign(VAlign_Center)
@@ -601,7 +445,6 @@
 				.UncheckedPressedImage(FEditorStyle::GetBrush("Sequencer.UnlockCamera"))
 		];
 }
->>>>>>> 73f66985
 
 
 void F3DTransformTrackEditor::BuildObjectBindingTrackMenu(FMenuBuilder& MenuBuilder, const FGuid& ObjectBinding, const UClass* ObjectClass)
@@ -630,165 +473,17 @@
 	{
 		return false;
 	}
-<<<<<<< HEAD
-
-	// If this is a camera track, add a button to lock the viewport to the camera
-	EditBox.Get()->AddSlot()
-	.VAlign(VAlign_Center)
-	.HAlign(HAlign_Right)
-	.AutoWidth()
-	.Padding(4, 0, 0, 0)
-	[
-		SNew(SCheckBox)
-		.IsChecked(this, &F3DTransformTrackEditor::IsCameraLocked, CameraActor)
-		.OnCheckStateChanged(this, &F3DTransformTrackEditor::OnLockCameraClicked, CameraActor)
-		.ToolTipText(this, &F3DTransformTrackEditor::GetLockCameraToolTip, CameraActor)
-		.ForegroundColor(FLinearColor::White)
-		.CheckedImage(FEditorStyle::GetBrush("Sequencer.LockCamera"))
-		.CheckedHoveredImage(FEditorStyle::GetBrush("Sequencer.LockCamera"))
-		.CheckedPressedImage(FEditorStyle::GetBrush("Sequencer.LockCamera"))
-		.UncheckedImage(FEditorStyle::GetBrush("Sequencer.UnlockCamera"))
-		.UncheckedHoveredImage(FEditorStyle::GetBrush("Sequencer.UnlockCamera"))
-		.UncheckedPressedImage(FEditorStyle::GetBrush("Sequencer.UnlockCamera"))
-	];
-}
-
-
-void F3DTransformTrackEditor::BuildObjectBindingTrackMenu(FMenuBuilder& MenuBuilder, const FGuid& ObjectBinding, const UClass* ObjectClass)
-{
-	if (ObjectClass->IsChildOf(AActor::StaticClass()))
-	{
-		FFormatNamedArguments Args;
-		MenuBuilder.AddMenuEntry(
-			FText::Format( NSLOCTEXT("Sequencer", "AddTransform", "Transform"), Args),
-			FText::Format( NSLOCTEXT("Sequencer", "AddPTransformTooltip", "Adds a transform track."), Args ),
-			FSlateIcon(),
-			FUIAction(FExecuteAction::CreateSP(this, &F3DTransformTrackEditor::AddTransform, ObjectBinding),
-					  FCanExecuteAction::CreateSP(this, &F3DTransformTrackEditor::CanAddTransform, ObjectBinding)) );
-	}
-}
-
-
-void F3DTransformTrackEditor::AddTransform(FGuid ObjectBinding)
-{
-	FScopedTransaction DeleteSectionTransaction( NSLOCTEXT("Sequencer", "AddTransformTrack_Transaction", "Add Transform Track") );
-
-	FName Transform("Transform");
-	UMovieSceneTrack* Track = AddTrack(GetSequencer()->GetFocusedMovieSceneSequence()->GetMovieScene(), ObjectBinding, UMovieScene3DTransformTrack::StaticClass(), Transform);
-	UMovieScene3DTransformTrack* TransformTrack = CastChecked<UMovieScene3DTransformTrack>( Track );
-	// Transform name and path are the same
-	TransformTrack->SetPropertyNameAndPath( Transform, Transform.ToString() );
-
-	UMovieScene3DTransformSection* TransformSection = CastChecked<UMovieScene3DTransformSection>(TransformTrack->CreateNewSection());
-	TransformSection->SetStartTime(GetSequencer()->GetGlobalTime());
-	TransformSection->SetEndTime(GetSequencer()->GetGlobalTime());
-	TransformTrack->AddSection(TransformSection);
-	TransformTrack->SetAsShowable();
-	
-	AddKey(ObjectBinding, nullptr);
-	NotifyMovieSceneDataChanged();
-}
-
-
-bool F3DTransformTrackEditor::CanAddTransform(FGuid ObjectBinding) const
-{
-	FName Transform("Transform");
-	if (GetSequencer()->GetFocusedMovieSceneSequence()->GetMovieScene()->FindTrack(UMovieScene3DTransformTrack::StaticClass(), ObjectBinding, Transform))
-	{
-		return false;
-	}
-	return true;
-}
-
-
-FTransformKey F3DTransformTrackEditor::GetTransformKey(const UMovieScene3DTransformTrack* TransformTrack, float KeyTime, FTransformDataPair TransformPair, FKeyParams KeyParams) const
-{
-	if (!TransformPair.LastTransformData.IsValid())
-	{
-		TransformPair.LastTransformData.bValid = TransformTrack->Eval(KeyTime, KeyTime, TransformPair.LastTransformData.Translation, TransformPair.LastTransformData.Rotation, TransformPair.LastTransformData.Scale);
-	}
-
-	// If forcing the keyframe, set the last data invalid so that the transform keyframe will be set regardless of the current time values being equal.
-	if ( KeyParams.bAddKeyEvenIfUnchanged || IsAllowedKeyAll())
-	{
-		TransformPair.LastTransformData.bValid = false;
-	}
-
-	FTransformKey TransformKey = FTransformKey(KeyTime, TransformPair.TransformData, TransformPair.LastTransformData);
-	TransformKey.KeyParams.bAutoKeying = KeyParams.bAutoKeying;
-	TransformKey.KeyParams.bAddKeyEvenIfUnchanged = KeyParams.bAddKeyEvenIfUnchanged;
-	TransformKey.KeyParams.bCreateTrackIfMissing = KeyParams.bCreateTrackIfMissing;
-	TransformKey.KeyParams.bCreateHandleIfMissing = KeyParams.bCreateHandleIfMissing;
-
-	return TransformKey;
-}
-
-
-void F3DTransformTrackEditor::OnTransformChangedInternals(float KeyTime, UObject* InObject, FGuid ObjectHandle, FTransformDataPair TransformPair, FKeyParams KeyParams, F3DTransformTrackKey::Type KeyType)
-=======
 	return true;
 }
 
 EVisibility
 F3DTransformTrackEditor::IsCameraVisible(FGuid ObjectGuid) const
->>>>>>> 73f66985
 {
 	TArray<UObject*> OutObjects;
 	GetSequencer()->GetRuntimeObjects( GetSequencer()->GetFocusedMovieSceneSequenceInstance(), ObjectGuid, OutObjects);
 
 	for (UObject* Object : OutObjects)
 	{
-<<<<<<< HEAD
-		UMovieSceneTrack* Track = GetTrackForObject( ObjectHandle, UMovieScene3DTransformTrack::StaticClass(), Transform );
-		UMovieScene3DTransformTrack* TransformTrack = CastChecked<UMovieScene3DTransformTrack>( Track );
-		// Transform name and path are the same
-		TransformTrack->SetPropertyNameAndPath( Transform, Transform.ToString() );
-	
-		FTransformKey TransformKey = GetTransformKey(TransformTrack, KeyTime, TransformPair, KeyParams);
-
-		bool bSuccessfulAdd = TransformTrack->AddKeyToSection( ObjectHandle, TransformKey, bUnwindRotation, KeyType );
-		if (bSuccessfulAdd)
-		{
-			TransformTrack->SetAsShowable();
-		}
-	}
-}
-
-
-bool F3DTransformTrackEditor::CanKeyPropertyInternal(float KeyTime, FGuid ObjectHandle, FTransformDataPair TransformPair, FKeyParams KeyParams) const
-{
-	FName Transform("Transform");
-	if (ObjectHandle.IsValid())
-	{
-		const UMovieScene* MovieScene = GetSequencer()->GetFocusedMovieSceneSequence()->GetMovieScene();
-
-		const UMovieSceneTrack* Track = MovieScene->FindTrack( UMovieScene3DTransformTrack::StaticClass(), ObjectHandle, Transform );
-
-		if (Track)
-		{
-			const UMovieScene3DTransformTrack* TransformTrack = CastChecked<UMovieScene3DTransformTrack>( Track );
-
-			FTransformKey TransformKey = GetTransformKey(TransformTrack, KeyTime, TransformPair, KeyParams);
-
-			if (TransformTrack->CanKeyTrack(TransformKey))
-			{
-				return true;
-			}
-		}
-	}
-	return false;
-}
-
-
-ECheckBoxState F3DTransformTrackEditor::IsCameraLocked(TWeakObjectPtr<ACameraActor> CameraActor) const
-{
-	for (int32 i = 0; i < GEditor->LevelViewportClients.Num(); ++i)
-	{		
-		FLevelEditorViewportClient* LevelVC = GEditor->LevelViewportClients[i];
-		if (LevelVC && LevelVC->IsPerspective() && LevelVC->GetViewMode() != VMI_Unknown && LevelVC->IsActorLocked(CameraActor.Get()))
-		{
-			return ECheckBoxState::Checked;
-=======
 		ACameraActor* Actor = Cast<ACameraActor>( Object );
 		if (Actor)
 		{
@@ -825,7 +520,6 @@
 			{
 				return ECheckBoxState::Checked;
 			}
->>>>>>> 73f66985
 		}
 	}
 
@@ -833,11 +527,7 @@
 }
 
 
-<<<<<<< HEAD
-void F3DTransformTrackEditor::OnLockCameraClicked(ECheckBoxState CheckBoxState, TWeakObjectPtr<ACameraActor> CameraActor)
-=======
 void F3DTransformTrackEditor::OnLockCameraClicked(ECheckBoxState CheckBoxState, FGuid ObjectGuid)
->>>>>>> 73f66985
 {
 	TArray<UObject*> OutObjects;
 	GetSequencer()->GetRuntimeObjects( GetSequencer()->GetFocusedMovieSceneSequenceInstance(), ObjectGuid, OutObjects);
@@ -876,11 +566,7 @@
 			}
 		}
 
-<<<<<<< HEAD
-		if (LevelVC != nullptr)
-=======
 		if (LevelVC != nullptr && CameraActor.IsValid())
->>>>>>> 73f66985
 		{
 			GetSequencer()->SetPerspectiveViewportCameraCutEnabled(false);
 			LevelVC->SetMatineeActorLock(nullptr);
@@ -911,13 +597,6 @@
 }
 
 
-<<<<<<< HEAD
-FText F3DTransformTrackEditor::GetLockCameraToolTip(TWeakObjectPtr<ACameraActor> CameraActor) const
-{
-	return IsCameraLocked(CameraActor) == ECheckBoxState::Checked ?
-		FText::Format(LOCTEXT("UnlockCamera", "Unlock {0} from Viewport"), FText::FromString(CameraActor.Get()->GetActorLabel())) :
-		FText::Format(LOCTEXT("LockCamera", "Lock {0} to Selected Viewport"), FText::FromString(CameraActor.Get()->GetActorLabel()));
-=======
 FText F3DTransformTrackEditor::GetLockCameraToolTip(FGuid ObjectGuid) const
 {
 	TArray<UObject*> OutObjects;
@@ -1053,7 +732,6 @@
 void F3DTransformTrackEditor::SetIntermediateValueFromTransformChange( UMovieSceneTrack* Track, FTransformData TransformData )
 {
 	OnSetIntermediateValueFromTransformChange.Broadcast(Track, TransformData);
->>>>>>> 73f66985
 }
 
 
