--- conflicted
+++ resolved
@@ -11,10 +11,7 @@
 	OwningSection = InArgs._OwningSection;
 	Curve = InArgs._Curve;
 	Enum = InArgs._Enum;
-<<<<<<< HEAD
-=======
 	IntermediateValue = InArgs._IntermediateValue;
->>>>>>> 73f66985
 
 	for (int32 i = 0; i < InArgs._Enum->NumEnums() - 1; i++)
 	{
@@ -44,15 +41,12 @@
 
 FText SEnumCurveKeyEditor::GetCurrentValue() const
 {
-<<<<<<< HEAD
-=======
 	if ( IntermediateValue.IsSet() && IntermediateValue.Get().IsSet() )
 	{
 		int32 IntermediateNameIndex = Enum->GetIndexByValue( IntermediateValue.Get().GetValue() );
 		return Enum->GetDisplayNameText( IntermediateNameIndex );
 	}
 
->>>>>>> 73f66985
 	float CurrentTime = Sequencer->GetCurrentLocalTime(*Sequencer->GetFocusedMovieSceneSequence());
 	int32 CurrentNameIndex = Enum->GetIndexByValue(Curve->Evaluate(CurrentTime));
 	return Enum->GetDisplayNameText(CurrentNameIndex);
@@ -70,33 +64,6 @@
 	{
 		FScopedTransaction Transaction(LOCTEXT("SetEnumKey", "Set Enum Key Value"));
 		OwningSection->SetFlags(RF_Transactional);
-<<<<<<< HEAD
-		OwningSection->Modify();
-
-		float CurrentTime = Sequencer->GetCurrentLocalTime(*Sequencer->GetFocusedMovieSceneSequence());
-
-		bool bKeyWillBeAdded = Curve->IsKeyHandleValid(Curve->FindKey(CurrentTime)) == false;
-		if (bKeyWillBeAdded)
-		{
-			if (OwningSection->GetStartTime() > CurrentTime)
-			{
-				OwningSection->SetStartTime(CurrentTime);
-			}
-			if (OwningSection->GetEndTime() < CurrentTime)
-			{
-				OwningSection->SetEndTime(CurrentTime);
-			}
-		}
-
-		int32 SelectedValue = Enum->GetValueByIndex(*InSelectedItem);
-		if (Curve->GetNumKeys() == 0)
-		{
-			Curve->SetDefaultValue(SelectedValue);
-		}
-		else
-		{
-			Curve->UpdateOrAddKey(CurrentTime, SelectedValue);
-=======
 		if (OwningSection->TryModify())
 		{
 			float CurrentTime = Sequencer->GetCurrentLocalTime(*Sequencer->GetFocusedMovieSceneSequence());
@@ -139,28 +106,8 @@
 		{
 			FoundNameIndexItem = VisibleEnumNameIndices[i];
 			break;
->>>>>>> 73f66985
-		}
-		Sequencer->UpdateRuntimeInstances();
-	}
-<<<<<<< HEAD
-}
-
-void SEnumCurveKeyEditor::OnComboMenuOpening()
-{
-	float CurrentTime = Sequencer->GetCurrentLocalTime( *Sequencer->GetFocusedMovieSceneSequence() );
-	int32 CurrentNameIndex = Enum->GetIndexByValue( Curve->Evaluate( CurrentTime ) );
-	TSharedPtr<int32> FoundNameIndexItem;
-	for ( int32 i = 0; i < VisibleEnumNameIndices.Num(); i++ )
-	{
-		if ( *VisibleEnumNameIndices[i] == CurrentNameIndex )
-		{
-			FoundNameIndexItem = VisibleEnumNameIndices[i];
-			break;
 		}
 	}
-=======
->>>>>>> 73f66985
 	if ( FoundNameIndexItem.IsValid() )
 	{
 		bUpdatingSelectionInternally = true;
