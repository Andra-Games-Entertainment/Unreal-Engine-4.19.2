--- conflicted
+++ resolved
@@ -47,14 +47,11 @@
 
 int32 SIntegralCurveKeyEditor::OnGetKeyValue() const
 {
-<<<<<<< HEAD
-=======
 	if ( IntermediateValue.IsSet() && IntermediateValue.Get().IsSet() )
 	{
 		return IntermediateValue.Get().GetValue();
 	}
 
->>>>>>> 73f66985
 	float CurrentTime = Sequencer->GetCurrentLocalTime(*Sequencer->GetFocusedMovieSceneSequence());
 	return Curve->Evaluate(CurrentTime);
 }
@@ -65,9 +62,6 @@
 	{
 		float CurrentTime = Sequencer->GetCurrentLocalTime(*Sequencer->GetFocusedMovieSceneSequence());
 
-<<<<<<< HEAD
-	float CurrentTime = Sequencer->GetCurrentLocalTime(*Sequencer->GetFocusedMovieSceneSequence());
-=======
 		bool bKeyWillBeAdded = Curve->IsKeyHandleValid(Curve->FindKey(CurrentTime)) == false;
 		if (bKeyWillBeAdded)
 		{
@@ -80,7 +74,6 @@
 				OwningSection->SetEndTime(CurrentTime);
 			}
 		}
->>>>>>> 73f66985
 
 		if (Curve->GetNumKeys() == 0)
 		{
@@ -100,28 +93,6 @@
 	{
 		const FScopedTransaction Transaction( LOCTEXT("SetIntegralKey", "Set Integral Key Value") );
 
-<<<<<<< HEAD
-	if (Curve->GetNumKeys() == 0)
-	{
-		Curve->SetDefaultValue(Value);
-	}
-	else
-	{
-		Curve->UpdateOrAddKey(CurrentTime, Value);
-	}
-	Sequencer->UpdateRuntimeInstances();
-=======
-		OnValueChanged(Value);
-	}
->>>>>>> 73f66985
-}
-
-void SIntegralCurveKeyEditor::OnValueCommitted(int32 Value, ETextCommit::Type CommitInfo)
-{
-	if (CommitInfo == ETextCommit::OnEnter)
-	{
-		const FScopedTransaction Transaction( LOCTEXT("SetIntegralKey", "Set Integral Key Value") );
-
 		OnValueChanged(Value);
 	}
 }
