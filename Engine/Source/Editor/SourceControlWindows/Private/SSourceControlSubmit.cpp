--- conflicted
+++ resolved
@@ -6,10 +6,7 @@
 #include "SNotificationList.h"
 #include "NotificationManager.h"
 #include "FileHelpers.h"
-<<<<<<< HEAD
-=======
 #include "SSourceControlSubmit.h"
->>>>>>> cce8678d
 
 
 IMPLEMENT_MODULE( FDefaultModuleImpl, SourceControlWindows );
@@ -566,153 +563,10 @@
 			StaticCastSharedRef<FUpdateStatus>(Operation)->SetCheckingAllFiles(true);
 			SourceControlProvider.Execute(Operation, Filenames, EConcurrency::Asynchronous, FSourceControlOperationComplete::CreateStatic(&FSourceControlWindows::ChoosePackagesToCheckInCallback));
 
-<<<<<<< HEAD
-
-TWeakPtr<SNotificationItem> FSourceControlWindows::ChoosePackagesToCheckInNotification;
-
-void FSourceControlWindows::ChoosePackagesToCheckInCompleted(const TArray<UPackage*>& LoadedPackages, const TArray<FString>& PackageNames, const TArray<FString>& ConfigFiles)
-{
-	if (ChoosePackagesToCheckInNotification.IsValid())
-	{
-		ChoosePackagesToCheckInNotification.Pin()->ExpireAndFadeout();
-	}
-	ChoosePackagesToCheckInNotification.Reset();
-
-	check(PackageNames.Num() > 0 || ConfigFiles.Num() > 0);
-
-	// Prompt the user to ask if they would like to first save any dirty packages they are trying to check-in
-	const FEditorFileUtils::EPromptReturnCode UserResponse = FEditorFileUtils::PromptForCheckoutAndSave(LoadedPackages, true, true);
-
-	// If the user elected to save dirty packages, but one or more of the packages failed to save properly OR if the user
-	// canceled out of the prompt, don't follow through on the check-in process
-	const bool bShouldProceed = (UserResponse == FEditorFileUtils::EPromptReturnCode::PR_Success || UserResponse == FEditorFileUtils::EPromptReturnCode::PR_Declined);
-	if (bShouldProceed)
-	{
-		FAssetToolsModule& AssetToolsModule = FModuleManager::LoadModuleChecked<FAssetToolsModule>(TEXT("AssetTools"));
-		FSourceControlWindows::PromptForCheckin(PackageNames, ConfigFiles);
-	}
-	else
-	{
-		// If a failure occurred, alert the user that the check-in was aborted. This warning shouldn't be necessary if the user cancelled
-		// from the dialog, because they obviously intended to cancel the whole operation.
-		if (UserResponse == FEditorFileUtils::EPromptReturnCode::PR_Failure)
-		{
-			FMessageDialog::Open(EAppMsgType::Ok, NSLOCTEXT("UnrealEd", "SCC_Checkin_Aborted", "Check-in aborted as a result of save failure."));
-		}
-	}
-}
-
-void FSourceControlWindows::ChoosePackagesToCheckInCancelled(FSourceControlOperationRef InOperation)
-{
-	ISourceControlProvider& SourceControlProvider = ISourceControlModule::Get().GetProvider();
-	SourceControlProvider.CancelOperation(InOperation);
-
-	if (ChoosePackagesToCheckInNotification.IsValid())
-	{
-		ChoosePackagesToCheckInNotification.Pin()->ExpireAndFadeout();
-	}
-	ChoosePackagesToCheckInNotification.Reset();
-}
-
-void FSourceControlWindows::ChoosePackagesToCheckInCallback(const FSourceControlOperationRef& InOperation, ECommandResult::Type InResult)
-{
-	if (ChoosePackagesToCheckInNotification.IsValid())
-	{
-		ChoosePackagesToCheckInNotification.Pin()->ExpireAndFadeout();
-	}
-	ChoosePackagesToCheckInNotification.Reset();
-
-	if (InResult == ECommandResult::Succeeded)
-	{
-		// Get a list of all the checked out packages
-		int32 NumSelectedNames = 0;
-		int32 NumSelectedPackages = 0;
-		TArray<FString> PackageNames;
-		TArray<UPackage*> LoadedPackages;
-		TMap<FString, FSourceControlStatePtr> PackageStates;
-		FEditorFileUtils::FindAllSubmittablePackageFiles(PackageStates, true);
-		for (TMap<FString, FSourceControlStatePtr>::TConstIterator PackageIter(PackageStates); PackageIter; ++PackageIter)
-		{
-			const FString Filename = *PackageIter.Key();
-			const FString PackageName = FPackageName::FilenameToLongPackageName(Filename);
-			const FSourceControlStatePtr CurPackageSCCState = PackageIter.Value();
-
-			UPackage* Package = FindPackage(NULL, *PackageName);
-
-			// Put pre-selected items at the start of the list
-			if (CurPackageSCCState.IsValid() && CurPackageSCCState->IsSourceControlled())
-			{
-				if (Package != NULL)
-				{
-					LoadedPackages.Insert(Package, NumSelectedPackages++);
-				}
-				PackageNames.Insert(PackageName, NumSelectedNames++);
-			}
-			else
-			{
-				if (Package != NULL)
-				{
-					LoadedPackages.Add(Package);
-				}
-				PackageNames.Add(PackageName);
-			}
-		}
-
-		// Get a list of all the checked out config files
-		TMap<FString, FSourceControlStatePtr> ConfigFileStates;
-		TArray<FString> ConfigFilesToSubmit;
-		FEditorFileUtils::FindAllSubmittableConfigFiles(ConfigFileStates);
-		for (TMap<FString, FSourceControlStatePtr>::TConstIterator It(ConfigFileStates); It; ++It)
-		{
-			ConfigFilesToSubmit.Add(It.Key());
-		}
-
-		if (PackageNames.Num() > 0 || ConfigFilesToSubmit.Num() > 0)
-		{
-			ChoosePackagesToCheckInCompleted(LoadedPackages, PackageNames, ConfigFilesToSubmit);
-		}
-		else
-		{
-			FMessageLog EditorErrors("EditorErrors");
-			EditorErrors.Warning(LOCTEXT("NoAssetsToCheckIn", "No assets to check in!"));
-			EditorErrors.Notify();
-		}
-	}
-	else if (InResult == ECommandResult::Failed)
-	{
-		FMessageLog EditorErrors("EditorErrors");
-		EditorErrors.Warning(LOCTEXT("CheckInOperationFailed", "Failed checking source control status!"));
-		EditorErrors.Notify();
-	}
-}
-
-void FSourceControlWindows::ChoosePackagesToCheckIn()
-{
-	if (ISourceControlModule::Get().IsEnabled())
-	{
-		if (ISourceControlModule::Get().GetProvider().IsAvailable())
-		{
-			// make sure we update the SCC status of all packages (this could take a long time, so we will run it as a background task)
-			TArray<FString> Packages;
-			FEditorFileUtils::FindAllPackageFiles(Packages);
-
-			// Get list of filenames corresponding to packages
-			TArray<FString> Filenames = SourceControlHelpers::PackageFilenames(Packages);
-
-			// Add game config files to the list
-			FEditorFileUtils::FindAllConfigFiles(Filenames);
-
-			ISourceControlProvider& SourceControlProvider = ISourceControlModule::Get().GetProvider();
-			FSourceControlOperationRef Operation = ISourceControlOperation::Create<FUpdateStatus>();
-			SourceControlProvider.Execute(Operation, Filenames, EConcurrency::Asynchronous, FSourceControlOperationComplete::CreateStatic(&FSourceControlWindows::ChoosePackagesToCheckInCallback));
-
-=======
->>>>>>> cce8678d
 			if (ChoosePackagesToCheckInNotification.IsValid())
 			{
 				ChoosePackagesToCheckInNotification.Pin()->ExpireAndFadeout();
 			}
-<<<<<<< HEAD
 
 			FNotificationInfo Info(LOCTEXT("ChooseAssetsToCheckInIndicator", "Checking for assets to check in..."));
 			Info.bFireAndForget = false;
@@ -750,70 +604,8 @@
 	return !ChoosePackagesToCheckInNotification.IsValid();
 }
 
-static void FindFilesForCheckIn(const TArray<FString>& InFilenames, TArray<FString>& OutAddFiles, TArray<FString>& OutOpenFiles)
-{
-	ISourceControlProvider& SourceControlProvider = ISourceControlModule::Get().GetProvider();
-=======
->>>>>>> cce8678d
-
-			FNotificationInfo Info(LOCTEXT("ChooseAssetsToCheckInIndicator", "Checking for assets to check in..."));
-			Info.bFireAndForget = false;
-			Info.ExpireDuration = 0.0f;
-			Info.FadeOutDuration = 1.0f;
-
-<<<<<<< HEAD
-	for (const FString& Filename : InFilenames)
-	{
-		FSourceControlStatePtr SourceControlState = SourceControlProvider.GetState(Filename, EStateCacheUsage::Use);
-		if (SourceControlState.IsValid())
-		{
-			if (SourceControlState->CanCheckIn())
-=======
-			if (SourceControlProvider.CanCancelOperation(Operation))
->>>>>>> cce8678d
-			{
-				Info.ButtonDetails.Add(FNotificationButtonInfo(
-					LOCTEXT("ChoosePackagesToCheckIn_CancelButton", "Cancel"),
-					LOCTEXT("ChoosePackagesToCheckIn_CancelButtonTooltip", "Cancel the check in operation."),
-					FSimpleDelegate::CreateStatic(&FSourceControlWindows::ChoosePackagesToCheckInCancelled, Operation)
-					));
-			}
-
-			ChoosePackagesToCheckInNotification = FSlateNotificationManager::Get().AddNotification(Info);
-
-			if (ChoosePackagesToCheckInNotification.IsValid())
-			{
-<<<<<<< HEAD
-				if (!SourceControlState->IsSourceControlled())
-				{
-					OutAddFiles.Add(Filename);
-				}
-=======
-				ChoosePackagesToCheckInNotification.Pin()->SetCompletionState(SNotificationItem::CS_Pending);
->>>>>>> cce8678d
-			}
-		}
-		else
-		{
-			FMessageLog EditorErrors("EditorErrors");
-			EditorErrors.Warning(LOCTEXT("NoSCCConnection", "No connection to source control available!"))
-				->AddToken(FDocumentationToken::Create(TEXT("Engine/UI/SourceControl")));
-			EditorErrors.Notify();
-		}
-	}
-}
-
-<<<<<<< HEAD
-bool FSourceControlWindows::PromptForCheckin(const TArray<FString>& InPackageNames, const TArray<FString>& InConfigFiles)
-=======
-bool FSourceControlWindows::CanChoosePackagesToCheckIn()
-{
-	return !ChoosePackagesToCheckInNotification.IsValid();
-}
-
 
 bool FSourceControlWindows::PromptForCheckin(bool bUseSourceControlStateCache, const TArray<FString>& InPackageNames, const TArray<FString>& InPendingDeletePaths, const TArray<FString>& InConfigFiles)
->>>>>>> cce8678d
 {
 	ISourceControlProvider& SourceControlProvider = ISourceControlModule::Get().GetProvider();
 
