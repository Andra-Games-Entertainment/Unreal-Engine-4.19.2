--- conflicted
+++ resolved
@@ -224,54 +224,6 @@
 			FUIAction( FExecuteAction::CreateSP(this, &FAssetContextMenu::ExecuteEditAsset) )
 			);
 	
-<<<<<<< HEAD
-		// Rename
-		MenuBuilder.AddMenuEntry(FGenericCommands::Get().Rename, NAME_None,
-			LOCTEXT("Rename", "Rename"),
-			LOCTEXT("RenameTooltip", "Rename the selected asset."),
-			FSlateIcon(FEditorStyle::GetStyleSetName(), "ContentBrowser.AssetActions.Rename")
-			);
-
-		// Duplicate
-		MenuBuilder.AddMenuEntry(FGenericCommands::Get().Duplicate, NAME_None,
-			LOCTEXT("Duplicate", "Duplicate"),
-			LOCTEXT("DuplicateTooltip", "Create a copy of the selected asset(s)."),
-			FSlateIcon(FEditorStyle::GetStyleSetName(), "ContentBrowser.AssetActions.Duplicate")
-			);
-
-		// Save
-		MenuBuilder.AddMenuEntry(
-			LOCTEXT("SaveAsset", "Save"),
-			LOCTEXT("SaveAssetTooltip", "Saves the asset to file."),
-			FSlateIcon(FEditorStyle::GetStyleSetName(), "Level.SaveIcon16x"),
-			FUIAction(
-				FExecuteAction::CreateSP( this, &FAssetContextMenu::ExecuteSaveAsset ),
-				FCanExecuteAction::CreateSP( this, &FAssetContextMenu::CanExecuteSaveAsset )
-				)
-			);
-
-		// Delete
-		MenuBuilder.AddMenuEntry(FGenericCommands::Get().Delete, NAME_None,
-			LOCTEXT("Delete", "Delete"),
-			LOCTEXT("DeleteTooltip", "Delete the selected assets."),
-			FSlateIcon(FEditorStyle::GetStyleSetName(), "ContentBrowser.AssetActions.Delete")
-			);
-
-		// Asset Actions sub-menu
-		MenuBuilder.AddSubMenu(
-			LOCTEXT("AssetActionsSubMenuLabel", "Asset Actions"),
-			LOCTEXT("AssetActionsSubMenuToolTip", "Other asset actions"),
-			FNewMenuDelegate::CreateSP(this, &FAssetContextMenu::MakeAssetActionsSubMenu),
-			FUIAction(
-				FExecuteAction(),
-				FCanExecuteAction::CreateSP( this, &FAssetContextMenu::CanExecuteAssetActions )
-				),
-			NAME_None,
-			EUserInterfaceActionType::Button,
-			false, 
-			FSlateIcon(FEditorStyle::GetStyleSetName(), "ContentBrowser.AssetActions")
-			);
-=======
 		// Only add these options if assets are selected
 		if (NumAssetItems > 0)
 		{
@@ -322,7 +274,6 @@
 				FSlateIcon(FEditorStyle::GetStyleSetName(), "ContentBrowser.AssetActions")
 				);
 		}
->>>>>>> a8a797ea
 	}
 	MenuBuilder.EndSection();
 
@@ -333,20 +284,6 @@
 {
 	MenuBuilder.BeginSection("AssetContextExploreMenuOptions", LOCTEXT("AssetContextExploreMenuOptionsHeading", "Explore"));
 	{
-<<<<<<< HEAD
-		// Open Containing Folder
-		MenuBuilder.AddMenuEntry(
-			LOCTEXT("SyncToAssetTree", "Show in Folder View"),
-			LOCTEXT("SyncToAssetTreeTooltip", "Selects the folder that contains this asset in the Content Browser Sources Panel."),
-			FSlateIcon(),
-			FUIAction(
-				FExecuteAction::CreateSP(this, &FAssetContextMenu::ExecuteSyncToAssetTree),
-				FCanExecuteAction::CreateSP(this, &FAssetContextMenu::CanExecuteSyncToAssetTree)
-				)
-			);
-
-
-=======
 		// Find in Content Browser
 		MenuBuilder.AddMenuEntry(
 			FGlobalEditorCommonCommands::Get().FindInContentBrowser, 
@@ -355,16 +292,11 @@
 			LOCTEXT("ShowInFolderViewTooltip", "Selects the folder that contains this asset in the Content Browser Sources Panel.")
 			);
 
->>>>>>> a8a797ea
 		// Find in Explorer
 		MenuBuilder.AddMenuEntry(
 			ContentBrowserUtils::GetExploreFolderText(),
 			LOCTEXT("FindInExplorerTooltip", "Finds this asset on disk"),
-<<<<<<< HEAD
-			FSlateIcon(),
-=======
 			FSlateIcon(FEditorStyle::GetStyleSetName(), "SystemWideCommands.FindInContentBrowser"),
->>>>>>> a8a797ea
 			FUIAction(
 				FExecuteAction::CreateSP( this, &FAssetContextMenu::ExecuteFindInExplorer ),
 				FCanExecuteAction::CreateSP( this, &FAssetContextMenu::CanExecuteFindInExplorer )
