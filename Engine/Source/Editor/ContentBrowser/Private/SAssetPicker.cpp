// Copyright 1998-2017 Epic Games, Inc. All Rights Reserved.

#include "SAssetPicker.h"
#include "Styling/SlateTypes.h"
#include "Framework/Commands/UIAction.h"
#include "Framework/Commands/UICommandList.h"
#include "Widgets/SBoxPanel.h"
#include "Layout/WidgetPath.h"
#include "Framework/Application/SlateApplication.h"
#include "Widgets/Layout/SSeparator.h"
#include "Widgets/Images/SImage.h"
#include "Widgets/Text/STextBlock.h"
#include "Widgets/Input/SButton.h"
#include "Widgets/Input/SComboButton.h"
#include "Widgets/Input/SCheckBox.h"
#include "EditorStyleSet.h"
#include "FrontendFilters.h"
#include "SAssetSearchBox.h"
#include "SFilterList.h"
#include "SAssetView.h"
#include "SContentBrowser.h"
#include "Framework/Commands/GenericCommands.h"

#define LOCTEXT_NAMESPACE "ContentBrowser"

SAssetPicker::~SAssetPicker()
{
	SaveSettings();
}

void SAssetPicker::Construct( const FArguments& InArgs )
{
	BindCommands();

	OnAssetsActivated = InArgs._AssetPickerConfig.OnAssetsActivated;
	OnAssetSelected = InArgs._AssetPickerConfig.OnAssetSelected;
	OnAssetDoubleClicked = InArgs._AssetPickerConfig.OnAssetDoubleClicked;
	OnAssetEnterPressed = InArgs._AssetPickerConfig.OnAssetEnterPressed;
	bPendingFocusNextFrame = InArgs._AssetPickerConfig.bFocusSearchBoxWhenOpened;
	DefaultFilterMenuExpansion = InArgs._AssetPickerConfig.DefaultFilterMenuExpansion;
	SaveSettingsName = InArgs._AssetPickerConfig.SaveSettingsName;
	OnFolderEnteredDelegate = InArgs._AssetPickerConfig.OnFolderEntered;

	if ( InArgs._AssetPickerConfig.bFocusSearchBoxWhenOpened )
	{
		RegisterActiveTimer( 0.f, FWidgetActiveTimerDelegate::CreateSP( this, &SAssetPicker::SetFocusPostConstruct ) );
	}

	for (auto DelegateIt = InArgs._AssetPickerConfig.GetCurrentSelectionDelegates.CreateConstIterator(); DelegateIt; ++DelegateIt)
	{
		if ((*DelegateIt) != NULL)
		{
			(**DelegateIt) = FGetCurrentSelectionDelegate::CreateSP(this, &SAssetPicker::GetCurrentSelection);
		}
	}

	for(auto DelegateIt = InArgs._AssetPickerConfig.SyncToAssetsDelegates.CreateConstIterator(); DelegateIt; ++DelegateIt)
	{
		if((*DelegateIt) != NULL)
		{
			(**DelegateIt) = FSyncToAssetsDelegate::CreateSP(this, &SAssetPicker::SyncToAssets);
		}
	}

	for (auto DelegateIt = InArgs._AssetPickerConfig.SetFilterDelegates.CreateConstIterator(); DelegateIt; ++DelegateIt)
	{
		if ((*DelegateIt) != NULL)
		{
			(**DelegateIt) = FSetARFilterDelegate::CreateSP(this, &SAssetPicker::SetNewBackendFilter);
		}
	}

	for (auto DelegateIt = InArgs._AssetPickerConfig.RefreshAssetViewDelegates.CreateConstIterator(); DelegateIt; ++DelegateIt)
	{
		if ((*DelegateIt) != NULL)
		{
			(**DelegateIt) = FRefreshAssetViewDelegate::CreateSP(this, &SAssetPicker::RefreshAssetView);
		}
	}

	TSharedRef<SVerticalBox> VerticalBox = SNew(SVerticalBox);

	ChildSlot
	[
		VerticalBox
	];

	TAttribute< FText > HighlightText;
	EThumbnailLabel::Type ThumbnailLabel = InArgs._AssetPickerConfig.ThumbnailLabel;

	FrontendFilters = MakeShareable(new FAssetFilterCollectionType());

	// Search box
	if (!InArgs._AssetPickerConfig.bAutohideSearchBar)
	{
		TextFilter = MakeShareable( new FFrontendFilter_Text() );
		TextFilter->SetIncludeClassName(InArgs._AssetPickerConfig.Filter.ClassNames.Num() != 1);
		HighlightText = TAttribute< FText >( this, &SAssetPicker::GetHighlightedText );

		OtherDevelopersFilter = MakeShareable( new FFrontendFilter_ShowOtherDevelopers(nullptr) );
		FrontendFilters->Add( OtherDevelopersFilter );

		TSharedRef<SHorizontalBox> HorizontalBox = SNew(SHorizontalBox);

		if(InArgs._AssetPickerConfig.bAddFilterUI)
		{
			// Filter
			HorizontalBox->AddSlot()
			.AutoWidth()
			[
				SNew( SComboButton )
				.ComboButtonStyle( FEditorStyle::Get(), "ContentBrowser.Filters.Style" )
				.ForegroundColor(FLinearColor::White)
				.ToolTipText( LOCTEXT( "AddFilterToolTip", "Add an asset filter." ) )
				.OnGetMenuContent( this, &SAssetPicker::MakeAddFilterMenu )
				.HasDownArrow( true )
				.ContentPadding( FMargin( 1, 0 ) )
				.AddMetaData<FTagMetaData>(FTagMetaData(TEXT("ContentBrowserFiltersCombo")))
				.ButtonContent()
				[
					SNew( STextBlock )
					.TextStyle( FEditorStyle::Get(), "ContentBrowser.Filters.Text" )
					.Text( LOCTEXT( "Filters", "Filters" ) )
				]
			];
		}

		HorizontalBox->AddSlot()
		.FillWidth(1.0f)
		[
			SAssignNew( SearchBoxPtr, SAssetSearchBox )
			.HintText(NSLOCTEXT( "ContentBrowser", "SearchBoxHint", "Search Assets" ))
			.OnTextChanged( this, &SAssetPicker::OnSearchBoxChanged )
			.OnTextCommitted( this, &SAssetPicker::OnSearchBoxCommitted )
			.DelayChangeNotificationsWhileTyping( true )
			.OnKeyDownHandler( this, &SAssetPicker::HandleKeyDownFromSearchBox )
		];

		HorizontalBox->AddSlot()
		.AutoWidth()
		[
			SNew( SCheckBox )
			.Style( FEditorStyle::Get(), "ToggleButtonCheckbox" )
			.ToolTipText( this, &SAssetPicker::GetShowOtherDevelopersToolTip )
			.OnCheckStateChanged( this, &SAssetPicker::HandleShowOtherDevelopersCheckStateChanged )
			.IsChecked( this, &SAssetPicker::GetShowOtherDevelopersCheckState )
			[
				SNew( SImage )
				.Image( FEditorStyle::GetBrush("ContentBrowser.ColumnViewDeveloperFolderIcon") )
			]
		];

		VerticalBox->AddSlot()
		.AutoHeight()
		.Padding( 0, 0, 0, 1 )
		[
			HorizontalBox
		];
	}

	// "None" button
	if (InArgs._AssetPickerConfig.bAllowNullSelection)
	{
		VerticalBox->AddSlot()
		.AutoHeight()
		[
			SNew(SVerticalBox)

			+ SVerticalBox::Slot()
				.AutoHeight()
				[
					SNew(SButton)
						.ButtonStyle( FEditorStyle::Get(), "ContentBrowser.NoneButton" )
						.TextStyle( FEditorStyle::Get(), "ContentBrowser.NoneButtonText" )
						.Text( LOCTEXT("NoneButtonText", "( None )") )
						.ToolTipText( LOCTEXT("NoneButtonTooltip", "Clears the asset selection.") )
						.HAlign(HAlign_Center)
						.VAlign(VAlign_Center)
						.OnClicked(this, &SAssetPicker::OnNoneButtonClicked)
				]

			// Trailing separator
			+ SVerticalBox::Slot()
				.AutoHeight()
				.Padding(0, 0, 0, 4)
				[
					SNew(SSeparator)
						.Orientation(Orient_Horizontal)
				]
		];
	}

	// Asset view
	
	// Break up the incoming filter into a sources data and backend filter.
	CurrentSourcesData = FSourcesData(InArgs._AssetPickerConfig.Filter.PackagePaths, InArgs._AssetPickerConfig.Collections);
	CurrentBackendFilter = InArgs._AssetPickerConfig.Filter;
	CurrentBackendFilter.PackagePaths.Reset();

	if(InArgs._AssetPickerConfig.bAddFilterUI)
	{
		// Filters
		TArray<UClass*> FilterClassList;
		for(auto Iter = CurrentBackendFilter.ClassNames.CreateIterator(); Iter; ++Iter)
		{
			FName ClassName = (*Iter);
			UClass* FilterClass = FindObject<UClass>(ANY_PACKAGE, *ClassName.ToString());
			if(FilterClass)
			{
				FilterClassList.AddUnique(FilterClass);
			}
		}

		VerticalBox->AddSlot()
		.AutoHeight()
		[
			SAssignNew(FilterListPtr, SFilterList)
			.OnFilterChanged(this, &SAssetPicker::OnFilterChanged)
			.FrontendFilters(FrontendFilters)
			.InitialClassFilters(FilterClassList)
			.ExtraFrontendFilters(InArgs._AssetPickerConfig.ExtraFrontendFilters)
		];
	}

	VerticalBox->AddSlot()
	.FillHeight(1.f)
	[
		SAssignNew(AssetViewPtr, SAssetView)
		.SelectionMode( InArgs._AssetPickerConfig.SelectionMode )
		.OnShouldFilterAsset(InArgs._AssetPickerConfig.OnShouldFilterAsset)
		.OnAssetSelected(InArgs._AssetPickerConfig.OnAssetSelected)
		.OnAssetsActivated(this, &SAssetPicker::HandleAssetsActivated)
		.OnGetAssetContextMenu(InArgs._AssetPickerConfig.OnGetAssetContextMenu)
		.OnGetFolderContextMenu(InArgs._AssetPickerConfig.OnGetFolderContextMenu)
		.OnGetCustomAssetToolTip(InArgs._AssetPickerConfig.OnGetCustomAssetToolTip)
		.OnVisualizeAssetToolTip(InArgs._AssetPickerConfig.OnVisualizeAssetToolTip)
		.OnAssetToolTipClosing(InArgs._AssetPickerConfig.OnAssetToolTipClosing)
		.AreRealTimeThumbnailsAllowed(this, &SAssetPicker::IsHovered)
		.FrontendFilters(FrontendFilters)
		.InitialSourcesData(CurrentSourcesData)
		.InitialBackendFilter(CurrentBackendFilter)
		.InitialViewType(InArgs._AssetPickerConfig.InitialAssetViewType)
		.InitialAssetSelection(InArgs._AssetPickerConfig.InitialAssetSelection)
		.ThumbnailScale(InArgs._AssetPickerConfig.ThumbnailScale)
		.ShowBottomToolbar(InArgs._AssetPickerConfig.bShowBottomToolbar)
		.OnAssetTagWantsToBeDisplayed(InArgs._AssetPickerConfig.OnAssetTagWantsToBeDisplayed)
		.AllowDragging( InArgs._AssetPickerConfig.bAllowDragging )
		.CanShowClasses( InArgs._AssetPickerConfig.bCanShowClasses )
		.CanShowFolders( InArgs._AssetPickerConfig.bCanShowFolders )
		.ShowPathInColumnView( InArgs._AssetPickerConfig.bShowPathInColumnView)
		.ShowTypeInColumnView( InArgs._AssetPickerConfig.bShowTypeInColumnView)
		.SortByPathInColumnView( InArgs._AssetPickerConfig.bSortByPathInColumnView)
		.FilterRecursivelyWithBackendFilter( false )
		.CanShowRealTimeThumbnails( InArgs._AssetPickerConfig.bCanShowRealTimeThumbnails )
		.CanShowDevelopersFolder( InArgs._AssetPickerConfig.bCanShowDevelopersFolder )
		.CanShowCollections( false )
		.PreloadAssetsForContextMenu( InArgs._AssetPickerConfig.bPreloadAssetsForContextMenu )
		.HighlightedText( HighlightText )
		.ThumbnailLabel( ThumbnailLabel )
		.AssetShowWarningText( InArgs._AssetPickerConfig.AssetShowWarningText)
		.AllowFocusOnSync(false)	// Stop the asset view from stealing focus (we're in control of that)
		.OnPathSelected(this, &SAssetPicker::FolderEntered)
		.HiddenColumnNames(InArgs._AssetPickerConfig.HiddenColumnNames)
<<<<<<< HEAD
=======
		.CustomColumns(InArgs._AssetPickerConfig.CustomColumns)
>>>>>>> 50b84fc1
	];

	LoadSettings();

	AssetViewPtr->RequestSlowFullListRefresh();
}

EActiveTimerReturnType SAssetPicker::SetFocusPostConstruct( double InCurrentTime, float InDeltaTime )
{
	if ( SearchBoxPtr.IsValid() )
	{
		FWidgetPath WidgetToFocusPath;
		FSlateApplication::Get().GeneratePathToWidgetUnchecked( SearchBoxPtr.ToSharedRef(), WidgetToFocusPath );
		FSlateApplication::Get().SetKeyboardFocus( WidgetToFocusPath, EFocusCause::SetDirectly );
		WidgetToFocusPath.GetWindow()->SetWidgetToFocusOnActivate(SearchBoxPtr);

		return EActiveTimerReturnType::Stop;
	}

	return EActiveTimerReturnType::Continue;
}

FReply SAssetPicker::HandleKeyDownFromSearchBox(const FGeometry& MyGeometry, const FKeyEvent& InKeyEvent)
{
	// Up and down move thru the filtered list
	int32 SelectionDelta = 0;

	if (InKeyEvent.GetKey() == EKeys::Up)
	{
		SelectionDelta = -1;
	}
	else if (InKeyEvent.GetKey() == EKeys::Down)
	{
		SelectionDelta = +1;
	}

	if (SelectionDelta != 0)
	{
		AssetViewPtr->AdjustActiveSelection(SelectionDelta);

		return FReply::Handled();
	}

	return FReply::Unhandled();
}

FReply SAssetPicker::OnKeyDown(const FGeometry& MyGeometry, const FKeyEvent& InKeyEvent)
{
	if (InKeyEvent.GetKey() == EKeys::Enter)
	{
		TArray<FAssetData> SelectionSet = AssetViewPtr->GetSelectedAssets();
		HandleAssetsActivated(SelectionSet, EAssetTypeActivationMethod::Opened);

		return FReply::Handled();
	}

	if (Commands->ProcessCommandBindings(InKeyEvent))
	{
		return FReply::Handled();
	}

	return FReply::Unhandled();
}

void SAssetPicker::FolderEntered(const FString& FolderPath)
{
	CurrentSourcesData.PackagePaths.Reset();
	CurrentSourcesData.PackagePaths.Add(FName(*FolderPath));

	AssetViewPtr->SetSourcesData(CurrentSourcesData);

	OnFolderEnteredDelegate.ExecuteIfBound(FolderPath);
}

FText SAssetPicker::GetHighlightedText() const
{
	return TextFilter->GetRawFilterText();
}

void SAssetPicker::SetSearchBoxText(const FText& InSearchText)
{
	// Has anything changed? (need to test case as the operators are case-sensitive)
	if (!InSearchText.ToString().Equals(TextFilter->GetRawFilterText().ToString(), ESearchCase::CaseSensitive))
	{
		TextFilter->SetRawFilterText(InSearchText);
		if (InSearchText.IsEmpty())
		{
			FrontendFilters->Remove(TextFilter);
			AssetViewPtr->SetUserSearching(false);
		}
		else
		{
			FrontendFilters->Add(TextFilter);
			AssetViewPtr->SetUserSearching(true);
		}
	}
}

void SAssetPicker::OnSearchBoxChanged(const FText& InSearchText)
{
	SetSearchBoxText( InSearchText );
}

void SAssetPicker::OnSearchBoxCommitted(const FText& InSearchText, ETextCommit::Type CommitInfo)
{
	SetSearchBoxText( InSearchText );

	if (CommitInfo == ETextCommit::OnEnter)
	{
		TArray<FAssetData> SelectionSet = AssetViewPtr->GetSelectedAssets();
		if ( SelectionSet.Num() == 0 )
		{
			AssetViewPtr->AdjustActiveSelection(1);
			SelectionSet = AssetViewPtr->GetSelectedAssets();
		}
		HandleAssetsActivated(SelectionSet, EAssetTypeActivationMethod::Opened);
	}
}

void SAssetPicker::SetNewBackendFilter(const FARFilter& NewFilter)
{
	CurrentSourcesData.PackagePaths = NewFilter.PackagePaths;
	AssetViewPtr->SetSourcesData(CurrentSourcesData);

	CurrentBackendFilter = NewFilter;
	CurrentBackendFilter.PackagePaths.Reset();

	// Update the Text filter too, since now class names may no longer matter
	TextFilter->SetIncludeClassName(NewFilter.ClassNames.Num() != 1);
	
	OnFilterChanged();
}

TSharedRef<SWidget> SAssetPicker::MakeAddFilterMenu()
{
	return FilterListPtr->ExternalMakeAddFilterMenu(DefaultFilterMenuExpansion);
}

void SAssetPicker::OnFilterChanged()
{
	FARFilter Filter;
	
	if ( FilterListPtr.IsValid() )
	{
		Filter = FilterListPtr->GetCombinedBackendFilter();
	}

	Filter.Append(CurrentBackendFilter);
	AssetViewPtr->SetBackendFilter( Filter );
}

FReply SAssetPicker::OnNoneButtonClicked()
{
	OnAssetSelected.ExecuteIfBound(FAssetData());
	if (AssetViewPtr.IsValid())
	{
		AssetViewPtr->ClearSelection(true);
	}
	return FReply::Handled();
}

void SAssetPicker::HandleAssetsActivated(const TArray<FAssetData>& ActivatedAssets, EAssetTypeActivationMethod::Type ActivationMethod)
{
	if (ActivationMethod == EAssetTypeActivationMethod::DoubleClicked)
	{
		if (ActivatedAssets.Num() == 1)
		{
			OnAssetDoubleClicked.ExecuteIfBound(ActivatedAssets[0]);
		}
	}
	else if (ActivationMethod == EAssetTypeActivationMethod::Opened)
	{
		OnAssetEnterPressed.ExecuteIfBound(ActivatedAssets);
	}

	OnAssetsActivated.ExecuteIfBound( ActivatedAssets, ActivationMethod );
}

void SAssetPicker::SyncToAssets(const TArray<FAssetData>& AssetDataList)
{
	AssetViewPtr->SyncToAssets(AssetDataList);
}

TArray< FAssetData > SAssetPicker::GetCurrentSelection()
{
	return AssetViewPtr->GetSelectedAssets();
}

void SAssetPicker::RefreshAssetView(bool bRefreshSources)
{
	if (bRefreshSources)
	{
		AssetViewPtr->RequestSlowFullListRefresh();
	}
	else
	{
		AssetViewPtr->RequestQuickFrontendListRefresh();
	}
}

FText SAssetPicker::GetShowOtherDevelopersToolTip() const
{
	if (OtherDevelopersFilter->GetShowOtherDeveloperAssets())
	{
		return LOCTEXT( "ShowOtherDevelopersFilterTooltipText", "Show Other Developers Assets");
	}
	else
	{
		return LOCTEXT( "HideOtherDevelopersFilterTooltipText", "Hide Other Developers Assets");
	}
}

void SAssetPicker::HandleShowOtherDevelopersCheckStateChanged( ECheckBoxState InCheckboxState )
{
	OtherDevelopersFilter->SetShowOtherDeveloperAssets( InCheckboxState == ECheckBoxState::Checked );
}

ECheckBoxState SAssetPicker::GetShowOtherDevelopersCheckState() const
{
	return OtherDevelopersFilter->GetShowOtherDeveloperAssets() ? ECheckBoxState::Checked : ECheckBoxState::Unchecked;
}

void SAssetPicker::OnRenameRequested() const
{
	TArray< FAssetData > AssetViewSelectedAssets = AssetViewPtr->GetSelectedAssets();
	TArray< FString > SelectedFolders = AssetViewPtr->GetSelectedFolders();

	if ( AssetViewSelectedAssets.Num() == 1 && SelectedFolders.Num() == 0 )
	{
		// Don't operate on Redirectors
		if ( AssetViewSelectedAssets[0].AssetClass != UObjectRedirector::StaticClass()->GetFName() )
		{
			AssetViewPtr->RenameAsset(AssetViewSelectedAssets[0]);
		}
	}
	else if ( AssetViewSelectedAssets.Num() == 0 && SelectedFolders.Num() == 1 )
	{
		AssetViewPtr->RenameFolder(SelectedFolders[0]);
	}
}

bool SAssetPicker::CanExecuteRenameRequested()
{
	TArray< FAssetData > AssetViewSelectedAssets = AssetViewPtr->GetSelectedAssets();
	TArray< FString > SelectedFolders = AssetViewPtr->GetSelectedFolders();

	const bool bCanRenameFolder = ( AssetViewSelectedAssets.Num() == 0 && SelectedFolders.Num() == 1 );
	const bool bCanRenameAsset = ( AssetViewSelectedAssets.Num() == 1 && SelectedFolders.Num() == 0 ) && ( AssetViewSelectedAssets[0].AssetClass != UObjectRedirector::StaticClass()->GetFName() ); 

	return	bCanRenameFolder || bCanRenameAsset;
}

void SAssetPicker::BindCommands()
{
	Commands = MakeShareable(new FUICommandList);
	// bind commands
	Commands->MapAction( FGenericCommands::Get().Rename, FUIAction(
		FExecuteAction::CreateSP( this, &SAssetPicker::OnRenameRequested ),
		FCanExecuteAction::CreateSP( this, &SAssetPicker::CanExecuteRenameRequested )
		));
}

void SAssetPicker::LoadSettings()
{
	const FString& SettingsString = SaveSettingsName;

	if ( !SettingsString.IsEmpty() )
	{
		// Load all our data using the settings string as a key in the user settings ini
		if (FilterListPtr.IsValid())
		{
			FilterListPtr->LoadSettings(GEditorPerProjectIni, SContentBrowser::SettingsIniSection, SettingsString);
		}
		
		AssetViewPtr->LoadSettings(GEditorPerProjectIni, SContentBrowser::SettingsIniSection, SettingsString);
	}
}

void SAssetPicker::SaveSettings() const
{
	const FString& SettingsString = SaveSettingsName;

	if ( !SettingsString.IsEmpty() )
	{
		// Save all our data using the settings string as a key in the user settings ini
		if (FilterListPtr.IsValid())
		{
			FilterListPtr->SaveSettings(GEditorPerProjectIni, SContentBrowser::SettingsIniSection, SettingsString);
		}

		AssetViewPtr->SaveSettings(GEditorPerProjectIni, SContentBrowser::SettingsIniSection, SettingsString);
	}
}

#undef LOCTEXT_NAMESPACE<|MERGE_RESOLUTION|>--- conflicted
+++ resolved
@@ -261,10 +261,7 @@
 		.AllowFocusOnSync(false)	// Stop the asset view from stealing focus (we're in control of that)
 		.OnPathSelected(this, &SAssetPicker::FolderEntered)
 		.HiddenColumnNames(InArgs._AssetPickerConfig.HiddenColumnNames)
-<<<<<<< HEAD
-=======
 		.CustomColumns(InArgs._AssetPickerConfig.CustomColumns)
->>>>>>> 50b84fc1
 	];
 
 	LoadSettings();
