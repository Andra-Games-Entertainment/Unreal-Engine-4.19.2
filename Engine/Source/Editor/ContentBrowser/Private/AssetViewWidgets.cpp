// Copyright 1998-2015 Epic Games, Inc. All Rights Reserved.


#include "ContentBrowserPCH.h"
#include "ISourceControlModule.h"
#include "AssetThumbnail.h"
#include "AssetViewTypes.h"
#include "AssetViewWidgets.h"
#include "SThumbnailEditModeTools.h"
#include "DragAndDrop/AssetDragDropOp.h"
#include "DragAndDrop/AssetPathDragDropOp.h"
#include "DragDropHandler.h"
#include "BreakIterator.h"
#include "SInlineEditableTextBlock.h"

#define LOCTEXT_NAMESPACE "ContentBrowser"


///////////////////////////////
// FAssetViewModeUtils
///////////////////////////////

FReply FAssetViewModeUtils::OnViewModeKeyDown( const TSet< TSharedPtr<FAssetViewItem> >& SelectedItems, const FKeyEvent& InKeyEvent )
{
	// All asset views use Ctrl-C to copy references to assets
	if ( InKeyEvent.IsControlDown() && InKeyEvent.GetCharacter() == 'C' )
	{
		FAssetRegistryModule& AssetRegistryModule = FModuleManager::LoadModuleChecked<FAssetRegistryModule>(TEXT("AssetRegistry"));

		TArray<FAssetData> SelectedAssets;
		for ( auto ItemIt = SelectedItems.CreateConstIterator(); ItemIt; ++ItemIt)
		{
			const TSharedPtr<FAssetViewItem>& Item = *ItemIt;
			if(Item.IsValid())
			{
				if(Item->GetType() == EAssetItemType::Folder)
				{
					// we need to recurse & copy references to all folder contents
					FARFilter Filter;
					Filter.PackagePaths.Add(*StaticCastSharedPtr<FAssetViewFolder>(Item)->FolderPath);

					// Add assets found in the asset registry
					AssetRegistryModule.Get().GetAssets(Filter, SelectedAssets);
				}
				else
				{
					SelectedAssets.Add(StaticCastSharedPtr<FAssetViewAsset>(Item)->Data);
				}
			}
		}

		ContentBrowserUtils::CopyAssetReferencesToClipboard(SelectedAssets);

		return FReply::Handled();
	}

	return FReply::Unhandled();
}


///////////////////////////////
// Asset view modes
///////////////////////////////

FReply SAssetTileView::OnKeyDown( const FGeometry& InGeometry, const FKeyEvent& InKeyEvent )
{
	FReply Reply = FAssetViewModeUtils::OnViewModeKeyDown(SelectedItems, InKeyEvent);

	if ( Reply.IsEventHandled() )
	{
		return Reply;
	}
	else
	{
		return STileView<TSharedPtr<FAssetViewItem>>::OnKeyDown(InGeometry, InKeyEvent);
	}
}

FReply SAssetListView::OnKeyDown( const FGeometry& InGeometry, const FKeyEvent& InKeyEvent )
{
	FReply Reply = FAssetViewModeUtils::OnViewModeKeyDown(SelectedItems, InKeyEvent);

	if ( Reply.IsEventHandled() )
	{
		return Reply;
	}
	else
	{
		return SListView<TSharedPtr<FAssetViewItem>>::OnKeyDown(InGeometry, InKeyEvent);
	}
}

FReply SAssetColumnView::OnKeyDown( const FGeometry& InGeometry, const FKeyEvent& InKeyEvent )
{
	FReply Reply = FAssetViewModeUtils::OnViewModeKeyDown(SelectedItems, InKeyEvent);

	if ( Reply.IsEventHandled() )
	{
		return Reply;
	}
	else
	{
		return SListView<TSharedPtr<FAssetViewItem>>::OnKeyDown(InGeometry, InKeyEvent);
	}
}


///////////////////////////////
// SAssetViewItem
///////////////////////////////

SAssetViewItem::~SAssetViewItem()
{
	if ( AssetItem.IsValid() )
	{
		AssetItem->OnAssetDataChanged.RemoveAll( this );
	}

	OnItemDestroyed.ExecuteIfBound( AssetItem );

	SetForceMipLevelsToBeResident(false);
}

void SAssetViewItem::Construct( const FArguments& InArgs )
{
	AssetItem = InArgs._AssetItem;
	OnRenameBegin = InArgs._OnRenameBegin;
	OnRenameCommit = InArgs._OnRenameCommit;
	OnVerifyRenameCommit = InArgs._OnVerifyRenameCommit;
	OnItemDestroyed = InArgs._OnItemDestroyed;
	ShouldAllowToolTip = InArgs._ShouldAllowToolTip;
	ThumbnailEditMode = InArgs._ThumbnailEditMode;
	HighlightText = InArgs._HighlightText;
	OnAssetsDragDropped = InArgs._OnAssetsDragDropped;
	OnPathsDragDropped = InArgs._OnPathsDragDropped;
	OnFilesDragDropped = InArgs._OnFilesDragDropped;
	OnGetCustomAssetToolTip = InArgs._OnGetCustomAssetToolTip;
	OnVisualizeAssetToolTip = InArgs._OnVisualizeAssetToolTip;
	OnAssetToolTipClosing = InArgs._OnAssetToolTipClosing;

	bDraggedOver = false;

	bPackageDirty = false;
	OnAssetDataChanged();

	AssetItem->OnAssetDataChanged.AddSP(this, &SAssetViewItem::OnAssetDataChanged);

	AssetDirtyBrush = FEditorStyle::GetBrush("ContentBrowser.ContentDirty");
	SCCStateBrush = nullptr;

	// refresh SCC state icon
	HandleSourceControlStateChanged();

	SourceControlStateDelay = 0.0f;
	bSourceControlStateRequested = false;

	ISourceControlModule::Get().GetProvider().RegisterSourceControlStateChanged_Handle(FSourceControlStateChanged::FDelegate::CreateSP(this, &SAssetViewItem::HandleSourceControlStateChanged));

	// Source control state may have already been cached, make sure the control is in sync with 
	// cached state as the delegate is not going to be invoked again until source control state 
	// changes. This will be necessary any time the widget is destroyed and recreated after source 
	// control state has been cached; for instance when the widget is killed via FWidgetGenerator::OnEndGenerationPass 
	// or a view is refreshed due to user filtering/navigating):
	HandleSourceControlStateChanged();
}

void SAssetViewItem::Tick( const FGeometry& AllottedGeometry, const double InCurrentTime, const float InDeltaTime )
{
	const float PrevSizeX = LastGeometry.Size.X;

	LastGeometry = AllottedGeometry;

	// Set cached wrap text width based on new "LastGeometry" value. 
	// We set this only when changed because binding a delegate to text wrapping attributes is expensive
	if( PrevSizeX != AllottedGeometry.Size.X && InlineRenameWidget.IsValid() )
	{
		InlineRenameWidget->SetWrapTextAt( GetNameTextWrapWidth() );
	}

	UpdatePackageDirtyState();

	UpdateSourceControlState((float)InDeltaTime);
}

TSharedPtr<IToolTip> SAssetViewItem::GetToolTip()
{
	return ShouldAllowToolTip.Get() ? SCompoundWidget::GetToolTip() : NULL;
}

bool SAssetViewItem::ValidateDragDrop( const FGeometry& MyGeometry, const FDragDropEvent& DragDropEvent ) const
{
	return IsFolder() && DragDropHandler::ValidateDragDropOnAssetFolder(MyGeometry, DragDropEvent, StaticCastSharedPtr<FAssetViewFolder>(AssetItem)->FolderPath);
}

void SAssetViewItem::OnDragEnter( const FGeometry& MyGeometry, const FDragDropEvent& DragDropEvent )
{
	bDraggedOver = false;

	if (ValidateDragDrop(MyGeometry, DragDropEvent))
	{
		bDraggedOver = true;
	}
}
	
void SAssetViewItem::OnDragLeave( const FDragDropEvent& DragDropEvent )
{
	if(IsFolder())
	{
		TSharedPtr<FDragDropOperation> Operation = DragDropEvent.GetOperation();
		if (Operation.IsValid())
		{
			Operation->SetCursorOverride(TOptional<EMouseCursor::Type>());

			if (Operation->IsOfType<FAssetDragDropOp>())
			{
				TSharedPtr<FAssetDragDropOp> DragDropOp = StaticCastSharedPtr<FAssetDragDropOp>(Operation);
				DragDropOp->ResetToDefaultToolTip();
			}
		}

		bDraggedOver = false;
	}

	bDraggedOver = false;
}

FReply SAssetViewItem::OnDragOver( const FGeometry& MyGeometry, const FDragDropEvent& DragDropEvent )
{
	bDraggedOver = false;

	if (ValidateDragDrop(MyGeometry, DragDropEvent))
	{
		bDraggedOver = true;
		return FReply::Handled();
	}

	return FReply::Unhandled();
}

FReply SAssetViewItem::OnDrop( const FGeometry& MyGeometry, const FDragDropEvent& DragDropEvent )
{
	bDraggedOver = false;

	if (ValidateDragDrop(MyGeometry, DragDropEvent))
	{
		check(AssetItem->GetType() == EAssetItemType::Folder);

		TSharedPtr<FDragDropOperation> Operation = DragDropEvent.GetOperation();
		if (!Operation.IsValid())
		{
			return FReply::Unhandled();
		}

		if (Operation->IsOfType<FExternalDragOperation>())
		{
			TSharedPtr<FExternalDragOperation> DragDropOp = StaticCastSharedPtr<FExternalDragOperation>(Operation);
			OnFilesDragDropped.ExecuteIfBound(DragDropOp->GetFiles(), StaticCastSharedPtr<FAssetViewFolder>(AssetItem)->FolderPath);
			return FReply::Handled();
		}
		else if (Operation->IsOfType<FAssetPathDragDropOp>())
		{
			TSharedPtr<FAssetPathDragDropOp> DragDropOp = StaticCastSharedPtr<FAssetPathDragDropOp>(Operation);
			OnPathsDragDropped.ExecuteIfBound(DragDropOp->PathNames, StaticCastSharedPtr<FAssetViewFolder>(AssetItem)->FolderPath);
			return FReply::Handled();
		}
		else if (Operation->IsOfType<FAssetDragDropOp>())
		{
			TSharedPtr<FAssetDragDropOp> DragDropOp = StaticCastSharedPtr<FAssetDragDropOp>(Operation);
			OnAssetsDragDropped.ExecuteIfBound(DragDropOp->AssetData, StaticCastSharedPtr<FAssetViewFolder>(AssetItem)->FolderPath);
			return FReply::Handled();
		}
	}

	return FReply::Unhandled();
}

void SAssetViewItem::HandleBeginNameChange( const FText& OriginalText )
{
	OnRenameBegin.ExecuteIfBound(AssetItem, OriginalText.ToString(), LastGeometry.GetClippingRect());
}

void SAssetViewItem::HandleNameCommitted( const FText& NewText, ETextCommit::Type CommitInfo )
{
	OnRenameCommit.ExecuteIfBound(AssetItem, NewText.ToString(), LastGeometry.GetClippingRect(), CommitInfo);
}

bool  SAssetViewItem::HandleVerifyNameChanged( const FText& NewText, FText& OutErrorMessage )
{
	return !OnVerifyRenameCommit.IsBound() || OnVerifyRenameCommit.Execute(AssetItem, NewText, LastGeometry.GetClippingRect(), OutErrorMessage);
}

void SAssetViewItem::OnAssetDataChanged()
{
	CachePackageName();
	AssetPackage = FindObjectSafe<UPackage>(NULL, *CachedPackageName);
	UpdatePackageDirtyState();

	AssetTypeActions.Reset();
	if ( AssetItem->GetType() != EAssetItemType::Folder )
	{
		UClass* AssetClass = FindObject<UClass>(ANY_PACKAGE, *StaticCastSharedPtr<FAssetViewAsset>(AssetItem)->Data.AssetClass.ToString());
		if (AssetClass)
		{
			FAssetToolsModule& AssetToolsModule = FModuleManager::LoadModuleChecked<FAssetToolsModule>(TEXT("AssetTools"));
			AssetTypeActions = AssetToolsModule.Get().GetAssetTypeActionsForClass(AssetClass).Pin();
		}
	}

	if ( InlineRenameWidget.IsValid() )
	{
		InlineRenameWidget->SetText( GetNameText() );
	}
}

void SAssetViewItem::DirtyStateChanged()
{
}

FText SAssetViewItem::GetAssetClassText() const
{
	if (AssetItem.IsValid())
	{
		if (AssetItem->GetType() != EAssetItemType::Folder)
		{
			if (AssetTypeActions.IsValid())
			{
				return AssetTypeActions.Pin()->GetName();
			}
			else
			{
				return FText::FromName(StaticCastSharedPtr<FAssetViewAsset>(AssetItem)->Data.AssetClass);
			}
		}
		else
		{
			return LOCTEXT("FolderName", "Folder");
		}
	}

	return FText();
}

const FSlateBrush* SAssetViewItem::GetSCCStateImage() const
{
	return SCCStateBrush;
}

void SAssetViewItem::HandleSourceControlStateChanged()
{
	if ( ISourceControlModule::Get().IsEnabled() && AssetItem.IsValid() && (AssetItem->GetType() == EAssetItemType::Normal) && !AssetItem->IsTemporaryItem() && !FPackageName::IsScriptPackage(CachedPackageName) )
	{
		FSourceControlStatePtr SourceControlState = ISourceControlModule::Get().GetProvider().GetState(CachedPackageFileName, EStateCacheUsage::Use);
		if(SourceControlState.IsValid())
		{
			SCCStateBrush = FEditorStyle::GetBrush(SourceControlState->GetIconName());
		}
	}
}

const FSlateBrush* SAssetViewItem::GetDirtyImage() const
{
	return IsDirty() ? AssetDirtyBrush : NULL;
}

EVisibility SAssetViewItem::GetThumbnailEditModeUIVisibility() const
{
	return !IsFolder() && ThumbnailEditMode.Get() == true ? EVisibility::Visible : EVisibility::Collapsed;
}

BEGIN_SLATE_FUNCTION_BUILD_OPTIMIZATION
TSharedRef<SToolTip> SAssetViewItem::CreateToolTipWidget() const
{
	if ( AssetItem.IsValid() )
	{
		if(OnGetCustomAssetToolTip.IsBound() && AssetItem->GetType() != EAssetItemType::Folder)
		{
			FAssetData& AssetData = StaticCastSharedPtr<FAssetViewAsset>(AssetItem)->Data;
			return OnGetCustomAssetToolTip.Execute(AssetData);
		}
		else if(AssetItem->GetType() != EAssetItemType::Folder)
		{
			const FAssetData& AssetData = StaticCastSharedPtr<FAssetViewAsset>(AssetItem)->Data;
			UClass* AssetClass = FindObject<UClass>(ANY_PACKAGE, *AssetData.AssetClass.ToString());

			// The tooltip contains the name, class, path, and asset registry tags
			const FText NameText = FText::FromName( AssetData.AssetName );
			const FText ClassText = FText::Format( LOCTEXT("ClassName", "({0})"), GetAssetClassText() );


			// Create a box to hold every line of info in the body of the tooltip
			TSharedRef<SVerticalBox> InfoBox = SNew(SVerticalBox);

			// Add Path
			AddToToolTipInfoBox( InfoBox, LOCTEXT("TileViewTooltipPath", "Path"), FText::FromName(AssetData.PackagePath), false );

			// If we are using a loaded class, find all the hidden tags so we don't display them
			TMap<FName, UObject::FAssetRegistryTagMetadata> MetadataMap;
			TSet<FName> ShownTags;
			if ( AssetClass != NULL && AssetClass->GetDefaultObject() != NULL )
			{
				AssetClass->GetDefaultObject()->GetAssetRegistryTagMetadata(MetadataMap);

				TArray<UObject::FAssetRegistryTag> Tags;
				AssetClass->GetDefaultObject()->GetAssetRegistryTags(Tags);

				for ( auto TagIt = Tags.CreateConstIterator(); TagIt; ++TagIt )
				{
					if (TagIt->Type != UObject::FAssetRegistryTag::TT_Hidden )
					{
						ShownTags.Add(TagIt->Name);
					}
				}
			}

			// If an asset class could not be loaded we cannot determine hidden tags so display no tags.  
			if( AssetClass != NULL )
			{
				// Add all asset registry tags and values
				for ( auto TagIt = AssetData.TagsAndValues.CreateConstIterator(); TagIt; ++TagIt )
				{
					// Skip tags that are set to be hidden
					if ( ShownTags.Contains(TagIt.Key()) )
					{
						const UObject::FAssetRegistryTagMetadata* Metadata = MetadataMap.Find(TagIt.Key());

						const bool bImportant = (Metadata != nullptr && !Metadata->ImportantValue.IsEmpty() && Metadata->ImportantValue == TagIt.Value());

						// Since all we have at this point is a string, we can't be very smart here.
						// We need to strip some noise off class paths in some cases, but can't load the asset to inspect its UPROPERTYs manually due to performance concerns.
						FString ValueString = TagIt.Value();
						const TCHAR StringToRemove[] = TEXT("Class'/Script/");
						if (ValueString.StartsWith(StringToRemove) && ValueString.EndsWith(TEXT("'")))
						{
							// Remove the class path for native classes, and also remove Engine. for engine classes
							const int32 SizeOfPrefix = ARRAY_COUNT(StringToRemove);
							ValueString = ValueString.Mid(SizeOfPrefix - 1, ValueString.Len() - SizeOfPrefix).Replace(TEXT("Engine."), TEXT(""));
						}
						
						// Check for DisplayName metadata
						FText DisplayName;
						if (UProperty* Field = FindField<UProperty>(AssetClass, TagIt.Key()))
						{
							DisplayName = Field->GetDisplayNameText();

							// Strip off enum prefixes if they exist
							if (UByteProperty* ByteProperty = Cast<UByteProperty>(Field))
							{
								if (ByteProperty->Enum)
								{
									const FString EnumPrefix = ByteProperty->Enum->GenerateEnumPrefix();
									if (EnumPrefix.Len() && ValueString.StartsWith(EnumPrefix))
									{
										ValueString = ValueString.RightChop(EnumPrefix.Len() + 1);	// +1 to skip over the underscore
									}
								}

								ValueString = FName::NameToDisplayString(ValueString, false);
							}
						}
						else
						{
							// We have no type information by this point, so no idea if it's a bool :(
							const bool bIsBool = false;
							DisplayName = FText::FromString(FName::NameToDisplayString(TagIt.Key().ToString(), bIsBool));
						}
					
						// Add suffix to the value string, if one is defined for this tag
						if (Metadata != nullptr && !Metadata->Suffix.IsEmpty())
						{
							ValueString += TEXT(" ");
							ValueString += Metadata->Suffix.ToString();
						}

						AddToToolTipInfoBox(InfoBox, DisplayName, FText::FromString(ValueString), bImportant);
					}
				}
			}

			TSharedRef<SVerticalBox> OverallTooltipVBox = SNew(SVerticalBox);

			// Top section (asset name, type, is checked out)
			OverallTooltipVBox->AddSlot()
				.AutoHeight()
				.Padding(0, 0, 0, 4)
				[
					SNew(SBorder)
					.Padding(6)
					.BorderImage(FEditorStyle::GetBrush("ContentBrowser.TileViewTooltip.ContentBorder"))
					[
						SNew(SVerticalBox)

						+ SVerticalBox::Slot()
						.AutoHeight()
						[
							SNew(SHorizontalBox)

							+ SHorizontalBox::Slot()
							.AutoWidth()
							.VAlign(VAlign_Center)
							.Padding(0, 0, 4, 0)
							[
								SNew(STextBlock)
								.Text(NameText)
								.Font(FEditorStyle::GetFontStyle("ContentBrowser.TileViewTooltip.NameFont"))
							]

							+ SHorizontalBox::Slot()
							.AutoWidth()
							.VAlign(VAlign_Center)
							[
								SNew(STextBlock).Text(ClassText)
								.HighlightText(HighlightText)
							]
						]

						+ SVerticalBox::Slot()
						.AutoHeight()
						[
							SNew(STextBlock)
							.Visibility(this, &SAssetViewItem::GetCheckedOutByOtherTextVisibility)
							.Text(this, &SAssetViewItem::GetCheckedOutByOtherText)
							.ColorAndOpacity(FLinearColor(0.1f, 0.5f, 1.f, 1.f))
						]
					]
				];

			// Middle section (user description, if present)
			FText UserDescription = GetAssetUserDescription();
			if (!UserDescription.IsEmpty())
			{
				OverallTooltipVBox->AddSlot()
					.AutoHeight()
					.Padding(0, 0, 0, 4)
					[
						SNew(SBorder)
						.Padding(6)
						.BorderImage(FEditorStyle::GetBrush("ContentBrowser.TileViewTooltip.ContentBorder"))
						[
							SNew(STextBlock)
							.WrapTextAt(300.0f)
							.Font(FEditorStyle::GetFontStyle("ContentBrowser.TileViewTooltip.AssetUserDescriptionFont"))
							.Text(UserDescription)
						]
					];
			}

			// Bottom section (asset registry tags)
			OverallTooltipVBox->AddSlot()
				.AutoHeight()
				[
					SNew(SBorder)
					.Padding(6)
					.BorderImage(FEditorStyle::GetBrush("ContentBrowser.TileViewTooltip.ContentBorder"))
					[
						InfoBox
					]
				];


			return SNew(SToolTip)
				.TextMargin(1)
				.BorderImage( FEditorStyle::GetBrush("ContentBrowser.TileViewTooltip.ToolTipBorder") )
				[
					SNew(SBorder)
					.Padding(6)
					.BorderImage( FEditorStyle::GetBrush("ContentBrowser.TileViewTooltip.NonContentBorder") )
					[
						OverallTooltipVBox
					]
				];
		}
		else
		{
			const FText& FolderName = StaticCastSharedPtr<FAssetViewFolder>(AssetItem)->FolderName;
			const FString& FolderPath = StaticCastSharedPtr<FAssetViewFolder>(AssetItem)->FolderPath;

			// Create a box to hold every line of info in the body of the tooltip
			TSharedRef<SVerticalBox> InfoBox = SNew(SVerticalBox);

			AddToToolTipInfoBox( InfoBox, LOCTEXT("TileViewTooltipPath", "Path"), FText::FromString(FolderPath), false );

			return SNew(SToolTip)
				.TextMargin(1)
				.BorderImage( FEditorStyle::GetBrush("ContentBrowser.TileViewTooltip.ToolTipBorder") )
				[
					SNew(SBorder)
					.Padding(6)
					.BorderImage( FEditorStyle::GetBrush("ContentBrowser.TileViewTooltip.NonContentBorder") )
					[
						SNew(SVerticalBox)

						+SVerticalBox::Slot()
						.AutoHeight()
						.Padding(0, 0, 0, 4)
						[
							SNew(SBorder)
							.Padding(6)
							.BorderImage( FEditorStyle::GetBrush("ContentBrowser.TileViewTooltip.ContentBorder") )
							[
								SNew(SVerticalBox)

								+SVerticalBox::Slot()
								.AutoHeight()
								[
									SNew(SHorizontalBox)

									+SHorizontalBox::Slot()
									.AutoWidth()
									.VAlign(VAlign_Center)
									.Padding(0, 0, 4, 0)
									[
										SNew(STextBlock)
										.Text( FolderName )
										.Font( FEditorStyle::GetFontStyle("ContentBrowser.TileViewTooltip.NameFont") )
									]

									+SHorizontalBox::Slot()
									.AutoWidth()
									.VAlign(VAlign_Center)
									[
										SNew(STextBlock) 
										.Text( LOCTEXT("FolderNameBracketed", "(Folder)") )
									]
								]
							]
						]

						+SVerticalBox::Slot()
						.AutoHeight()
						[
							SNew(SBorder)
							.Padding(6)
							.BorderImage( FEditorStyle::GetBrush("ContentBrowser.TileViewTooltip.ContentBorder") )
							[
								InfoBox
							]
						]
					]
				];
		}
	}
	else
	{
		// Return an empty tooltip since the asset item wasn't valid
		return SNew(SToolTip);
	}
}
END_SLATE_FUNCTION_BUILD_OPTIMIZATION

EVisibility SAssetViewItem::GetCheckedOutByOtherTextVisibility() const
{
	return GetCheckedOutByOtherText().IsEmpty() ? EVisibility::Collapsed : EVisibility::Visible;
}

FText SAssetViewItem::GetCheckedOutByOtherText() const
{
	if ( AssetItem.IsValid() && AssetItem->GetType() != EAssetItemType::Folder && !GIsSavingPackage && !IsGarbageCollecting() )
	{
		const FAssetData& AssetData = StaticCastSharedPtr<FAssetViewAsset>(AssetItem)->Data;
		ISourceControlProvider& SourceControlProvider = ISourceControlModule::Get().GetProvider();
		FSourceControlStatePtr SourceControlState = SourceControlProvider.GetState(SourceControlHelpers::PackageFilename(AssetData.PackageName.ToString()), EStateCacheUsage::Use);
		FString UserWhichHasPackageCheckedOut;
		if (SourceControlState.IsValid() && SourceControlState->IsCheckedOutOther(&UserWhichHasPackageCheckedOut) )
		{
			if ( !UserWhichHasPackageCheckedOut.IsEmpty() )
			{
				return SourceControlState->GetDisplayTooltip();
			}
		}
	}

	return FText::GetEmpty();
}


FText SAssetViewItem::GetAssetUserDescription() const
{
	if (AssetItem.IsValid() && AssetTypeActions.IsValid())
	{
		if (AssetItem->GetType() != EAssetItemType::Folder)
		{
			const FAssetData& AssetData = StaticCastSharedPtr<FAssetViewAsset>(AssetItem)->Data;
			return AssetTypeActions.Pin()->GetAssetDescription(AssetData);
		}
	}

	return FText::GetEmpty();
}


void SAssetViewItem::AddToToolTipInfoBox(const TSharedRef<SVerticalBox>& InfoBox, const FText& Key, const FText& Value, bool bImportant) const
{
	FWidgetStyle ImportantStyle;
	ImportantStyle.SetForegroundColor(FLinearColor(1, 0.5, 0, 1));

	InfoBox->AddSlot()
	.AutoHeight()
	.Padding(0, 1)
	[
		SNew(SHorizontalBox)

		+SHorizontalBox::Slot()
		.AutoWidth()
		.Padding(0, 0, 4, 0)
		[
			SNew(STextBlock) .Text( FText::Format(LOCTEXT("AssetViewTooltipFormat", "{0}:"), Key ) )
			.ColorAndOpacity(bImportant ? ImportantStyle.GetSubduedForegroundColor() : FSlateColor::UseSubduedForeground())
		]

		+SHorizontalBox::Slot()
		.AutoWidth()
		[
			SNew(STextBlock) .Text( Value )
			.ColorAndOpacity(bImportant ? ImportantStyle.GetForegroundColor() : FSlateColor::UseForeground())
			.HighlightText((Key.ToString() == TEXT("Path")) ? HighlightText : FText())
		]
	];
}

void SAssetViewItem::UpdatePackageDirtyState()
{
	bool bNewIsDirty = false;

	// Only update the dirty state for non-temporary asset items that aren't a built in script
	if ( AssetItem.IsValid() && !AssetItem->IsTemporaryItem() && AssetItem->GetType() != EAssetItemType::Folder && !FPackageName::IsScriptPackage(CachedPackageName) )
	{
		if ( AssetPackage.IsValid() )
		{
			bNewIsDirty = AssetPackage->IsDirty();
		}
	}

	if ( bNewIsDirty != bPackageDirty )
	{
		bPackageDirty = bNewIsDirty;
		DirtyStateChanged();
	}
}

bool SAssetViewItem::IsDirty() const
{
	return bPackageDirty;
}

void SAssetViewItem::UpdateSourceControlState(float InDeltaTime)
{
	SourceControlStateDelay += InDeltaTime;

	if ( !bSourceControlStateRequested && SourceControlStateDelay > 1.0f && AssetItem.IsValid() )
	{
		// Only update the SCC state for non-temporary asset items that aren't a built in script
		if ( AssetItem.IsValid() && !AssetItem->IsTemporaryItem() && AssetItem->GetType() != EAssetItemType::Folder && !FPackageName::IsScriptPackage(CachedPackageName) )
		{
			// Request the most recent SCC state for this asset
			ISourceControlModule::Get().QueueStatusUpdate(CachedPackageFileName);
		}

		bSourceControlStateRequested = true;
	}
}

void SAssetViewItem::CachePackageName()
{
	if(AssetItem.IsValid())
	{
		if(AssetItem->GetType() != EAssetItemType::Folder)
		{
			CachedPackageName = StaticCastSharedPtr<FAssetViewAsset>(AssetItem)->Data.PackageName.ToString();
			CachedPackageFileName = SourceControlHelpers::PackageFilename(CachedPackageName);
		}
		else
		{
			CachedPackageName = StaticCastSharedPtr<FAssetViewFolder>(AssetItem)->FolderName.ToString();
		}
	}
}

const FSlateBrush* SAssetViewItem::GetBorderImage() const
{
	return bDraggedOver ? FEditorStyle::GetBrush("Menu.Background") : FEditorStyle::GetBrush("NoBorder");
}

bool SAssetViewItem::IsFolder() const
{
	return AssetItem.IsValid() && AssetItem->GetType() == EAssetItemType::Folder;
}

FText SAssetViewItem::GetNameText() const
{
	if(AssetItem.IsValid())
	{
		if(AssetItem->GetType() != EAssetItemType::Folder)
		{
			return FText::FromName(StaticCastSharedPtr<FAssetViewAsset>(AssetItem)->Data.AssetName);
		}
		else
		{
			return StaticCastSharedPtr<FAssetViewFolder>(AssetItem)->FolderName;
		}
	}

	return FText();
}

FSlateColor SAssetViewItem::GetAssetColor() const
{
	if(AssetItem.IsValid())
	{
		if(AssetItem->GetType() == EAssetItemType::Folder)
		{
			const TSharedPtr<FLinearColor> Color = ContentBrowserUtils::LoadColor( StaticCastSharedPtr<FAssetViewFolder>(AssetItem)->FolderPath );
			if ( Color.IsValid() )
			{
				return *Color.Get();
			}
		}
		else if(AssetTypeActions.IsValid())
		{
			return AssetTypeActions.Pin()->GetTypeColor().ReinterpretAsLinear();
		}
	}
	return ContentBrowserUtils::GetDefaultColor();
}

void SAssetViewItem::SetForceMipLevelsToBeResident(bool bForce) const
{
	if(AssetItem.IsValid() && AssetItem->GetType() == EAssetItemType::Normal)
	{
		const FAssetData& AssetData = StaticCastSharedPtr<FAssetViewAsset>(AssetItem)->Data;
		if(AssetData.IsValid() && AssetData.IsAssetLoaded())
		{
			UObject* Asset = AssetData.GetAsset();
			if(Asset != nullptr)
			{
				if(UTexture2D* Texture2D = Cast<UTexture2D>(Asset))
				{
					Texture2D->bForceMiplevelsToBeResident = bForce;
				}
				else if(UMaterial* Material = Cast<UMaterial>(Asset))
				{
					Material->SetForceMipLevelsToBeResident(bForce, bForce, -1.0f);
				}
			}
		}
	}
}

void SAssetViewItem::HandleAssetLoaded(UObject* InAsset) const
{
	if(InAsset != nullptr)
	{
		if(AssetItem.IsValid() && AssetItem->GetType() == EAssetItemType::Normal)
		{
			const FAssetData& AssetData = StaticCastSharedPtr<FAssetViewAsset>(AssetItem)->Data;
			if(AssetData.IsValid() && AssetData.IsAssetLoaded())
			{
				if(InAsset == AssetData.GetAsset())
				{
					SetForceMipLevelsToBeResident(true);
				}
			}
		}
	}
}

bool SAssetViewItem::OnVisualizeTooltip(const TSharedPtr<SWidget>& TooltipContent)
{
	if(OnVisualizeAssetToolTip.IsBound() && TooltipContent.IsValid() && AssetItem->GetType() != EAssetItemType::Folder)
	{
		FAssetData& AssetData = StaticCastSharedPtr<FAssetViewAsset>(AssetItem)->Data;
		return OnVisualizeAssetToolTip.Execute(TooltipContent, AssetData);
	}

	// No custom behaviour, return false to allow slate to visualize the widget
	return false;
}

void SAssetViewItem::OnToolTipClosing()
{
	OnAssetToolTipClosing.ExecuteIfBound();
}

///////////////////////////////
// SAssetListItem
///////////////////////////////

SAssetListItem::~SAssetListItem()
{
	FCoreUObjectDelegates::OnAssetLoaded.RemoveAll(this);
}

BEGIN_SLATE_FUNCTION_BUILD_OPTIMIZATION
void SAssetListItem::Construct( const FArguments& InArgs )
{
	SAssetViewItem::Construct( SAssetViewItem::FArguments()
		.AssetItem(InArgs._AssetItem)
		.OnRenameBegin(InArgs._OnRenameBegin)
		.OnRenameCommit(InArgs._OnRenameCommit)
		.OnVerifyRenameCommit(InArgs._OnVerifyRenameCommit)
		.OnItemDestroyed(InArgs._OnItemDestroyed)
		.ShouldAllowToolTip(InArgs._ShouldAllowToolTip)
		.ThumbnailEditMode(InArgs._ThumbnailEditMode)
		.HighlightText(InArgs._HighlightText)
		.OnAssetsDragDropped(InArgs._OnAssetsDragDropped)
		.OnPathsDragDropped(InArgs._OnPathsDragDropped)
		.OnFilesDragDropped(InArgs._OnFilesDragDropped)
		.OnGetCustomAssetToolTip(InArgs._OnGetCustomAssetToolTip)
		.OnVisualizeAssetToolTip(InArgs._OnVisualizeAssetToolTip)
		.OnAssetToolTipClosing( InArgs._OnAssetToolTipClosing )
		);

	AssetThumbnail = InArgs._AssetThumbnail;
	ItemHeight = InArgs._ItemHeight;

	const float ThumbnailPadding = InArgs._ThumbnailPadding;
	bool bIsDeveloperFolder = false;

	TSharedPtr<SWidget> Thumbnail;
	if ( AssetItem.IsValid() && AssetThumbnail.IsValid() )
	{
		FAssetThumbnailConfig ThumbnailConfig;
		ThumbnailConfig.bAllowFadeIn = true;
		ThumbnailConfig.bAllowHintText = InArgs._AllowThumbnailHintLabel;
		ThumbnailConfig.bForceGenericThumbnail = (AssetItem->GetType() == EAssetItemType::Creation);
		ThumbnailConfig.bAllowAssetSpecificThumbnailOverlay = (AssetItem->GetType() != EAssetItemType::Creation);
		ThumbnailConfig.ThumbnailLabel = InArgs._ThumbnailLabel;
		ThumbnailConfig.HighlightedText = InArgs._HighlightText;
		ThumbnailConfig.HintColorAndOpacity = InArgs._ThumbnailHintColorAndOpacity;
		Thumbnail = AssetThumbnail->MakeThumbnailWidget(ThumbnailConfig);
	}
	else
	{
		Thumbnail = SNew(SImage) .Image( FEditorStyle::GetDefaultBrush() );
	}

	ChildSlot
	[
		SNew(SBorder)
		.BorderImage(this, &SAssetViewItem::GetBorderImage)
		.Padding(0)
		.AddMetaData<FTagMetaData>(FTagMetaData(AssetItem->GetType() == EAssetItemType::Normal ? StaticCastSharedPtr<FAssetViewAsset>(AssetItem)->Data.ObjectPath : NAME_None))
		[
			SNew(SHorizontalBox)

			// Viewport
			+SHorizontalBox::Slot()
			.AutoWidth()
			.VAlign(VAlign_Center)
			[
				SNew( SBox )
				.Padding(ThumbnailPadding - 4.f)
				.WidthOverride( this, &SAssetListItem::GetThumbnailBoxSize )
				.HeightOverride( this, &SAssetListItem::GetThumbnailBoxSize )
				[
					// Drop shadow border
					SNew(SBorder)
					.Padding(4.f)
					.BorderImage( IsFolder() ? FEditorStyle::GetBrush("NoBorder") : FEditorStyle::GetBrush("ContentBrowser.ThumbnailShadow") )
					[
						SNew(SOverlay)
				
						// Folder base
						+SOverlay::Slot()
						[
							SNew(SImage)
							.Visibility(IsFolder() ? EVisibility::Visible : EVisibility::Collapsed)
							.Image( bIsDeveloperFolder ? FEditorStyle::GetBrush("ContentBrowser.ListViewDeveloperFolderIcon.Base") : FEditorStyle::GetBrush("ContentBrowser.ListViewFolderIcon.Base") )
							.ColorAndOpacity(this, &SAssetViewItem::GetAssetColor)
						]

						// Folder tint
						+SOverlay::Slot()
						[
							SNew(SImage)
							.Visibility(IsFolder() ? EVisibility::Visible : EVisibility::Collapsed)
							.Image( bIsDeveloperFolder ? FEditorStyle::GetBrush("ContentBrowser.ListViewDeveloperFolderIcon.Mask") : FEditorStyle::GetBrush("ContentBrowser.ListViewFolderIcon.Mask") )
						]

						// The actual thumbnail
						+SOverlay::Slot()
						[
							SNew(SHorizontalBox)
							.Visibility(IsFolder() ? EVisibility::Collapsed : EVisibility::Visible)
							+SHorizontalBox::Slot()
							[
								Thumbnail.ToSharedRef()
							]
						]

						+SOverlay::Slot()
						[
							SNew(SThumbnailEditModeTools, AssetThumbnail)
							.SmallView(true)
							.Visibility(this, &SAssetListItem::GetThumbnailEditModeUIVisibility)
						]

						// Source control state
						+SOverlay::Slot()
						.HAlign(HAlign_Right)
						.VAlign(VAlign_Top)
						[
							SNew( SBox )
							.WidthOverride( this, &SAssetListItem::GetSCCImageSize )
							.HeightOverride( this, &SAssetListItem::GetSCCImageSize )
							[
								SNew(SImage).Image( this, &SAssetListItem::GetSCCStateImage )
							]
						]

						// Dirty state
						+SOverlay::Slot()
						.HAlign(HAlign_Left)
						.VAlign(VAlign_Bottom)
						[
							SNew(SImage)
							.Image( this, &SAssetListItem::GetDirtyImage )
						]
					]
				]
			]

			+SHorizontalBox::Slot()
			.AutoWidth()
			.Padding(6, 0, 0, 0)
			.VAlign(VAlign_Center)
			[
				SNew(SVerticalBox)

				+SVerticalBox::Slot()
				.AutoHeight()
				.Padding(0, 1)
				[
					SAssignNew(InlineRenameWidget, SInlineEditableTextBlock)
					.Font(FEditorStyle::GetFontStyle("ContentBrowser.AssetTileViewNameFont"))
					.Text( GetNameText() )
					.OnBeginTextEdit(this, &SAssetListItem::HandleBeginNameChange)
					.OnTextCommitted(this, &SAssetListItem::HandleNameCommitted)
					.OnVerifyTextChanged(this, &SAssetListItem::HandleVerifyNameChanged)
					.HighlightText(InArgs._HighlightText)
					.IsSelected(InArgs._IsSelected)
					.IsReadOnly(ThumbnailEditMode)
				]

				+SVerticalBox::Slot()
				.AutoHeight()
				.Padding(0, 1)
				[
					// Class
					SAssignNew(ClassText, STextBlock)
					.Font(FEditorStyle::GetFontStyle("ContentBrowser.AssetListViewClassFont"))
					.Text(GetAssetClassText())
					.HighlightText(InArgs._HighlightText)
				]
			]
		]
	];

	SetToolTip( CreateToolTipWidget() );

	if(AssetItem.IsValid())
	{
		AssetItem->RenamedRequestEvent.BindSP( InlineRenameWidget.Get(), &SInlineEditableTextBlock::EnterEditingMode );
	}

	SetForceMipLevelsToBeResident(true);

	// listen for asset loads so we can force mips to stream in if required
	FCoreUObjectDelegates::OnAssetLoaded.AddSP(this, &SAssetViewItem::HandleAssetLoaded);
}
END_SLATE_FUNCTION_BUILD_OPTIMIZATION

void SAssetListItem::OnAssetDataChanged()
{
	SAssetViewItem::OnAssetDataChanged();

	if (ClassText.IsValid())
	{
		ClassText->SetText(GetAssetClassText());
	}

	SetToolTip( CreateToolTipWidget() );
}

FOptionalSize SAssetListItem::GetThumbnailBoxSize() const
{
	return FOptionalSize( ItemHeight.Get() );
}

FOptionalSize SAssetListItem::GetSCCImageSize() const
{
	return GetThumbnailBoxSize().Get() * 0.3;
}


///////////////////////////////
// SAssetTileItem
///////////////////////////////

SAssetTileItem::~SAssetTileItem()
{
	FCoreUObjectDelegates::OnAssetLoaded.RemoveAll(this);
}

BEGIN_SLATE_FUNCTION_BUILD_OPTIMIZATION
void SAssetTileItem::Construct( const FArguments& InArgs )
{
	SAssetViewItem::Construct( SAssetViewItem::FArguments()
		.AssetItem(InArgs._AssetItem)
		.OnRenameBegin(InArgs._OnRenameBegin)
		.OnRenameCommit(InArgs._OnRenameCommit)
		.OnVerifyRenameCommit(InArgs._OnVerifyRenameCommit)
		.OnItemDestroyed(InArgs._OnItemDestroyed)
		.ShouldAllowToolTip(InArgs._ShouldAllowToolTip)
		.ThumbnailEditMode(InArgs._ThumbnailEditMode)
		.HighlightText(InArgs._HighlightText)
		.OnAssetsDragDropped(InArgs._OnAssetsDragDropped)
		.OnPathsDragDropped(InArgs._OnPathsDragDropped)
		.OnFilesDragDropped(InArgs._OnFilesDragDropped)
		.OnGetCustomAssetToolTip(InArgs._OnGetCustomAssetToolTip)
		.OnVisualizeAssetToolTip(InArgs._OnVisualizeAssetToolTip)
		.OnAssetToolTipClosing( InArgs._OnAssetToolTipClosing )
		);

	AssetThumbnail = InArgs._AssetThumbnail;
	ItemWidth = InArgs._ItemWidth;
	ThumbnailPadding = IsFolder() ? InArgs._ThumbnailPadding + 5.0f : InArgs._ThumbnailPadding;

	TSharedPtr<SWidget> Thumbnail;
	if ( AssetItem.IsValid() && AssetThumbnail.IsValid() )
	{
		FAssetThumbnailConfig ThumbnailConfig;
		ThumbnailConfig.bAllowFadeIn = true;
		ThumbnailConfig.bAllowHintText = InArgs._AllowThumbnailHintLabel;
		ThumbnailConfig.bForceGenericThumbnail = (AssetItem->GetType() == EAssetItemType::Creation);
		ThumbnailConfig.bAllowAssetSpecificThumbnailOverlay = (AssetItem->GetType() != EAssetItemType::Creation);
		ThumbnailConfig.ThumbnailLabel = InArgs._ThumbnailLabel;
		ThumbnailConfig.HighlightedText = InArgs._HighlightText;
		ThumbnailConfig.HintColorAndOpacity = InArgs._ThumbnailHintColorAndOpacity;
		Thumbnail = AssetThumbnail->MakeThumbnailWidget(ThumbnailConfig);
	}
	else
	{
		Thumbnail = SNew(SImage) .Image( FEditorStyle::GetDefaultBrush() );
	}

	bool bIsDeveloperFolder = false;

	if(AssetItem.IsValid())
	{
		if(AssetItem->GetType() == EAssetItemType::Folder)
		{
			bIsDeveloperFolder = StaticCastSharedPtr<FAssetViewFolder>(AssetItem)->bDeveloperFolder;
		}
	}

	ChildSlot
	[
		SNew(SBorder)
		.BorderImage(this, &SAssetViewItem::GetBorderImage)
		.Padding(0)
		.AddMetaData<FTagMetaData>(FTagMetaData((AssetItem->GetType() == EAssetItemType::Normal) ? StaticCastSharedPtr<FAssetViewAsset>(AssetItem)->Data.ObjectPath : ((AssetItem->GetType() == EAssetItemType::Folder) ? FName(*StaticCastSharedPtr<FAssetViewFolder>(AssetItem)->FolderPath) : NAME_None)))
		[
			SNew(SVerticalBox)

			// Thumbnail
			+SVerticalBox::Slot()
			.AutoHeight()
			.HAlign(HAlign_Center)
			[
				// The remainder of the space is reserved for the name.
				SNew(SBox)
				.Padding(ThumbnailPadding - 4.f)
				.WidthOverride(this, &SAssetTileItem::GetThumbnailBoxSize)
				.HeightOverride( this, &SAssetTileItem::GetThumbnailBoxSize )
				[
					// Drop shadow border
					SNew(SBorder)
					.Padding(4.f)
					.BorderImage(IsFolder() ? FEditorStyle::GetBrush("NoBorder") : FEditorStyle::GetBrush("ContentBrowser.ThumbnailShadow"))
					[
						SNew(SOverlay)

						// Folder base
						+SOverlay::Slot()
						[
							SNew(SImage)
							.Visibility(IsFolder() ? EVisibility::Visible : EVisibility::Collapsed)
							.Image( bIsDeveloperFolder ? FEditorStyle::GetBrush("ContentBrowser.TileViewDeveloperFolderIcon.Base") : FEditorStyle::GetBrush("ContentBrowser.TileViewFolderIcon.Base") )
							.ColorAndOpacity(this, &SAssetViewItem::GetAssetColor)
						]

						// Folder tint
						+SOverlay::Slot()
						[
							SNew(SImage)
							.Visibility(IsFolder() ? EVisibility::Visible : EVisibility::Collapsed)
							.Image( bIsDeveloperFolder ? FEditorStyle::GetBrush("ContentBrowser.TileViewDeveloperFolderIcon.Mask") : FEditorStyle::GetBrush("ContentBrowser.TileViewFolderIcon.Mask") )
						]

						// The actual thumbnail
						+SOverlay::Slot()
						[
							SNew(SHorizontalBox)
							.Visibility(IsFolder() ? EVisibility::Collapsed : EVisibility::Visible)
							+SHorizontalBox::Slot()
							[
								Thumbnail.ToSharedRef()
							]
						]

						// Tools for thumbnail edit mode
						+SOverlay::Slot()
						[
							SNew(SThumbnailEditModeTools, AssetThumbnail)
							.Visibility(this, &SAssetTileItem::GetThumbnailEditModeUIVisibility)
						]

						// Source control state
						+SOverlay::Slot()
						.HAlign(HAlign_Right)
						.VAlign(VAlign_Top)
						.Padding(FMargin(0, 2, 2, 0))
						[
							SNew( SBox )
							.WidthOverride( this, &SAssetTileItem::GetSCCImageSize )
							.HeightOverride( this, &SAssetTileItem::GetSCCImageSize )
							[
								SNew(SImage)
								.Image( this, &SAssetTileItem::GetSCCStateImage )
							]
						]

						// Dirty state
						+SOverlay::Slot()
						.HAlign(HAlign_Left)
						.VAlign(VAlign_Bottom)
						.Padding(FMargin(2, 0, 0, 2))
						[
							SNew(SImage)
							.Image( this, &SAssetTileItem::GetDirtyImage )
						]
					]
				]
			]

			+SVerticalBox::Slot()
			.Padding(FMargin(1.f, 0))
			.HAlign(HAlign_Center)
			.VAlign(VAlign_Center)
			.FillHeight(1.f)
			[
				SAssignNew(InlineRenameWidget, SInlineEditableTextBlock)
					.Font( this, &SAssetTileItem::GetThumbnailFont )
					.Text( GetNameText() )
					.OnBeginTextEdit(this, &SAssetTileItem::HandleBeginNameChange)
					.OnTextCommitted(this, &SAssetTileItem::HandleNameCommitted)
					.OnVerifyTextChanged(this, &SAssetTileItem::HandleVerifyNameChanged)
					.HighlightText(InArgs._HighlightText)
					.IsSelected(InArgs._IsSelected)
					.IsReadOnly(ThumbnailEditMode)
					.Justification(ETextJustify::Center)
					.LineBreakPolicy(FBreakIterator::CreateCamelCaseBreakIterator())
			]
		]
	
	];

	SetToolTip( CreateToolTipWidget() );

	if(AssetItem.IsValid())
	{
		AssetItem->RenamedRequestEvent.BindSP( InlineRenameWidget.Get(), &SInlineEditableTextBlock::EnterEditingMode );
	}

	SetForceMipLevelsToBeResident(true);

	// listen for asset loads so we can force mips to stream in if required
	FCoreUObjectDelegates::OnAssetLoaded.AddSP(this, &SAssetViewItem::HandleAssetLoaded);
}
END_SLATE_FUNCTION_BUILD_OPTIMIZATION

void SAssetTileItem::OnAssetDataChanged()
{
	SAssetViewItem::OnAssetDataChanged();

	SetToolTip( CreateToolTipWidget() );
}

FOptionalSize SAssetTileItem::GetThumbnailBoxSize() const
{
	return FOptionalSize( ItemWidth.Get() );
}

FOptionalSize SAssetTileItem::GetSCCImageSize() const
{
	return GetThumbnailBoxSize().Get() * 0.2;
}

FSlateFontInfo SAssetTileItem::GetThumbnailFont() const
{
	FOptionalSize ThumbSize = GetThumbnailBoxSize();
	if ( ThumbSize.IsSet() )
	{
		float Size = ThumbSize.Get();
		if ( Size < 50 )
<<<<<<< HEAD
		{
			const static FName SmallFontName("ContentBrowser.AssetTileViewNameFontVerySmall");
			return FEditorStyle::GetFontStyle(SmallFontName);
		}
		else if ( Size < 85 )
		{
=======
		{
			const static FName SmallFontName("ContentBrowser.AssetTileViewNameFontVerySmall");
			return FEditorStyle::GetFontStyle(SmallFontName);
		}
		else if ( Size < 85 )
		{
>>>>>>> cce8678d
			const static FName SmallFontName("ContentBrowser.AssetTileViewNameFontSmall");
			return FEditorStyle::GetFontStyle(SmallFontName);
		}
	}

	const static FName RegularFont("ContentBrowser.AssetTileViewNameFont");
	return FEditorStyle::GetFontStyle(RegularFont);
}



///////////////////////////////
// SAssetColumnItem
///////////////////////////////

/** Custom box for the Name column of an asset */
class SAssetColumnItemNameBox : public SCompoundWidget
{
public:
	SLATE_BEGIN_ARGS( SAssetColumnItemNameBox ) {}

		/** The color of the asset  */
		SLATE_ATTRIBUTE( FMargin, Padding )

		/** The widget content presented in the box */
		SLATE_DEFAULT_SLOT(FArguments, Content)

	SLATE_END_ARGS()

	~SAssetColumnItemNameBox() {}

	void Construct( const FArguments& InArgs, const TSharedRef<SAssetColumnItem>& InOwnerAssetColumnItem )
	{
		OwnerAssetColumnItem = InOwnerAssetColumnItem;

		ChildSlot
		[
			SNew(SBox)
			.Padding(InArgs._Padding)
			[
				InArgs._Content.Widget
			]
		];
	}

	/** Forward the event to the view item that this name box belongs to */
	virtual void OnToolTipClosing() override
	{
		if ( OwnerAssetColumnItem.IsValid() )
		{
			OwnerAssetColumnItem.Pin()->OnToolTipClosing();
		}
	}

private:
	TWeakPtr<SAssetViewItem> OwnerAssetColumnItem;
};

void SAssetColumnItem::Construct( const FArguments& InArgs )
{
	SAssetViewItem::Construct( SAssetViewItem::FArguments()
		.AssetItem(InArgs._AssetItem)
		.OnRenameBegin(InArgs._OnRenameBegin)
		.OnRenameCommit(InArgs._OnRenameCommit)
		.OnVerifyRenameCommit(InArgs._OnVerifyRenameCommit)
		.OnItemDestroyed(InArgs._OnItemDestroyed)
		.HighlightText(InArgs._HighlightText)
		.OnAssetsDragDropped(InArgs._OnAssetsDragDropped)
		.OnPathsDragDropped(InArgs._OnPathsDragDropped)
		.OnFilesDragDropped(InArgs._OnFilesDragDropped)
		.OnGetCustomAssetToolTip(InArgs._OnGetCustomAssetToolTip)
		.OnVisualizeAssetToolTip(InArgs._OnVisualizeAssetToolTip)
		.OnAssetToolTipClosing(InArgs._OnAssetToolTipClosing)
		);
	
	HighlightText = InArgs._HighlightText;
}

BEGIN_SLATE_FUNCTION_BUILD_OPTIMIZATION
TSharedRef<SWidget> SAssetColumnItem::GenerateWidgetForColumn( const FName& ColumnName, FIsSelected InIsSelected )
{
	TSharedPtr<SWidget> Content;

	// A little right padding so text from this column does not run directly into text from the next.
	static const FMargin ColumnItemPadding( 0, 0, 6, 0 );

	if ( ColumnName == "Name" )
	{
		const FSlateBrush* IconBrush;
		if(IsFolder())
		{
			if(AssetItem.IsValid() && StaticCastSharedPtr<FAssetViewFolder>(AssetItem)->bDeveloperFolder)
			{
				IconBrush = FEditorStyle::GetBrush("ContentBrowser.ColumnViewDeveloperFolderIcon");
			}
			else
			{
				IconBrush = FEditorStyle::GetBrush("ContentBrowser.ColumnViewFolderIcon");
			}
		}
		else
		{
			IconBrush = FEditorStyle::GetBrush("ContentBrowser.ColumnViewAssetIcon");;
		}

		// Make icon overlays (eg, SCC and dirty status) a reasonable size in relation to the icon size (note: it is assumed this icon is square)
		const float IconOverlaySize = IconBrush->ImageSize.X * 0.6f;

		Content = SNew(SHorizontalBox)
			.AddMetaData<FTagMetaData>(FTagMetaData(AssetItem->GetType() == EAssetItemType::Normal ? StaticCastSharedPtr<FAssetViewAsset>(AssetItem)->Data.ObjectPath : NAME_None))
			// Icon
			+SHorizontalBox::Slot()
			.AutoWidth()
			.Padding(0, 0, 4, 0)
			[
				SNew(SOverlay)
				
				// The actual icon
				+SOverlay::Slot()
				[
					SNew(SImage)
					.Image( IconBrush )
					.ColorAndOpacity(this, &SAssetColumnItem::GetAssetColor)					
				]

				// Source control state
				+SOverlay::Slot()
				.HAlign(HAlign_Right)
				.VAlign(VAlign_Top)
				[
					SNew(SBox)
					.WidthOverride(IconOverlaySize)
					.HeightOverride(IconOverlaySize)
					[
						SNew(SImage)
						.Image(this, &SAssetColumnItem::GetSCCStateImage)
					]
				]

				// Dirty state
				+SOverlay::Slot()
				.HAlign(HAlign_Left)
				.VAlign(VAlign_Bottom)
				[
					SNew(SBox)
					.WidthOverride(IconOverlaySize)
					.HeightOverride(IconOverlaySize)
					[
						SNew(SImage)
						.Image(this, &SAssetColumnItem::GetDirtyImage)
					]
				]
			]

			// Editable Name
			+SHorizontalBox::Slot()
			.AutoWidth()
			[
				SAssignNew(InlineRenameWidget, SInlineEditableTextBlock)
				.Text( GetNameText() )
				.OnBeginTextEdit(this, &SAssetColumnItem::HandleBeginNameChange)
				.OnTextCommitted(this, &SAssetColumnItem::HandleNameCommitted)
				.OnVerifyTextChanged(this, &SAssetColumnItem::HandleVerifyNameChanged)
				.HighlightText(HighlightText)
				.IsSelected(InIsSelected)
				.IsReadOnly(ThumbnailEditMode)
			];

		if(AssetItem.IsValid())
		{
			AssetItem->RenamedRequestEvent.BindSP( InlineRenameWidget.Get(), &SInlineEditableTextBlock::EnterEditingMode );
		}

		return SNew( SAssetColumnItemNameBox, SharedThis(this) )
			.Padding( ColumnItemPadding )
			.ToolTip( CreateToolTipWidget() )
			[
				Content.ToSharedRef()
			];
	}
	else if ( ColumnName == "Class" )
	{
		Content = SAssignNew(ClassText, STextBlock)
			.ToolTipText( this, &SAssetColumnItem::GetAssetClassText )
			.Text( GetAssetClassText() )
			.HighlightText( HighlightText );
	}
	else if ( ColumnName == "Path" )
	{
		Content = SAssignNew(PathText, STextBlock)
			.ToolTipText( this, &SAssetColumnItem::GetAssetPathText )
			.Text( GetAssetPathText() )
			.HighlightText( HighlightText );
	}
	else
	{
		Content = SNew(STextBlock)
			.ToolTipText( TAttribute<FText>::Create( TAttribute<FText>::FGetter::CreateSP(this, &SAssetColumnItem::GetAssetTagText, ColumnName) ) )
			.Text( TAttribute<FText>::Create( TAttribute<FText>::FGetter::CreateSP(this, &SAssetColumnItem::GetAssetTagText, ColumnName) ) );
	}

	return SNew(SBox)
		.Padding( ColumnItemPadding )
		[
			Content.ToSharedRef()
		];
}
END_SLATE_FUNCTION_BUILD_OPTIMIZATION

void SAssetColumnItem::OnAssetDataChanged()
{
	SAssetViewItem::OnAssetDataChanged();

	if ( ClassText.IsValid() )
	{
		ClassText->SetText( GetAssetClassText() );
	}

	if ( PathText.IsValid() )
	{
		PathText->SetText( GetAssetPathText() );
	}
}

FString SAssetColumnItem::GetAssetNameToolTipText() const
{
	if ( AssetItem.IsValid() )
	{
		if(AssetItem->GetType() == EAssetItemType::Folder)
		{
			FString Result = StaticCastSharedPtr<FAssetViewFolder>(AssetItem)->FolderName.ToString();
			Result += TEXT("\n");
			Result += LOCTEXT("FolderName", "Folder").ToString();

			return Result;
		}
		else
		{
			const FString AssetName = StaticCastSharedPtr<FAssetViewAsset>(AssetItem)->Data.AssetName.ToString();
			const FString AssetType = StaticCastSharedPtr<FAssetViewAsset>(AssetItem)->Data.AssetClass.ToString();

			FString Result = AssetName;
			Result += TEXT("\n");
			Result += AssetType;

			return Result;
		}
	}
	else
	{
		return FString();
	}
}

FText SAssetColumnItem::GetAssetPathText() const
{
	if ( AssetItem.IsValid() )
	{
		if(AssetItem->GetType() != EAssetItemType::Folder)
		{
			return FText::FromName(StaticCastSharedPtr<FAssetViewAsset>(AssetItem)->Data.PackagePath);
		}
		else
		{
			return FText::FromString(StaticCastSharedPtr<FAssetViewFolder>(AssetItem)->FolderPath);
		}
	}
	else
	{
		return FText();
	}
}

FText SAssetColumnItem::GetAssetTagText(FName AssetRegistryTag) const
{
	if ( AssetItem.IsValid() )
	{
		if(AssetItem->GetType() != EAssetItemType::Folder)
		{
			const FString* TagValue = StaticCastSharedPtr<FAssetViewAsset>(AssetItem)->Data.TagsAndValues.Find(AssetRegistryTag);
			if ( TagValue != NULL )
			{
				return FText::FromString(*TagValue);
			}
		}
	}
	
	return FText();
}

#undef LOCTEXT_NAMESPACE<|MERGE_RESOLUTION|>--- conflicted
+++ resolved
@@ -1303,21 +1303,12 @@
 	{
 		float Size = ThumbSize.Get();
 		if ( Size < 50 )
-<<<<<<< HEAD
 		{
 			const static FName SmallFontName("ContentBrowser.AssetTileViewNameFontVerySmall");
 			return FEditorStyle::GetFontStyle(SmallFontName);
 		}
 		else if ( Size < 85 )
 		{
-=======
-		{
-			const static FName SmallFontName("ContentBrowser.AssetTileViewNameFontVerySmall");
-			return FEditorStyle::GetFontStyle(SmallFontName);
-		}
-		else if ( Size < 85 )
-		{
->>>>>>> cce8678d
 			const static FName SmallFontName("ContentBrowser.AssetTileViewNameFontSmall");
 			return FEditorStyle::GetFontStyle(SmallFontName);
 		}
