// Copyright 1998-2016 Epic Games, Inc. All Rights Reserved.

#include "BlueprintCompilationManager.h"

#include "BlueprintEditorUtils.h"
#include "BlueprintEditorSettings.h"
#include "Blueprint/BlueprintSupport.h"
#include "CompilerResultsLog.h"
#include "Components/TimelineComponent.h"
#include "Editor.h"
#include "Engine/Engine.h"
#include "Engine/LevelScriptBlueprint.h"
#include "Engine/SCS_Node.h"
#include "Engine/SimpleConstructionScript.h"
#include "Engine/TimelineTemplate.h"
#include "FileHelpers.h"
#include "FindInBlueprintManager.h"
#include "IMessageLogListing.h"
#include "K2Node_CustomEvent.h"
#include "K2Node_FunctionEntry.h"
#include "K2Node_FunctionResult.h"
#include "Kismet2/KismetEditorUtilities.h"
#include "Kismet2/KismetReinstanceUtilities.h"
#include "KismetCompiler.h"
#include "ProfilingDebugging/ScopedTimers.h"
#include "Serialization/ArchiveHasReferences.h"
#include "Serialization/ArchiveReplaceOrClearExternalReferences.h"
#include "Settings/EditorProjectSettings.h"
#include "TickableEditorObject.h"
#include "UObject/MetaData.h"
#include "UObject/ReferenceChainSearch.h"
#include "UObject/UObjectHash.h"
#include "WidgetBlueprint.h"
#include "Kismet2/KismetDebugUtilities.h"

#define LOCTEXT_NAMESPACE "BlueprintCompilationManager"

/*
	BLUEPRINT COMPILATION MANAGER IMPLEMENTATION NOTES

	INPUTS: UBlueprint, UEdGraph, UEdGraphNode, UEdGraphPin, references to UClass, UProperties
	INTERMEDIATES: Cloned Graph, Nodes, Pins
	OUPUTS: UClass, UProperties

	The blueprint compilation manager addresses shortcomings of compilation 
	behavior (performance, correctness) that occur when compiling blueprints 
	that are inter-dependent. If you are using blueprints and there are no dependencies
	between blueprint compilation outputs and inputs, then this code is completely
	unnecessary and you can directly interface with FKismetCompilerContext and its
	derivatives.

	In order to handle compilation correctly the manager splits compilation into
	the following stages (implemented below in FlushCompilationQueueImpl):

	STAGE I: GATHER
	STAGE II: FILTER
	STAGE III: SORT
	STAGE IV: SET TEMPORARY BLUEPRINT FLAGS
	STAGE V: VALIDATE
	STAGE VI: PURGE (LOAD ONLY)
	STAGE VII: DISCARD SKELETON CDO
	STAGE VIII: RECOMPILE SKELETON
	STAGE IX: RECONSTRUCT NODES, REPLACE DEPRECATED NODES (LOAD ONLY)
	STAGE X: CREATE REINSTANCER (DISCARD 'OLD' CLASS)
	STAGE XI: CREATE UPDATED CLASS HIERARCHY
	STAGE XII: COMPILE CLASS LAYOUT
	STAGE XIII: COMPILE CLASS FUNCTIONS
	STAGE XIV: REINSTANCE
	STAGE XV: CLEAR TEMPORARY FLAGS

	The code that implements these stages are labeled below. At some later point a final
	reinstancing operation will occur, unless the client is using CompileSynchronously, 
	in which case the expensive object graph find and replace will occur immediately
*/

// Debugging switches:
#define VERIFY_NO_STALE_CLASS_REFERENCES 0
#define VERIFY_NO_BAD_SKELETON_REFERENCES 0

struct FReinstancingJob;

struct FBlueprintCompilationManagerImpl : public FGCObject
{
	FBlueprintCompilationManagerImpl();
	virtual ~FBlueprintCompilationManagerImpl();

	// FGCObject:
	virtual void AddReferencedObjects(FReferenceCollector& Collector);

	void QueueForCompilation(const FBPCompileRequest& CompileJob);
	void CompileSynchronouslyImpl(const FBPCompileRequest& Request);
	void FlushCompilationQueueImpl(TArray<UObject*>* ObjLoaded, bool bSuppressBroadcastCompiled, TArray<UBlueprint*>* BlueprintsCompiled);
	void FlushReinstancingQueueImpl();
	bool HasBlueprintsToCompile() const;
	bool IsGeneratedClassLayoutReady() const;
	void GetDefaultValue(const UClass* ForClass, const UProperty* Property, FString& OutDefaultValueAsString) const;
	static void ReinstanceBatch(TArray<FReinstancingJob>& Reinstancers, TMap< UClass*, UClass* >& InOutOldToNewClassMap, TArray<UObject*>* ObjLoaded);
	static UClass* FastGenerateSkeletonClass(UBlueprint* BP, FKismetCompilerContext& CompilerContext);
	static bool IsQueuedForCompilation(UBlueprint* BP);
	
	// Declaration of archive to fix up bytecode references of blueprints that are actively compiled:
	class FFixupBytecodeReferences : public FArchiveUObject
	{
	public:
		FFixupBytecodeReferences(UObject* InObject);

	private:
		virtual FArchive& operator<<( UObject*& Obj ) override;
	};

	// Queued requests to be processed in the next FlushCompilationQueueImpl call:
	TArray<FBPCompileRequest> QueuedRequests;
	
	// Data stored for reinstancing, which finishes much later than compilation,
	// populated by FlushCompilationQueueImpl, cleared by FlushReinstancingQueueImpl:
	TMap<UClass*, UClass*> ClassesToReinstance;
	
<<<<<<< HEAD
=======
	// Map to old default values, useful for providing access to this data throughout
	// the compilation process:
	TMap<UBlueprint*, UObject*> OldCDOs;
	
>>>>>>> 9f6ccf49
	// Blueprints that should be saved after the compilation pass is complete:
	TArray<UBlueprint*> CompiledBlueprintsToSave;

	// State stored so that we can check what stage of compilation we're in:
	bool bGeneratedClassLayoutReady;
};

// free function that we use to cross a module boundary (from CoreUObject to here)
void FlushReinstancingQueueImplWrapper();
void MoveSkelCDOAside(UClass* Class, TMap<UClass*, UClass*>& OldToNewMap);

FBlueprintCompilationManagerImpl::FBlueprintCompilationManagerImpl()
{
	FBlueprintSupport::SetFlushReinstancingQueueFPtr(&FlushReinstancingQueueImplWrapper);
	bGeneratedClassLayoutReady = true;
}

FBlueprintCompilationManagerImpl::~FBlueprintCompilationManagerImpl() 
{ 
	FBlueprintSupport::SetFlushReinstancingQueueFPtr(nullptr); 
}

void FBlueprintCompilationManagerImpl::AddReferencedObjects(FReferenceCollector& Collector)
{
	for( FBPCompileRequest& Job : QueuedRequests )
	{
		Collector.AddReferencedObject(Job.BPToCompile);
	}

	Collector.AddReferencedObjects(ClassesToReinstance);
}

void FBlueprintCompilationManagerImpl::QueueForCompilation(const FBPCompileRequest& CompileJob)
{
	if(!CompileJob.BPToCompile->bQueuedForCompilation)
	{
		CompileJob.BPToCompile->bQueuedForCompilation = true;
		QueuedRequests.Add(CompileJob);
	}
}

void FBlueprintCompilationManagerImpl::CompileSynchronouslyImpl(const FBPCompileRequest& Request)
{
	Request.BPToCompile->bQueuedForCompilation = true;

	const bool bIsRegeneratingOnLoad		= (Request.CompileOptions & EBlueprintCompileOptions::IsRegeneratingOnLoad		) != EBlueprintCompileOptions::None;
	const bool bSkipGarbageCollection		= (Request.CompileOptions & EBlueprintCompileOptions::SkipGarbageCollection		) != EBlueprintCompileOptions::None;
	const bool bBatchCompile				= (Request.CompileOptions & EBlueprintCompileOptions::BatchCompile				) != EBlueprintCompileOptions::None;
	const bool bSkipReinstancing			= (Request.CompileOptions & EBlueprintCompileOptions::SkipReinstancing			) != EBlueprintCompileOptions::None;
	const bool bSkipSaving					= (Request.CompileOptions & EBlueprintCompileOptions::SkipSave					) != EBlueprintCompileOptions::None;

	const uint8 EBlueprintCompileOptionsSkipSave = 0x80; // Can't add entry to EBlueprintCompileOptions in hotfix, so using a constant here
	const bool bSkipSaving					= ((uint8)Request.CompileOptions & EBlueprintCompileOptionsSkipSave				) != 0;

	// Wipe the PreCompile log, any generated messages are now irrelevant
	Request.BPToCompile->PreCompileLog.Reset();

	// Reset the flag, so if the user tries to use PIE it will warn them if the BP did not compile
	Request.BPToCompile->bDisplayCompilePIEWarning = true;
	
	// Do not want to run this code without the editor present nor when running commandlets.
	if (GEditor && GIsEditor)
	{
		// We do not want to regenerate a search Guid during loads, nothing has changed in the Blueprint and it is cached elsewhere
		if (!bIsRegeneratingOnLoad)
		{
			FFindInBlueprintSearchManager::Get().AddOrUpdateBlueprintSearchMetadata(Request.BPToCompile);
		}
	}

	ensure(!bIsRegeneratingOnLoad); // unexpected code path, compile on load handled with different function call
	ensure(!bSkipReinstancing); // This is an internal option, should not go through CompileSynchronouslyImpl

	ensure(QueuedRequests.Num() == 0);
	QueuedRequests.Add(Request);
	// We suppress normal compilation broadcasts because the old code path 
	// did this after GC and we want to match the old behavior:
	const bool bSuppressBroadcastCompiled = true;
	TArray<UBlueprint*> CompiledBlueprints;
	FlushCompilationQueueImpl(nullptr, bSuppressBroadcastCompiled, &CompiledBlueprints);
	FlushReinstancingQueueImpl();
	
	if (FBlueprintEditorUtils::IsLevelScriptBlueprint(Request.BPToCompile))
	{
		// When the Blueprint is recompiled, then update the bound events for level scripting
		ULevelScriptBlueprint* LevelScriptBP = CastChecked<ULevelScriptBlueprint>(Request.BPToCompile);

		// ULevel::OnLevelScriptBlueprintChanged needs to be run after the CDO has
		// been updated as it respawns the actor:
		if (ULevel* BPLevel = LevelScriptBP->GetLevel())
		{
			BPLevel->OnLevelScriptBlueprintChanged(LevelScriptBP);
		}
	}

	if ( GEditor )
	{
		GEditor->BroadcastBlueprintReinstanced();
	}
	
	ensure(Request.BPToCompile->bQueuedForCompilation == false);

	if(!bSkipGarbageCollection)
	{
		CollectGarbage(GARBAGE_COLLECTION_KEEPFLAGS);
	}
	
	if (!bBatchCompile)
	{
		for(UBlueprint* BP : CompiledBlueprints)
		{
			BP->BroadcastCompiled();
		}

		if(GEditor)
		{
			GEditor->BroadcastBlueprintCompiled();	
		}
	}

	if (CompiledBlueprintsToSave.Num() > 0)
	{
		if (!bSkipSaving)
		{
			TArray<UPackage*> PackagesToSave;
			for (UBlueprint* BP : CompiledBlueprintsToSave)
			{
				PackagesToSave.Add(BP->GetOutermost());
			}

			FEditorFileUtils::PromptForCheckoutAndSave(PackagesToSave, /*bCheckDirty =*/true, /*bPromptToSave =*/false);
		}
		CompiledBlueprintsToSave.Empty();
	}
}

static double GTimeCompiling = 0.f;
static double GTimeReinstancing = 0.f;

enum class ECompilationManagerJobType
{
	Normal,
	SkeletonOnly,
	RelinkOnly,
};

struct FCompilerData
{
	explicit FCompilerData(UBlueprint* InBP, ECompilationManagerJobType InJobType, FCompilerResultsLog* InResultsLogOverride, EBlueprintCompileOptions UserOptions, bool bBytecodeOnly)
	{
		check(InBP);
		BP = InBP;
		JobType = InJobType;
		UPackage* Package = BP->GetOutermost();
		bPackageWasDirty = Package ? Package->IsDirty() : false;

		ActiveResultsLog = InResultsLogOverride;
		if(InResultsLogOverride == nullptr)
		{
			ResultsLog = MakeUnique<FCompilerResultsLog>();
			ResultsLog->BeginEvent(TEXT("BlueprintCompilationManager Compile"));
			ResultsLog->SetSourcePath(InBP->GetPathName());
			ActiveResultsLog = ResultsLog.Get();
		}
		
		static const FBoolConfigValueHelper IgnoreCompileOnLoadErrorsOnBuildMachine(TEXT("Kismet"), TEXT("bIgnoreCompileOnLoadErrorsOnBuildMachine"), GEngineIni);
		ActiveResultsLog->bLogInfoOnly = !BP->bHasBeenRegenerated && GIsBuildMachine && IgnoreCompileOnLoadErrorsOnBuildMachine;

		InternalOptions.bRegenerateSkelton = false;
		InternalOptions.bReinstanceAndStubOnFailure = false;
		InternalOptions.bSaveIntermediateProducts = (UserOptions & EBlueprintCompileOptions::SaveIntermediateProducts ) != EBlueprintCompileOptions::None;
		InternalOptions.CompileType = bBytecodeOnly ? EKismetCompileType::BytecodeOnly : EKismetCompileType::Full;

		if( UWidgetBlueprint* WidgetBP = Cast<UWidgetBlueprint>(BP))
		{
			Compiler = UWidgetBlueprint::GetCompilerForWidgetBP(WidgetBP, *ActiveResultsLog, InternalOptions);
		}
		else
		{
			Compiler = FKismetCompilerContext::GetCompilerForBP(BP, *ActiveResultsLog, InternalOptions);
		}
	}

	bool IsSkeletonOnly() const { return JobType == ECompilationManagerJobType::SkeletonOnly; }
	bool ShouldResetClassMembers() const { return JobType != ECompilationManagerJobType::RelinkOnly; }
	bool ShouldSetTemporaryBlueprintFlags() const { return JobType != ECompilationManagerJobType::RelinkOnly; }
	bool ShouldValidateVariableNames() const { return JobType == ECompilationManagerJobType::Normal; }
	bool ShouldRegenerateSkeleton() const { return JobType != ECompilationManagerJobType::RelinkOnly; }
	bool ShouldMarkUpToDateAfterSkeletonStage() const { return IsSkeletonOnly(); }
	bool ShouldReconstructNodes() const { return JobType == ECompilationManagerJobType::Normal; }
	bool ShouldSkipReinstancerCreation() const { return (IsSkeletonOnly() && BP->ParentClass->IsNative()); }
	bool ShouldCompileClassLayout() const { return JobType == ECompilationManagerJobType::Normal; }
	bool ShouldCompileClassFunctions() const { return JobType == ECompilationManagerJobType::Normal; }
	bool ShouldRegisterCompilerResults() const { return JobType == ECompilationManagerJobType::Normal; }
	bool ShouldRelinkAfterSkippingCompile() const { return JobType == ECompilationManagerJobType::RelinkOnly; }

	UBlueprint* BP;
	FCompilerResultsLog* ActiveResultsLog;
	TUniquePtr<FCompilerResultsLog> ResultsLog;
	TSharedPtr<FKismetCompilerContext> Compiler;
	FKismetCompilerOptions InternalOptions;
	TSharedPtr<FBlueprintCompileReinstancer> Reinstancer;

	ECompilationManagerJobType JobType;
	bool bPackageWasDirty;
};

struct FReinstancingJob
{
	TSharedPtr<FBlueprintCompileReinstancer> Reinstancer;
	TSharedPtr<FKismetCompilerContext> Compiler;
};
<<<<<<< HEAD
	
=======

>>>>>>> 9f6ccf49
void FBlueprintCompilationManagerImpl::FlushCompilationQueueImpl(TArray<UObject*>* ObjLoaded, bool bSuppressBroadcastCompiled, TArray<UBlueprint*>* BlueprintsCompiled)
{
	TGuardValue<bool> GuardTemplateNameFlag(GCompilingBlueprint, true);
	ensure(bGeneratedClassLayoutReady);

	if( QueuedRequests.Num() == 0 )
	{
		return;
	}

	TArray<FCompilerData> CurrentlyCompilingBPs;
	{ // begin GTimeCompiling scope 
		FScopedDurationTimer SetupTimer(GTimeCompiling); 

		// STAGE I: Add any related blueprints that were not compiled, then add any children so that they will be relinked:
		TArray<UBlueprint*> BlueprintsToRecompile;
		for(const FBPCompileRequest& ComplieJob : QueuedRequests)
		{
			// Add any dependent blueprints for a bytecode compile, this is needed because we 
			// have no way to keep bytecode safe when a function is renamed or parameters are
			// added or removed - strictly speaking we only need to do this when function 
			// parameters changed, but that's a somewhat dubious optimization - ideally this
			// work *never* needs to happen:
			if(!FBlueprintEditorUtils::IsInterfaceBlueprint(ComplieJob.BPToCompile))
			{
				TArray<UBlueprint*> DependentBlueprints;
				FBlueprintEditorUtils::GetDependentBlueprints(ComplieJob.BPToCompile, DependentBlueprints);
				for(UBlueprint* DependentBlueprint : DependentBlueprints)
				{
					if(!IsQueuedForCompilation(DependentBlueprint))
					{
						DependentBlueprint->bQueuedForCompilation = true;
<<<<<<< HEAD
						CurrentlyCompilingBPs.Add(FCompilerData(DependentBlueprint, ECompilationManagerJobType::Normal, nullptr, EBlueprintCompileOptions::None, true));
=======
						// Because we're adding this as a bytecode only blueprint compile we don't need to 
						// recursively recompile dependencies. The assumption is that a bytecode only compile
						// will not change the class layout. @todo: add an ensure to detect class layout changes
						CurrentlyCompilingBPs.Add(
							FCompilerData(
								DependentBlueprint, 
								ECompilationManagerJobType::Normal, 
								nullptr, 
								EBlueprintCompileOptions::None, 
								true
							)
						);
>>>>>>> 9f6ccf49
						BlueprintsToRecompile.Add(DependentBlueprint);
					}
				}
			}
		}

		// STAGE II: Filter out data only and interface blueprints:
		for(int32 I = 0; I < QueuedRequests.Num(); ++I)
		{
			bool bSkipCompile = false;
			FBPCompileRequest& QueuedJob = QueuedRequests[I];
			UBlueprint* QueuedBP = QueuedJob.BPToCompile;

			ensure(!QueuedBP->GeneratedClass || !(QueuedBP->GeneratedClass->ClassDefaultObject->HasAnyFlags(RF_NeedLoad)));
			bool bDefaultComponentMustBeAdded = false;
			bool bHasPendingUberGraphFrame = false;

			if(UBlueprintGeneratedClass* BPGC = Cast<UBlueprintGeneratedClass>(QueuedBP->GeneratedClass))
			{
				if( BPGC->SimpleConstructionScript &&
					BPGC->SimpleConstructionScript->GetSceneRootComponentTemplate() == nullptr)
				{
					bDefaultComponentMustBeAdded = true;
				}
				
				bHasPendingUberGraphFrame = BPGC->UberGraphFramePointerProperty || BPGC->UberGraphFunction;
			}
			
			if( FBlueprintEditorUtils::IsDataOnlyBlueprint(QueuedBP) && !QueuedBP->bHasBeenRegenerated && !bDefaultComponentMustBeAdded && !bHasPendingUberGraphFrame)
			{
				const UClass* ParentClass = QueuedBP->ParentClass;
				if (ParentClass && ParentClass->HasAllClassFlags(CLASS_Native))
				{
					bSkipCompile = true;
				}
				else if (const UClass* CurrentClass = QueuedBP->GeneratedClass)
				{
					if(FStructUtils::TheSameLayout(CurrentClass, CurrentClass->GetSuperStruct()))
					{
						bSkipCompile = true;
					}
				}
			}

			if(bSkipCompile)
			{
				CurrentlyCompilingBPs.Add(FCompilerData(QueuedBP, ECompilationManagerJobType::SkeletonOnly, QueuedJob.ClientResultsLog, QueuedJob.CompileOptions, false));
				if (QueuedBP->IsGeneratedClassAuthoritative() && (QueuedBP->GeneratedClass != nullptr))
				{
					// set bIsRegeneratingOnLoad so that we don't reset loaders:
					QueuedBP->bIsRegeneratingOnLoad = true;
					FBlueprintEditorUtils::RemoveStaleFunctions(Cast<UBlueprintGeneratedClass>(QueuedBP->GeneratedClass), QueuedBP);
					QueuedBP->bIsRegeneratingOnLoad = false;
				}

				// No actual compilation work to be done, but try to conform the class and fix up anything that might need to be updated if the native base class has changed in any way
				FKismetEditorUtilities::ConformBlueprintFlagsAndComponents(QueuedBP);

				if (QueuedBP->GeneratedClass)
				{
					FBlueprintEditorUtils::RecreateClassMetaData(QueuedBP, QueuedBP->GeneratedClass, true);
				}

				QueuedRequests.RemoveAtSwap(I);
				--I;
			}
			else
			{
				CurrentlyCompilingBPs.Add(FCompilerData(QueuedBP, ECompilationManagerJobType::Normal, QueuedJob.ClientResultsLog, QueuedJob.CompileOptions, false));
				BlueprintsToRecompile.Add(QueuedBP);
			}
		}
			
		for(UBlueprint* BP : BlueprintsToRecompile)
		{
			// make sure all children are at least re-linked:
			if(UClass* OldSkeletonClass = BP->SkeletonGeneratedClass)
			{
				TArray<UClass*> SkeletonClassesToReparentList;
				GetDerivedClasses(OldSkeletonClass, SkeletonClassesToReparentList);
		
				for(UClass* ChildClass : SkeletonClassesToReparentList)
				{
					if(UBlueprint* ChildBlueprint = UBlueprint::GetBlueprintFromClass(ChildClass))
					{
						if(!IsQueuedForCompilation(ChildBlueprint))
						{
							ChildBlueprint->bQueuedForCompilation = true;
							ensure(ChildBlueprint->bHasBeenRegenerated);
							CurrentlyCompilingBPs.Add(FCompilerData(ChildBlueprint, ECompilationManagerJobType::RelinkOnly, nullptr, EBlueprintCompileOptions::None, false));
						}
					}
				}
			}
		}

		BlueprintsToRecompile.Empty();
		QueuedRequests.Empty();

		// STAGE III: Sort into correct compilation order. We want to compile root types before their derived (child) types:
		auto HierarchyDepthSortFn = [](const FCompilerData& CompilerDataA, const FCompilerData& CompilerDataB)
		{
			UBlueprint& A = *(CompilerDataA.BP);
			UBlueprint& B = *(CompilerDataB.BP);

			bool bAIsInterface = FBlueprintEditorUtils::IsInterfaceBlueprint(&A);
			bool bBIsInterface = FBlueprintEditorUtils::IsInterfaceBlueprint(&B);

			if(bAIsInterface && !bBIsInterface)
			{
				return true;
			}
			else if(bBIsInterface && !bAIsInterface)
			{
				return false;
			}

			int32 DepthA = 0;
			int32 DepthB = 0;
			UStruct* Iter = *(A.GeneratedClass) ? A.GeneratedClass->GetSuperStruct() : nullptr;
			while (Iter)
			{
				++DepthA;
				Iter = Iter->GetSuperStruct();
			}

			Iter = *(B.GeneratedClass) ? B.GeneratedClass->GetSuperStruct() : nullptr;
			while (Iter)
			{
				++DepthB;
				Iter = Iter->GetSuperStruct();
			}

			if (DepthA == DepthB)
			{
				return A.GetFName() < B.GetFName(); 
			}
			return DepthA < DepthB;
		};
		CurrentlyCompilingBPs.Sort( HierarchyDepthSortFn );

		// STAGE IV: Set UBlueprint flags (bBeingCompiled, bIsRegeneratingOnLoad)
		for (FCompilerData& CompilerData : CurrentlyCompilingBPs)
		{
			if(CompilerData.ShouldSetTemporaryBlueprintFlags())
			{
				UBlueprint* BP = CompilerData.BP;
				BP->bBeingCompiled = true;
				BP->CurrentMessageLog = CompilerData.ActiveResultsLog;
				BP->bIsRegeneratingOnLoad = !BP->bHasBeenRegenerated && BP->GetLinker();
				if(BP->bIsRegeneratingOnLoad)
				{
					// we may have cached dependencies before being fully loaded:
					BP->bCachedDependenciesUpToDate = false;
				}
			}
		}

		// STAGE V: Validate Variable Names
		for (FCompilerData& CompilerData : CurrentlyCompilingBPs)
		{
			if(!CompilerData.ShouldValidateVariableNames())
			{
				continue;
			}

			CompilerData.Compiler->ValidateVariableNames();
		}

		// STAGE VI: Purge null graphs, could be done only on load
		for (FCompilerData& CompilerData : CurrentlyCompilingBPs)
		{
			UBlueprint* BP = CompilerData.BP;
			FBlueprintEditorUtils::PurgeNullGraphs(BP);
		}

		// STAGE VII: safely throw away old skeleton CDOs:
		{
			TMap<UClass*, UClass*> NewSkeletonToOldSkeleton;
			for (FCompilerData& CompilerData : CurrentlyCompilingBPs)
			{
				UBlueprint* BP = CompilerData.BP;
				UClass* OldSkeletonClass = BP->SkeletonGeneratedClass;
				if(OldSkeletonClass)
				{
<<<<<<< HEAD
					MoveSkelCDOAside(OldSkeletonClass, OldSkeletonToNewSkeleton);
=======
					MoveSkelCDOAside(OldSkeletonClass, NewSkeletonToOldSkeleton);
>>>>>>> 9f6ccf49
				}
			}
		
		
			// STAGE VIII: recompile skeleton

			// if any function signatures have changed in this skeleton class we will need to recompile all dependencies, but if not
			// then we can avoid dependency recompilation:
			TSet<UBlueprint*> BlueprintsWithSignatureChanges;
			const UBlueprintEditorProjectSettings* EditorProjectSettings = GetDefault<UBlueprintEditorProjectSettings>();
			bool bSkipUnneededDependencyCompilation = EditorProjectSettings->bSkipUnneededDependencyCompilation;

			for (FCompilerData& CompilerData : CurrentlyCompilingBPs)
			{
				UBlueprint* BP = CompilerData.BP;
		
				if(CompilerData.ShouldRegenerateSkeleton())
				{
					BP->SkeletonGeneratedClass = FastGenerateSkeletonClass(BP, *(CompilerData.Compiler) );
					UBlueprintGeneratedClass* AuthoritativeClass = Cast<UBlueprintGeneratedClass>(BP->GeneratedClass);
					if(AuthoritativeClass && bSkipUnneededDependencyCompilation)
					{
						if(CompilerData.InternalOptions.CompileType == EKismetCompileType::Full )
						{
							for (TFieldIterator<UFunction> FuncIt(AuthoritativeClass, EFieldIteratorFlags::ExcludeSuper); FuncIt; ++FuncIt)
							{
								// We assume that if the func is FUNC_BlueprintCallable that it will be present in the Skeleton class.
								// If it is not in the skeleton class we will always think that this blueprints public interface has 
								// changed. Not a huge deal, but will mean we recompile dependencies more often than necessary.
								if(FuncIt->HasAnyFunctionFlags(EFunctionFlags::FUNC_BlueprintCallable))
								{
									UFunction* NewFunction = BP->SkeletonGeneratedClass->FindFunctionByName((*FuncIt)->GetFName());
									if(NewFunction == nullptr || !NewFunction->IsSignatureCompatibleWith(*FuncIt))
									{
										BlueprintsWithSignatureChanges.Add(BP);
										break;
									}
								}
							}
						}
					}
				}
				else
				{
					// Just relink, note that UProperties that reference *other* types may be stale until
					// we fixup below:
					UClass* SkeletonToRelink = BP->SkeletonGeneratedClass;

					// CDO needs to be moved aside already:
					ensure(SkeletonToRelink->ClassDefaultObject == nullptr);
					ensure(!SkeletonToRelink->GetSuperClass()->HasAnyClassFlags(CLASS_NewerVersionExists));

					SkeletonToRelink->Bind();
					SkeletonToRelink->StaticLink(true);
				}

				if(CompilerData.ShouldMarkUpToDateAfterSkeletonStage())
				{
					// Flag data only blueprints as being up-to-date
					BP->Status = BS_UpToDate;
					BP->bHasBeenRegenerated = true;
					BP->GeneratedClass->ClearFunctionMapsCaches();
				}
			}

			// Skip further compilation for blueprints that are being bytecode compiled as a dependency of something that has
			// not had a change in its function parameters:
			auto DependenciesAreCompiled = [&BlueprintsWithSignatureChanges](FCompilerData& Data)
			{
				if(Data.InternalOptions.CompileType == EKismetCompileType::BytecodeOnly )
				{
					// if our parent is still being compiled, then we still need to be compiled:
					UClass* Iter = Data.BP->ParentClass;
					while(Iter)
					{
						if(UBlueprint* BP = Cast<UBlueprint>(Iter->ClassGeneratedBy))
						{
							if(BP->bBeingCompiled)
							{
								return false;
							}
						}
						Iter = Iter->GetSuperClass();
					}

					// otherwise if we're dependent on a blueprint that had a function signature change, we still need to be compiled:
					ensure(Data.BP->bCachedDependenciesUpToDate);
					ensure(Data.BP->CachedDependencies.Num() > 0); // why are we bytecode compiling a blueprint with no dependencies?
					for(const TWeakObjectPtr<UBlueprint>& Dependency : Data.BP->CachedDependencies)
					{
						if (UBlueprint* DependencyBP = Dependency.Get())
						{
							if(DependencyBP->bBeingCompiled && BlueprintsWithSignatureChanges.Contains(DependencyBP))
							{
								return false;
							}
						}
					}
					
					Data.BP->bBeingCompiled = false;
					Data.BP->CurrentMessageLog = nullptr;
					if(UPackage* Package = Data.BP->GetOutermost())
					{
						Package->SetDirtyFlag(Data.bPackageWasDirty);
					}
					if(Data.ResultsLog)
					{
						Data.ResultsLog->EndEvent();
					}
					Data.BP->bQueuedForCompilation = false;
					return true;
				}
			
				return false;
			};

			if(bSkipUnneededDependencyCompilation)
			{
				// Order very much matters, but we could RemoveAllSwap and re-sort:
				CurrentlyCompilingBPs.RemoveAll(DependenciesAreCompiled);
			}
		}

		// STAGE IX: Reconstruct nodes and replace deprecated nodes, then broadcast 'precompile
		for (FCompilerData& CompilerData : CurrentlyCompilingBPs)
		{
			if(!CompilerData.ShouldReconstructNodes())
			{
				continue;
			}

			UBlueprint* BP = CompilerData.BP;

			// Some nodes are set up to do things during reconstruction only when this flag is NOT set.
			if(BP->bIsRegeneratingOnLoad)
			{
				FBlueprintEditorUtils::ReconstructAllNodes(BP);
				FBlueprintEditorUtils::ReplaceDeprecatedNodes(BP);
			}
			else
			{
				// matching existing behavior, when compiling a BP not on load we refresh nodes
				// before compiling:
				FBlueprintCompileReinstancer::OptionallyRefreshNodes(BP);
				TArray<UBlueprint*> DependentBlueprints;
				FBlueprintEditorUtils::GetDependentBlueprints(BP, DependentBlueprints);

				for (UBlueprint* CurrentBP : DependentBlueprints)
				{
					const EBlueprintStatus OriginalStatus = CurrentBP->Status;
					UPackage* const Package = CurrentBP->GetOutermost();
					const bool bStartedWithUnsavedChanges = Package != nullptr ? Package->IsDirty() : true;

					FBlueprintEditorUtils::RefreshExternalBlueprintDependencyNodes(CurrentBP, BP->GeneratedClass);

					CurrentBP->Status = OriginalStatus;
					if(Package != nullptr && Package->IsDirty() && !bStartedWithUnsavedChanges)
					{
						Package->SetDirtyFlag(false);
					}
				}
			}
			
			// Broadcast pre-compile
			{
				if(GEditor && GIsEditor)
				{
					GEditor->BroadcastBlueprintPreCompile(BP);
				}
			}

			// Do not want to run this code without the editor present nor when running commandlets.
			if (GEditor && GIsEditor)
			{
				// We do not want to regenerate a search Guid during loads, nothing has changed in the Blueprint and it is cached elsewhere
				if (!BP->bIsRegeneratingOnLoad)
				{
					FFindInBlueprintSearchManager::Get().AddOrUpdateBlueprintSearchMetadata(BP);
				}
			}

			// we are regenerated, tag ourself as such so that
			// old logic to 'fix' circular dependencies doesn't
			// cause redundant regeneration (e.g. bForceRegenNodes
			// in ExpandTunnelsAndMacros):
			BP->bHasBeenRegenerated = true;
		}
	
		// STAGE X: reinstance every blueprint that is queued, note that this means classes in the hierarchy that are *not* being 
		// compiled will be parented to REINST versions of the class, so type checks (IsA, etc) involving those types
		// will be incoherent!
		{
			for (FCompilerData& CompilerData : CurrentlyCompilingBPs)
			{
				// we including skeleton only compilation jobs for reinstancing because we need UpdateCustomPropertyListForPostConstruction
				// to happen (at the right time) for those generated classes as well. This means we *don't* need to reinstance if 
				// the parent is a native type (unless we hot reload, but that should not need to be handled here):
				if(CompilerData.ShouldSkipReinstancerCreation())
				{
					continue;
				}

				UBlueprint* BP = CompilerData.BP;

				if(BP->GeneratedClass)
				{
					OldCDOs.Add(BP, BP->GeneratedClass->ClassDefaultObject);
				}
				CompilerData.Reinstancer = TSharedPtr<FBlueprintCompileReinstancer>( 
					new FBlueprintCompileReinstancer(
						BP->GeneratedClass, 
						EBlueprintCompileReinstancerFlags::AutoInferSaveOnCompile|EBlueprintCompileReinstancerFlags::AvoidCDODuplication
					)
				);
			}
		}

		// STAGE XI: Reinstancing done, lets fix up child->parent pointers
		for (FCompilerData& CompilerData : CurrentlyCompilingBPs)
		{
			UBlueprint* BP = CompilerData.BP;
			if(BP->GeneratedClass && BP->GeneratedClass->GetSuperClass()->HasAnyClassFlags(CLASS_NewerVersionExists))
			{
				BP->GeneratedClass->SetSuperStruct(BP->GeneratedClass->GetSuperClass()->GetAuthoritativeClass());

				if(CompilerData.ShouldResetClassMembers())
				{
					BP->GeneratedClass->Children = NULL;
					BP->GeneratedClass->Script.Empty();
					BP->GeneratedClass->MinAlignment = 0;
					BP->GeneratedClass->RefLink = NULL;
					BP->GeneratedClass->PropertyLink = NULL;
					BP->GeneratedClass->DestructorLink = NULL;
					BP->GeneratedClass->ScriptObjectReferences.Empty();
					BP->GeneratedClass->PropertyLink = NULL;
				}
			}
		}

		// STAGE XII: Recompile every blueprint
		bGeneratedClassLayoutReady = false;
		for (FCompilerData& CompilerData : CurrentlyCompilingBPs)
		{
			UBlueprint* BP = CompilerData.BP;
			if(CompilerData.ShouldCompileClassLayout())
			{
				ensure( BP->GeneratedClass == nullptr ||
						BP->GeneratedClass->ClassDefaultObject == nullptr || 
						BP->GeneratedClass->ClassDefaultObject->GetClass() != BP->GeneratedClass);
				// default value propagation occurs in ReinstaneBatch, CDO will be created via CompileFunctions call:
				if(BP->GeneratedClass)
				{
					BP->GeneratedClass->ClassDefaultObject = nullptr;
					// Reset the flag, so if the user tries to use PIE it will warn them if the BP did not compile
					BP->bDisplayCompilePIEWarning = true;
		
					FKismetCompilerContext& CompilerContext = *(CompilerData.Compiler);
					CompilerContext.CompileClassLayout(EInternalCompilerFlags::PostponeLocalsGenerationUntilPhaseTwo);
				}
				else
				{
					CompilerData.ActiveResultsLog->Error(*LOCTEXT("KismetCompileError_MalformedParentClasss", "Blueprint @@ has missing or NULL parent class.").ToString(), BP);
				}
			}
			else if(CompilerData.Compiler.IsValid() && BP->GeneratedClass)
			{
				CompilerData.Compiler->SetNewClass( CastChecked<UBlueprintGeneratedClass>(BP->GeneratedClass) );
			}
		}
		bGeneratedClassLayoutReady = true;
	
		// STAGE XIII: Compile functions
		UBlueprintEditorSettings* Settings = GetMutableDefault<UBlueprintEditorSettings>();
		
		const bool bSaveBlueprintsAfterCompile = Settings->SaveOnCompile == SoC_Always;
		const bool bSaveBlueprintAfterCompileSucceeded = Settings->SaveOnCompile == SoC_SuccessOnly;

		for (FCompilerData& CompilerData : CurrentlyCompilingBPs)
		{
			UBlueprint* BP = CompilerData.BP;
			if(!CompilerData.ShouldCompileClassFunctions())
			{
				if( BP->GeneratedClass &&
					(	BP->GeneratedClass->ClassDefaultObject == nullptr || 
						BP->GeneratedClass->ClassDefaultObject->GetClass() != BP->GeneratedClass) )
				{
					// relink, generate CDO:
					UClass* BPGC = BP->GeneratedClass;
					BPGC->Bind();
					BPGC->StaticLink(true);
					BPGC->ClassDefaultObject = nullptr;
					BPGC->GetDefaultObject(true);
				}
			}
			else
			{
				ensure( BP->GeneratedClass == nullptr ||
						BP->GeneratedClass->ClassDefaultObject == nullptr || 
						BP->GeneratedClass->ClassDefaultObject->GetClass() != BP->GeneratedClass);
				
				// default value propagation occurrs below:
				if(BP->GeneratedClass)
				{
					BP->GeneratedClass->ClassDefaultObject = nullptr;
				
		
					FKismetCompilerContext& CompilerContext = *(CompilerData.Compiler);
					CompilerContext.CompileFunctions(
						EInternalCompilerFlags::PostponeLocalsGenerationUntilPhaseTwo
						|EInternalCompilerFlags::PostponeDefaultObjectAssignmentUntilReinstancing
						|EInternalCompilerFlags::SkipRefreshExternalBlueprintDependencyNodes
					); 
				}

				if (CompilerData.ActiveResultsLog->NumErrors == 0)
				{
					// Blueprint is error free.  Go ahead and fix up debug info
					BP->Status = (0 == CompilerData.ActiveResultsLog->NumWarnings) ? BS_UpToDate : BS_UpToDateWithWarnings;

					BP->BlueprintSystemVersion = UBlueprint::GetCurrentBlueprintSystemVersion();

					// Reapply breakpoints to the bytecode of the new class
					for (UBreakpoint* Breakpoint  : BP->Breakpoints)
					{
						FKismetDebugUtilities::ReapplyBreakpoint(Breakpoint);
					}
				}
				else
				{
					BP->Status = BS_Error; // do we still have the old version of the class?
				}

				// SOC settings only apply after compile on load:
				if(!BP->bIsRegeneratingOnLoad)
				{
					if(bSaveBlueprintsAfterCompile || (bSaveBlueprintAfterCompileSucceeded && BP->Status == BS_UpToDate))
					{
						CompiledBlueprintsToSave.Add(BP);
					}
				}
			}

			ensure(BP->GeneratedClass == nullptr || BP->GeneratedClass->ClassDefaultObject->GetClass() == *(BP->GeneratedClass));
		}
	} // end GTimeCompiling scope

	// STAGE XIV: Now we can finish the first stage of the reinstancing operation, moving old classes to new classes:
	{
		{
			TArray<FReinstancingJob> Reinstancers;
			// Set up reinstancing jobs - we need a reference to the compiler in order to honor 
			// CopyTermDefaultsToDefaultObject
			for (FCompilerData& CompilerData : CurrentlyCompilingBPs)
			{
				if(CompilerData.Reinstancer.IsValid() && CompilerData.Reinstancer->ClassToReinstance)
				{
					Reinstancers.Push(
						FReinstancingJob {
							CompilerData.Reinstancer,
							CompilerData.Compiler
						}
					);
				}
			}

			FScopedDurationTimer ReinstTimer(GTimeReinstancing);
			ReinstanceBatch(Reinstancers, ClassesToReinstance, ObjLoaded);

			OldCDOs.Empty();
		}
		
		// STAGE XV: CLEAR TEMPORARY FLAGS
		for (FCompilerData& CompilerData : CurrentlyCompilingBPs)
		{
			UBlueprint* BP = CompilerData.BP;
			FBlueprintEditorUtils::UpdateDelegatesInBlueprint(BP);
			if(!BP->bIsRegeneratingOnLoad && BP->GeneratedClass)
			{
				FKismetEditorUtilities::StripExternalComponents(BP);
				
				if(BP->SimpleConstructionScript)
				{
					BP->SimpleConstructionScript->FixupRootNodeParentReferences();
				}

				const bool bIsInterface = FBlueprintEditorUtils::IsInterfaceBlueprint(BP);

				TArray<UBlueprint*> DependentBPs;
				FBlueprintEditorUtils::GetDependentBlueprints(BP, DependentBPs);

				// refresh each dependent blueprint
				for (UBlueprint* Dependent : DependentBPs)
				{
<<<<<<< HEAD
					// for interface changes, auto-refresh nodes on any dependent blueprints
					// note: RefreshAllNodes() will internally send a change notification event to the dependent blueprint
=======
>>>>>>> 9f6ccf49
					if(!BP->bIsRegeneratingOnLoad)
					{
						// Some logic (e.g. UObject::ProcessInternal) uses this flag to suppress warnings:
						TGuardValue<bool> ReinstancingGuard(GIsReinstancing, true);
						// for non-interface changes, nodes with an external dependency have already been refreshed, and it is now safe to send a change notification event
						Dependent->BroadcastChanged();
					}
				}
				
				UBlueprint::ValidateGeneratedClass(BP->GeneratedClass);
			}

			if(CompilerData.ShouldRegisterCompilerResults())
			{
				// This helper structure registers the results log messages with the UI control that displays them:
				FScopedBlueprintMessageLog MessageLog(BP);
				MessageLog.Log->ClearMessages();
				MessageLog.Log->AddMessages(CompilerData.ActiveResultsLog->Messages, false);
			}

			if(CompilerData.ShouldSetTemporaryBlueprintFlags())
			{
				BP->bBeingCompiled = false;
				BP->CurrentMessageLog = nullptr;
				BP->bIsRegeneratingOnLoad = false;
			}

			if(UPackage* Package = BP->GetOutermost())
			{
				Package->SetDirtyFlag(CompilerData.bPackageWasDirty);
			}
		}

		// Make sure no junk in bytecode, this can happen only for blueprints that were in CurrentlyCompilingBPs because
		// the reinstancer can detect all other references (see UpdateBytecodeReferences):
		for (FCompilerData& CompilerData : CurrentlyCompilingBPs)
		{
			if(CompilerData.ShouldCompileClassFunctions())
			{
				if(BlueprintsCompiled)
				{
					BlueprintsCompiled->Add(CompilerData.BP);
				}
				
				if(!bSuppressBroadcastCompiled)
				{
					// Some logic (e.g. UObject::ProcessInternal) uses this flag to suppress warnings:
					TGuardValue<bool> ReinstancingGuard(GIsReinstancing, true);
					CompilerData.BP->BroadcastCompiled();
				}

				continue;
			}

			UBlueprint* BP = CompilerData.BP;
			for( TFieldIterator<UFunction> FuncIter(BP->GeneratedClass, EFieldIteratorFlags::ExcludeSuper); FuncIter; ++FuncIter )
			{
				UFunction* CurrentFunction = *FuncIter;
				if( CurrentFunction->Script.Num() > 0 )
				{
					FFixupBytecodeReferences ValidateAr(CurrentFunction);
				}
			}
		}

		if (!bSuppressBroadcastCompiled)
		{
			if(GEditor)
			{
				GEditor->BroadcastBlueprintCompiled();	
			}
		}
	}

	for (FCompilerData& CompilerData : CurrentlyCompilingBPs)
	{
		if(CompilerData.ResultsLog)
		{
			CompilerData.ResultsLog->EndEvent();
		}
		CompilerData.BP->bQueuedForCompilation = false;
	}

	UEdGraphPin::Purge();

	UE_LOG(LogBlueprint, Display, TEXT("Time Compiling: %f, Time Reinstancing: %f"),  GTimeCompiling, GTimeReinstancing);
	//GTimeCompiling = 0.0;
	//GTimeReinstancing = 0.0;
	ensure(QueuedRequests.Num() == 0);
}

void FBlueprintCompilationManagerImpl::FlushReinstancingQueueImpl()
{
	if(GCompilingBlueprint)
	{
		return;
	}

	TGuardValue<bool> GuardTemplateNameFlag(GCompilingBlueprint, true);
	// we can finalize reinstancing now:
	if(ClassesToReinstance.Num() == 0)
	{
		return;
	}

	{
		FScopedDurationTimer ReinstTimer(GTimeReinstancing);
		
		TGuardValue<bool> ReinstancingGuard(GIsReinstancing, true);
		FBlueprintCompileReinstancer::BatchReplaceInstancesOfClass(ClassesToReinstance);

		ClassesToReinstance.Empty();
	}
	
#if VERIFY_NO_STALE_CLASS_REFERENCES
	FBlueprintSupport::ValidateNoRefsToOutOfDateClasses();
#endif

#if VERIFY_NO_BAD_SKELETON_REFERENCES
	FBlueprintSupport::ValidateNoExternalRefsToSkeletons();
#endif

	UE_LOG(LogBlueprint, Display, TEXT("Time Compiling: %f, Time Reinstancing: %f"),  GTimeCompiling, GTimeReinstancing);
}

bool FBlueprintCompilationManagerImpl::HasBlueprintsToCompile() const
{
	return QueuedRequests.Num() != 0;
}

bool FBlueprintCompilationManagerImpl::IsGeneratedClassLayoutReady() const
{
	return bGeneratedClassLayoutReady;
}

void FBlueprintCompilationManagerImpl::GetDefaultValue(const UClass* ForClass, const UProperty* Property, FString& OutDefaultValueAsString) const
{
	if(!ForClass || !Property)
	{
		return;
	}

	if (ForClass->ClassDefaultObject)
	{
		FBlueprintEditorUtils::PropertyValueToString(Property, (uint8*)ForClass->ClassDefaultObject, OutDefaultValueAsString);
	}
	else
	{
		UBlueprint* BP = Cast<UBlueprint>(ForClass->ClassGeneratedBy);
		if(ensure(BP))
		{
			const UObject* const* OldCDO = OldCDOs.Find(BP);
			if(OldCDO && *OldCDO)
			{
				const UClass* OldClass = (*OldCDO)->GetClass();
				const UProperty* OldProperty = OldClass->FindPropertyByName(Property->GetFName());
				if(OldProperty)
				{
					FBlueprintEditorUtils::PropertyValueToString(OldProperty, (uint8*)*OldCDO, OutDefaultValueAsString);
				}
			}
		}
	}
}

void FBlueprintCompilationManagerImpl::ReinstanceBatch(TArray<FReinstancingJob>& Reinstancers, TMap< UClass*, UClass* >& InOutOldToNewClassMap, TArray<UObject*>* ObjLoaded)
{
	const auto FilterOutOfDateClasses = [](TArray<UClass*>& ClassList)
	{
		ClassList.RemoveAllSwap( [](UClass* Class) { return Class->HasAnyClassFlags(CLASS_NewerVersionExists); } );
	};

	const auto HasChildren = [FilterOutOfDateClasses](UClass* InClass) -> bool
	{
		TArray<UClass*> ChildTypes;
		GetDerivedClasses(InClass, ChildTypes, false);
		FilterOutOfDateClasses(ChildTypes);
		return ChildTypes.Num() > 0;
	};

	TSet<UClass*> ClassesToReparent;
	TSet<UClass*> ClassesToReinstance;

	// Reinstancers may contain *part* of a class hierarchy, so we first need to reparent any child types that 
	// haven't already been reinstanced:
	for (const FReinstancingJob& ReinstancingJob : Reinstancers)
	{
		const TSharedPtr<FBlueprintCompileReinstancer>& CurrentReinstancer = ReinstancingJob.Reinstancer;
		UClass* OldClass = CurrentReinstancer->DuplicatedClass;
		InOutOldToNewClassMap.Add(CurrentReinstancer->DuplicatedClass, CurrentReinstancer->ClassToReinstance);
		if(!OldClass)
		{
			continue;
		}

		if(!HasChildren(OldClass))
		{
			continue;
		}

		bool bParentLayoutChanged = !FStructUtils::TheSameLayout(OldClass, CurrentReinstancer->ClassToReinstance);
		if(bParentLayoutChanged)
		{
			// we need *all* derived types:
			TArray<UClass*> ClassesToReinstanceList;
			GetDerivedClasses(OldClass, ClassesToReinstanceList);
			FilterOutOfDateClasses(ClassesToReinstanceList);
			
			for(UClass* ClassToReinstance : ClassesToReinstanceList)
			{
				ClassesToReinstance.Add(ClassToReinstance);
			}
		}
		else
		{
			// parent layout did not change, we can just relink the direct children:
			TArray<UClass*> ClassesToReparentList;
			GetDerivedClasses(OldClass, ClassesToReparentList, false);
			FilterOutOfDateClasses(ClassesToReparentList);
			
			for(UClass* ClassToReparent : ClassesToReparentList)
			{
				ClassesToReparent.Add(ClassToReparent);
			}
		}
	}

	for(UClass* Class : ClassesToReparent)
	{
		UClass** NewParent = InOutOldToNewClassMap.Find(Class->GetSuperClass());
		check(NewParent && *NewParent);
		Class->SetSuperStruct(*NewParent);
		Class->Bind();
		Class->StaticLink(true);
	}

	// make new hierarchy
	for(UClass* Class : ClassesToReinstance)
	{
		UObject* OriginalCDO = Class->ClassDefaultObject;
		Reinstancers.Emplace(
			FReinstancingJob {
				TSharedPtr<FBlueprintCompileReinstancer>( 
					new FBlueprintCompileReinstancer(
						Class, 
						EBlueprintCompileReinstancerFlags::AutoInferSaveOnCompile|EBlueprintCompileReinstancerFlags::AvoidCDODuplication
					)
				),
				TSharedPtr<FKismetCompilerContext>()
			}
		);

		// make sure we have the newest parent now that CDO has been moved to duplicate class:
		TSharedPtr<FBlueprintCompileReinstancer>& NewestReinstancer = Reinstancers.Last().Reinstancer;

		UClass* SuperClass = NewestReinstancer->ClassToReinstance->GetSuperClass();
		if(ensure(SuperClass))
		{
			if(SuperClass->HasAnyClassFlags(CLASS_NewerVersionExists))
			{
				NewestReinstancer->ClassToReinstance->SetSuperStruct(SuperClass->GetAuthoritativeClass());
			}
		}
		
		// relink the new class:
		NewestReinstancer->ClassToReinstance->Bind();
		NewestReinstancer->ClassToReinstance->StaticLink(true);
	}

	// run UpdateBytecodeReferences:
	for (const FReinstancingJob& ReinstancingJob : Reinstancers)
	{
		const TSharedPtr<FBlueprintCompileReinstancer>& CurrentReinstancer = ReinstancingJob.Reinstancer;
		InOutOldToNewClassMap.Add( CurrentReinstancer->DuplicatedClass, CurrentReinstancer->ClassToReinstance );
			
		UBlueprint* CompiledBlueprint = UBlueprint::GetBlueprintFromClass(CurrentReinstancer->ClassToReinstance);
		CurrentReinstancer->UpdateBytecodeReferences();
	}
	
	// Now we can update templates and archetypes - note that we don't look for direct references to archetypes - doing
	// so is very expensive and it will be much faster to directly update anything that cares to cache direct references
	// to an archetype here (e.g. a UClass::ClassDefaultObject member):
	
	// 1. Sort classes so that most derived types are updated last - right now the only caller of this function
	// also sorts, but we don't want to make too many assumptions about caller. We could refine this API so that
	// we're not taking a raw list of reinstancers:
	Reinstancers.Sort(
		[](const FReinstancingJob& ReinstancingDataA, const FReinstancingJob& ReinstancingDataB)
		{
			const TSharedPtr<FBlueprintCompileReinstancer>& CompilerDataA = ReinstancingDataA.Reinstancer;
			const TSharedPtr<FBlueprintCompileReinstancer>& CompilerDataB = ReinstancingDataB.Reinstancer;

			UClass* A = CompilerDataA->ClassToReinstance;
			UClass* B = CompilerDataB->ClassToReinstance;
			int32 DepthA = 0;
			int32 DepthB = 0;
			UStruct* Iter = A ? A->GetSuperStruct() : nullptr;
			while (Iter)
			{
				++DepthA;
				Iter = Iter->GetSuperStruct();
			}

			Iter = B ? B->GetSuperStruct() : nullptr;
			while (Iter)
			{
				++DepthB;
				Iter = Iter->GetSuperStruct();
			}

			if (DepthA == DepthB && A && B)
			{
				return A->GetFName() < B->GetFName(); 
			}
			return DepthA < DepthB;
		}
	);

	// 2. Copy defaults from old CDO - CDO may be missing if this class was reinstanced and relinked here,
	// so use GetDefaultObject(true):
	for (const FReinstancingJob& ReinstancingJob : Reinstancers)
	{
		const TSharedPtr<FBlueprintCompileReinstancer>& CurrentReinstancer = ReinstancingJob.Reinstancer;
		UObject* OldCDO = CurrentReinstancer->DuplicatedClass->ClassDefaultObject;
		if(OldCDO)
		{
			UObject* NewCDO = CurrentReinstancer->ClassToReinstance->GetDefaultObject(true);
			FBlueprintCompileReinstancer::CopyPropertiesForUnrelatedObjects(OldCDO, NewCDO, true);

			if(ReinstancingJob.Compiler.IsValid())
			{
				ReinstancingJob.Compiler->PropagateValuesToCDO(NewCDO, OldCDO);
			}

			if (UBlueprintGeneratedClass* BPGClass = CastChecked<UBlueprintGeneratedClass>(CurrentReinstancer->ClassToReinstance))
			{
				BPGClass->UpdateCustomPropertyListForPostConstruction();

				// patch new cdo into linker table:
				if(ObjLoaded)
				{
					UBlueprint* CurrentBP = CastChecked<UBlueprint>(BPGClass->ClassGeneratedBy);
					if(FLinkerLoad* CurrentLinker = CurrentBP->GetLinker())
					{
						int32 OldCDOIndex = INDEX_NONE;

						for (int32 i = 0; i < CurrentLinker->ExportMap.Num(); i++)
						{
							FObjectExport& ThisExport = CurrentLinker->ExportMap[i];
							if (ThisExport.ObjectFlags & RF_ClassDefaultObject)
							{
								OldCDOIndex = i;
								break;
							}
						}

						if(OldCDOIndex != INDEX_NONE)
						{
							FBlueprintEditorUtils::PatchNewCDOIntoLinker(CurrentBP->GeneratedClass->ClassDefaultObject, CurrentLinker, OldCDOIndex, *ObjLoaded);
							FBlueprintEditorUtils::PatchCDOSubobjectsIntoExport(OldCDO, CurrentBP->GeneratedClass->ClassDefaultObject);
						}
					}
				}
			}
		}
	}

	TMap<UObject*, UObject*> OldArchetypeToNewArchetype;

	// 3. Update any remaining instances that are tagged as RF_ArchetypeObject or RF_InheritableComponentTemplate - 
	// we may need to do further sorting to ensure that interdependent archetypes are initialized correctly:
	TSet<UObject*> ArchetypeReferencers;
	for (const FReinstancingJob& ReinstancingJob : Reinstancers)
	{
		const TSharedPtr<FBlueprintCompileReinstancer>& CurrentReinstancer = ReinstancingJob.Reinstancer;
		UClass* OldClass = CurrentReinstancer->DuplicatedClass;
		if(ensure(OldClass))
		{
			TArray<UObject*> ArchetypeObjects;
			GetObjectsOfClass(OldClass, ArchetypeObjects, false);
			
			// filter out non-archetype instances, note that WidgetTrees and some component
			// archetypes do not have RF_ArchetypeObject or RF_InheritableComponentTemplate so
			// we simply detect that they are outered to a UBPGC or UBlueprint and assume that 
			// they are archetype objects in practice:
			ArchetypeObjects.RemoveAllSwap(
				[](UObject* Obj) 
				{ 
					bool bIsArchetype = 
						Obj->HasAnyFlags(RF_ArchetypeObject|RF_InheritableComponentTemplate)
						|| Obj->GetTypedOuter<UBlueprintGeneratedClass>()
						|| Obj->GetTypedOuter<UBlueprint>();
					// remove if this is not an archetype or its already in the transient package, note
					// that things that are not directly outered to the transient package will be 
					// 'reinst'd', this is specifically to handle components, which need to be up to date
					// on the REINST_ actor class:
					return !bIsArchetype || Obj->GetOuter() == GetTransientPackage(); 
				}
			);

			// for each archetype:
			for(UObject* Archetype : ArchetypeObjects )
			{
				// make sure we fix up references in the owner:
				{
					UObject* Iter = Archetype->GetOuter();
					while(Iter)
					{
						if(Iter->HasAnyFlags(RF_ClassDefaultObject)
							|| Cast<UBlueprintGeneratedClass>(Iter)
							|| Cast<UBlueprint>(Iter) )
						{
							ArchetypeReferencers.Add(Iter);

							// this handles nested subobjects:
							TArray<UObject*> ContainedObjects;
							GetObjectsWithOuter(Iter, ContainedObjects);
							ArchetypeReferencers.Append(ContainedObjects);
						}
						Iter = Iter->GetOuter();
					}
				}
				
				// move aside:
				FName OriginalName = Archetype->GetFName();
				UObject* OriginalOuter = Archetype->GetOuter();
				EObjectFlags OriginalFlags = Archetype->GetFlags();
				Archetype->Rename(
					nullptr,
					// destination - this is the important part of this call. Moving the object 
					// out of the way so we can reuse its name:
					GetTransientPackage(), 
					// Rename options:
					REN_DoNotDirty | REN_DontCreateRedirectors | REN_ForceNoResetLoaders );

				// reconstruct
				FMakeClassSpawnableOnScope TemporarilySpawnable(CurrentReinstancer->ClassToReinstance);
				const EObjectFlags FlagMask = RF_Public | RF_ArchetypeObject | RF_Transactional | RF_Transient | RF_TextExportTransient | RF_InheritableComponentTemplate | RF_Standalone; //TODO: what about RF_RootSet?
				UObject* NewArchetype = NewObject<UObject>(OriginalOuter, CurrentReinstancer->ClassToReinstance, OriginalName, OriginalFlags & FlagMask);

				// copy old data:
				FBlueprintCompileReinstancer::CopyPropertiesForUnrelatedObjects(Archetype, NewArchetype, false);

				OldArchetypeToNewArchetype.Add(Archetype, NewArchetype);
				// Map old subobjects to new subobjects. This is needed by UMG right now, which allows owning archetypes to reference subobjects
				// in subwidgets:
				{
					TArray<UObject*> OldSubobjects;
					GetObjectsWithOuter(Archetype, OldSubobjects);
					TArray<UObject*> NewSubobjects;
					GetObjectsWithOuter(NewArchetype, NewSubobjects);

					TMap<FName, UObject*> OldNameMap;
					for(UObject* OldSubobject : OldSubobjects )
					{
						OldNameMap.Add( OldSubobject->GetFName(), OldSubobject );
					}

					TMap<FName, UObject*> NewNameMap;
					for(UObject* NewSubobject : NewSubobjects )
					{
						NewNameMap.Add( NewSubobject->GetFName(), NewSubobject );
					}

					for(TPair< FName, UObject* > OldSubobject : OldNameMap )
					{
						UObject** NewSubobject = NewNameMap.Find(OldSubobject.Key);
						OldArchetypeToNewArchetype.Add(OldSubobject.Value, NewSubobject ? *NewSubobject : nullptr );
					}
					
				}

				ArchetypeReferencers.Add(NewArchetype);

				Archetype->RemoveFromRoot();
				Archetype->MarkPendingKill();
			}
		}
	}

	// 4. update known references to archetypes (e.g. component templates, WidgetTree). We don't want to run the normal 
	// reference finder to update these because searching the entire object graph is time consuming. Instead we just replace
	// all references in our UBlueprint and its generated class:
	for (const FReinstancingJob& ReinstancingJob : Reinstancers)
	{
		const TSharedPtr<FBlueprintCompileReinstancer>& CurrentReinstancer = ReinstancingJob.Reinstancer;
		ArchetypeReferencers.Add(CurrentReinstancer->ClassToReinstance);
		ArchetypeReferencers.Add(CurrentReinstancer->ClassToReinstance->ClassGeneratedBy);
		if(UBlueprint* BP = Cast<UBlueprint>(CurrentReinstancer->ClassToReinstance->ClassGeneratedBy))
		{
			// The only known way to cause this ensure to trip is to enqueue bluerpints for compilation
			// while blueprints are already compiling:
			if( ensure(BP->SkeletonGeneratedClass) )
			{
				ArchetypeReferencers.Add(BP->SkeletonGeneratedClass);
			}
			ensure(BP->bCachedDependenciesUpToDate);
			for(const TWeakObjectPtr<UBlueprint>& Dependency : BP->CachedDependencies)
			{
				if (UBlueprint* DependencyBP = Dependency.Get())
				{
					ArchetypeReferencers.Add(DependencyBP);
				}
			}
		}
	}

	for(UObject* ArchetypeReferencer : ArchetypeReferencers)
	{
		UPackage* NewPackage = ArchetypeReferencer->GetOutermost();
		FArchiveReplaceOrClearExternalReferences<UObject> ReplaceInCDOAr(ArchetypeReferencer, OldArchetypeToNewArchetype, NewPackage);
	}
}

/*
	This function completely replaces the 'skeleton only' compilation pass in the Kismet compiler. Long
	term that code path will be removed and clients will be redirected to this function.

	Notes to maintainers: any UObject created here and outered to the resulting class must be marked as transient
	or you will create a cook error!
*/
UClass* FBlueprintCompilationManagerImpl::FastGenerateSkeletonClass(UBlueprint* BP, FKismetCompilerContext& CompilerContext)
{
	const UEdGraphSchema_K2* Schema = GetDefault<UEdGraphSchema_K2>();

	FCompilerResultsLog MessageLog;

	UClass* ParentClass = BP->ParentClass;
	if(ParentClass == nullptr)
	{
		return nullptr;
	}

	if(ParentClass->ClassGeneratedBy)
	{
		if(UBlueprint* ParentBP = Cast<UBlueprint>(ParentClass->ClassGeneratedBy))
		{
			if(ParentBP->SkeletonGeneratedClass)
			{
				ParentClass = ParentBP->SkeletonGeneratedClass;
			}
		}
	}

	UBlueprintGeneratedClass* Ret = nullptr;
	UBlueprintGeneratedClass* OriginalNewClass = CompilerContext.NewClass;
	FString SkelClassName = FString::Printf(TEXT("SKEL_%s_C"), *BP->GetName());

	if (BP->SkeletonGeneratedClass == nullptr)
	{
		// This might exist in the package because we are being reloaded in place
		BP->SkeletonGeneratedClass = FindObject<UBlueprintGeneratedClass>(BP->GetOutermost(), *SkelClassName);
	}

	if (BP->SkeletonGeneratedClass == nullptr)
	{
		CompilerContext.SpawnNewClass(SkelClassName);
		Ret = CompilerContext.NewClass;
		Ret->SetFlags(RF_Transient);
		CompilerContext.NewClass = OriginalNewClass;
	}
	else
	{
		Ret = CastChecked<UBlueprintGeneratedClass>(*(BP->SkeletonGeneratedClass));
		CompilerContext.CleanAndSanitizeClass(Ret, Ret->ClassDefaultObject);
	}
	
	Ret->ClassGeneratedBy = BP;

	// This is a version of PrecompileFunction that does not require 'terms' and graph cloning:
	const auto MakeFunction = [Ret, ParentClass, Schema, BP, &MessageLog]
		(	FName FunctionNameFName, 
			UField**& InCurrentFieldStorageLocation, 
			UField**& InCurrentParamStorageLocation, 
			EFunctionFlags InFunctionFlags, 
			const TArray<UK2Node_FunctionResult*>& ReturnNodes, 
			const TArray<UEdGraphPin*>& InputPins, 
			bool bIsStaticFunction, 
			bool bForceArrayStructRefsConst, 
			UFunction* SignatureOverride) -> UFunction*
	{
		if(!ensure(FunctionNameFName != FName())
			|| FindObjectFast<UField>(Ret, FunctionNameFName))
		{
			return nullptr;
		}
		
		UFunction* NewFunction = NewObject<UFunction>(Ret, FunctionNameFName, RF_Public|RF_Transient);
					
		Ret->AddFunctionToFunctionMap(NewFunction, NewFunction->GetFName());

		*InCurrentFieldStorageLocation = NewFunction;
		InCurrentFieldStorageLocation = &NewFunction->Next;

		if(bIsStaticFunction)
		{
			NewFunction->FunctionFlags |= FUNC_Static;
		}

		UFunction* ParentFn = ParentClass->FindFunctionByName(NewFunction->GetFName());
		if(ParentFn == nullptr)
		{
			// check for function in implemented interfaces:
			for(const FBPInterfaceDescription& BPID : BP->ImplementedInterfaces)
			{
				// we only want the *skeleton* version of the function:
				UClass* InterfaceClass = BPID.Interface;
				// We need to null check because FBlueprintEditorUtils::ConformImplementedInterfaces won't run until 
				// after the skeleton classes have been generated:
				if(InterfaceClass)
				{
					if(UBlueprint* Owner = Cast<UBlueprint>(InterfaceClass->ClassGeneratedBy))
					{
						if( ensure(Owner->SkeletonGeneratedClass) )
						{
							InterfaceClass = Owner->SkeletonGeneratedClass;
						}
					}

					if(UFunction* ParentInterfaceFn = InterfaceClass->FindFunctionByName(NewFunction->GetFName()))
					{
						ParentFn = ParentInterfaceFn;
						break;
					}
				}
			}
		}
		NewFunction->SetSuperStruct( ParentFn );
		
		InCurrentParamStorageLocation = &NewFunction->Children;

		// params:
		if(ParentFn || SignatureOverride)
		{
			UFunction* SignatureFn = ParentFn ? ParentFn : SignatureOverride;
			NewFunction->FunctionFlags |= (SignatureFn->FunctionFlags & (FUNC_FuncInherit | FUNC_Public | FUNC_Protected | FUNC_Private | FUNC_BlueprintPure));
			for (TFieldIterator<UProperty> PropIt(SignatureFn); PropIt && (PropIt->PropertyFlags & CPF_Parm); ++PropIt)
			{
				UProperty* ClonedParam = CastChecked<UProperty>(StaticDuplicateObject(*PropIt, NewFunction, PropIt->GetFName(), RF_AllFlags, nullptr, EDuplicateMode::Normal, EInternalObjectFlags::AllFlags & ~(EInternalObjectFlags::Native) ));
				ClonedParam->PropertyFlags |= CPF_BlueprintVisible|CPF_BlueprintReadOnly;
				ClonedParam->Next = nullptr;
				*InCurrentParamStorageLocation = ClonedParam;
				InCurrentParamStorageLocation = &ClonedParam->Next;
			}
			UMetaData::CopyMetadata(SignatureFn, NewFunction);
		}
		else
		{
			NewFunction->FunctionFlags |= InFunctionFlags;
			for(UEdGraphPin* Pin : InputPins)
			{
				if(Pin->Direction == EEdGraphPinDirection::EGPD_Output && !Schema->IsExecPin(*Pin) && Pin->ParentPin == nullptr && Pin->GetName() != UK2Node_Event::DelegateOutputName)
				{
					// Reimplementation of FKismetCompilerContext::CreatePropertiesFromList without dependence on 'terms'
					UProperty* Param = FKismetCompilerUtilities::CreatePropertyOnScope(NewFunction, *(Pin->PinName), Pin->PinType, Ret, CPF_BlueprintVisible|CPF_BlueprintReadOnly, Schema, MessageLog);
					if(Param)
					{
						Param->SetFlags(RF_Transient);
						Param->PropertyFlags |= CPF_Parm;
						if(Pin->PinType.bIsReference)
						{
							Param->PropertyFlags |= CPF_ReferenceParm | CPF_OutParm;
						}

						if(Pin->PinType.bIsConst || (bForceArrayStructRefsConst && (Pin->PinType.IsArray() || Pin->PinType.PinCategory == UEdGraphSchema_K2::PC_Struct) && Pin->PinType.bIsReference))
						{
							Param->PropertyFlags |= CPF_ConstParm;
						}

						if (UObjectProperty* ObjProp = Cast<UObjectProperty>(Param))
						{
							UClass* EffectiveClass = nullptr;
							if (ObjProp->PropertyClass != nullptr)
							{
								EffectiveClass = ObjProp->PropertyClass;
							}
							else if (UClassProperty* ClassProp = Cast<UClassProperty>(ObjProp))
							{
								EffectiveClass = ClassProp->MetaClass;
							}

							if ((EffectiveClass != nullptr) && (EffectiveClass->HasAnyClassFlags(CLASS_Const)))
							{
								Param->PropertyFlags |= CPF_ConstParm;
							}
						}
						else if (UArrayProperty* ArrayProp = Cast<UArrayProperty>(Param))
						{
							Param->PropertyFlags |= CPF_ReferenceParm;

							// ALWAYS pass array parameters as out params, so they're set up as passed by ref
							Param->PropertyFlags |= CPF_OutParm;
						}

						*InCurrentParamStorageLocation = Param;
						InCurrentParamStorageLocation = &Param->Next;
					}
				}
			}
			
			if(ReturnNodes.Num() > 0)
			{
				// Gather all input pins on these nodes, these are 
				// the outputs of the function:
				TSet<FString> UsedPinNames;
				static const FName RetValName = FName(TEXT("ReturnValue"));
				for(UK2Node_FunctionResult* Node : ReturnNodes)
				{
					for(UEdGraphPin* Pin : Node->Pins)
					{
						if(!Schema->IsExecPin(*Pin) && Pin->ParentPin == nullptr)
						{								
							if(!UsedPinNames.Contains(Pin->PinName))
							{
								UsedPinNames.Add(Pin->PinName);
							
								UProperty* Param = FKismetCompilerUtilities::CreatePropertyOnScope(NewFunction, *(Pin->PinName), Pin->PinType, Ret, 0, Schema, MessageLog);
								if(Param)
								{
									Param->SetFlags(RF_Transient);
									// we only tag things as CPF_ReturnParm if the value is named ReturnValue.... this is *terrible* behavior:
									if(Param->GetFName() == RetValName)
									{
										Param->PropertyFlags |= CPF_ReturnParm;
									}
									Param->PropertyFlags |= CPF_Parm|CPF_OutParm;
									*InCurrentParamStorageLocation = Param;
									InCurrentParamStorageLocation = &Param->Next;
								}
							}
						}
					}
				}
			}
		}

		// We're linking the skeleton function because TProperty::LinkInternal
		// will assign add TTypeFundamentals::GetComputedFlagsPropertyFlags()
		// to PropertyFlags. PropertyFlags must (mostly) match in order for 
		// functions to be compatible:
		NewFunction->StaticLink(true);
		return NewFunction;
	};


	// helpers:
	const auto AddFunctionForGraphs = [Schema, &MessageLog, ParentClass, Ret, BP, MakeFunction](const TCHAR* FunctionNamePostfix, const TArray<UEdGraph*>& Graphs, UField**& InCurrentFieldStorageLocation, bool bIsStaticFunction)
	{
		for( const UEdGraph* Graph : Graphs )
		{
			TArray<UK2Node_FunctionEntry*> EntryNodes;
			Graph->GetNodesOfClass(EntryNodes);
			if(EntryNodes.Num() > 0)
			{
				TArray<UK2Node_FunctionResult*> ReturnNodes;
				Graph->GetNodesOfClass(ReturnNodes);
				UK2Node_FunctionEntry* EntryNode = EntryNodes[0];
				
				UField** CurrentParamStorageLocation = nullptr;
				UFunction* NewFunction = MakeFunction(
					FName(*(Graph->GetName() + FunctionNamePostfix)), 
					InCurrentFieldStorageLocation, 
					CurrentParamStorageLocation, 
					(EFunctionFlags)(EntryNode->GetFunctionFlags() & ~FUNC_Native),
					ReturnNodes, 
					EntryNode->Pins,
					bIsStaticFunction, 
					false,
					nullptr
				);

				if(NewFunction)
				{
					// locals:
					for( const FBPVariableDescription& BPVD : EntryNode->LocalVariables )
					{
						if(UProperty* LocalVariable = FKismetCompilerContext::CreateUserDefinedLocalVariableForFunction(BPVD, NewFunction, Ret, CurrentParamStorageLocation, Schema, MessageLog) )
						{
							LocalVariable->SetFlags(RF_Transient);
						}
					}

					// __WorldContext:
					if(bIsStaticFunction)
					{
						if( FindField<UObjectProperty>(NewFunction, TEXT("__WorldContext")) == nullptr )
						{
							FEdGraphPinType WorldContextPinType(Schema->PC_Object, FString(), UObject::StaticClass(), EPinContainerType::None, false, FEdGraphTerminalType());
							UProperty* Param = FKismetCompilerUtilities::CreatePropertyOnScope(NewFunction, TEXT("__WorldContext"), WorldContextPinType, Ret, 0, Schema, MessageLog);
							if(Param)
							{
								Param->SetFlags(RF_Transient);
								Param->PropertyFlags |= CPF_Parm;
								*CurrentParamStorageLocation = Param;
								CurrentParamStorageLocation = &Param->Next;
							}
						}
						
						// set the metdata:
						NewFunction->SetMetaData(FBlueprintMetadata::MD_WorldContext, TEXT("__WorldContext"));
					}

					FKismetCompilerContext::SetCalculatedMetaDataAndFlags(NewFunction, EntryNode, Schema);
				}
			}
		}
	};

	UField** CurrentFieldStorageLocation = &Ret->Children;
	
	// Helper function for making UFunctions generated for 'event' nodes, e.g. custom event and timelines
	const auto MakeEventFunction = [&CurrentFieldStorageLocation, MakeFunction, Schema]( FName InName, EFunctionFlags ExtraFnFlags, const TArray<UEdGraphPin*>& InputPins, UFunction* InSourceFN, bool bInCallInEditor )
	{
		UField** CurrentParamStorageLocation = nullptr;

		UFunction* NewFunction = MakeFunction(
			InName, 
			CurrentFieldStorageLocation, 
			CurrentParamStorageLocation, 
			ExtraFnFlags|FUNC_BlueprintCallable|FUNC_BlueprintEvent,
			TArray<UK2Node_FunctionResult*>(), 
			InputPins,
			false, 
			true,
			InSourceFN
		);

		if(NewFunction)
		{
			for (UEdGraphPin* InputPin : InputPins)
			{
				// No defaults for object/class pins
				if(	!Schema->IsMetaPin(*InputPin) && 
					(InputPin->PinType.PinCategory != UEdGraphSchema_K2::PC_Object) && 
					(InputPin->PinType.PinCategory != UEdGraphSchema_K2::PC_Class) && 
					(InputPin->PinType.PinCategory != UEdGraphSchema_K2::PC_Interface) && 
					!InputPin->DefaultValue.IsEmpty() )
				{
					NewFunction->SetMetaData(*InputPin->PinName, *InputPin->DefaultValue);
				}
			}

			if(bInCallInEditor)
			{
				NewFunction->SetMetaData(FBlueprintMetadata::MD_CallInEditor, TEXT( "true" ));
			}

			NewFunction->Bind();
			NewFunction->StaticLink(true);
		}
	};

	Ret->SetSuperStruct(ParentClass);
	
	Ret->ClassFlags |= (ParentClass->ClassFlags & CLASS_Inherit);
	Ret->ClassCastFlags |= ParentClass->ClassCastFlags;
	
	if (FBlueprintEditorUtils::IsInterfaceBlueprint(BP))
	{
		Ret->ClassFlags |= CLASS_Interface;
	}

	// link in delegate signatures, variables will reference these 
	AddFunctionForGraphs(HEADER_GENERATED_DELEGATE_SIGNATURE_SUFFIX, BP->DelegateSignatureGraphs, CurrentFieldStorageLocation, false);

	// handle event entry ponts (mostly custom events) - this replaces
	// the skeleton compile pass CreateFunctionStubForEvent call:
	TArray<UEdGraph*> AllEventGraphs;
	
	for (UEdGraph* UberGraph : BP->UbergraphPages)
	{
		AllEventGraphs.Add(UberGraph);
		UberGraph->GetAllChildrenGraphs(AllEventGraphs);
	}

	for( const UEdGraph* Graph : AllEventGraphs )
	{
		TArray<UK2Node_Event*> EventNodes;
		Graph->GetNodesOfClass(EventNodes);
		for( UK2Node_Event* Event : EventNodes )
		{
			bool bCallInEditor = false;
			if(UK2Node_CustomEvent* CustomEvent = Cast<UK2Node_CustomEvent>(Event))
			{
				bCallInEditor = CustomEvent->bCallInEditor;
			}

			MakeEventFunction(
				CompilerContext.GetEventStubFunctionName(Event), 
				(EFunctionFlags)Event->FunctionFlags, 
				Event->Pins, 
				Event->FindEventSignatureFunction(),
				bCallInEditor
			);
<<<<<<< HEAD
=======
		}
	}
	
	for ( const UTimelineTemplate* Timeline : BP->Timelines )
	{
		for(int32 EventTrackIdx=0; EventTrackIdx<Timeline->EventTracks.Num(); EventTrackIdx++)
		{
			MakeEventFunction(Timeline->GetEventTrackFunctionName(EventTrackIdx), EFunctionFlags::FUNC_None, TArray<UEdGraphPin*>(), nullptr, false);
>>>>>>> 9f6ccf49
		}
		
		MakeEventFunction(Timeline->GetUpdateFunctionName(), EFunctionFlags::FUNC_None, TArray<UEdGraphPin*>(), nullptr, false);
		MakeEventFunction(Timeline->GetFinishedFunctionName(), EFunctionFlags::FUNC_None, TArray<UEdGraphPin*>(), nullptr, false);
	}
	
	for ( const UTimelineTemplate* Timeline : BP->Timelines )
	{
		for(int32 EventTrackIdx=0; EventTrackIdx<Timeline->EventTracks.Num(); EventTrackIdx++)
		{
			MakeEventFunction(Timeline->GetEventTrackFunctionName(EventTrackIdx), EFunctionFlags::FUNC_None, TArray<UEdGraphPin*>(), nullptr, false);
		}
		
		MakeEventFunction(Timeline->GetUpdateFunctionName(), EFunctionFlags::FUNC_None, TArray<UEdGraphPin*>(), nullptr, false);
		MakeEventFunction(Timeline->GetFinishedFunctionName(), EFunctionFlags::FUNC_None, TArray<UEdGraphPin*>(), nullptr, false);
	}

	CompilerContext.NewClass = Ret;
	CompilerContext.bAssignDelegateSignatureFunction = true;
	CompilerContext.bGenerateSubInstanceVariables = true;
	CompilerContext.CreateClassVariablesFromBlueprint();
	CompilerContext.bAssignDelegateSignatureFunction = false;
	CompilerContext.bGenerateSubInstanceVariables = false;
	CompilerContext.NewClass = OriginalNewClass;
	UField* Iter = Ret->Children;
	while(Iter)
	{
		CurrentFieldStorageLocation = &Iter->Next;
		Iter = Iter->Next;
	}
	
	AddFunctionForGraphs(TEXT(""), BP->FunctionGraphs, CurrentFieldStorageLocation, BPTYPE_FunctionLibrary == BP->BlueprintType);

	// Add interface functions, often these are added by normal detection of implemented functions, but they won't be
	// if the interface is added but the function is not implemented:
	for(const FBPInterfaceDescription& BPID : BP->ImplementedInterfaces)
	{
		UClass* InterfaceClass = BPID.Interface;
		// Again, once the skeleton has been created we will purge null ImplementedInterfaces entries,
		// but not yet:
		if(InterfaceClass)
		{
			if(UBlueprint* Owner = Cast<UBlueprint>(InterfaceClass->ClassGeneratedBy))
			{
				if( ensure(Owner->SkeletonGeneratedClass) )
				{
					InterfaceClass = Owner->SkeletonGeneratedClass;
				}
			}

			AddFunctionForGraphs(TEXT(""), BPID.Graphs, CurrentFieldStorageLocation, BPTYPE_FunctionLibrary == BP->BlueprintType);

			for (TFieldIterator<UFunction> FunctionIt(InterfaceClass, EFieldIteratorFlags::ExcludeSuper); FunctionIt; ++FunctionIt)
			{
				UFunction* Fn = *FunctionIt;
			
				UField** CurrentParamStorageLocation = nullptr;

				// Note that MakeFunction will early out if the function was created above:
				MakeFunction(
					Fn->GetFName(), 
					CurrentFieldStorageLocation, 
					CurrentParamStorageLocation, 
					Fn->FunctionFlags & ~FUNC_Native, 
					TArray<UK2Node_FunctionResult*>(), 
					TArray<UEdGraphPin*>(),
					false, 
					false,
					nullptr
				);
			}
		}
	}

	CompilerContext.NewClass = Ret;
	CompilerContext.bAssignDelegateSignatureFunction = true;
	CompilerContext.FinishCompilingClass(Ret);
	CompilerContext.bAssignDelegateSignatureFunction = false;
	CompilerContext.NewClass = OriginalNewClass;

	Ret->GetDefaultObject()->SetFlags(RF_Transient);

	return Ret;
}

bool FBlueprintCompilationManagerImpl::IsQueuedForCompilation(UBlueprint* BP)
{
	return BP->bQueuedForCompilation;
}

// FFixupBytecodeReferences Implementation:
FBlueprintCompilationManagerImpl::FFixupBytecodeReferences::FFixupBytecodeReferences(UObject* InObject)
{
	ArIsObjectReferenceCollector = true;
		
	InObject->Serialize(*this);
	class FArchiveProxyCollector : public FReferenceCollector
	{
		/** Archive we are a proxy for */
		FArchive& Archive;
	public:
		FArchiveProxyCollector(FArchive& InArchive)
			: Archive(InArchive)
		{
		}
		virtual void HandleObjectReference(UObject*& Object, const UObject* ReferencingObject, const UProperty* ReferencingProperty) override
		{
			Archive << Object;
		}
		virtual void HandleObjectReferences(UObject** InObjects, const int32 ObjectNum, const UObject* InReferencingObject, const UProperty* InReferencingProperty) override
		{
			for (int32 ObjectIndex = 0; ObjectIndex < ObjectNum; ++ObjectIndex)
			{
				UObject*& Object = InObjects[ObjectIndex];
				Archive << Object;
			}
		}
		virtual bool IsIgnoringArchetypeRef() const override
		{
			return false;
		}
		virtual bool IsIgnoringTransient() const override
		{
			return false;
		}
	} ArchiveProxyCollector(*this);
		
	InObject->GetClass()->CallAddReferencedObjects(InObject, ArchiveProxyCollector);
}

FArchive& FBlueprintCompilationManagerImpl::FFixupBytecodeReferences::operator<<( UObject*& Obj )
{
	if (Obj != NULL)
	{
		if(UClass* RelatedClass = Cast<UClass>(Obj))
		{
			UClass* NewClass = RelatedClass->GetAuthoritativeClass();
			ensure(NewClass);
			if(NewClass != RelatedClass)
			{
				Obj = NewClass;
			}
		}
		else if(UField* AsField = Cast<UField>(Obj))
		{
			UClass* OwningClass = AsField->GetOwnerClass();
			if(OwningClass)
			{
				UClass* NewClass = OwningClass->GetAuthoritativeClass();
				ensure(NewClass);
				if(NewClass != OwningClass)
				{
					// drill into new class finding equivalent object:
					TArray<FName> Names;
					UObject* Iter = Obj;
					while (Iter && Iter != OwningClass)
					{
						Names.Add(Iter->GetFName());
						Iter = Iter->GetOuter();
					}

					UObject* Owner = NewClass;
					UObject* Match = nullptr;
					for(int32 I = Names.Num() - 1; I >= 0; --I)
					{
						UObject* Next = StaticFindObjectFast( UObject::StaticClass(), Owner, Names[I]);
						if( Next )
						{
							if(I == 0)
							{
								Match = Next;
							}
							else
							{
								Owner = Match;
							}
						}
						else
						{
							break;
						}
					}
						
					if(Match)
					{
						Obj = Match;
					}
				}
			}
		}
	}
	return *this;
}

// Singleton boilerplate, simply forwarding to the implementation above:
FBlueprintCompilationManagerImpl* BPCMImpl = nullptr;

void FlushReinstancingQueueImplWrapper()
{
	BPCMImpl->FlushReinstancingQueueImpl();
}

// Recursive function to move CDOs aside to immutable versions of classes
// so that CDOs can be safely GC'd. Recursion is necessary to find REINST_ classes
// that are still parented to a valid SKEL (e.g. from MarkBlueprintAsStructurallyModified)
// and therefore need to be REINST_'d again before the SKEL is mutated... Normally
// these old REINST_ classes are GC'd but, there is no guarantee of that:
void MoveSkelCDOAside(UClass* Class, TMap<UClass*, UClass*>& OutOldToNewMap)
{
	UClass* CopyOfOldClass = FBlueprintCompileReinstancer::MoveCDOToNewClass(Class, OutOldToNewMap, true);
	OutOldToNewMap.Add(Class, CopyOfOldClass);

	// Child types that are associated with a BP will be compiled by the compilation
	// manager, but old REINST_ or TRASH_ types need to be handled explicitly:
	TArray<UClass*> Children;
	GetDerivedClasses(Class, Children);
	for(UClass* Child : Children)
	{
		if(UBlueprint* BP = Cast<UBlueprint>(Child->ClassGeneratedBy))
		{
			if(BP->SkeletonGeneratedClass != Child)
			{
				if(	ensureMsgf ( 
					BP->GeneratedClass != Child, 
					TEXT("Class in skeleton hierarchy is cached as GeneratedClass"))
				)
				{
					MoveSkelCDOAside(Child, OutOldToNewMap);
				}
			}
		}
	}
};

void FBlueprintCompilationManager::Initialize()
{
	if(!BPCMImpl)
	{
		BPCMImpl = new FBlueprintCompilationManagerImpl();
	}
}

void FBlueprintCompilationManager::Shutdown()
{
	delete BPCMImpl;
	BPCMImpl = nullptr;
}

// Forward to impl:
void FBlueprintCompilationManager::FlushCompilationQueue(TArray<UObject*>* ObjLoaded)
{
	if(BPCMImpl)
	{
		BPCMImpl->FlushCompilationQueueImpl(ObjLoaded, false, nullptr);

		// we can't support save on compile when reinstancing is deferred:
		BPCMImpl->CompiledBlueprintsToSave.Empty();
<<<<<<< HEAD
=======
	}
}

void FBlueprintCompilationManager::FlushCompilationQueueAndReinstance()
{
	if(BPCMImpl)
	{
		BPCMImpl->FlushCompilationQueueImpl(nullptr, false, nullptr);
		BPCMImpl->FlushReinstancingQueueImpl();
>>>>>>> 9f6ccf49
	}
}

void FBlueprintCompilationManager::CompileSynchronously(const FBPCompileRequest& Request)
{
	if(BPCMImpl)
	{
		BPCMImpl->CompileSynchronouslyImpl(Request);
	}
}
	
void FBlueprintCompilationManager::NotifyBlueprintLoaded(UBlueprint* BPLoaded)
{
	// Blueprints can be loaded before editor modules are on line:
	if(!BPCMImpl)
	{
		FBlueprintCompilationManager::Initialize();
	}

	if(FBlueprintEditorUtils::IsCompileOnLoadDisabled(BPLoaded))
	{
		return;
	}

	check(BPLoaded->GetLinker());
	BPCMImpl->QueueForCompilation(FBPCompileRequest(BPLoaded, EBlueprintCompileOptions::IsRegeneratingOnLoad, nullptr));
}

void FBlueprintCompilationManager::QueueForCompilation(UBlueprint* BPLoaded)
{
	BPCMImpl->QueueForCompilation(FBPCompileRequest(BPLoaded, EBlueprintCompileOptions::None, nullptr));
}

bool FBlueprintCompilationManager::IsGeneratedClassLayoutReady()
{
	if(!BPCMImpl)
	{
		// legacy behavior: always assume generated class layout is good:
		return true;
	}
	return BPCMImpl->IsGeneratedClassLayoutReady();
}

<<<<<<< HEAD
=======

bool FBlueprintCompilationManager::GetDefaultValue(const UClass* ForClass, const UProperty* Property, FString& OutDefaultValueAsString)
{
	if(!BPCMImpl)
	{
		// legacy behavior: can't provide CDO for classes currently being compiled
		return false;
	}

	BPCMImpl->GetDefaultValue(ForClass, Property, OutDefaultValueAsString);
	return true;
}

>>>>>>> 9f6ccf49
#undef LOCTEXT_NAMESPACE
<|MERGE_RESOLUTION|>--- conflicted
+++ resolved
@@ -115,13 +115,10 @@
 	// populated by FlushCompilationQueueImpl, cleared by FlushReinstancingQueueImpl:
 	TMap<UClass*, UClass*> ClassesToReinstance;
 	
-<<<<<<< HEAD
-=======
 	// Map to old default values, useful for providing access to this data throughout
 	// the compilation process:
 	TMap<UBlueprint*, UObject*> OldCDOs;
 	
->>>>>>> 9f6ccf49
 	// Blueprints that should be saved after the compilation pass is complete:
 	TArray<UBlueprint*> CompiledBlueprintsToSave;
 
@@ -172,9 +169,6 @@
 	const bool bBatchCompile				= (Request.CompileOptions & EBlueprintCompileOptions::BatchCompile				) != EBlueprintCompileOptions::None;
 	const bool bSkipReinstancing			= (Request.CompileOptions & EBlueprintCompileOptions::SkipReinstancing			) != EBlueprintCompileOptions::None;
 	const bool bSkipSaving					= (Request.CompileOptions & EBlueprintCompileOptions::SkipSave					) != EBlueprintCompileOptions::None;
-
-	const uint8 EBlueprintCompileOptionsSkipSave = 0x80; // Can't add entry to EBlueprintCompileOptions in hotfix, so using a constant here
-	const bool bSkipSaving					= ((uint8)Request.CompileOptions & EBlueprintCompileOptionsSkipSave				) != 0;
 
 	// Wipe the PreCompile log, any generated messages are now irrelevant
 	Request.BPToCompile->PreCompileLog.Reset();
@@ -334,11 +328,7 @@
 	TSharedPtr<FBlueprintCompileReinstancer> Reinstancer;
 	TSharedPtr<FKismetCompilerContext> Compiler;
 };
-<<<<<<< HEAD
-	
-=======
-
->>>>>>> 9f6ccf49
+
 void FBlueprintCompilationManagerImpl::FlushCompilationQueueImpl(TArray<UObject*>* ObjLoaded, bool bSuppressBroadcastCompiled, TArray<UBlueprint*>* BlueprintsCompiled)
 {
 	TGuardValue<bool> GuardTemplateNameFlag(GCompilingBlueprint, true);
@@ -371,9 +361,6 @@
 					if(!IsQueuedForCompilation(DependentBlueprint))
 					{
 						DependentBlueprint->bQueuedForCompilation = true;
-<<<<<<< HEAD
-						CurrentlyCompilingBPs.Add(FCompilerData(DependentBlueprint, ECompilationManagerJobType::Normal, nullptr, EBlueprintCompileOptions::None, true));
-=======
 						// Because we're adding this as a bytecode only blueprint compile we don't need to 
 						// recursively recompile dependencies. The assumption is that a bytecode only compile
 						// will not change the class layout. @todo: add an ensure to detect class layout changes
@@ -386,7 +373,6 @@
 								true
 							)
 						);
->>>>>>> 9f6ccf49
 						BlueprintsToRecompile.Add(DependentBlueprint);
 					}
 				}
@@ -572,11 +558,7 @@
 				UClass* OldSkeletonClass = BP->SkeletonGeneratedClass;
 				if(OldSkeletonClass)
 				{
-<<<<<<< HEAD
-					MoveSkelCDOAside(OldSkeletonClass, OldSkeletonToNewSkeleton);
-=======
 					MoveSkelCDOAside(OldSkeletonClass, NewSkeletonToOldSkeleton);
->>>>>>> 9f6ccf49
 				}
 			}
 		
@@ -970,11 +952,6 @@
 				// refresh each dependent blueprint
 				for (UBlueprint* Dependent : DependentBPs)
 				{
-<<<<<<< HEAD
-					// for interface changes, auto-refresh nodes on any dependent blueprints
-					// note: RefreshAllNodes() will internally send a change notification event to the dependent blueprint
-=======
->>>>>>> 9f6ccf49
 					if(!BP->bIsRegeneratingOnLoad)
 					{
 						// Some logic (e.g. UObject::ProcessInternal) uses this flag to suppress warnings:
@@ -1869,21 +1846,7 @@
 				Event->FindEventSignatureFunction(),
 				bCallInEditor
 			);
-<<<<<<< HEAD
-=======
-		}
-	}
-	
-	for ( const UTimelineTemplate* Timeline : BP->Timelines )
-	{
-		for(int32 EventTrackIdx=0; EventTrackIdx<Timeline->EventTracks.Num(); EventTrackIdx++)
-		{
-			MakeEventFunction(Timeline->GetEventTrackFunctionName(EventTrackIdx), EFunctionFlags::FUNC_None, TArray<UEdGraphPin*>(), nullptr, false);
->>>>>>> 9f6ccf49
-		}
-		
-		MakeEventFunction(Timeline->GetUpdateFunctionName(), EFunctionFlags::FUNC_None, TArray<UEdGraphPin*>(), nullptr, false);
-		MakeEventFunction(Timeline->GetFinishedFunctionName(), EFunctionFlags::FUNC_None, TArray<UEdGraphPin*>(), nullptr, false);
+		}
 	}
 	
 	for ( const UTimelineTemplate* Timeline : BP->Timelines )
@@ -2137,8 +2100,6 @@
 
 		// we can't support save on compile when reinstancing is deferred:
 		BPCMImpl->CompiledBlueprintsToSave.Empty();
-<<<<<<< HEAD
-=======
 	}
 }
 
@@ -2148,7 +2109,6 @@
 	{
 		BPCMImpl->FlushCompilationQueueImpl(nullptr, false, nullptr);
 		BPCMImpl->FlushReinstancingQueueImpl();
->>>>>>> 9f6ccf49
 	}
 }
 
@@ -2192,8 +2152,6 @@
 	return BPCMImpl->IsGeneratedClassLayoutReady();
 }
 
-<<<<<<< HEAD
-=======
 
 bool FBlueprintCompilationManager::GetDefaultValue(const UClass* ForClass, const UProperty* Property, FString& OutDefaultValueAsString)
 {
@@ -2207,5 +2165,4 @@
 	return true;
 }
 
->>>>>>> 9f6ccf49
 #undef LOCTEXT_NAMESPACE
