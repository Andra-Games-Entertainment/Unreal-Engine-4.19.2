// Copyright 1998-2015 Epic Games, Inc. All Rights Reserved.

#include "BlueprintEditorPrivatePCH.h"

#include "BlueprintUtilities.h"
#include "ScopedTransaction.h"
#include "GraphEditor.h"
#include "PropertyRestriction.h"
#include "BlueprintEditor.h"
#include "BlueprintEditorModes.h"
#include "Editor/PropertyEditor/Public/PropertyEditing.h"
#include "SColorPicker.h"
#include "SKismetInspector.h"
#include "SSCSEditor.h"
#include "SMyBlueprint.h"
#include "GraphEditorDragDropAction.h"
#include "BPFunctionDragDropAction.h"
#include "BPVariableDragDropAction.h"
#include "SBlueprintPalette.h"
#include "SGraphActionMenu.h"
#include "SPinTypeSelector.h"
#include "Kismet2NameValidators.h"
#include "SWidgetSwitcher.h"

#include "ComponentAssetBroker.h"
#include "PropertyCustomizationHelpers.h"

#include "Editor/UnrealEd/Public/Kismet2/BlueprintEditorUtils.h"
#include "Editor/UnrealEd/Public/Kismet2/ComponentEditorUtils.h"

#include "BlueprintDetailsCustomization.h"
#include "ObjectEditorUtils.h"

#include "Editor/SceneOutliner/Private/SSocketChooser.h"
#include "PropertyEditorModule.h"

#include "IDocumentation.h"
#include "STextComboBox.h"
#include "Engine/UserDefinedStruct.h"
#include "Engine/SimpleConstructionScript.h"
#include "Engine/SCS_Node.h"
#include "Components/TimelineComponent.h"
#include "Engine/BlueprintGeneratedClass.h"
#include "Components/ChildActorComponent.h"

#define LOCTEXT_NAMESPACE "BlueprintDetailsCustomization"

void FBlueprintDetails::AddEventsCategory(IDetailLayoutBuilder& DetailBuilder, UProperty* VariableProperty)
{
<<<<<<< HEAD
	UBlueprint* Blueprint = GetBlueprintObj();
	check(Blueprint);
=======
	UBlueprint* BlueprintObj = GetBlueprintObj();
	check(BlueprintObj);
>>>>>>> cce8678d

	if ( UObjectProperty* ComponentProperty = Cast<UObjectProperty>(VariableProperty) )
	{
		UClass* PropertyClass = ComponentProperty->PropertyClass;

		// Check for Ed Graph vars that can generate events
<<<<<<< HEAD
		if ( PropertyClass && Blueprint->AllowsDynamicBinding() )
=======
		if ( PropertyClass && BlueprintObj->AllowsDynamicBinding() )
>>>>>>> cce8678d
		{
			if ( FBlueprintEditorUtils::CanClassGenerateEvents(PropertyClass) )
			{
				for ( TFieldIterator<UMulticastDelegateProperty> PropertyIt(PropertyClass, EFieldIteratorFlags::IncludeSuper); PropertyIt; ++PropertyIt )
				{
					UProperty* Property = *PropertyIt;

					FName PropertyName = ComponentProperty->GetFName();

					// Check for multicast delegates that we can safely assign
					if ( !Property->HasAnyPropertyFlags(CPF_Parm) && Property->HasAllPropertyFlags(CPF_BlueprintAssignable) )
					{
						FName EventName = Property->GetFName();
						FText EventText = Property->GetDisplayNameText();

						IDetailCategoryBuilder& EventCategory = DetailBuilder.EditCategory(TEXT("Events"), LOCTEXT("Events", "Events"), ECategoryPriority::Uncommon);

						EventCategory.AddCustomRow(EventText)
						.NameContent()
						[
							SNew(SHorizontalBox)
							.ToolTipText(Property->GetToolTipText())

							+ SHorizontalBox::Slot()
							.AutoWidth()
							.VAlign(VAlign_Center)
							.Padding(0, 0, 5, 0)
							[
								SNew(SImage)
								.Image(FEditorStyle::GetBrush("GraphEditor.Event_16x"))
							]

							+ SHorizontalBox::Slot()
							.VAlign(VAlign_Center)
							[
								SNew(STextBlock)
								.Font(IDetailLayoutBuilder::GetDetailFont())
								.Text(EventText)
							]
						]
						.ValueContent()
						.MinDesiredWidth(150)
						.MaxDesiredWidth(200)
						[
							SNew(SButton)
							.ButtonStyle(FEditorStyle::Get(), "FlatButton.Success")
							.HAlign(HAlign_Center)
							.OnClicked(this, &FBlueprintVarActionDetails::HandleAddOrViewEventForVariable, EventName, PropertyName, TWeakObjectPtr<UClass>(PropertyClass))
							.ForegroundColor(FSlateColor::UseForeground())
							[
								SNew(SWidgetSwitcher)
								.WidgetIndex(this, &FBlueprintVarActionDetails::HandleAddOrViewIndexForButton, EventName, PropertyName)

								+ SWidgetSwitcher::Slot()
								[
									SNew(STextBlock)
									.Font(FEditorStyle::GetFontStyle(TEXT("BoldFont")))
									.Text(LOCTEXT("ViewEvent", "View"))
								]

								+ SWidgetSwitcher::Slot()
								[
									SNew(SImage)
									.Image(FEditorStyle::GetBrush("Plus"))
								]
							]
						];
					}
				}
			}
		}
	}
}

FReply FBlueprintDetails::HandleAddOrViewEventForVariable(const FName EventName, FName PropertyName, TWeakObjectPtr<UClass> PropertyClass)
{
<<<<<<< HEAD
	UBlueprint* Blueprint = GetBlueprintObj();

	// Find the corresponding variable property in the Blueprint
	UObjectProperty* VariableProperty = FindField<UObjectProperty>(Blueprint->SkeletonGeneratedClass, PropertyName);

	if ( VariableProperty )
	{
		if ( !FKismetEditorUtilities::FindBoundEventForComponent(Blueprint, EventName, VariableProperty->GetFName()) )
		{
			FKismetEditorUtilities::CreateNewBoundEventForClass(PropertyClass.Get(), EventName, Blueprint, VariableProperty);
		}
		else
		{
			const UK2Node_ComponentBoundEvent* ExistingNode = FKismetEditorUtilities::FindBoundEventForComponent(Blueprint, EventName, VariableProperty->GetFName());
=======
	UBlueprint* BlueprintObj = GetBlueprintObj();

	// Find the corresponding variable property in the Blueprint
	UObjectProperty* VariableProperty = FindField<UObjectProperty>(BlueprintObj->SkeletonGeneratedClass, PropertyName);

	if ( VariableProperty )
	{
		if ( !FKismetEditorUtilities::FindBoundEventForComponent(BlueprintObj, EventName, VariableProperty->GetFName()) )
		{
			FKismetEditorUtilities::CreateNewBoundEventForClass(PropertyClass.Get(), EventName, BlueprintObj, VariableProperty);
		}
		else
		{
			const UK2Node_ComponentBoundEvent* ExistingNode = FKismetEditorUtilities::FindBoundEventForComponent(BlueprintObj, EventName, VariableProperty->GetFName());
>>>>>>> cce8678d
			if ( ExistingNode )
			{
				FKismetEditorUtilities::BringKismetToFocusAttentionOnObject(ExistingNode);
			}
		}
	}

	return FReply::Handled();
}

int32 FBlueprintDetails::HandleAddOrViewIndexForButton(const FName EventName, FName PropertyName) const
{
<<<<<<< HEAD
	UBlueprint* Blueprint = GetBlueprintObj();

	if ( FKismetEditorUtilities::FindBoundEventForComponent(Blueprint, EventName, PropertyName) )
=======
	UBlueprint* BlueprintObj = GetBlueprintObj();

	if ( FKismetEditorUtilities::FindBoundEventForComponent(BlueprintObj, EventName, PropertyName) )
>>>>>>> cce8678d
	{
		return 0; // View
	}

	return 1; // Add
}

<<<<<<< HEAD
=======
FBlueprintVarActionDetails::~FBlueprintVarActionDetails()
{
	if(MyBlueprint.IsValid())
	{
		// Remove the callback delegate we registered for
		TWeakPtr<FBlueprintEditor> BlueprintEditor = MyBlueprint.Pin()->GetBlueprintEditor();
		if( BlueprintEditor.IsValid() )
		{
			BlueprintEditor.Pin()->OnRefresh().RemoveAll(this);
		}
	}
}

>>>>>>> cce8678d
// UProperty Detail Customization
BEGIN_SLATE_FUNCTION_BUILD_OPTIMIZATION
void FBlueprintVarActionDetails::CustomizeDetails( IDetailLayoutBuilder& DetailLayout )
{
	CachedVariableProperty = SelectionAsProperty();

	if(!CachedVariableProperty.IsValid())
	{
		return;
	}

	CachedVariableName = GetVariableName();

	TWeakPtr<FBlueprintEditor> BlueprintEditor = MyBlueprint.Pin()->GetBlueprintEditor();
	if( BlueprintEditor.IsValid() )
	{
		BlueprintEditor.Pin()->OnRefresh().AddSP(this, &FBlueprintVarActionDetails::OnPostEditorRefresh);
	}


	UProperty* VariableProperty = CachedVariableProperty.Get();

	const UEdGraphSchema_K2* Schema = GetDefault<UEdGraphSchema_K2>();
	
	IDetailCategoryBuilder& Category = DetailLayout.EditCategory("Variable", LOCTEXT("VariableDetailsCategory", "Variable"));
	const FSlateFontInfo DetailFontInfo = IDetailLayoutBuilder::GetDetailFont();
	
	const FString DocLink = TEXT("Shared/Editors/BlueprintEditor/VariableDetails");

	TSharedPtr<SToolTip> VarNameTooltip = IDocumentation::Get()->CreateToolTip(LOCTEXT("VarNameTooltip", "The name of the variable."), NULL, DocLink, TEXT("VariableName"));

	Category.AddCustomRow( LOCTEXT("BlueprintVarActionDetails_VariableNameLabel", "Variable Name") )
	.NameContent()
	[
		SNew(STextBlock)
		.Text(LOCTEXT("BlueprintVarActionDetails_VariableNameLabel", "Variable Name"))
		.ToolTip(VarNameTooltip)
		.Font(IDetailLayoutBuilder::GetDetailFont())
	]
	.ValueContent()
	.MaxDesiredWidth(250.0f)
	[
		SAssignNew(VarNameEditableTextBox, SEditableTextBox)
		.Text(this, &FBlueprintVarActionDetails::OnGetVarName)
		.ToolTip(VarNameTooltip)
		.OnTextChanged(this, &FBlueprintVarActionDetails::OnVarNameChanged)
		.OnTextCommitted(this, &FBlueprintVarActionDetails::OnVarNameCommitted)
		.IsReadOnly(this, &FBlueprintVarActionDetails::GetVariableNameChangeEnabled)
		.Font(IDetailLayoutBuilder::GetDetailFont())
	];

	TSharedPtr<SToolTip> VarTypeTooltip = IDocumentation::Get()->CreateToolTip(LOCTEXT("VarTypeTooltip", "The type of the variable."), NULL, DocLink, TEXT("VariableType"));

	Category.AddCustomRow( LOCTEXT("VariableTypeLabel", "Variable Type") )
	.NameContent()
	[
		SNew(STextBlock)
		.Text( LOCTEXT("VariableTypeLabel", "Variable Type") )
		.ToolTip(VarTypeTooltip)
		.Font(DetailFontInfo)
	]
	.ValueContent()
	[
		SNew(SPinTypeSelector, FGetPinTypeTree::CreateUObject(Schema, &UEdGraphSchema_K2::GetVariableTypeTree))
		.TargetPinType(this, &FBlueprintVarActionDetails::OnGetVarType)
		.OnPinTypeChanged(this, &FBlueprintVarActionDetails::OnVarTypeChanged)
		.IsEnabled(this, &FBlueprintVarActionDetails::GetVariableTypeChangeEnabled)
		.Schema(Schema)
		.bAllowExec(false)
		.Font( DetailFontInfo )
		.ToolTip(VarTypeTooltip)
	];

	TSharedPtr<SToolTip> EditableTooltip = IDocumentation::Get()->CreateToolTip(LOCTEXT("VarEditableTooltip", "Whether this variable is publically editable on instances of this Blueprint."), NULL, DocLink, TEXT("Editable"));

	Category.AddCustomRow( LOCTEXT("IsVariableEditableLabel", "Editable") )
	.Visibility(TAttribute<EVisibility>(this, &FBlueprintVarActionDetails::ShowEditableCheckboxVisibilty))
	.NameContent()
	[
		SNew(STextBlock)
		.Text( LOCTEXT("IsVariableEditableLabel", "Editable") )
		.ToolTip(EditableTooltip)
		.Font( IDetailLayoutBuilder::GetDetailFont() )
	]
	.ValueContent()
	[
		SNew(SCheckBox)
		.IsChecked( this, &FBlueprintVarActionDetails::OnEditableCheckboxState )
		.OnCheckStateChanged( this, &FBlueprintVarActionDetails::OnEditableChanged )
		.ToolTip(EditableTooltip)
	];

	TSharedPtr<SToolTip> ToolTipTooltip = IDocumentation::Get()->CreateToolTip(LOCTEXT("VarToolTipTooltip", "Extra information about this variable, shown when cursor is over it."), NULL, DocLink, TEXT("Tooltip"));

	Category.AddCustomRow( LOCTEXT("IsVariableToolTipLabel", "Tooltip") )
	.Visibility(TAttribute<EVisibility>(this, &FBlueprintVarActionDetails::IsTooltipEditVisible))
	.NameContent()
	[
		SNew(STextBlock)
		.Text( LOCTEXT("IsVariableToolTipLabel", "Tooltip") )
		.ToolTip(ToolTipTooltip)
		.Font( DetailFontInfo )
	]
	.ValueContent()
	[
		SNew(SEditableTextBox)
		.Text( this, &FBlueprintVarActionDetails::OnGetTooltipText )
		.ToolTip(ToolTipTooltip)
		.OnTextCommitted( this, &FBlueprintVarActionDetails::OnTooltipTextCommitted, CachedVariableName )
		.Font( DetailFontInfo )
	];

	TSharedPtr<SToolTip> Widget3DTooltip = IDocumentation::Get()->CreateToolTip(LOCTEXT("VariableWidget3D_Tooltip", "When true, allows the user to tweak the vector variable by using a 3D transform widget in the viewport (usable when varible is public/enabled)."), NULL, DocLink, TEXT("Widget3D"));

	Category.AddCustomRow( LOCTEXT("VariableWidget3D_Prompt", "Show 3D Widget") )
	.Visibility(TAttribute<EVisibility>(this, &FBlueprintVarActionDetails::Show3DWidgetVisibility))
	.NameContent()
	[
		SNew(STextBlock)
		.ToolTip(Widget3DTooltip)
		.Text(LOCTEXT("VariableWidget3D_Prompt", "Show 3D Widget"))
		.Font( DetailFontInfo )
		.IsEnabled(Is3DWidgetEnabled())
	]
	.ValueContent()
	[
		SNew(SCheckBox)
		.IsChecked( this, &FBlueprintVarActionDetails::OnCreateWidgetCheckboxState )
		.OnCheckStateChanged( this, &FBlueprintVarActionDetails::OnCreateWidgetChanged )
		.IsEnabled(Is3DWidgetEnabled())
		.ToolTip(Widget3DTooltip)
	];

	TSharedPtr<SToolTip> ExposeOnSpawnTooltip = IDocumentation::Get()->CreateToolTip(LOCTEXT("VariableExposeToSpawn_Tooltip", "Should this variable be exposed as a pin when spawning this Blueprint?"), NULL, DocLink, TEXT("ExposeOnSpawn"));

	Category.AddCustomRow( LOCTEXT("VariableExposeToSpawnLabel", "Expose on Spawn") )
	.Visibility(TAttribute<EVisibility>(this, &FBlueprintVarActionDetails::ExposeOnSpawnVisibility))
	.NameContent()
	[
		SNew(STextBlock)
		.ToolTip(ExposeOnSpawnTooltip)
		.Text( LOCTEXT("VariableExposeToSpawnLabel", "Expose on Spawn") )
		.Font( DetailFontInfo )
	]
	.ValueContent()
	[
		SNew(SCheckBox)
		.IsChecked( this, &FBlueprintVarActionDetails::OnGetExposedToSpawnCheckboxState )
		.OnCheckStateChanged( this, &FBlueprintVarActionDetails::OnExposedToSpawnChanged )
		.ToolTip(ExposeOnSpawnTooltip)
	];

	TSharedPtr<SToolTip> PrivateTooltip = IDocumentation::Get()->CreateToolTip(LOCTEXT("VariablePrivate_Tooltip", "Should this variable be private (derived blueprints cannot modify it)?"), NULL, DocLink, TEXT("Private"));

	Category.AddCustomRow(LOCTEXT("VariablePrivate", "Private"))
	.Visibility(TAttribute<EVisibility>(this, &FBlueprintVarActionDetails::ExposePrivateVisibility))
	.NameContent()
	[
		SNew(STextBlock)
		.ToolTip(PrivateTooltip)
		.Text( LOCTEXT("VariablePrivate", "Private") )
		.Font( DetailFontInfo )
	]
	.ValueContent()
	[
		SNew(SCheckBox)
		.IsChecked( this, &FBlueprintVarActionDetails::OnGetPrivateCheckboxState )
		.OnCheckStateChanged( this, &FBlueprintVarActionDetails::OnPrivateChanged )
		.ToolTip(PrivateTooltip)
	];

	TSharedPtr<SToolTip> ExposeToMatineeTooltip = IDocumentation::Get()->CreateToolTip(LOCTEXT("VariableExposeToMatinee_Tooltip", "Should this variable be exposed for Matinee to modify?"), NULL, DocLink, TEXT("ExposeToMatinee"));

	Category.AddCustomRow( LOCTEXT("VariableExposeToMatinee", "Expose to Matinee") )
	.Visibility(TAttribute<EVisibility>(this, &FBlueprintVarActionDetails::ExposeToMatineeVisibility))
	.NameContent()
	[
		SNew(STextBlock)
		.ToolTip(ExposeToMatineeTooltip)
		.Text( LOCTEXT("VariableExposeToMatinee", "Expose to Matinee") )
		.Font( DetailFontInfo )
	]
	.ValueContent()
	[
		SNew(SCheckBox)
		.IsChecked( this, &FBlueprintVarActionDetails::OnGetExposedToMatineeCheckboxState )
		.OnCheckStateChanged( this, &FBlueprintVarActionDetails::OnExposedToMatineeChanged )
		.ToolTip(ExposeToMatineeTooltip)
	];

<<<<<<< HEAD
	TSharedPtr<SToolTip> ExposeToConfigTooltip = IDocumentation::Get()->CreateToolTip(LOCTEXT("VariableExposeToConfig_Tooltip", "Allow this variable be set from the config?"), NULL, DocLink, TEXT("ExposeToConfig"));

	Category.AddCustomRow( LOCTEXT("VariableExposeToConfig", "Config Variable") )
=======
	// Build the property specific config variable tool tip
	FFormatNamedArguments ConfigTooltipArgs;
	if (UClass* OwnerClass = VariableProperty->GetOwnerClass())
	{
		OwnerClass = OwnerClass->GetAuthoritativeClass();
		ConfigTooltipArgs.Add(TEXT("ConfigPath"), FText::FromString(OwnerClass->GetDefaultConfigFilename()));
		ConfigTooltipArgs.Add(TEXT("ConfigSection"), FText::FromString(OwnerClass->GetPathName()));
	}
	const FText LocalisedTooltip = FText::Format(LOCTEXT("VariableExposeToConfig_Tooltip", "Should this variable read it's default value from a config file if it is present?\r\n\r\nThis is used for customising variable default values and behavior between different projects and configurations.\r\n\r\nConfig file [{ConfigPath}]\r\nConfig section [{ConfigSection}]"), ConfigTooltipArgs); 

	TSharedPtr<SToolTip> ExposeToConfigTooltip = IDocumentation::Get()->CreateToolTip(LocalisedTooltip, NULL, DocLink, TEXT("ExposeToConfig"));

	Category.AddCustomRow( LOCTEXT("VariableExposeToConfig", "Config Variable"), true )
>>>>>>> cce8678d
	.Visibility(TAttribute<EVisibility>(this, &FBlueprintVarActionDetails::ExposeConfigVisibility))
	.NameContent()
	[
		SNew(STextBlock)
		.ToolTip( ExposeToConfigTooltip )
		.Text( LOCTEXT("ExposeToConfigLabel", "Config Variable") )
		.Font( DetailFontInfo )
	]
	.ValueContent()
	[
		SNew(SCheckBox)
		.ToolTip( ExposeToConfigTooltip )
		.IsChecked( this, &FBlueprintVarActionDetails::OnGetConfigVariableCheckboxState )
		.OnCheckStateChanged( this, &FBlueprintVarActionDetails::OnSetConfigVariableState )
	];

	PopulateCategories(MyBlueprint.Pin().Get(), CategorySource);
	TSharedPtr<SComboButton> NewComboButton;
	TSharedPtr<SListView<TSharedPtr<FString>>> NewListView;

	TSharedPtr<SToolTip> CategoryTooltip = IDocumentation::Get()->CreateToolTip(LOCTEXT("EditCategoryName_Tooltip", "The category of the variable; editing this will place the variable into another category or create a new one."), NULL, DocLink, TEXT("Category"));

	Category.AddCustomRow( LOCTEXT("CategoryLabel", "Category") )
	.NameContent()
	[
		SNew(STextBlock)
		.Text( LOCTEXT("CategoryLabel", "Category") )
		.ToolTip(CategoryTooltip)
		.Font( DetailFontInfo )
	]
	.ValueContent()
	[
		SAssignNew(NewComboButton, SComboButton)
		.ContentPadding(FMargin(0,0,5,0))
		.IsEnabled(this, &FBlueprintVarActionDetails::GetVariableCategoryChangeEnabled)
		.ToolTip(CategoryTooltip)
		.ButtonContent()
		[
			SNew(SBorder)
			.BorderImage( FEditorStyle::GetBrush("NoBorder") )
			.Padding(FMargin(0, 0, 5, 0))
			[
				SNew(SEditableTextBox)
					.Text(this, &FBlueprintVarActionDetails::OnGetCategoryText)
					.OnTextCommitted(this, &FBlueprintVarActionDetails::OnCategoryTextCommitted, CachedVariableName )
					.ToolTip(CategoryTooltip)
					.SelectAllTextWhenFocused(true)
					.RevertTextOnEscape(true)
					.Font( DetailFontInfo )
			]
		]
		.MenuContent()
		[
			SNew(SVerticalBox)
			+SVerticalBox::Slot()
			.AutoHeight()
			.MaxHeight(400.0f)
			[
				SAssignNew(NewListView, SListView<TSharedPtr<FString>>)
					.ListItemsSource(&CategorySource)
					.OnGenerateRow(this, &FBlueprintVarActionDetails::MakeCategoryViewWidget)
					.OnSelectionChanged(this, &FBlueprintVarActionDetails::OnCategorySelectionChanged)
			]
		]
	];

	CategoryComboButton = NewComboButton;
	CategoryListView = NewListView;

	TSharedPtr<SToolTip> SliderRangeTooltip = IDocumentation::Get()->CreateToolTip(LOCTEXT("SliderRange_Tooltip", "Allows setting the minimum and maximum values for the UI slider for this variable."), NULL, DocLink, TEXT("SliderRange"));

	FName UIMin = TEXT("UIMin");
	FName UIMax = TEXT("UIMax");
	Category.AddCustomRow( LOCTEXT("SliderRangeLabel", "Slider Range") )
	.Visibility(TAttribute<EVisibility>(this, &FBlueprintVarActionDetails::RangeVisibility))
	.NameContent()
	[
		SNew(STextBlock)
		.Text( LOCTEXT("SliderRangeLabel", "Slider Range") )
		.ToolTip(SliderRangeTooltip)
		.Font( DetailFontInfo )
	]
	.ValueContent()
	[
		SNew(SHorizontalBox)
		.ToolTip(SliderRangeTooltip)
		+SHorizontalBox::Slot()
		.FillWidth(1)
		[
			SNew(SEditableTextBox)
			.Text(this, &FBlueprintVarActionDetails::OnGetMetaKeyValue, UIMin)
			.OnTextCommitted(this, &FBlueprintVarActionDetails::OnMetaKeyValueChanged, UIMin)
			.Font( DetailFontInfo )
		]
		+SHorizontalBox::Slot()
		.AutoWidth()
		[
			SNew( STextBlock )
			.Text( LOCTEXT("Min .. Max Separator", " .. ") )
			.Font(DetailFontInfo)
		]
		+SHorizontalBox::Slot()
		.FillWidth(1)
		[
			SNew(SEditableTextBox)
			.Text(this, &FBlueprintVarActionDetails::OnGetMetaKeyValue, UIMax)
			.OnTextCommitted(this, &FBlueprintVarActionDetails::OnMetaKeyValueChanged, UIMax)
			.Font( DetailFontInfo )
		]
	];

	TSharedPtr<SToolTip> ValueRangeTooltip = IDocumentation::Get()->CreateToolTip(LOCTEXT("ValueRangeLabel_Tooltip", "The range of values allowed by this variable. Values outside of this will be clamped to the range."), NULL, DocLink, TEXT("ValueRange"));

	FName ClampMin = TEXT("ClampMin");
	FName ClampMax = TEXT("ClampMax");
	Category.AddCustomRow(LOCTEXT("ValueRangeLabel", "Value Range"))
	.Visibility(TAttribute<EVisibility>(this, &FBlueprintVarActionDetails::RangeVisibility))
	.NameContent()
	[
		SNew(STextBlock)
		.Text(LOCTEXT("ValueRangeLabel", "Value Range"))
		.ToolTipText(LOCTEXT("ValueRangeLabel_Tooltip", "The range of values allowed by this variable. Values outside of this will be clamped to the range."))
		.ToolTip(ValueRangeTooltip)
		.Font(DetailFontInfo)
	]
	.ValueContent()
	[
		SNew(SHorizontalBox)
		+ SHorizontalBox::Slot()
		.FillWidth(1)
		[
			SNew(SEditableTextBox)
			.Text(this, &FBlueprintVarActionDetails::OnGetMetaKeyValue, ClampMin)
			.OnTextCommitted(this, &FBlueprintVarActionDetails::OnMetaKeyValueChanged, ClampMin)
			.Font(DetailFontInfo)
		]
		+ SHorizontalBox::Slot()
		.AutoWidth()
		[
			SNew(STextBlock)
			.Text(LOCTEXT("Min .. Max Separator", " .. "))
			.Font(DetailFontInfo)
		]
		+ SHorizontalBox::Slot()
		.FillWidth(1)
		[
			SNew(SEditableTextBox)
			.Text(this, &FBlueprintVarActionDetails::OnGetMetaKeyValue, ClampMax)
			.OnTextCommitted(this, &FBlueprintVarActionDetails::OnMetaKeyValueChanged, ClampMax)
			.Font(DetailFontInfo)
		]
	];
	ReplicationOptions.Empty();
	ReplicationOptions.Add(MakeShareable(new FString("None")));
	ReplicationOptions.Add(MakeShareable(new FString("Replicated")));
	ReplicationOptions.Add(MakeShareable(new FString("RepNotify")));

	TSharedPtr<SToolTip> ReplicationTooltip = IDocumentation::Get()->CreateToolTip(LOCTEXT("VariableReplicate_Tooltip", "Should this Variable be replicated over the network?"), NULL, DocLink, TEXT("Replication"));

	Category.AddCustomRow( LOCTEXT("VariableReplicationLabel", "Replication") )
	.Visibility(TAttribute<EVisibility>(this, &FBlueprintVarActionDetails::ReplicationVisibility))
	.NameContent()
	[
		SNew(STextBlock)
		.ToolTip(ReplicationTooltip)
		.Text( LOCTEXT("VariableReplicationLabel", "Replication") )
		.Font( DetailFontInfo )
	]
	.ValueContent()
	[
		SNew(STextComboBox)
		.OptionsSource( &ReplicationOptions )
		.InitiallySelectedItem(GetVariableReplicationType())
		.OnSelectionChanged( this, &FBlueprintVarActionDetails::OnChangeReplication )
		.ToolTip(ReplicationTooltip)
	];

	UBlueprint* Blueprint = GetBlueprintObj();

	// Handle event generation
	if ( FBlueprintEditorUtils::DoesSupportEventGraphs(Blueprint) )
	{
		AddEventsCategory(DetailLayout, VariableProperty);
	}

	// Add in default value editing for properties that can be edited, local properties cannot be edited
	if ((Blueprint != NULL) && (Blueprint->GeneratedClass != NULL))
	{
		if (VariableProperty != NULL)
		{
			const UProperty* OriginalProperty = nullptr;
			
			if(!IsALocalVariable(VariableProperty))
			{
				OriginalProperty = FindField<UProperty>(Blueprint->GeneratedClass, VariableProperty->GetFName());
			}
			else
			{
				OriginalProperty = VariableProperty;
			}

			if (OriginalProperty == NULL)
			{
				// Prevent editing the default value of a skeleton property
				VariableProperty = NULL;
			}
			else  if (auto StructProperty = Cast<const UStructProperty>(OriginalProperty))
			{
				// Prevent editing the default value of a stale struct
				auto BGStruct = Cast<const UUserDefinedStruct>(StructProperty->Struct);
				if (BGStruct && (EUserDefinedStructureStatus::UDSS_UpToDate != BGStruct->Status))
				{
					VariableProperty = NULL;
				}
			}
		}

		// Find the class containing the variable
		UClass* VariableClass = (VariableProperty != NULL) ? VariableProperty->GetTypedOuter<UClass>() : NULL;

		FText ErrorMessage;
		IDetailCategoryBuilder& DefaultValueCategory = DetailLayout.EditCategory(TEXT("DefaultValueCategory"), LOCTEXT("DefaultValueCategoryHeading", "Default Value"));

		if (VariableProperty == NULL)
		{
			if (Blueprint->Status != BS_UpToDate)
			{
				ErrorMessage = LOCTEXT("VariableMissing_DirtyBlueprint", "Please compile the blueprint");
			}
			else
			{
				ErrorMessage = LOCTEXT("VariableMissing_CleanBlueprint", "Failed to find variable property");
			}
		}
		else if (VariableProperty->HasAnyPropertyFlags(CPF_DisableEditOnTemplate))
		{
			if (VariableClass->ClassGeneratedBy != Blueprint)
			{
				ErrorMessage = LOCTEXT("VariableHasDisableEditOnTemplate", "Editing this value is not allowed");
			}
			else
			{
				// determine if the variable is an object type
				const UArrayProperty* ArrayProperty = Cast<const UArrayProperty>(VariableProperty);
				const UProperty* TestProperty = ArrayProperty ? ArrayProperty->Inner : VariableProperty;
				const UObjectPropertyBase* ObjectProperty = Cast<const UObjectPropertyBase>(TestProperty);

				// if this is variable is an Actor
				if ((ObjectProperty != NULL) && ObjectProperty->PropertyClass->IsChildOf(AActor::StaticClass()))
				{
					// Actor variables can't have default values (because Blueprint templates are library elements that can 
					// bridge multiple levels and different levels might not have the actor that the default is referencing).
					ErrorMessage = LOCTEXT("VariableHasDisableEditOnTemplate", "Editing this value is not allowed");
				}
			}
		}

		// Show the error message if something went wrong
		if (!ErrorMessage.IsEmpty())
		{
			DefaultValueCategory.AddCustomRow( ErrorMessage )
			[
				SNew(STextBlock)
				.ToolTipText(ErrorMessage)
				.Text(ErrorMessage)
				.Font(DetailFontInfo)
			];
		}
		else 
		{
			if(IsALocalVariable(VariableProperty))
			{
				UFunction* StructScope = Cast<UFunction>(VariableProperty->GetOuter());
				check(StructScope);

				TSharedPtr<FStructOnScope> StructData = MakeShareable(new FStructOnScope((UFunction*)StructScope));
				UEdGraph* Graph = FBlueprintEditorUtils::FindScopeGraph(GetBlueprintObj(), (UFunction*)StructScope);

				// Find the function entry nodes in the current graph
				TArray<UK2Node_FunctionEntry*> EntryNodes;
				Graph->GetNodesOfClass(EntryNodes);
<<<<<<< HEAD

				// There should always be an entry node in the function graph
				check(EntryNodes.Num() > 0);

=======

				// There should always be an entry node in the function graph
				check(EntryNodes.Num() > 0);

>>>>>>> cce8678d
				UK2Node_FunctionEntry* FuncEntry = EntryNodes[0];
				for(auto& LocalVar : FuncEntry->LocalVariables)
				{
					if(LocalVar.VarName == VariableProperty->GetFName()) //Property->GetFName())
					{
						// Only set the default value if there is one
						if(!LocalVar.DefaultValue.IsEmpty())
						{
							FBlueprintEditorUtils::PropertyValueFromString(VariableProperty, LocalVar.DefaultValue, StructData->GetStructMemory());
						}
						break;
					}
				}

				if(BlueprintEditor.IsValid())
				{
					TSharedPtr< IDetailsView > DetailsView  = BlueprintEditor.Pin()->GetInspector()->GetPropertyView();

					if(DetailsView.IsValid())
					{
						TWeakObjectPtr<UK2Node_EditablePinBase> EntryNode = FuncEntry;
						DetailsView->OnFinishedChangingProperties().AddSP(this, &FBlueprintVarActionDetails::OnFinishedChangingProperties, StructData, EntryNode);
					}
				}

				IDetailPropertyRow* Row = DefaultValueCategory.AddExternalProperty(StructData, VariableProperty->GetFName());
			}
			else
			{
				// Things are in order, show the property and allow it to be edited
				TArray<UObject*> ObjectList;
				ObjectList.Add(Blueprint->GeneratedClass->GetDefaultObject());
				IDetailPropertyRow* Row = DefaultValueCategory.AddExternalProperty(ObjectList, VariableProperty->GetFName());
			}
		}

		TSharedPtr<SToolTip> TransientTooltip = IDocumentation::Get()->CreateToolTip(LOCTEXT("VariableTransient_Tooltip", "Should this variable not serialize and be zero-filled at load?"), NULL, DocLink, TEXT("Transient"));

		Category.AddCustomRow(LOCTEXT("VariableTransient", "Transient"), true)
			.Visibility(TAttribute<EVisibility>(this, &FBlueprintVarActionDetails::GetTransientVisibility))
			.NameContent()
		[
			SNew(STextBlock)
			.ToolTip(TransientTooltip)
			.Text( LOCTEXT("VariableTransient", "Transient") )
			.Font( DetailFontInfo )
		]
		.ValueContent()
		[
			SNew(SCheckBox)
			.IsChecked( this, &FBlueprintVarActionDetails::OnGetTransientCheckboxState )
			.OnCheckStateChanged( this, &FBlueprintVarActionDetails::OnTransientChanged )
			.ToolTip(TransientTooltip)
		];

		TSharedPtr<SToolTip> SaveGameTooltip = IDocumentation::Get()->CreateToolTip(LOCTEXT("VariableSaveGame_Tooltip", "Should this variable be serialized for saved games?"), NULL, DocLink, TEXT("SaveGame"));

		Category.AddCustomRow(LOCTEXT("VariableSaveGame", "SaveGame"), true)
		.Visibility(TAttribute<EVisibility>(this, &FBlueprintVarActionDetails::GetSaveGameVisibility))
		.NameContent()
		[
			SNew(STextBlock)
			.ToolTip(SaveGameTooltip)
			.Text( LOCTEXT("VariableSaveGame", "SaveGame") )
			.Font( DetailFontInfo )
		]
		.ValueContent()
		[
			SNew(SCheckBox)
			.IsChecked( this, &FBlueprintVarActionDetails::OnGetSaveGameCheckboxState )
			.OnCheckStateChanged( this, &FBlueprintVarActionDetails::OnSaveGameChanged )
			.ToolTip(SaveGameTooltip)
		];

		TSharedPtr<SToolTip> PropertyFlagsTooltip = IDocumentation::Get()->CreateToolTip(LOCTEXT("DefinedPropertyFlags_Tooltip", "List of defined flags for this property"), NULL, DocLink, TEXT("PropertyFlags"));

		Category.AddCustomRow(LOCTEXT("DefinedPropertyFlags", "Defined Property Flags"), true)
		.WholeRowWidget
		[
			SNew(STextBlock)
			.ToolTip(PropertyFlagsTooltip)
			.Text( LOCTEXT("DefinedPropertyFlags", "Defined Property Flags") )
			.Font( IDetailLayoutBuilder::GetDetailFontBold() )
		];

		Category.AddCustomRow(FText::GetEmpty(), true)
		.WholeRowWidget
		[
			SAssignNew(PropertyFlagWidget, SListView< TSharedPtr< FString > >)
				.OnGenerateRow(this, &FBlueprintVarActionDetails::OnGenerateWidgetForPropertyList)
				.ListItemsSource(&PropertyFlags)
				.SelectionMode(ESelectionMode::None)
				.ScrollbarVisibility(EVisibility::Collapsed)
				.ToolTip(PropertyFlagsTooltip)
		];

		RefreshPropertyFlags();
	}
}

END_SLATE_FUNCTION_BUILD_OPTIMIZATION

void FBlueprintVarActionDetails::RefreshPropertyFlags()
{
	UProperty* VariableProperty = CachedVariableProperty.Get();
	if(VariableProperty)
	{
		PropertyFlags.Empty();
		for( const TCHAR* PropertyFlag : ParsePropertyFlags(VariableProperty->PropertyFlags) )
		{
			PropertyFlags.Add(MakeShareable<FString>(new FString(PropertyFlag)));
		}

		PropertyFlagWidget.Pin()->RequestListRefresh();
	}
}

TSharedRef<ITableRow> FBlueprintVarActionDetails::OnGenerateWidgetForPropertyList( TSharedPtr< FString > Item, const TSharedRef<STableViewBase>& OwnerTable )
{
	return SNew(STableRow< TSharedPtr< FString > >, OwnerTable)
		[
			SNew(SHorizontalBox)
			+SHorizontalBox::Slot()
			[
				SNew(STextBlock)
					.Text(FText::FromString(*Item.Get()))
					.ToolTipText(FText::FromString(*Item.Get()))
					.Font( IDetailLayoutBuilder::GetDetailFont() )
			]

			+SHorizontalBox::Slot()
				.AutoWidth()
			[
				SNew(SCheckBox)
					.IsChecked(true ? ECheckBoxState::Checked : ECheckBoxState::Unchecked)
					.IsEnabled(false)
			]
		];
}

bool FBlueprintVarActionDetails::IsAComponentVariable(UProperty* VariableProperty) const
{
	UObjectProperty* VariableObjProp = VariableProperty ? Cast<UObjectProperty>(VariableProperty) : NULL;
	return (VariableObjProp != NULL) && (VariableObjProp->PropertyClass != NULL) && (VariableObjProp->PropertyClass->IsChildOf(UActorComponent::StaticClass()));
}

bool FBlueprintVarActionDetails::IsABlueprintVariable(UProperty* VariableProperty) const
{
	UClass* VarSourceClass = VariableProperty ? Cast<UClass>(VariableProperty->GetOuter()) : NULL;
	if(VarSourceClass)
	{
		return (VarSourceClass->ClassGeneratedBy != NULL);
	}
	return false;
}

bool FBlueprintVarActionDetails::IsALocalVariable(UProperty* VariableProperty) const
{
	return VariableProperty && (Cast<UFunction>(VariableProperty->GetOuter()) != NULL);
}

UStruct* FBlueprintVarActionDetails::GetLocalVariableScope(UProperty* VariableProperty) const
{
	if(IsALocalVariable(VariableProperty))
	{
		return Cast<UFunction>(VariableProperty->GetOuter());
	}

	return NULL;
}

bool FBlueprintVarActionDetails::GetVariableNameChangeEnabled() const
{
	bool bIsReadOnly = true;

	UBlueprint* Blueprint = GetBlueprintObj();
	check(Blueprint != NULL);

	UProperty* VariableProperty = CachedVariableProperty.Get();
	if(VariableProperty != nullptr)
	{
		if(FBlueprintEditorUtils::FindNewVariableIndex(Blueprint, CachedVariableName) != INDEX_NONE)
		{
			bIsReadOnly = false;
		}
		else if(Blueprint->FindTimelineTemplateByVariableName(CachedVariableName))
		{
			bIsReadOnly = false;
		}
		else if(IsAComponentVariable(VariableProperty) && Blueprint->SimpleConstructionScript != NULL)
		{
			if (USCS_Node* Node = Blueprint->SimpleConstructionScript->FindSCSNode(CachedVariableName))
			{
				bIsReadOnly = !FComponentEditorUtils::IsValidVariableNameString(Node->ComponentTemplate, Node->VariableName.ToString());
			}
		}
		else if(IsALocalVariable(VariableProperty))
		{
			bIsReadOnly = false;
		}
	}

	return bIsReadOnly;
}

FText FBlueprintVarActionDetails::OnGetVarName() const
{
	return FText::FromName(CachedVariableName);
}

void FBlueprintVarActionDetails::OnVarNameChanged(const FText& InNewText)
{
	bIsVarNameInvalid = true;

	UBlueprint* Blueprint = GetBlueprintObj();
	check(Blueprint != NULL);

	UProperty* VariableProperty = CachedVariableProperty.Get();
	if(VariableProperty && IsAComponentVariable(VariableProperty) && Blueprint->SimpleConstructionScript != NULL)
	{
		TArray<USCS_Node*> Nodes = Blueprint->SimpleConstructionScript->GetAllNodes();
		for (TArray<USCS_Node*>::TConstIterator NodeIt(Nodes); NodeIt; ++NodeIt)
		{
			USCS_Node* Node = *NodeIt;
<<<<<<< HEAD
			if (Node->VariableName == GetVariableName() && !FComponentEditorUtils::IsValidVariableNameString(Node->ComponentTemplate, InNewText.ToString()))
=======
			if (Node->VariableName == CachedVariableName && !FComponentEditorUtils::IsValidVariableNameString(Node->ComponentTemplate, InNewText.ToString()))
>>>>>>> cce8678d
			{
				VarNameEditableTextBox->SetError(LOCTEXT("ComponentVariableRenameFailed_NotValid", "This name is reserved for engine use."));
				return;
			}
		}
	}

	TSharedPtr<INameValidatorInterface> NameValidator = MakeShareable(new FKismetNameValidator(Blueprint, CachedVariableName, GetLocalVariableScope(VariableProperty)));

	EValidatorResult ValidatorResult = NameValidator->IsValid(InNewText.ToString());
	if(ValidatorResult == EValidatorResult::AlreadyInUse)
	{
		VarNameEditableTextBox->SetError(FText::Format(LOCTEXT("RenameFailed_InUse", "{0} is in use by another variable or function!"), InNewText));
	}
	else if(ValidatorResult == EValidatorResult::EmptyName)
	{
		VarNameEditableTextBox->SetError(LOCTEXT("RenameFailed_LeftBlank", "Names cannot be left blank!"));
	}
	else if(ValidatorResult == EValidatorResult::TooLong)
	{
		VarNameEditableTextBox->SetError(LOCTEXT("RenameFailed_NameTooLong", "Names must have fewer than 100 characters!"));
	}
	else if(ValidatorResult == EValidatorResult::LocallyInUse)
	{
		VarNameEditableTextBox->SetError(LOCTEXT("ConflictsWithProperty", "Conflicts with another another local variable or function parameter!"));
	}
	else
	{
		bIsVarNameInvalid = false;
		VarNameEditableTextBox->SetError(FText::GetEmpty());
	}
}

void FBlueprintVarActionDetails::OnVarNameCommitted(const FText& InNewText, ETextCommit::Type InTextCommit)
{
	if(InTextCommit != ETextCommit::OnCleared && !bIsVarNameInvalid)
	{
		const FScopedTransaction Transaction( LOCTEXT( "RenameVariable", "Rename Variable" ) );

		FName NewVarName = FName(*InNewText.ToString());

		// Double check we're not renaming a timeline disguised as a variable
		bool bIsTimeline = false;

		UProperty* VariableProperty = CachedVariableProperty.Get();
		if (VariableProperty != NULL)
		{
			// Don't allow removal of timeline properties - you need to remove the timeline node for that
			UObjectProperty* ObjProperty = Cast<UObjectProperty>(VariableProperty);
			if(ObjProperty != NULL && ObjProperty->PropertyClass == UTimelineComponent::StaticClass())
			{
				bIsTimeline = true;
			}

			// Rename as a timeline if required
			if (bIsTimeline)
			{
				FBlueprintEditorUtils::RenameTimeline(GetBlueprintObj(), CachedVariableName, NewVarName);
			}
			else if(IsALocalVariable(VariableProperty))
			{
				UFunction* LocalVarScope = Cast<UFunction>(VariableProperty->GetOuter());
				FBlueprintEditorUtils::RenameLocalVariable(GetBlueprintObj(), LocalVarScope, CachedVariableName, NewVarName);
			}
			else
			{
				FBlueprintEditorUtils::RenameMemberVariable(GetBlueprintObj(), CachedVariableName, NewVarName);
			}

			check(MyBlueprint.IsValid());
			MyBlueprint.Pin()->SelectItemByName(NewVarName, ESelectInfo::OnMouseClick);
		}
	}

	bIsVarNameInvalid = false;
	VarNameEditableTextBox->SetError(FText::GetEmpty());
}

bool FBlueprintVarActionDetails::GetVariableTypeChangeEnabled() const
{
	UProperty* VariableProperty = CachedVariableProperty.Get();
	if(VariableProperty && !IsALocalVariable(VariableProperty))
	{
		if(GetBlueprintObj()->SkeletonGeneratedClass->GetAuthoritativeClass() != VariableProperty->GetOwnerClass()->GetAuthoritativeClass())
		{
			return false;
		}
		// If the variable belongs to this class and cannot be found in the member variable list, it is not editable (it may be a component)
		if (FBlueprintEditorUtils::FindNewVariableIndex(GetBlueprintObj(), CachedVariableName) == INDEX_NONE)
		{
			return false;
		}
	}
	return true;
}

bool FBlueprintVarActionDetails::GetVariableCategoryChangeEnabled() const
{
	UProperty* VariableProperty = CachedVariableProperty.Get();
	if(VariableProperty)
	{
		if(UClass* VarSourceClass = Cast<UClass>(VariableProperty->GetOuter()))
		{
			// If the variable's source class is the same as the current blueprint's class then it was created in this blueprint and it's category can be changed.
			return VarSourceClass == GetBlueprintObj()->SkeletonGeneratedClass;
		}
		else if(IsALocalVariable(VariableProperty))
		{
			return true;
		}
	}

	return false;
}

FEdGraphPinType FBlueprintVarActionDetails::OnGetVarType() const
{
	UProperty* VariableProperty = CachedVariableProperty.Get();
	if (VariableProperty)
	{
		const UEdGraphSchema_K2* K2Schema = GetDefault<UEdGraphSchema_K2>();
		FEdGraphPinType Type;
		K2Schema->ConvertPropertyToPinType(VariableProperty, Type);
		return Type;
	}
	return FEdGraphPinType();
}

void FBlueprintVarActionDetails::OnVarTypeChanged(const FEdGraphPinType& NewPinType)
{
	if (FBlueprintEditorUtils::IsPinTypeValid(NewPinType))
	{
		FName VarName = CachedVariableName;

		if (VarName != NAME_None)
		{
			// Set the MyBP tab's last pin type used as this, for adding lots of variables of the same type
			MyBlueprint.Pin()->GetLastPinTypeUsed() = NewPinType;

			UProperty* VariableProperty = CachedVariableProperty.Get();
			if(VariableProperty)
			{
				if(IsALocalVariable(VariableProperty))
				{
					FBlueprintEditorUtils::ChangeLocalVariableType(GetBlueprintObj(), GetLocalVariableScope(VariableProperty), VarName, NewPinType);
				}
				else
				{
					FBlueprintEditorUtils::ChangeMemberVariableType(GetBlueprintObj(), VarName, NewPinType);
				}
			}
		}
	}
}

FText FBlueprintVarActionDetails::OnGetTooltipText() const
{
	FName VarName = CachedVariableName;
	if (VarName != NAME_None)
	{
		FString Result;
		FBlueprintEditorUtils::GetBlueprintVariableMetaData(GetBlueprintObj(), VarName, GetLocalVariableScope(CachedVariableProperty.Get()), TEXT("tooltip"), Result);
		return FText::FromString(Result);
	}
	return FText();
}

void FBlueprintVarActionDetails::OnTooltipTextCommitted(const FText& NewText, ETextCommit::Type InTextCommit, FName VarName)
{
	FBlueprintEditorUtils::SetBlueprintVariableMetaData(GetBlueprintObj(), VarName, GetLocalVariableScope(CachedVariableProperty.Get()), TEXT("tooltip"), NewText.ToString() );
}

void FBlueprintVarActionDetails::PopulateCategories(SMyBlueprint* MyBlueprint, TArray<TSharedPtr<FString>>& CategorySource)
{
	// Used to compare found categories to prevent double adds
	TArray<FString> CategoryNameList;

	TArray<FName> VisibleVariables;
	bool bShowUserVarsOnly = MyBlueprint->ShowUserVarsOnly();
	UBlueprint* Blueprint = MyBlueprint->GetBlueprintObj();
	check(Blueprint != NULL);
	check(Blueprint->SkeletonGeneratedClass != NULL);
	EFieldIteratorFlags::SuperClassFlags SuperClassFlag = EFieldIteratorFlags::ExcludeSuper;
	if(!bShowUserVarsOnly)
	{
		SuperClassFlag = EFieldIteratorFlags::IncludeSuper;
	}

	for (TFieldIterator<UProperty> PropertyIt(Blueprint->SkeletonGeneratedClass, SuperClassFlag); PropertyIt; ++PropertyIt)
	{
		UProperty* Property = *PropertyIt;

		if ((!Property->HasAnyPropertyFlags(CPF_Parm) && Property->HasAllPropertyFlags(CPF_BlueprintVisible)))
		{
			VisibleVariables.Add(Property->GetFName());
		}
	}

	CategorySource.Empty();
	CategorySource.Add(MakeShareable(new FString(TEXT("Default"))));
	for (int32 i = 0; i < VisibleVariables.Num(); ++i)
	{
		FName Category = FBlueprintEditorUtils::GetBlueprintVariableCategory(Blueprint, VisibleVariables[i], NULL);
		if (Category != NAME_None && Category != Blueprint->GetFName())
		{
			bool bNewCategory = true;
			for (int32 j = 0; j < CategorySource.Num() && bNewCategory; ++j)
			{
				bNewCategory &= *CategorySource[j].Get() != Category.ToString();
			}
			if (bNewCategory)
			{
				CategorySource.Add(MakeShareable(new FString(Category.ToString())));
			}
		}
	}

	// Search through all function graphs for entry nodes to search for local variables to pull their categories
	for (UEdGraph* FunctionGraph : Blueprint->FunctionGraphs)
	{
		if(UFunction* Function = Blueprint->SkeletonGeneratedClass->FindFunctionByName(FunctionGraph->GetFName()))
		{
			FString FunctionCategory = Function->GetMetaData(FBlueprintMetadata::MD_FunctionCategory);

			if(!FunctionCategory.IsEmpty())
			{
				bool bNewCategory = true;
				for (int32 j = 0; j < CategorySource.Num() && bNewCategory; ++j)
				{
					bNewCategory &= *CategorySource[j].Get() != FunctionCategory;
				}

				if(bNewCategory)
				{
					CategorySource.Add(MakeShareable(new FString(FunctionCategory)));
				}
			}
		}

		TWeakObjectPtr<UK2Node_EditablePinBase> EntryNode;
		TWeakObjectPtr<UK2Node_EditablePinBase> ResultNode;
		FBlueprintEditorUtils::GetEntryAndResultNodes(FunctionGraph, EntryNode, ResultNode);
		if (UK2Node_FunctionEntry* FunctionEntryNode = Cast<UK2Node_FunctionEntry>(EntryNode.Get()))
		{
			for (FBPVariableDescription& Variable : FunctionEntryNode->LocalVariables)
			{
				bool bNewCategory = true;
				for (int32 j = 0; j < CategorySource.Num() && bNewCategory; ++j)
				{
					bNewCategory &= *CategorySource[j].Get() != Variable.Category.ToString();
				}
				if (bNewCategory)
				{
					CategorySource.Add(MakeShareable(new FString(Variable.Category.ToString())));
				}
			}
		}
	}

	for (UEdGraph* MacroGraph : Blueprint->MacroGraphs)
	{
		TWeakObjectPtr<UK2Node_EditablePinBase> EntryNode;
		TWeakObjectPtr<UK2Node_EditablePinBase> ResultNode;
		FBlueprintEditorUtils::GetEntryAndResultNodes(MacroGraph, EntryNode, ResultNode);
		if (UK2Node_Tunnel* TypedEntryNode = ExactCast<UK2Node_Tunnel>(EntryNode.Get()))
		{
			bool bNewCategory = true;
			for (int32 j = 0; j < CategorySource.Num() && bNewCategory; ++j)
			{
				bNewCategory &= *CategorySource[j].Get() != TypedEntryNode->MetaData.Category;
			}
			if (bNewCategory)
			{
				CategorySource.Add(MakeShareable(new FString(TypedEntryNode->MetaData.Category)));
			}
		}
	}

	// Pull categories from overridable functions
	for (TFieldIterator<UFunction> FunctionIt(Blueprint->ParentClass, EFieldIteratorFlags::IncludeSuper); FunctionIt; ++FunctionIt)
	{
		const UFunction* Function = *FunctionIt;
		const FName FunctionName = Function->GetFName();

		if (UEdGraphSchema_K2::CanKismetOverrideFunction(Function) && !UEdGraphSchema_K2::FunctionCanBePlacedAsEvent(Function))
		{
			FString FunctionCategory = Function->GetMetaData(FBlueprintMetadata::MD_FunctionCategory);

			if (!FunctionCategory.IsEmpty())
			{
				bool bNewCategory = true;
				for (int32 j = 0; j < CategorySource.Num() && bNewCategory; ++j)
				{
					bNewCategory &= *CategorySource[j].Get() != FunctionCategory;
				}

				if (bNewCategory)
				{
					CategorySource.Add(MakeShareable(new FString(FunctionCategory)));
				}
			}
		}
	}
}

UK2Node_Variable* FBlueprintVarActionDetails::EdGraphSelectionAsVar() const
{
	TWeakPtr<FBlueprintEditor> BlueprintEditor = MyBlueprint.Pin()->GetBlueprintEditor();

	if( BlueprintEditor.IsValid() )
	{
		/** Get the currently selected set of nodes */
		TSet<UObject*> Objects = BlueprintEditor.Pin()->GetSelectedNodes();

		if (Objects.Num() == 1)
		{
			TSet<UObject*>::TIterator Iter(Objects);
			UObject* Object = *Iter;

			if (Object && Object->IsA<UK2Node_Variable>())
			{
				return Cast<UK2Node_Variable>(Object);
			}
		}
	}
	return NULL;
}

UProperty* FBlueprintVarActionDetails::SelectionAsProperty() const
{
	FEdGraphSchemaAction_K2Var* VarAction = MyBlueprintSelectionAsVar();
	if(VarAction)
	{
		return VarAction->GetProperty();
	}
	FEdGraphSchemaAction_K2LocalVar* LocalVarAction = MyBlueprintSelectionAsLocalVar();
	if(LocalVarAction)
	{
		return LocalVarAction->GetProperty();
	}
	UK2Node_Variable* GraphVar = EdGraphSelectionAsVar();
	if(GraphVar)
	{
		return GraphVar->GetPropertyForVariable();
	}
	return NULL;
}

FName FBlueprintVarActionDetails::GetVariableName() const
{
	FEdGraphSchemaAction_K2Var* VarAction = MyBlueprintSelectionAsVar();
	if(VarAction)
	{
		return VarAction->GetVariableName();
	}
	FEdGraphSchemaAction_K2LocalVar* LocalVarAction = MyBlueprintSelectionAsLocalVar();
	if(LocalVarAction)
	{
		return LocalVarAction->GetVariableName();
	}
	UK2Node_Variable* GraphVar = EdGraphSelectionAsVar();
	if(GraphVar)
	{
		return GraphVar->GetVarName();
	}
	return NAME_None;
}

FText FBlueprintVarActionDetails::OnGetCategoryText() const
{
	FName VarName = CachedVariableName;
	if (VarName != NAME_None)
	{
		const UEdGraphSchema_K2* K2Schema = GetDefault<UEdGraphSchema_K2>();

		FName Category = FBlueprintEditorUtils::GetBlueprintVariableCategory(GetBlueprintObj(), VarName, GetLocalVariableScope(CachedVariableProperty.Get()));

		// Older blueprints will have their name as the default category and whenever it is the same as the default category, display localized text
		if( Category == GetBlueprintObj()->GetFName() || Category == K2Schema->VR_DefaultCategory )
		{
			return LOCTEXT("DefaultCategory", "Default");
		}
		else
		{
			return FText::FromName(Category);
		}
		return FText::FromName(VarName);
	}
	return FText();
}

void FBlueprintVarActionDetails::OnCategoryTextCommitted(const FText& NewText, ETextCommit::Type InTextCommit, FName VarName)
{
	if (InTextCommit == ETextCommit::OnEnter || InTextCommit == ETextCommit::OnUserMovedFocus)
	{
		// Remove excess whitespace and prevent categories with just spaces
		FText CategoryName = FText::TrimPrecedingAndTrailing(NewText);

		FString NewCategory = CategoryName.ToString();
		if(NewCategory.Len() <= NAME_SIZE)
		{
			FBlueprintEditorUtils::SetBlueprintVariableCategory(GetBlueprintObj(), VarName, GetLocalVariableScope(CachedVariableProperty.Get()), FName( *NewCategory ));
			check(MyBlueprint.IsValid());
			PopulateCategories(MyBlueprint.Pin().Get(), CategorySource);
			MyBlueprint.Pin()->ExpandCategory(NewCategory);
		}
	}
}

TSharedRef< ITableRow > FBlueprintVarActionDetails::MakeCategoryViewWidget( TSharedPtr<FString> Item, const TSharedRef< STableViewBase >& OwnerTable )
{
	return SNew(STableRow<TSharedPtr<FString>>, OwnerTable)
		[
			SNew(STextBlock) .Text(FText::FromString(*Item.Get()))
		];
}

void FBlueprintVarActionDetails::OnCategorySelectionChanged( TSharedPtr<FString> ProposedSelection, ESelectInfo::Type /*SelectInfo*/ )
{
	FName VarName = CachedVariableName;
	if (ProposedSelection.IsValid() && VarName != NAME_None)
	{
		FString NewCategory = *ProposedSelection.Get();

		FBlueprintEditorUtils::SetBlueprintVariableCategory(GetBlueprintObj(), VarName, GetLocalVariableScope(CachedVariableProperty.Get()), FName( *NewCategory ));
		CategoryListView.Pin()->ClearSelection();
		CategoryComboButton.Pin()->SetIsOpen(false);
		MyBlueprint.Pin()->ExpandCategory(NewCategory);
	}
}

EVisibility FBlueprintVarActionDetails::ShowEditableCheckboxVisibilty() const
{
	UProperty* VariableProperty = CachedVariableProperty.Get();
	if (VariableProperty)
	{
		if (IsABlueprintVariable(VariableProperty) && !IsAComponentVariable(VariableProperty))
		{
			return EVisibility::Visible;
		}
	}
	return EVisibility::Collapsed;
}

ECheckBoxState FBlueprintVarActionDetails::OnEditableCheckboxState() const
{
	UProperty* VariableProperty = CachedVariableProperty.Get();
	if (VariableProperty)
	{
		return VariableProperty->HasAnyPropertyFlags(CPF_DisableEditOnInstance) ? ECheckBoxState::Unchecked : ECheckBoxState::Checked;
	}
	return ECheckBoxState::Unchecked;
}

void FBlueprintVarActionDetails::OnEditableChanged(ECheckBoxState InNewState)
{
	FName VarName = CachedVariableName;

	// Toggle the flag on the blueprint's version of the variable description, based on state
	const bool bVariableIsExposed = InNewState == ECheckBoxState::Checked;

	UBlueprint* Blueprint = MyBlueprint.Pin()->GetBlueprintObj();
	FBlueprintEditorUtils::SetBlueprintOnlyEditableFlag(Blueprint, VarName, !bVariableIsExposed);
}

ECheckBoxState FBlueprintVarActionDetails::OnCreateWidgetCheckboxState() const
{
	UProperty* Property = CachedVariableProperty.Get();
	if (Property)
	{
		bool bMakingWidget = FEdMode::ShouldCreateWidgetForProperty(Property);

		return bMakingWidget ? ECheckBoxState::Checked : ECheckBoxState::Unchecked;
	}
	return ECheckBoxState::Unchecked;
}

void FBlueprintVarActionDetails::OnCreateWidgetChanged(ECheckBoxState InNewState)
{
	const FName VarName = CachedVariableName;
	if (VarName != NAME_None)
	{
		if (InNewState == ECheckBoxState::Checked)
		{
			FBlueprintEditorUtils::SetBlueprintVariableMetaData(GetBlueprintObj(), VarName, GetLocalVariableScope(CachedVariableProperty.Get()), FEdMode::MD_MakeEditWidget, TEXT("true"));
		}
		else
		{
			FBlueprintEditorUtils::RemoveBlueprintVariableMetaData(GetBlueprintObj(), VarName, GetLocalVariableScope(CachedVariableProperty.Get()), FEdMode::MD_MakeEditWidget);
		}
	}
}

EVisibility FBlueprintVarActionDetails::Show3DWidgetVisibility() const
{
	UProperty* VariableProperty = CachedVariableProperty.Get();
	if (VariableProperty)
	{
		if (IsABlueprintVariable(VariableProperty) && FEdMode::CanCreateWidgetForProperty(VariableProperty))
		{
			return EVisibility::Visible;
		}
	}
	return EVisibility::Collapsed;
}

bool FBlueprintVarActionDetails::Is3DWidgetEnabled()
{
	UProperty* VariableProperty = CachedVariableProperty.Get();
	if (VariableProperty)
	{
		return ( VariableProperty && !VariableProperty->HasAnyPropertyFlags(CPF_DisableEditOnInstance) ) ;
	}
	return false;
}

ECheckBoxState FBlueprintVarActionDetails::OnGetExposedToSpawnCheckboxState() const
{
	UProperty* Property = CachedVariableProperty.Get();
	if (Property)
	{
		return (Property && Property->GetBoolMetaData(FBlueprintMetadata::MD_ExposeOnSpawn) != false) ? ECheckBoxState::Checked : ECheckBoxState::Unchecked;
	}
	return ECheckBoxState::Unchecked;
}

void FBlueprintVarActionDetails::OnExposedToSpawnChanged(ECheckBoxState InNewState)
{
	const FName VarName = CachedVariableName;
	if (VarName != NAME_None)
	{
		const bool bExposeOnSpawn = (InNewState == ECheckBoxState::Checked);
		if(bExposeOnSpawn)
		{
			FBlueprintEditorUtils::SetBlueprintVariableMetaData(GetBlueprintObj(), VarName, NULL, FBlueprintMetadata::MD_ExposeOnSpawn, TEXT("true"));
		}
		else
		{
			FBlueprintEditorUtils::RemoveBlueprintVariableMetaData(GetBlueprintObj(), VarName, NULL, FBlueprintMetadata::MD_ExposeOnSpawn);
		} 
	}
}

EVisibility FBlueprintVarActionDetails::ExposeOnSpawnVisibility() const
{
	UProperty* VariableProperty = CachedVariableProperty.Get();
	if (VariableProperty)
	{
		const UEdGraphSchema_K2* K2Schema = GetDefault<UEdGraphSchema_K2>();
		FEdGraphPinType VariablePinType;
		K2Schema->ConvertPropertyToPinType(VariableProperty, VariablePinType);

		const bool bShowPrivacySetting = IsABlueprintVariable(VariableProperty) && !IsAComponentVariable(VariableProperty);
		if (bShowPrivacySetting && (K2Schema->FindSetVariableByNameFunction(VariablePinType) != NULL))
		{
			return EVisibility::Visible;
		}
	}
	return EVisibility::Collapsed;
}

ECheckBoxState FBlueprintVarActionDetails::OnGetPrivateCheckboxState() const
{
	UProperty* Property = CachedVariableProperty.Get();
	if (Property)
	{
		return (Property && Property->GetBoolMetaData(FBlueprintMetadata::MD_Private) != false) ? ECheckBoxState::Checked : ECheckBoxState::Unchecked;
	}
	return ECheckBoxState::Unchecked;
}

void FBlueprintVarActionDetails::OnPrivateChanged(ECheckBoxState InNewState)
{
	const FName VarName = CachedVariableName;
	if (VarName != NAME_None)
	{
		const bool bExposeOnSpawn = (InNewState == ECheckBoxState::Checked);
		if(bExposeOnSpawn)
		{
			FBlueprintEditorUtils::SetBlueprintVariableMetaData(GetBlueprintObj(), VarName, NULL, FBlueprintMetadata::MD_Private, TEXT("true"));
		}
		else
		{
			FBlueprintEditorUtils::RemoveBlueprintVariableMetaData(GetBlueprintObj(), VarName, NULL, FBlueprintMetadata::MD_Private);
		}
	}
}

EVisibility FBlueprintVarActionDetails::ExposePrivateVisibility() const
{
	UProperty* Property = CachedVariableProperty.Get();
	if (Property)
	{
		if (IsABlueprintVariable(Property) && !IsAComponentVariable(Property))
		{
			return EVisibility::Visible;
		}
	}
	return EVisibility::Collapsed;
}

ECheckBoxState FBlueprintVarActionDetails::OnGetExposedToMatineeCheckboxState() const
{
	UProperty* Property = CachedVariableProperty.Get();
	if (Property)
	{
		return Property && Property->HasAnyPropertyFlags(CPF_Interp) ? ECheckBoxState::Checked : ECheckBoxState::Unchecked;
	}
	return ECheckBoxState::Unchecked;
}

void FBlueprintVarActionDetails::OnExposedToMatineeChanged(ECheckBoxState InNewState)
{
	// Toggle the flag on the blueprint's version of the variable description, based on state
	const bool bExposeToMatinee = (InNewState == ECheckBoxState::Checked);
	
	const FName VarName = CachedVariableName;
	if (VarName != NAME_None)
	{
		FBlueprintEditorUtils::SetInterpFlag(GetBlueprintObj(), VarName, bExposeToMatinee);
	}
}

EVisibility FBlueprintVarActionDetails::ExposeToMatineeVisibility() const
{
	UProperty* VariableProperty = CachedVariableProperty.Get();
	if (VariableProperty && !IsALocalVariable(VariableProperty))
	{
		const bool bIsInteger = VariableProperty->IsA(UIntProperty::StaticClass());
		const bool bIsNonEnumByte = (VariableProperty->IsA(UByteProperty::StaticClass()) && Cast<const UByteProperty>(VariableProperty)->Enum == NULL);
		const bool bIsFloat = VariableProperty->IsA(UFloatProperty::StaticClass());
		const bool bIsBool = VariableProperty->IsA(UBoolProperty::StaticClass());
		const bool bIsVectorStruct = VariableProperty->IsA(UStructProperty::StaticClass()) && Cast<UStructProperty>(VariableProperty)->Struct->GetFName() == NAME_Vector;
		const bool bIsColorStruct = VariableProperty->IsA(UStructProperty::StaticClass()) && Cast<UStructProperty>(VariableProperty)->Struct->GetFName() == NAME_Color;
		const bool bIsLinearColorStruct = VariableProperty->IsA(UStructProperty::StaticClass()) && Cast<UStructProperty>(VariableProperty)->Struct->GetFName() == NAME_LinearColor;

		if (bIsFloat || bIsBool || bIsVectorStruct || bIsColorStruct || bIsLinearColorStruct)
		{
			return EVisibility::Visible;
		}
	}
	return EVisibility::Collapsed;
}

ECheckBoxState FBlueprintVarActionDetails::OnGetConfigVariableCheckboxState() const
{
	UBlueprint* Blueprint = GetBlueprintObj();
<<<<<<< HEAD
	const FName VarName = GetVariableName();
=======
	const FName VarName = CachedVariableName;
>>>>>>> cce8678d
	ECheckBoxState CheckboxValue = ECheckBoxState::Unchecked;

	if( Blueprint && VarName != NAME_None )
	{
		const int32 VarIndex = FBlueprintEditorUtils::FindNewVariableIndex( Blueprint, VarName );

		if( VarIndex != INDEX_NONE && Blueprint->NewVariables[ VarIndex ].PropertyFlags & CPF_Config )
		{
			CheckboxValue = ECheckBoxState::Checked;
		}
	}
	return CheckboxValue;
}

void FBlueprintVarActionDetails::OnSetConfigVariableState( ECheckBoxState InNewState )
{
	UBlueprint* Blueprint = GetBlueprintObj();
<<<<<<< HEAD
	const FName VarName = GetVariableName();
=======
	const FName VarName = CachedVariableName;
>>>>>>> cce8678d

	if( Blueprint && VarName != NAME_None )
	{
		const int32 VarIndex = FBlueprintEditorUtils::FindNewVariableIndex( Blueprint, VarName );

		if( VarIndex != INDEX_NONE )
		{
			if( InNewState == ECheckBoxState::Checked )
			{
				Blueprint->NewVariables[ VarIndex ].PropertyFlags |= CPF_Config;
			}
			else
			{
				Blueprint->NewVariables[ VarIndex ].PropertyFlags &= ~CPF_Config;
			}
			FBlueprintEditorUtils::MarkBlueprintAsStructurallyModified( Blueprint );
		}
	}
}

EVisibility FBlueprintVarActionDetails::ExposeConfigVisibility() const
{
<<<<<<< HEAD
	UProperty* Property = SelectionAsProperty();
=======
	UProperty* Property = CachedVariableProperty.Get();
>>>>>>> cce8678d
	if (Property)
	{
		if (IsABlueprintVariable(Property) && !IsAComponentVariable(Property))
		{
			return EVisibility::Visible;
		}
	}
	return EVisibility::Collapsed;
}

FText FBlueprintVarActionDetails::OnGetMetaKeyValue(FName Key) const
{
	FName VarName = CachedVariableName;
	if (VarName != NAME_None)
	{
		FString Result;
		FBlueprintEditorUtils::GetBlueprintVariableMetaData(GetBlueprintObj(), VarName, GetLocalVariableScope(CachedVariableProperty.Get()), Key, /*out*/ Result);

		return FText::FromString(Result);
	}
	return FText();
}

void FBlueprintVarActionDetails::OnMetaKeyValueChanged(const FText& NewMinValue, ETextCommit::Type CommitInfo, FName Key)
{
	FName VarName = CachedVariableName;
	if (VarName != NAME_None)
	{
		if ((CommitInfo == ETextCommit::OnEnter) || (CommitInfo == ETextCommit::OnUserMovedFocus))
		{
			FBlueprintEditorUtils::SetBlueprintVariableMetaData(GetBlueprintObj(), VarName, GetLocalVariableScope(CachedVariableProperty.Get()), Key, NewMinValue.ToString());
		}
	}
}

EVisibility FBlueprintVarActionDetails::RangeVisibility() const
{
	UProperty* VariableProperty = CachedVariableProperty.Get();
	if (VariableProperty)
	{
		const bool bIsInteger = VariableProperty->IsA(UIntProperty::StaticClass());
		const bool bIsNonEnumByte = (VariableProperty->IsA(UByteProperty::StaticClass()) && Cast<const UByteProperty>(VariableProperty)->Enum == NULL);
		const bool bIsFloat = VariableProperty->IsA(UFloatProperty::StaticClass());

		if (IsABlueprintVariable(VariableProperty) && (bIsInteger || bIsNonEnumByte || bIsFloat))
		{
			return EVisibility::Visible;
		}
	}
	return EVisibility::Collapsed;
}

TSharedPtr<FString> FBlueprintVarActionDetails::GetVariableReplicationType() const
{
	EVariableReplication::Type VariableReplication = EVariableReplication::None;
	
	uint64 PropFlags = 0;
	UProperty* VariableProperty = CachedVariableProperty.Get();

	if (VariableProperty)
	{
		uint64 *PropFlagPtr = FBlueprintEditorUtils::GetBlueprintVariablePropertyFlags(GetBlueprintObj(), VariableProperty->GetFName());
		
		if (PropFlagPtr != NULL)
		{
			PropFlags = *PropFlagPtr;
			bool IsReplicated = (PropFlags & CPF_Net) > 0;
			bool bHasRepNotify = FBlueprintEditorUtils::GetBlueprintVariableRepNotifyFunc(GetBlueprintObj(), VariableProperty->GetFName()) != NAME_None;
			if (bHasRepNotify)
			{
				// Verify they actually have a valid rep notify function still
				UClass* GenClass = GetBlueprintObj()->SkeletonGeneratedClass;
				UFunction* OnRepFunc = GenClass->FindFunctionByName(FBlueprintEditorUtils::GetBlueprintVariableRepNotifyFunc(GetBlueprintObj(), VariableProperty->GetFName()));
				if( OnRepFunc == NULL || OnRepFunc->NumParms != 0 || OnRepFunc->GetReturnProperty() != NULL )
				{
					bHasRepNotify = false;
					ReplicationOnRepFuncChanged(FName(NAME_None).ToString());	
				}
			}

			VariableReplication = !IsReplicated ? EVariableReplication::None : 
				bHasRepNotify ? EVariableReplication::RepNotify : EVariableReplication::Replicated;
		}
	}

	return ReplicationOptions[(int32)VariableReplication];
}

void FBlueprintVarActionDetails::OnChangeReplication(TSharedPtr<FString> ItemSelected, ESelectInfo::Type SelectInfo)
{
	int32 NewSelection;
	bool bFound = ReplicationOptions.Find(ItemSelected, NewSelection);
	check(bFound && NewSelection != INDEX_NONE);

	EVariableReplication::Type VariableReplication = (EVariableReplication::Type)NewSelection;
	
	UProperty* VariableProperty = CachedVariableProperty.Get();

	if (VariableProperty)
	{
		uint64 *PropFlagPtr = FBlueprintEditorUtils::GetBlueprintVariablePropertyFlags(GetBlueprintObj(), VariableProperty->GetFName());
		if (PropFlagPtr != NULL)
		{
			switch(VariableReplication)
			{
			case EVariableReplication::None:
				*PropFlagPtr &= ~CPF_Net;
				ReplicationOnRepFuncChanged(FName(NAME_None).ToString());	
				break;
				
			case EVariableReplication::Replicated:
				*PropFlagPtr |= CPF_Net;
				ReplicationOnRepFuncChanged(FName(NAME_None).ToString());	
				break;

			case EVariableReplication::RepNotify:
				*PropFlagPtr |= CPF_Net;
				FString NewFuncName = FString::Printf(TEXT("OnRep_%s"), *VariableProperty->GetName());
				UEdGraph* FuncGraph = FindObject<UEdGraph>(GetBlueprintObj(), *NewFuncName);
				if (!FuncGraph)
				{
					FuncGraph = FBlueprintEditorUtils::CreateNewGraph(GetBlueprintObj(), FName(*NewFuncName), UEdGraph::StaticClass(), UEdGraphSchema_K2::StaticClass());
					FBlueprintEditorUtils::AddFunctionGraph<UClass>(GetBlueprintObj(), FuncGraph, false, NULL);
				}

				if (FuncGraph)
				{
					ReplicationOnRepFuncChanged(NewFuncName);
				}
				break;
			}

			FBlueprintEditorUtils::MarkBlueprintAsStructurallyModified(GetBlueprintObj());
		}
	}
}

void FBlueprintVarActionDetails::ReplicationOnRepFuncChanged(const FString& NewOnRepFunc) const
{
	FName NewFuncName = FName(*NewOnRepFunc);
	UProperty* VariableProperty = CachedVariableProperty.Get();

	if (VariableProperty)
	{
		FBlueprintEditorUtils::SetBlueprintVariableRepNotifyFunc(GetBlueprintObj(), VariableProperty->GetFName(), NewFuncName);
		uint64 *PropFlagPtr = FBlueprintEditorUtils::GetBlueprintVariablePropertyFlags(GetBlueprintObj(), VariableProperty->GetFName());
		if (PropFlagPtr != NULL)
		{
			if (NewFuncName != NAME_None)
			{
				*PropFlagPtr |= CPF_RepNotify;
				*PropFlagPtr |= CPF_Net;
			}
			else
			{
				*PropFlagPtr &= ~CPF_RepNotify;
			}
		}
	}
}

EVisibility FBlueprintVarActionDetails::ReplicationVisibility() const
{
	UProperty* VariableProperty = CachedVariableProperty.Get();
	if(VariableProperty)
	{
		if (!IsAComponentVariable(VariableProperty) && IsABlueprintVariable(VariableProperty))
		{
			return EVisibility::Visible;
		}
	}
	return EVisibility::Collapsed;
}

TSharedRef<SWidget> FBlueprintVarActionDetails::BuildEventsMenuForVariable() const
{
	if( MyBlueprint.IsValid() )
	{
		TSharedPtr<SMyBlueprint> MyBlueprintPtr = MyBlueprint.Pin();
		FEdGraphSchemaAction_K2Var* Variable = MyBlueprintPtr->SelectionAsVar();
		UObjectProperty* ComponentProperty = Variable ? Cast<UObjectProperty>(Variable->GetProperty()) : NULL;
		TWeakPtr<FBlueprintEditor> BlueprintEditorPtr = MyBlueprintPtr->GetBlueprintEditor();
		if( BlueprintEditorPtr.IsValid() && ComponentProperty )
		{
			TSharedPtr<SSCSEditor> Editor =  BlueprintEditorPtr.Pin()->GetSCSEditor();
			FMenuBuilder MenuBuilder( true, NULL );
			Editor->BuildMenuEventsSection( MenuBuilder, BlueprintEditorPtr.Pin()->GetBlueprintObj(), ComponentProperty->PropertyClass, 
											FCanExecuteAction::CreateSP(BlueprintEditorPtr.Pin().Get(), &FBlueprintEditor::InEditingMode),
											FGetSelectedObjectsDelegate::CreateSP(MyBlueprintPtr.Get(), &SMyBlueprint::GetSelectedItemsForContextMenu));
			return MenuBuilder.MakeWidget();
		}
	}
	return SNullWidget::NullWidget;
}

void FBlueprintVarActionDetails::OnPostEditorRefresh()
{
	CachedVariableProperty = SelectionAsProperty();
	CachedVariableName = GetVariableName();
}

EVisibility FBlueprintVarActionDetails::GetTransientVisibility() const
{
	UProperty* VariableProperty = CachedVariableProperty.Get();
	if (VariableProperty)
	{
		if (IsABlueprintVariable(VariableProperty) && !IsAComponentVariable(VariableProperty))
		{
			return EVisibility::Visible;
		}
	}
	return EVisibility::Collapsed;
}

ECheckBoxState FBlueprintVarActionDetails::OnGetTransientCheckboxState() const
{
	UProperty* Property = CachedVariableProperty.Get();
	if (Property)
	{
		return (Property && Property->HasAnyPropertyFlags(CPF_Transient)) ? ECheckBoxState::Checked : ECheckBoxState::Unchecked;
	}
	return ECheckBoxState::Unchecked;
}

void FBlueprintVarActionDetails::OnTransientChanged(ECheckBoxState InNewState)
{
	UProperty* Property = CachedVariableProperty.Get();
	if (Property)
	{
		const bool bTransientFlag = (InNewState == ECheckBoxState::Checked);
		FBlueprintEditorUtils::SetVariableTransientFlag(GetBlueprintObj(), Property->GetFName(), bTransientFlag);
	}
}

EVisibility FBlueprintVarActionDetails::GetSaveGameVisibility() const
{
	UProperty* VariableProperty = CachedVariableProperty.Get();
	if (VariableProperty)
	{
		if (IsABlueprintVariable(VariableProperty) && !IsAComponentVariable(VariableProperty))
		{
			return EVisibility::Visible;
		}
	}
	return EVisibility::Collapsed;
}

ECheckBoxState FBlueprintVarActionDetails::OnGetSaveGameCheckboxState() const
{
	UProperty* Property = CachedVariableProperty.Get();
	if (Property)
	{
		return (Property && Property->HasAnyPropertyFlags(CPF_SaveGame)) ? ECheckBoxState::Checked : ECheckBoxState::Unchecked;
	}
	return ECheckBoxState::Unchecked;
}

void FBlueprintVarActionDetails::OnSaveGameChanged(ECheckBoxState InNewState)
{
	UProperty* Property = CachedVariableProperty.Get();
	if (Property)
	{
		const bool bSaveGameFlag = (InNewState == ECheckBoxState::Checked);
		FBlueprintEditorUtils::SetVariableSaveGameFlag(GetBlueprintObj(), Property->GetFName(), bSaveGameFlag);
	}
}

EVisibility FBlueprintVarActionDetails::IsTooltipEditVisible() const
{
	UProperty* VariableProperty = CachedVariableProperty.Get();
	if (VariableProperty)
	{
		if ((IsABlueprintVariable(VariableProperty) && !IsAComponentVariable(VariableProperty)) || IsALocalVariable(VariableProperty))
		{
			return EVisibility::Visible;
		}
	}
	return EVisibility::Collapsed;
}

void FBlueprintVarActionDetails::OnFinishedChangingProperties(const FPropertyChangedEvent& InPropertyChangedEvent, TSharedPtr<FStructOnScope> InStructData, TWeakObjectPtr<UK2Node_EditablePinBase> InEntryNode)
{
	check(InPropertyChangedEvent.MemberProperty
		&& InPropertyChangedEvent.MemberProperty->GetOwnerStruct()
		&& InPropertyChangedEvent.MemberProperty->GetOwnerStruct()->IsA<UFunction>());

	// Find the top level property that was modified within the UFunction
	const UProperty* DirectProperty = InPropertyChangedEvent.MemberProperty;
	while (!Cast<const UFunction>(DirectProperty->GetOuter()))
	{
		DirectProperty = CastChecked<const UProperty>(DirectProperty->GetOuter());
	}

	FString DefaultValueString;
	bool bDefaultValueSet = false;

	if (InStructData.IsValid())
	{
		bDefaultValueSet = FBlueprintEditorUtils::PropertyValueToString(DirectProperty, InStructData->GetStructMemory(), DefaultValueString);

		if(bDefaultValueSet)
		{
			UK2Node_FunctionEntry* FuncEntry = Cast<UK2Node_FunctionEntry>(InEntryNode.Get());

			// Search out the correct local variable in the Function Entry Node and set the default value
			for(auto& LocalVar : FuncEntry->LocalVariables)
			{
				if(LocalVar.VarName == DirectProperty->GetFName())
				{
					LocalVar.DefaultValue = DefaultValueString;
					FBlueprintEditorUtils::MarkBlueprintAsModified(GetBlueprintObj());
					break;
				}
			}
		}
	}
}

static FDetailWidgetRow& AddRow( TArray<TSharedRef<FDetailWidgetRow> >& OutChildRows )
{
	TSharedRef<FDetailWidgetRow> NewRow( new FDetailWidgetRow );
	OutChildRows.Add( NewRow );

	return *NewRow;
}

void FBlueprintGraphArgumentGroupLayout::SetOnRebuildChildren( FSimpleDelegate InOnRegenerateChildren )
{
	GraphActionDetailsPtr.Pin()->SetRefreshDelegate(InOnRegenerateChildren, TargetNode == GraphActionDetailsPtr.Pin()->GetFunctionEntryNode().Get());
}

void FBlueprintGraphArgumentGroupLayout::GenerateChildContent( IDetailChildrenBuilder& ChildrenBuilder )
{
	if(TargetNode.IsValid())
	{
		TArray<TSharedPtr<FUserPinInfo>> Pins = TargetNode->UserDefinedPins;

		if(Pins.Num() > 0)
		{
			bool bIsInputNode = TargetNode == GraphActionDetailsPtr.Pin()->GetFunctionEntryNode().Get();
			for (int32 i = 0; i < Pins.Num(); ++i)
			{
				TSharedRef<class FBlueprintGraphArgumentLayout> BlueprintArgumentLayout = MakeShareable(new FBlueprintGraphArgumentLayout(
					TWeakPtr<FUserPinInfo>(Pins[i]),
					TargetNode.Get(),
					GraphActionDetailsPtr,
					FName(*FString::Printf(bIsInputNode ? TEXT("InputArgument%i") : TEXT("OutputArgument%i"), i)),
					bIsInputNode));
				ChildrenBuilder.AddChildCustomBuilder(BlueprintArgumentLayout);
			}
		}
		else
		{
			// Add a null widget for this section, keeps it around for callbacks to refresh
			ChildrenBuilder.AddChildContent(FText::GetEmpty()).ValueContent()
				[
					SNullWidget::NullWidget
				];
		}
	}
}

// Internal
static bool ShouldAllowWildcard(UK2Node_EditablePinBase* TargetNode)
{
	// allow wildcards for tunnel nodes in macro graphs
	if ( TargetNode->IsA(UK2Node_Tunnel::StaticClass()) )
	{
		const UEdGraphSchema_K2* K2Schema = GetDefault<UEdGraphSchema_K2>();
		return ( K2Schema->GetGraphType( TargetNode->GetGraph() ) == GT_Macro );
	}

	return false;
}

void FBlueprintGraphArgumentLayout::GenerateHeaderRowContent( FDetailWidgetRow& NodeRow )
{
	const UEdGraphSchema_K2* K2Schema = GetDefault<UEdGraphSchema_K2>();

	NodeRow
	.NameContent()
	[
		SNew(SHorizontalBox)
		+SHorizontalBox::Slot()
		.FillWidth(1)
		.VAlign(VAlign_Center)
		[
			SAssignNew(ArgumentNameWidget, SEditableTextBox)
				.Text( this, &FBlueprintGraphArgumentLayout::OnGetArgNameText )
				.OnTextChanged(this, &FBlueprintGraphArgumentLayout::OnArgNameChange)
				.OnTextCommitted( this, &FBlueprintGraphArgumentLayout::OnArgNameTextCommitted )
				.Font( IDetailLayoutBuilder::GetDetailFont() )
				.IsEnabled(!ShouldPinBeReadOnly())
		]
	]
	.ValueContent()
	[
		SNew(SHorizontalBox)
		+SHorizontalBox::Slot()
		.FillWidth(1)
		.VAlign(VAlign_Center)
		.Padding(0.0f, 0.0f, 4.0f, 0.0f)
		[
			SNew(SPinTypeSelector, FGetPinTypeTree::CreateUObject(K2Schema, &UEdGraphSchema_K2::GetVariableTypeTree))
				.TargetPinType(this, &FBlueprintGraphArgumentLayout::OnGetPinInfo)
				.OnPinTypePreChanged(this, &FBlueprintGraphArgumentLayout::OnPrePinInfoChange)
				.OnPinTypeChanged(this, &FBlueprintGraphArgumentLayout::PinInfoChanged)
				.Schema(K2Schema)
				.bAllowExec(TargetNode->CanModifyExecutionWires())
				.bAllowWildcard(ShouldAllowWildcard(TargetNode))
				.bAllowArrays(!ShouldPinBeReadOnly())
				.IsEnabled(!ShouldPinBeReadOnly(true))
				.Font( IDetailLayoutBuilder::GetDetailFont() )
		]
		+SHorizontalBox::Slot()
		.AutoWidth()
		.HAlign(HAlign_Right)
		.VAlign(VAlign_Center)
		[
			PropertyCustomizationHelpers::MakeClearButton(FSimpleDelegate::CreateSP(this, &FBlueprintGraphArgumentLayout::OnRemoveClicked), FText(), !IsPinEditingReadOnly())
		]
	];
}

void FBlueprintGraphArgumentLayout::GenerateChildContent( IDetailChildrenBuilder& ChildrenBuilder )
{
	if (bHasDefaultValue)
	{
		ChildrenBuilder.AddChildContent( LOCTEXT( "FunctionArgDetailsDefaultValue", "Default Value" ) )
		.NameContent()
		[
			SNew(STextBlock)
				.Text( LOCTEXT( "FunctionArgDetailsDefaultValue", "Default Value" ) )
				.ToolTipText( LOCTEXT("FunctionArgDetailsDefaultValueTooltip", "The name of the argument that will be visible to users of this graph.") )
				.Font( IDetailLayoutBuilder::GetDetailFont() )
		]
		.ValueContent()
		[
			SNew(SEditableTextBox)
				.Text( this, &FBlueprintGraphArgumentLayout::OnGetArgDefaultValueText )
				.OnTextCommitted( this, &FBlueprintGraphArgumentLayout::OnArgDefaultValueCommitted )
				.IsEnabled(!ShouldPinBeReadOnly())
				.Font( IDetailLayoutBuilder::GetDetailFont() )
		];

		ChildrenBuilder.AddChildContent( LOCTEXT( "FunctionArgDetailsPassByReference", "Pass-by-Reference" ) )
		.NameContent()
		[
			SNew(STextBlock)
				.Text( LOCTEXT( "FunctionArgDetailsPassByReference", "Pass-by-Reference" ) )
				.ToolTipText( LOCTEXT("FunctionArgDetailsPassByReferenceTooltip", "Pass this paremeter by reference?") )
				.Font( IDetailLayoutBuilder::GetDetailFont() )
		]
		.ValueContent()
		[
			SNew(SCheckBox)
				.IsChecked( this, &FBlueprintGraphArgumentLayout::IsRefChecked )
				.OnCheckStateChanged( this, &FBlueprintGraphArgumentLayout::OnRefCheckStateChanged)
				.IsEnabled(!ShouldPinBeReadOnly())
		];
	}
		
	// Read only graphs can't have their pins re-organized
	if ( !IsPinEditingReadOnly() )
	{
		ChildrenBuilder.AddChildContent( LOCTEXT( "FunctionArgDetailsMoving", "Moving" ) )
			[
				SNew(SHorizontalBox)
				+SHorizontalBox::Slot()
				[
					SNew(SSpacer)
				]
				+SHorizontalBox::Slot()
					.AutoWidth()
					.Padding(2, 0)
					[
						SNew(SButton)
						.ContentPadding(0)
						.OnClicked(this, &FBlueprintGraphArgumentLayout::OnArgMoveUp)
						[
							SNew(SImage)
							.Image(FEditorStyle::GetBrush("BlueprintEditor.Details.ArgUpButton"))
						]
					]
				+SHorizontalBox::Slot()
					.AutoWidth()
					.Padding(2, 0)
					[
						SNew(SButton)
						.ContentPadding(0)
						.OnClicked(this, &FBlueprintGraphArgumentLayout::OnArgMoveDown)
						[
							SNew(SImage)
							.Image(FEditorStyle::GetBrush("BlueprintEditor.Details.ArgDownButton"))
						]
					]
			];
	}
}

void FBlueprintGraphArgumentLayout::OnRemoveClicked()
{
	if (ParamItemPtr.IsValid())
	{
		const FScopedTransaction Transaction( LOCTEXT( "RemoveParam", "Remove Parameter" ) );
		TargetNode->Modify();

		TargetNode->RemoveUserDefinedPin(ParamItemPtr.Pin());

		auto MyBlueprint = GraphActionDetailsPtr.Pin()->GetMyBlueprint();
		auto Graph = GraphActionDetailsPtr.Pin()->GetGraph();
		bool bNodeWasCleanedUp = GraphActionDetailsPtr.Pin()->ConditionallyCleanUpResultNode();
		GraphActionDetailsPtr.Pin()->OnParamsChanged(TargetNode, true);
		if (bNodeWasCleanedUp && MyBlueprint.IsValid() && Graph)
		{
			MyBlueprint.Pin()->SelectItemByName(Graph->GetFName());
		}
	}
}

FReply FBlueprintGraphArgumentLayout::OnArgMoveUp()
{
	const int32 ThisParamIndex = TargetNode->UserDefinedPins.Find( ParamItemPtr.Pin() );
	const int32 NewParamIndex = ThisParamIndex-1;
	if (ThisParamIndex != INDEX_NONE && NewParamIndex >= 0)
	{
		const FScopedTransaction Transaction( LOCTEXT("K2_MovePinUp", "Move Pin Up") );
		TargetNode->Modify();

		TargetNode->UserDefinedPins.Swap( ThisParamIndex, NewParamIndex );
		GraphActionDetailsPtr.Pin()->OnParamsChanged(TargetNode, true);
	}
	return FReply::Handled();
}

FReply FBlueprintGraphArgumentLayout::OnArgMoveDown()
{
	const int32 ThisParamIndex = TargetNode->UserDefinedPins.Find( ParamItemPtr.Pin() );
	const int32 NewParamIndex = ThisParamIndex+1;
	if (ThisParamIndex != INDEX_NONE && NewParamIndex < TargetNode->UserDefinedPins.Num())
	{
		const FScopedTransaction Transaction( LOCTEXT("K2_MovePinUp", "Move Pin Up") );
		TargetNode->Modify();

		TargetNode->UserDefinedPins.Swap( ThisParamIndex, NewParamIndex );
		GraphActionDetailsPtr.Pin()->OnParamsChanged(TargetNode, true);
	}
	return FReply::Handled();
}

bool FBlueprintGraphArgumentLayout::ShouldPinBeReadOnly(bool bIsEditingPinType/* = false*/) const
{
	const UEdGraphSchema_K2* Schema = GetDefault<UEdGraphSchema_K2>();

	if (TargetNode && ParamItemPtr.IsValid())
	{
		// Right now, we only care that the user is unable to edit the auto-generated "then" pin
		if ((ParamItemPtr.Pin()->PinType.PinCategory == Schema->PC_Exec) && (!TargetNode->CanModifyExecutionWires()))
		{
			return true;
		}
		else
		{
			// Check if pin editing is read only
			return IsPinEditingReadOnly(bIsEditingPinType);
		}
	}
	
	return false;
}

bool FBlueprintGraphArgumentLayout::IsPinEditingReadOnly(bool bIsEditingPinType/* = false*/) const
{
	if(UEdGraph* NodeGraph = TargetNode->GetGraph())
	{
		// Math expression should not be modified directly (except for the pin type), do not let the user tweak the parameters
		if (!bIsEditingPinType && Cast<UK2Node_MathExpression>(NodeGraph->GetOuter()) )
		{
			return true;
		}
	}
	return false;
}

FText FBlueprintGraphArgumentLayout::OnGetArgNameText() const
{
	if (ParamItemPtr.IsValid())
	{
		return FText::FromString(ParamItemPtr.Pin()->PinName);
	}
	return FText();
}

void FBlueprintGraphArgumentLayout::OnArgNameChange(const FText& InNewText)
{
	bool bVerified = true;

	FText ErrorMessage;

	if (InNewText.IsEmpty())
	{
		ErrorMessage = LOCTEXT("EmptyArgument", "Name cannot be empty!");
		bVerified = false;
	}
	else
	{
		const FString& OldName = ParamItemPtr.Pin()->PinName;
		bVerified = GraphActionDetailsPtr.Pin()->OnVerifyPinRename(TargetNode, OldName, InNewText.ToString(), ErrorMessage);
	}

	if(!bVerified)
	{
		ArgumentNameWidget.Pin()->SetError(ErrorMessage);
	}
	else
	{
		ArgumentNameWidget.Pin()->SetError(FText::GetEmpty());
	}
}

void FBlueprintGraphArgumentLayout::OnArgNameTextCommitted(const FText& NewText, ETextCommit::Type InTextCommit)
{
	if (!NewText.IsEmpty() && TargetNode && ParamItemPtr.IsValid() && GraphActionDetailsPtr.IsValid() && !ShouldPinBeReadOnly())
	{
		const FString& OldName = ParamItemPtr.Pin()->PinName;
		const FString& NewName = NewText.ToString();
		if(OldName != NewName)
		{
			if(GraphActionDetailsPtr.Pin()->OnPinRenamed(TargetNode, OldName, NewName))
			{
				ParamItemPtr.Pin()->PinName = NewName;
			}
		}
	}
}

FEdGraphPinType FBlueprintGraphArgumentLayout::OnGetPinInfo() const
{
	if (ParamItemPtr.IsValid())
	{
		return ParamItemPtr.Pin()->PinType;
	}
	return FEdGraphPinType();
}

ECheckBoxState FBlueprintGraphArgumentLayout::IsRefChecked() const
{
	FEdGraphPinType PinType = OnGetPinInfo();
	return PinType.bIsReference? ECheckBoxState::Checked : ECheckBoxState::Unchecked;
}

void FBlueprintGraphArgumentLayout::OnRefCheckStateChanged(ECheckBoxState InState)
{
	FEdGraphPinType PinType = OnGetPinInfo();
	PinType.bIsReference = (InState == ECheckBoxState::Checked)? true : false;
	PinInfoChanged(PinType);
}

void FBlueprintGraphArgumentLayout::PinInfoChanged(const FEdGraphPinType& PinType)
{
	if (ParamItemPtr.IsValid() && FBlueprintEditorUtils::IsPinTypeValid(PinType))
	{
		ParamItemPtr.Pin()->PinType = PinType;
		if (GraphActionDetailsPtr.IsValid())
		{
			GraphActionDetailsPtr.Pin()->GetMyBlueprint().Pin()->GetLastFunctionPinTypeUsed() = PinType;
			if( !ShouldPinBeReadOnly(true) )
			{
				GraphActionDetailsPtr.Pin()->OnParamsChanged(TargetNode);
			}
		}
	}
}

void FBlueprintGraphArgumentLayout::OnPrePinInfoChange(const FEdGraphPinType& PinType)
{
	if( !ShouldPinBeReadOnly(true) && TargetNode )
	{
		TargetNode->Modify();
	}
}

FText FBlueprintGraphArgumentLayout::OnGetArgDefaultValueText() const
{
	if (ParamItemPtr.IsValid())
	{
		return FText::FromString(ParamItemPtr.Pin()->PinDefaultValue);
	}
	return FText();
}

void FBlueprintGraphArgumentLayout::OnArgDefaultValueCommitted(const FText& NewText, ETextCommit::Type InTextCommit)
{
	auto GraphActionDetailsPinned = GraphActionDetailsPtr.Pin();
	if (!NewText.IsEmpty() 
		&& !ShouldPinBeReadOnly() 
		&& (InTextCommit == ETextCommit::OnEnter || InTextCommit == ETextCommit::OnUserMovedFocus) 
		&& ParamItemPtr.IsValid() 
		&& GraphActionDetailsPinned.IsValid())
	{
		bool bSuccess = TargetNode->ModifyUserDefinedPinDefaultValue(ParamItemPtr.Pin(), NewText.ToString());
		if (bSuccess)
		{
			GraphActionDetailsPinned->OnParamsChanged(TargetNode);
		}
	}
}


BEGIN_SLATE_FUNCTION_BUILD_OPTIMIZATION
void FBlueprintGraphActionDetails::CustomizeDetails( IDetailLayoutBuilder& DetailLayout )
{
	DetailsLayoutPtr = &DetailLayout;
	ObjectsBeingEdited = DetailsLayoutPtr->GetDetailsView().GetSelectedObjects();

	SetEntryAndResultNodes();

	UK2Node_EditablePinBase* FunctionEntryNode = FunctionEntryNodePtr.Get();
	UK2Node_EditablePinBase* FunctionResultNode = FunctionResultNodePtr.Get();

	// Fill Access specifiers list
	AccessSpecifierLabels.Empty(3);
	AccessSpecifierLabels.Add( MakeShareable( new FAccessSpecifierLabel( AccessSpecifierProperName(FUNC_Public), FUNC_Public )));
	AccessSpecifierLabels.Add( MakeShareable( new FAccessSpecifierLabel( AccessSpecifierProperName(FUNC_Protected), FUNC_Protected )));
	AccessSpecifierLabels.Add( MakeShareable( new FAccessSpecifierLabel( AccessSpecifierProperName(FUNC_Private), FUNC_Private )));

	const bool bHasAGraph = (GetGraph() != NULL);

	if (FunctionEntryNode && FunctionEntryNode->IsEditable())
	{
		IDetailCategoryBuilder& Category = DetailLayout.EditCategory("Graph", LOCTEXT("FunctionDetailsGraph", "Graph"));
		if (bHasAGraph)
		{
			Category.AddCustomRow( LOCTEXT( "DefaultTooltip", "Description" ) )
			.NameContent()
			[
				SNew(STextBlock)
					.Text( LOCTEXT( "DefaultTooltip", "Description" ) )
					.ToolTipText(LOCTEXT("FunctionTooltipTooltip", "Enter a short message describing the purpose and operation of this graph"))
					.Font( IDetailLayoutBuilder::GetDetailFont() )
			]
			.ValueContent()
			[
				SNew(SEditableTextBox)
					.Text( this, &FBlueprintGraphActionDetails::OnGetTooltipText )
					.OnTextCommitted( this, &FBlueprintGraphActionDetails::OnTooltipTextCommitted )
					.Font( IDetailLayoutBuilder::GetDetailFont() )
			];

			// Composite graphs are auto-categorized into their parent graph
			if(!GetGraph()->GetOuter()->GetClass()->IsChildOf(UK2Node_Composite::StaticClass()))
			{
				FBlueprintVarActionDetails::PopulateCategories(MyBlueprint.Pin().Get(), CategorySource);
				TSharedPtr<SComboButton> NewComboButton;
				TSharedPtr<SListView<TSharedPtr<FString>>> NewListView;

				const FString DocLink = TEXT("Shared/Editors/BlueprintEditor/VariableDetails");
				TSharedPtr<SToolTip> CategoryTooltip = IDocumentation::Get()->CreateToolTip(LOCTEXT("EditCategoryName_Tooltip", "The category of the variable; editing this will place the variable into another category or create a new one."), NULL, DocLink, TEXT("Category"));

				Category.AddCustomRow( LOCTEXT("CategoryLabel", "Category") )
					.NameContent()
					[
						SNew(STextBlock)
						.Text( LOCTEXT("CategoryLabel", "Category") )
						.ToolTip(CategoryTooltip)
						.Font( IDetailLayoutBuilder::GetDetailFont() )
					]
				.ValueContent()
					[
						SAssignNew(NewComboButton, SComboButton)
						.ContentPadding(FMargin(0,0,5,0))
						.ToolTip(CategoryTooltip)
						.ButtonContent()
						[
							SNew(SBorder)
							.BorderImage( FEditorStyle::GetBrush("NoBorder") )
							.Padding(FMargin(0, 0, 5, 0))
							[
								SNew(SEditableTextBox)
								.Text(this, &FBlueprintGraphActionDetails::OnGetCategoryText)
								.OnTextCommitted(this, &FBlueprintGraphActionDetails::OnCategoryTextCommitted )
								.ToolTip(CategoryTooltip)
								.SelectAllTextWhenFocused(true)
								.RevertTextOnEscape(true)
								.Font( IDetailLayoutBuilder::GetDetailFont() )
							]
						]
						.MenuContent()
							[
								SNew(SVerticalBox)
								+SVerticalBox::Slot()
								.AutoHeight()
								.MaxHeight(400.0f)
								[
									SAssignNew(NewListView, SListView<TSharedPtr<FString>>)
									.ListItemsSource(&CategorySource)
									.OnGenerateRow(this, &FBlueprintGraphActionDetails::MakeCategoryViewWidget)
									.OnSelectionChanged(this, &FBlueprintGraphActionDetails::OnCategorySelectionChanged)
								]
							]
					];

				CategoryComboButton = NewComboButton;
				CategoryListView = NewListView;
			}

			if (IsAccessSpecifierVisible())
			{
				Category.AddCustomRow( LOCTEXT( "AccessSpecifier", "Access Specifier" ) )
				.NameContent()
				[
					SNew(STextBlock)
						.Text( LOCTEXT( "AccessSpecifier", "Access Specifier" ) )
						.Font( IDetailLayoutBuilder::GetDetailFont() )
				]
				.ValueContent()
				[
					SAssignNew(AccessSpecifierComboButton, SComboButton)
					.ContentPadding(0)
					.ButtonContent()
					[
						SNew(STextBlock)
							.Text(this, &FBlueprintGraphActionDetails::GetCurrentAccessSpecifierName)
							.Font( IDetailLayoutBuilder::GetDetailFont() )
					]
					.MenuContent()
					[
						SNew(SListView<TSharedPtr<FAccessSpecifierLabel> >)
							.ListItemsSource( &AccessSpecifierLabels )
							.OnGenerateRow(this, &FBlueprintGraphActionDetails::HandleGenerateRowAccessSpecifier)
							.OnSelectionChanged(this, &FBlueprintGraphActionDetails::OnAccessSpecifierSelected)
					]
				];
			}
			if (GetInstanceColorVisibility())
			{
				Category.AddCustomRow( LOCTEXT( "InstanceColor", "Instance Color" ) )
				.NameContent()
				[
					SNew(STextBlock)
						.Text( LOCTEXT( "InstanceColor", "Instance Color" ) )
						.ToolTipText( LOCTEXT("FunctionColorTooltip", "Choose a title bar color for references of this graph") )
						.Font( IDetailLayoutBuilder::GetDetailFont() )
				]
				.ValueContent()
				[
					SAssignNew( ColorBlock, SColorBlock )
						.Color( this, &FBlueprintGraphActionDetails::GetNodeTitleColor )
						.IgnoreAlpha(true)
						.OnMouseButtonDown( this, &FBlueprintGraphActionDetails::ColorBlock_OnMouseButtonDown )
				];
			}
			if (IsPureFunctionVisible())
			{
				Category.AddCustomRow( LOCTEXT( "FunctionPure_Tooltip", "Pure" ) )
				.NameContent()
				[
					SNew(STextBlock)
						.Text( LOCTEXT( "FunctionPure_Tooltip", "Pure" ) )
						.ToolTipText( LOCTEXT("FunctionIsPure_Tooltip", "Force this to be a pure function?") )
						.Font( IDetailLayoutBuilder::GetDetailFont() )
				]
				.ValueContent()
				[
					SNew( SCheckBox )
						.IsChecked( this, &FBlueprintGraphActionDetails::GetIsPureFunction )
						.OnCheckStateChanged( this, &FBlueprintGraphActionDetails::OnIsPureFunctionModified )
				];
			}
			if (IsConstFunctionVisible())
			{
				Category.AddCustomRow( LOCTEXT( "FunctionConst_Tooltip", "Const" ), true )
				.NameContent()
				[
					SNew(STextBlock)
					.Text( LOCTEXT( "FunctionConst_Tooltip", "Const" ) )
					.ToolTipText( LOCTEXT("FunctionIsConst_Tooltip", "Force this to be a const function?") )
					.Font( IDetailLayoutBuilder::GetDetailFont() )
				]
				.ValueContent()
				[
					SNew( SCheckBox )
					.IsChecked( this, &FBlueprintGraphActionDetails::GetIsConstFunction )
					.OnCheckStateChanged( this, &FBlueprintGraphActionDetails::OnIsConstFunctionModified )
				];
			}
		}

		if (IsCustomEvent())
		{
			/** A collection of static utility callbacks to provide the custom-event details ui with */
			struct LocalCustomEventUtils
			{
				/** Checks to see if the selected node is NOT an override */
				static bool IsNotCustomEventOverride(TWeakObjectPtr<UK2Node_EditablePinBase> SelectedNode)
				{
					bool bIsOverride = false;
					if (SelectedNode.IsValid())
					{
						UK2Node_CustomEvent const* SelectedCustomEvent = Cast<UK2Node_CustomEvent const>(SelectedNode.Get());
						check(SelectedCustomEvent != NULL);

						bIsOverride = SelectedCustomEvent->IsOverride();
					}

					return !bIsOverride;
				}

				/** If the selected node represent an override, this returns tooltip text explaining why you can't alter the replication settings */
				static FText GetDisabledTooltip(TWeakObjectPtr<UK2Node_EditablePinBase> SelectedNode)
				{
					FText ToolTipOut = FText::GetEmpty();
					if (!IsNotCustomEventOverride(SelectedNode))
					{
						ToolTipOut = LOCTEXT("CannotChangeOverrideReplication", "Cannot alter a custom-event's replication settings when it overrides an event declared in a parent.");
					}
					return ToolTipOut;
				}

				/** Determines if the selected node's "Reliable" net setting should be enabled for the user */
				static bool CanSetReliabilityProperty(TWeakObjectPtr<UK2Node_EditablePinBase> SelectedNode)
				{
					bool bIsReliabilitySettingEnabled = false;
					if (IsNotCustomEventOverride(SelectedNode))
					{
						UK2Node_CustomEvent const* SelectedCustomEvent = Cast<UK2Node_CustomEvent const>(SelectedNode.Get());
						check(SelectedCustomEvent != NULL);

						bIsReliabilitySettingEnabled = ((SelectedCustomEvent->GetNetFlags() & FUNC_Net) != 0);
					}
					return bIsReliabilitySettingEnabled;
				}
			};
			FCanExecuteAction CanExecuteDelegate = FCanExecuteAction::CreateStatic(&LocalCustomEventUtils::IsNotCustomEventOverride, FunctionEntryNodePtr);

			FMenuBuilder RepComboMenu( true, NULL );
			RepComboMenu.AddMenuEntry( 	ReplicationSpecifierProperName(0), 
										LOCTEXT("NotReplicatedToolTip", "This event is not replicated to anyone."),
										FSlateIcon(),
										FUIAction(FExecuteAction::CreateStatic( &FBlueprintGraphActionDetails::SetNetFlags, FunctionEntryNodePtr, 0U ), CanExecuteDelegate));
			RepComboMenu.AddMenuEntry(	ReplicationSpecifierProperName(FUNC_NetMulticast), 
										LOCTEXT("MulticastToolTip", "Replicate this event from the server to everyone else. Server executes this event locally too. Only call this from the server."),
										FSlateIcon(),
										FUIAction(FExecuteAction::CreateStatic( &FBlueprintGraphActionDetails::SetNetFlags, FunctionEntryNodePtr, static_cast<uint32>(FUNC_NetMulticast) ), CanExecuteDelegate));
			RepComboMenu.AddMenuEntry(	ReplicationSpecifierProperName(FUNC_NetServer), 
										LOCTEXT("ServerToolTip", "Replicate this event from net owning client to server."),
										FSlateIcon(),
										FUIAction(FExecuteAction::CreateStatic( &FBlueprintGraphActionDetails::SetNetFlags, FunctionEntryNodePtr, static_cast<uint32>(FUNC_NetServer) ), CanExecuteDelegate));
			RepComboMenu.AddMenuEntry(	ReplicationSpecifierProperName(FUNC_NetClient), 
										LOCTEXT("ClientToolTip", "Replicate this event from the server to owning client."),
										FSlateIcon(),
										FUIAction(FExecuteAction::CreateStatic( &FBlueprintGraphActionDetails::SetNetFlags, FunctionEntryNodePtr, static_cast<uint32>(FUNC_NetClient) ), CanExecuteDelegate));

			Category.AddCustomRow( LOCTEXT( "FunctionReplicate", "Replicates" ) )
			.NameContent()
			[
				SNew(STextBlock)
					.Text( LOCTEXT( "FunctionReplicate", "Replicates" ) )
					.ToolTipText( LOCTEXT("FunctionReplicate_Tooltip", "Should this Event be replicated to all clients when called on the server?") )
					.Font( IDetailLayoutBuilder::GetDetailFont() )
			]
			.ValueContent()
			[
				SNew(SVerticalBox)
				+SVerticalBox::Slot()
				[
					SNew(SComboButton)
						.ContentPadding(0)
						.IsEnabled_Static(&LocalCustomEventUtils::IsNotCustomEventOverride, FunctionEntryNodePtr)
						.ToolTipText_Static(&LocalCustomEventUtils::GetDisabledTooltip, FunctionEntryNodePtr)
						.ButtonContent()
						[
							SNew(STextBlock)
								.Text(this, &FBlueprintGraphActionDetails::GetCurrentReplicatedEventString)
								.Font( IDetailLayoutBuilder::GetDetailFont() )
						]
						.MenuContent()
						[
							SNew(SVerticalBox)
							+SVerticalBox::Slot()
							[
								SNew(SVerticalBox)
								+SVerticalBox::Slot()
									.AutoHeight()
									.MaxHeight(400.0f)
								[
									RepComboMenu.MakeWidget()
								]
							]
						]
				]

				+SVerticalBox::Slot()
					.AutoHeight()
					.MaxHeight(400.0f)
				[
					SNew(SHorizontalBox)
					+SHorizontalBox::Slot()
						.AutoWidth()
					[
						SNew( SCheckBox )
							.IsChecked( this, &FBlueprintGraphActionDetails::GetIsReliableReplicatedFunction )
							.IsEnabled_Static(&LocalCustomEventUtils::CanSetReliabilityProperty, FunctionEntryNodePtr)
							.ToolTipText_Static(&LocalCustomEventUtils::GetDisabledTooltip, FunctionEntryNodePtr)
							.OnCheckStateChanged( this, &FBlueprintGraphActionDetails::OnIsReliableReplicationFunctionModified )
						[
							SNew(STextBlock)
								.Text( LOCTEXT( "FunctionReplicateReliable", "Reliable" ) )
						]
					]
				]
			];
		}
		const bool bShowCallInEditor = IsCustomEvent() || FBlueprintEditorUtils::IsBlutility( GetBlueprintObj() );
		if( bShowCallInEditor )
		{
			Category.AddCustomRow( LOCTEXT( "EditorCallable", "Call In Editor" ) )
			.NameContent()
			[
				SNew(STextBlock)
					.Text( LOCTEXT( "EditorCallable", "Call In Editor" ) )
					.ToolTipText( LOCTEXT("EditorCallable_Tooltip", "Enable this event to be called from within the editor") )
					.Font( IDetailLayoutBuilder::GetDetailFont() )
			]
			.ValueContent()
			[
				SNew(SVerticalBox)
				+SVerticalBox::Slot()
				.AutoHeight()
				[
					SNew(SHorizontalBox)
					+SHorizontalBox::Slot()
					.AutoWidth()
					[
						SNew( SCheckBox )
						.IsChecked( this, &FBlueprintGraphActionDetails::GetIsEditorCallableEvent )
						.ToolTipText( LOCTEXT("EditorCallable_Tooltip", "Enable this event to be called from within the editor" ))
						.OnCheckStateChanged( this, &FBlueprintGraphActionDetails::OnEditorCallableEventModified )
					]
				]
			];
		}

		IDetailCategoryBuilder& InputsCategory = DetailLayout.EditCategory("Inputs", LOCTEXT("FunctionDetailsInputs", "Inputs"));
		
		TSharedRef<FBlueprintGraphArgumentGroupLayout> InputArgumentGroup =
			MakeShareable(new FBlueprintGraphArgumentGroupLayout(SharedThis(this), FunctionEntryNode));
		InputsCategory.AddCustomBuilder(InputArgumentGroup);

		InputsCategory.AddCustomRow( LOCTEXT("FunctionNewInputArg", "New") )
		[
			SNew(SBox)
			.HAlign(HAlign_Right)
			[
				SNew(SButton)
				.Text(LOCTEXT("FunctionNewInputArg", "New"))
				.OnClicked(this, &FBlueprintGraphActionDetails::OnAddNewInputClicked)
				.Visibility(this, &FBlueprintGraphActionDetails::GetAddNewInputOutputVisibility)
			]
		];

		if (bHasAGraph)
		{
			IDetailCategoryBuilder& OutputsCategory = DetailLayout.EditCategory("Outputs", LOCTEXT("FunctionDetailsOutputs", "Outputs"));
		
			if (FunctionResultNode)
			{
				TSharedRef<FBlueprintGraphArgumentGroupLayout> OutputArgumentGroup =
					MakeShareable(new FBlueprintGraphArgumentGroupLayout(SharedThis(this), FunctionResultNode));
				OutputsCategory.AddCustomBuilder(OutputArgumentGroup);
			}

			OutputsCategory.AddCustomRow( LOCTEXT("FunctionNewOutputArg", "New") )
			[
				SNew(SBox)
				.HAlign(HAlign_Right)
				[
					SNew(SButton)
					.Text(LOCTEXT("FunctionNewOutputArg", "New"))
					.OnClicked(this, &FBlueprintGraphActionDetails::OnAddNewOutputClicked)
					.Visibility(this, &FBlueprintGraphActionDetails::GetAddNewInputOutputVisibility)
				]
			];
		}
	}
	else
	{
		if (bHasAGraph)
		{
			IDetailCategoryBuilder& Category = DetailLayout.EditCategory("Graph", LOCTEXT("FunctionDetailsGraph", "Graph"));
			Category.AddCustomRow( FText::GetEmpty() )
			[
				SNew(STextBlock)
				.Text( LOCTEXT("GraphPresentButNotEditable", "Graph is not editable.") )
			];
		}
	}
}
END_SLATE_FUNCTION_BUILD_OPTIMIZATION

TSharedRef<ITableRow> FBlueprintGraphActionDetails::OnGenerateReplicationComboWidget( TSharedPtr<FReplicationSpecifierLabel> InNetFlag, const TSharedRef<STableViewBase>& OwnerTable )
{
	return
		SNew(STableRow< TSharedPtr<FString> >, OwnerTable)
		[
			SNew( STextBlock )
			.Text( InNetFlag.IsValid() ? InNetFlag.Get()->LocalizedName : FText::GetEmpty() )
			.ToolTipText( InNetFlag.IsValid() ? InNetFlag.Get()->LocalizedToolTip : FText::GetEmpty() )
		];
}

void FBlueprintGraphActionDetails::SetNetFlags( TWeakObjectPtr<UK2Node_EditablePinBase> FunctionEntryNode, uint32 NetFlags)
{
	if( FunctionEntryNode.IsValid() )
	{
		const int32 FlagsToSet = NetFlags ? FUNC_Net|NetFlags : 0;
		const int32 FlagsToClear = FUNC_Net|FUNC_NetMulticast|FUNC_NetServer|FUNC_NetClient;
		// Clear all net flags before setting
		if( FlagsToSet != FlagsToClear )
		{
			const FScopedTransaction Transaction( LOCTEXT("GraphSetNetFlags", "Change Replication") );
			FunctionEntryNode->Modify();

			bool bBlueprintModified = false;

			if (UK2Node_FunctionEntry* TypedEntryNode = Cast<UK2Node_FunctionEntry>(FunctionEntryNode.Get()))
			{
				TypedEntryNode->ExtraFlags &= ~FlagsToClear;
				TypedEntryNode->ExtraFlags |= FlagsToSet;
				bBlueprintModified = true;
			}
			if (UK2Node_CustomEvent * CustomEventNode = Cast<UK2Node_CustomEvent>(FunctionEntryNode.Get()))
			{
				CustomEventNode->FunctionFlags &= ~FlagsToClear;
				CustomEventNode->FunctionFlags |= FlagsToSet;
				bBlueprintModified = true;
			}

			if( bBlueprintModified )
			{
				FBlueprintEditorUtils::MarkBlueprintAsStructurallyModified( FunctionEntryNode->GetBlueprint() );
			}
		}
	}
}

FText FBlueprintGraphActionDetails::GetCurrentReplicatedEventString() const
{
	const UK2Node_EditablePinBase * FunctionEntryNode = FunctionEntryNodePtr.Get();
	const UK2Node_CustomEvent* CustomEvent = Cast<const UK2Node_CustomEvent>(FunctionEntryNode);

	uint32 const ReplicatedNetMask = (FUNC_NetMulticast | FUNC_NetServer | FUNC_NetClient);

	FText ReplicationText;

	if(CustomEvent)
	{
		uint32 NetFlags = CustomEvent->FunctionFlags & ReplicatedNetMask;
		if (CustomEvent->IsOverride())
		{
			UFunction* SuperFunction = FindField<UFunction>(CustomEvent->GetBlueprint()->ParentClass, CustomEvent->CustomFunctionName);
			check(SuperFunction != NULL);

			NetFlags = SuperFunction->FunctionFlags & ReplicatedNetMask;
		}
		ReplicationText = ReplicationSpecifierProperName(NetFlags);
	}
	return ReplicationText;
}

bool FBaseBlueprintGraphActionDetails::ConditionallyCleanUpResultNode()
{
	UEdGraph* Graph = GetGraph();
	UK2Node_EditablePinBase * FunctionResultNode = FunctionResultNodePtr.Get();

	if( Graph && FunctionResultNode && FunctionResultNode->UserDefinedPins.Num() == 0 &&
		!Cast<UK2Node_Tunnel>(FunctionResultNode))
	{
		Graph->RemoveNode(FunctionResultNode);
		FunctionResultNodePtr = NULL;

		return true;
	}
	return false;
}

bool FBaseBlueprintGraphActionDetails::AttemptToCreateResultNode()
{
	if (!FunctionResultNodePtr.IsValid())
	{
		FunctionResultNodePtr = FBlueprintEditorUtils::FindOrCreateFunctionResultNode(FunctionEntryNodePtr.Get());
	}
	return FunctionResultNodePtr.IsValid();
}

void FBaseBlueprintGraphActionDetails::SetRefreshDelegate(FSimpleDelegate RefreshDelegate, bool bForInputs)
{
	((bForInputs) ? RegenerateInputsChildrenDelegate : RegenerateOutputsChildrenDelegate) = RefreshDelegate;
}

ECheckBoxState FBlueprintGraphActionDetails::GetIsEditorCallableEvent() const
{
	ECheckBoxState Result = ECheckBoxState::Unchecked;

	if( FunctionEntryNodePtr.IsValid() )
	{
		if( UK2Node_CustomEvent* CustomEventNode = Cast<UK2Node_CustomEvent>(FunctionEntryNodePtr.Get()))
		{
			if( CustomEventNode->bCallInEditor  )
			{
				Result = ECheckBoxState::Checked;
			}
		}
		else if( UK2Node_FunctionEntry* EntryPoint = Cast<UK2Node_FunctionEntry>(FunctionEntryNodePtr.Get()) )
		{
			if( EntryPoint->MetaData.bCallInEditor )
			{
				Result = ECheckBoxState::Checked;
			}
		}
	}
	return Result;
}

void FBlueprintGraphActionDetails::OnEditorCallableEventModified( const ECheckBoxState NewCheckedState ) const
{
	if( FunctionEntryNodePtr.IsValid() )
	{
		const bool bCallInEditor = NewCheckedState == ECheckBoxState::Checked;
		const FText TransactionType = bCallInEditor ?	LOCTEXT( "DisableCallInEditor", "Disable Call In Editor " ) : 
														LOCTEXT( "EnableCallInEditor", "Enable Call In Editor" );

		if( UK2Node_CustomEvent* CustomEventNode = Cast<UK2Node_CustomEvent>(FunctionEntryNodePtr.Get()) )
		{
			if( UBlueprint* Blueprint = FunctionEntryNodePtr->GetBlueprint() )
			{
				const FScopedTransaction Transaction( TransactionType );
				CustomEventNode->bCallInEditor = bCallInEditor;
				FBlueprintEditorUtils::MarkBlueprintAsModified( CustomEventNode->GetBlueprint() );
			}
		}
		else if( UK2Node_FunctionEntry* EntryPoint = Cast<UK2Node_FunctionEntry>(FunctionEntryNodePtr.Get()) )
		{
			const FScopedTransaction Transaction( TransactionType );
			EntryPoint->MetaData.bCallInEditor = bCallInEditor;
			FBlueprintEditorUtils::MarkBlueprintAsModified( EntryPoint->GetBlueprint() );
		}
	}
}

UMulticastDelegateProperty* FBlueprintDelegateActionDetails::GetDelegatePoperty() const
{
	if (MyBlueprint.IsValid())
	{
		if (const FEdGraphSchemaAction_K2Delegate* DelegateVar = MyBlueprint.Pin()->SelectionAsDelegate())
		{
			return DelegateVar->GetDelegatePoperty();
		}
	}
	return NULL;
}

bool FBlueprintDelegateActionDetails::IsBlueprintProperty() const
{
	const UMulticastDelegateProperty* Property = GetDelegatePoperty();
	const UBlueprint* Blueprint = GetBlueprintObj();
	if(Property && Blueprint)
	{
		return (Property->GetOuter() == Blueprint->SkeletonGeneratedClass);
	}

	return false;
}

void FBlueprintDelegateActionDetails::SetEntryNode()
{
	if (UEdGraph* NewTargetGraph = GetGraph())
	{
		TArray<UK2Node_FunctionEntry*> EntryNodes;
		NewTargetGraph->GetNodesOfClass(EntryNodes);

		if ((EntryNodes.Num() > 0) && EntryNodes[0]->IsEditable())
		{
			FunctionEntryNodePtr = EntryNodes[0];
		}
	}
}

UEdGraph* FBlueprintDelegateActionDetails::GetGraph() const
{
	if (MyBlueprint.IsValid())
	{
		if (const FEdGraphSchemaAction_K2Delegate* DelegateVar = MyBlueprint.Pin()->SelectionAsDelegate())
		{
			return DelegateVar->EdGraph;
		}
	}
	return NULL;
}

FText FBlueprintDelegateActionDetails::OnGetTooltipText() const
{
	if (UMulticastDelegateProperty* DelegateProperty = GetDelegatePoperty())
	{
		FString Result;
		FBlueprintEditorUtils::GetBlueprintVariableMetaData(GetBlueprintObj(), DelegateProperty->GetFName(), NULL, TEXT("tooltip"), Result);
		return FText::FromString(Result);
	}
	return FText();
}

void FBlueprintDelegateActionDetails::OnTooltipTextCommitted(const FText& NewText, ETextCommit::Type InTextCommit)
{
	if (UMulticastDelegateProperty* DelegateProperty = GetDelegatePoperty())
	{
		FBlueprintEditorUtils::SetBlueprintVariableMetaData(GetBlueprintObj(), DelegateProperty->GetFName(), NULL, TEXT("tooltip"), NewText.ToString() );
	}
}

FText FBlueprintDelegateActionDetails::OnGetCategoryText() const
{
	if (UMulticastDelegateProperty* DelegateProperty = GetDelegatePoperty())
	{
		const UEdGraphSchema_K2* K2Schema = GetDefault<UEdGraphSchema_K2>();
		FName DelegateName = DelegateProperty->GetFName();
		FName Category = FBlueprintEditorUtils::GetBlueprintVariableCategory(GetBlueprintObj(), DelegateName, NULL);

		// Older blueprints will have their name as the default category
		if( Category == GetBlueprintObj()->GetFName() || Category == K2Schema->VR_DefaultCategory )
		{
			return LOCTEXT("DefaultCategory", "Default");
		}
		else
		{
			return FText::FromName(Category);
		}
		return FText::FromName(DelegateName);
	}
	return FText();
}

void FBlueprintDelegateActionDetails::OnCategoryTextCommitted(const FText& NewText, ETextCommit::Type InTextCommit)
{
	if (InTextCommit == ETextCommit::OnEnter || InTextCommit == ETextCommit::OnUserMovedFocus)
	{
		if (UMulticastDelegateProperty* DelegateProperty = GetDelegatePoperty())
		{
			// Remove excess whitespace and prevent categories with just spaces
			FText CategoryName = FText::TrimPrecedingAndTrailing(NewText);
			FString NewCategory = CategoryName.ToString();
			
			FBlueprintEditorUtils::SetBlueprintVariableCategory(GetBlueprintObj(), DelegateProperty->GetFName(), NULL, FName( *NewCategory ));
			check(MyBlueprint.IsValid());
			FBlueprintVarActionDetails::PopulateCategories(MyBlueprint.Pin().Get(), CategorySource);
			MyBlueprint.Pin()->ExpandCategory(NewCategory);
		}
	}
}

TSharedRef< ITableRow > FBlueprintDelegateActionDetails::MakeCategoryViewWidget( TSharedPtr<FString> Item, const TSharedRef< STableViewBase >& OwnerTable )
{
	return SNew(STableRow<TSharedPtr<FString>>, OwnerTable)
		[
			SNew(STextBlock) .Text(FText::FromString(*Item.Get()))
		];
}

void FBlueprintDelegateActionDetails::OnCategorySelectionChanged( TSharedPtr<FString> ProposedSelection, ESelectInfo::Type /*SelectInfo*/ )
{
	UMulticastDelegateProperty* DelegateProperty = GetDelegatePoperty();
	if (DelegateProperty && ProposedSelection.IsValid())
	{
		FString NewCategory = *ProposedSelection.Get();

		FBlueprintEditorUtils::SetBlueprintVariableCategory(GetBlueprintObj(), DelegateProperty->GetFName(), NULL, FName( *NewCategory ));
		CategoryListView.Pin()->ClearSelection();
		CategoryComboButton.Pin()->SetIsOpen(false);
		MyBlueprint.Pin()->ExpandCategory(NewCategory);
	}
}

void FBlueprintDelegateActionDetails::CustomizeDetails( IDetailLayoutBuilder& DetailLayout )
{
	DetailsLayoutPtr = &DetailLayout;
	ObjectsBeingEdited = DetailsLayoutPtr->GetDetailsView().GetSelectedObjects();

	SetEntryNode();

	const UEdGraphSchema_K2* Schema = GetDefault<UEdGraphSchema_K2>();
	const FSlateFontInfo DetailFontInfo = IDetailLayoutBuilder::GetDetailFont();

	{
		IDetailCategoryBuilder& Category = DetailLayout.EditCategory("Delegate", LOCTEXT("DelegateDetailsCategory", "Delegate"));
		Category.AddCustomRow( LOCTEXT("VariableToolTipLabel", "Tooltip") )
		.NameContent()
		[
			SNew(STextBlock)
				.Text( LOCTEXT("VariableToolTipLabel", "Tooltip") )
				.Font( DetailFontInfo )
		]
		.ValueContent()
		[
			SNew(SEditableTextBox)
				.Text( this, &FBlueprintDelegateActionDetails::OnGetTooltipText )
				.OnTextCommitted( this, &FBlueprintDelegateActionDetails::OnTooltipTextCommitted)
				.Font( DetailFontInfo )
		];

		FBlueprintVarActionDetails::PopulateCategories(MyBlueprint.Pin().Get(), CategorySource);
		TSharedPtr<SComboButton> NewComboButton;
		TSharedPtr<SListView<TSharedPtr<FString>>> NewListView;

		Category.AddCustomRow( LOCTEXT("CategoryLabel", "Category") )
		.NameContent()
		[
			SNew(STextBlock)
				.Text( LOCTEXT("CategoryLabel", "Category") )
				.Font( DetailFontInfo )
		]
		.ValueContent()
		[
			SAssignNew(NewComboButton, SComboButton)
			.ContentPadding(FMargin(0,0,5,0))
			.IsEnabled(this, &FBlueprintDelegateActionDetails::IsBlueprintProperty)
			.ButtonContent()
			[
				SNew(SBorder)
				.BorderImage( FEditorStyle::GetBrush("NoBorder") )
				.Padding(FMargin(0, 0, 5, 0))
				[
					SNew(SEditableTextBox)
						.Text(this, &FBlueprintDelegateActionDetails::OnGetCategoryText)
						.OnTextCommitted(this, &FBlueprintDelegateActionDetails::OnCategoryTextCommitted)
						.SelectAllTextWhenFocused(true)
						.RevertTextOnEscape(true)
						.Font( DetailFontInfo )
				]
			]
			.MenuContent()
			[
				SNew(SVerticalBox)
				+SVerticalBox::Slot()
				.AutoHeight()
				.MaxHeight(400.0f)
				[
					SAssignNew(NewListView, SListView<TSharedPtr<FString>>)
						.ListItemsSource(&CategorySource)
						.OnGenerateRow(this, &FBlueprintDelegateActionDetails::MakeCategoryViewWidget)
						.OnSelectionChanged(this, &FBlueprintDelegateActionDetails::OnCategorySelectionChanged)
				]
			]
		];

		CategoryComboButton = NewComboButton;
		CategoryListView = NewListView;
	}

	if (UK2Node_EditablePinBase* FunctionEntryNode = FunctionEntryNodePtr.Get())
	{
		IDetailCategoryBuilder& InputsCategory = DetailLayout.EditCategory("DelegateInputs", LOCTEXT("DelegateDetailsInputs", "Inputs"));
		TSharedRef<FBlueprintGraphArgumentGroupLayout> InputArgumentGroup = MakeShareable(new FBlueprintGraphArgumentGroupLayout(SharedThis(this), FunctionEntryNode));
		InputsCategory.AddCustomBuilder(InputArgumentGroup);

		InputsCategory.AddCustomRow( LOCTEXT("FunctionNewInputArg", "New") )
		[
			SNew(SBox)
			.HAlign(HAlign_Right)
			[
				SNew(SButton)
				.Text(LOCTEXT("FunctionNewInputArg", "New"))
				.OnClicked(this, &FBlueprintDelegateActionDetails::OnAddNewInputClicked)
			]
		];

		CollectAvailibleSignatures();

		InputsCategory.AddCustomRow( LOCTEXT("CopySignatureFrom", "Copy signature from") )
		.NameContent()
		[
			SNew(STextBlock)
				.Text(LOCTEXT("CopySignatureFrom", "Copy signature from"))
				.Font( DetailFontInfo )
		]
		.ValueContent()
		[
			SAssignNew(CopySignatureComboButton, STextComboBox)
				.OptionsSource(&FunctionsToCopySignatureFrom)
				.OnSelectionChanged(this, &FBlueprintDelegateActionDetails::OnFunctionSelected)
		];
	}
}

void FBlueprintDelegateActionDetails::CollectAvailibleSignatures()
{
	FunctionsToCopySignatureFrom.Empty();
	if (UMulticastDelegateProperty* Property = GetDelegatePoperty())
	{
		if (UClass* ScopeClass = Cast<UClass>(Property->GetOuterUField()))
		{
			for(TFieldIterator<UFunction> It(ScopeClass, EFieldIteratorFlags::IncludeSuper); It; ++It)
			{
				UFunction* Func = *It;
				if (UEdGraphSchema_K2::FunctionCanBeUsedInDelegate(Func) && !UEdGraphSchema_K2::HasFunctionAnyOutputParameter(Func))
				{
					TSharedPtr<FString> ItemData = MakeShareable(new FString(Func->GetName()));
					FunctionsToCopySignatureFrom.Add(ItemData);
				}
			}
		}
	}
}

void FBlueprintDelegateActionDetails::OnFunctionSelected(TSharedPtr<FString> FunctionName, ESelectInfo::Type SelectInfo)
{
	UK2Node_EditablePinBase* FunctionEntryNode = FunctionEntryNodePtr.Get();
	UMulticastDelegateProperty* Property = GetDelegatePoperty();
	UClass* ScopeClass = Property ? Cast<UClass>(Property->GetOuterUField()) : NULL;
	const UEdGraphSchema_K2* Schema = GetDefault<UEdGraphSchema_K2>();

	if (FunctionEntryNode && FunctionName.IsValid() && ScopeClass)
	{
		const FName Name( *(*FunctionName) );
		if (UFunction* NewSignature = ScopeClass->FindFunctionByName(Name))
		{
			while (FunctionEntryNode->UserDefinedPins.Num())
			{
				auto Pin = FunctionEntryNode->UserDefinedPins[0];
				FunctionEntryNode->RemoveUserDefinedPin(Pin);
			}

			for (TFieldIterator<UProperty> PropIt(NewSignature); PropIt && (PropIt->PropertyFlags & CPF_Parm); ++PropIt)
			{
				UProperty* FuncParam = *PropIt;
				FEdGraphPinType TypeOut;
				Schema->ConvertPropertyToPinType(FuncParam, TypeOut);
				UEdGraphPin* EdGraphPin = FunctionEntryNode->CreateUserDefinedPin(FuncParam->GetName(), TypeOut, EGPD_Output);
				ensure(EdGraphPin);
			}

			OnParamsChanged(FunctionEntryNode);
		}
	}
}

void FBaseBlueprintGraphActionDetails::OnParamsChanged(UK2Node_EditablePinBase* TargetNode, bool bForceRefresh)
{
	UEdGraph* Graph = GetGraph();

	// TargetNode can be null, if we just removed the result node because there are no more out params
	if (TargetNode)
	{
		RegenerateInputsChildrenDelegate.ExecuteIfBound();
		RegenerateOutputsChildrenDelegate.ExecuteIfBound();

		// Reconstruct the entry/exit definition and recompile the blueprint to make sure the signature has changed before any fixups
		TargetNode->ReconstructNode();
		FParamsChangedHelper ParamsChangedHelper;
		ParamsChangedHelper.ModifiedBlueprints.Add(GetBlueprintObj());
		FBlueprintEditorUtils::MarkBlueprintAsStructurallyModified(GetBlueprintObj());

		ParamsChangedHelper.Broadcast(GetBlueprintObj(), TargetNode, Graph);

		for (auto GraphIt = ParamsChangedHelper.ModifiedGraphs.CreateIterator(); GraphIt; ++GraphIt)
		{
			if(UEdGraph* ModifiedGraph = *GraphIt)
			{
				ModifiedGraph->NotifyGraphChanged();
			}
		}

		// Now update all the blueprints that got modified
		for (auto BlueprintIt = ParamsChangedHelper.ModifiedBlueprints.CreateIterator(); BlueprintIt; ++BlueprintIt)
		{
			if(UBlueprint* Blueprint = *BlueprintIt)
			{
				FBlueprintEditorUtils::MarkBlueprintAsModified(Blueprint);
				Blueprint->BroadcastChanged();
			}
		}
	}
}

struct FPinRenamedHelper : public FBasePinChangeHelper
{
	TSet<UBlueprint*> ModifiedBlueprints;
	TSet<UK2Node*> NodesToRename;

	virtual void EditMacroInstance(UK2Node_MacroInstance* MacroInstance, UBlueprint* Blueprint) override
	{
		NodesToRename.Add(MacroInstance);
		if (Blueprint)
		{
			ModifiedBlueprints.Add(Blueprint);
		}
	}

	virtual void EditCallSite(UK2Node_CallFunction* CallSite, UBlueprint* Blueprint) override
	{
		NodesToRename.Add(CallSite);
		if (Blueprint)
		{
			ModifiedBlueprints.Add(Blueprint);
		}
	}
};

bool FBaseBlueprintGraphActionDetails::OnVerifyPinRename(UK2Node_EditablePinBase* InTargetNode, const FString& InOldName, const FString& InNewName, FText& OutErrorMessage)
{
	// If the name is unchanged, allow the name
	if(InOldName == InNewName)
	{
		return true;
	}

	if (InTargetNode)
	{
		// Check if the name conflicts with any of the other internal UFunction's property names (local variables and parameters).
		const auto FoundFunction = FFunctionFromNodeHelper::FunctionFromNode(InTargetNode);
		const auto ExistingProperty = FindField<const UProperty>(FoundFunction, *InNewName);
		if (ExistingProperty)
		{
			OutErrorMessage = LOCTEXT("ConflictsWithProperty", "Conflicts with another another local variable or function parameter!");
			return false;
		}
	}
	return true;
}

bool FBaseBlueprintGraphActionDetails::OnPinRenamed(UK2Node_EditablePinBase* TargetNode, const FString& OldName, const FString& NewName)
{
	// Before changing the name, verify the name
	FText ErrorMessage;
	if(!OnVerifyPinRename(TargetNode, OldName, NewName, ErrorMessage))
	{
		return false;
	}

	UEdGraph* Graph = GetGraph();

	if (TargetNode)
	{
		FPinRenamedHelper PinRenamedHelper;

		if (FunctionEntryNodePtr.IsValid())
		{
			PinRenamedHelper.NodesToRename.Add(FunctionEntryNodePtr.Get());
		}

		if (FunctionResultNodePtr.IsValid())
		{
			PinRenamedHelper.NodesToRename.Add(FunctionResultNodePtr.Get());
		}

		PinRenamedHelper.ModifiedBlueprints.Add(GetBlueprintObj());

		// GATHER 
		PinRenamedHelper.Broadcast(GetBlueprintObj(), TargetNode, Graph);

		// TEST
		for(auto NodeIter = PinRenamedHelper.NodesToRename.CreateIterator(); NodeIter; ++NodeIter)
		{
			if(ERenamePinResult::ERenamePinResult_NameCollision == (*NodeIter)->RenameUserDefinedPin(OldName, NewName, true))
			{
				// log 
				return false;
			}
		}

		// UPDATE
		for(auto NodeIter = PinRenamedHelper.NodesToRename.CreateIterator(); NodeIter; ++NodeIter)
		{
			(*NodeIter)->RenameUserDefinedPin(OldName, NewName, false);
		}

		for (auto BlueprintIt = PinRenamedHelper.ModifiedBlueprints.CreateIterator(); BlueprintIt; ++BlueprintIt)
		{
			FBlueprintEditorUtils::MarkBlueprintAsStructurallyModified(*BlueprintIt);
		}
	}
	return true;
}

void FBlueprintGraphActionDetails::SetEntryAndResultNodes()
{
	// Clear the entry and exit nodes to the graph
	FunctionEntryNodePtr = NULL;
	FunctionResultNodePtr = NULL;

	if (UEdGraph* NewTargetGraph = GetGraph())
	{
		FBlueprintEditorUtils::GetEntryAndResultNodes(NewTargetGraph, FunctionEntryNodePtr, FunctionResultNodePtr);
	}
	else if (UK2Node_EditablePinBase* Node = GetEditableNode())
	{
		FunctionEntryNodePtr = Node;
	}
}

UEdGraph* FBaseBlueprintGraphActionDetails::GetGraph() const
{
	check(ObjectsBeingEdited.Num() > 0);

	if (ObjectsBeingEdited.Num() == 1)
	{
		UObject* const Object = ObjectsBeingEdited[0].Get();
		if (!Object)
		{
			return nullptr;
		}

		if (Object->IsA<UK2Node_Composite>())
		{
			return Cast<UK2Node_Composite>(Object)->BoundGraph;
		}
		else if (!Object->IsA<UK2Node_MacroInstance>() && (Object->IsA<UK2Node_Tunnel>() || Object->IsA<UK2Node_FunctionTerminator>()))
		{
			return Cast<UK2Node>(Object)->GetGraph();
		}
		else if (UK2Node_CallFunction* FunctionCall = Cast<UK2Node_CallFunction>(Object))
		{
			return FindObject<UEdGraph>(FunctionCall->GetBlueprint(), *(FunctionCall->FunctionReference.GetMemberName().ToString()));
		}
		else if (Object->IsA<UEdGraph>())
		{
			return Cast<UEdGraph>(Object);
		}
	}

	return nullptr;
}

UK2Node_EditablePinBase* FBlueprintGraphActionDetails::GetEditableNode() const
{
	check(ObjectsBeingEdited.Num() > 0);

	if (ObjectsBeingEdited.Num() == 1)
	{
		UObject* const Object = ObjectsBeingEdited[0].Get();
		if (!Object)
		{
			return nullptr;
		}

		if (Object->IsA<UK2Node_CustomEvent>())
		{
			return Cast<UK2Node_CustomEvent>(Object);
		}
	}

	return nullptr;
}

UFunction* FBlueprintGraphActionDetails::FindFunction() const
{
	UEdGraph* Graph = GetGraph();
	if(Graph)
	{
		if(UBlueprint* Blueprint = FBlueprintEditorUtils::FindBlueprintForGraph(Graph))
		{
			UClass* Class = Blueprint->SkeletonGeneratedClass;

			for (TFieldIterator<UFunction> FunctionIt(Class, EFieldIteratorFlags::IncludeSuper); FunctionIt; ++FunctionIt)
			{
				UFunction* Function = *FunctionIt;
				if (Function->GetName() == Graph->GetName())
				{
					return Function;
				}
			}
		}
	}
	return NULL;
}

FKismetUserDeclaredFunctionMetadata* FBlueprintGraphActionDetails::GetMetadataBlock() const
{
	UK2Node_EditablePinBase * FunctionEntryNode = FunctionEntryNodePtr.Get();
	if (UK2Node_FunctionEntry* TypedEntryNode = Cast<UK2Node_FunctionEntry>(FunctionEntryNode))
	{
		return &(TypedEntryNode->MetaData);
	}
	else if (UK2Node_Tunnel* TunnelNode = ExactCast<UK2Node_Tunnel>(FunctionEntryNode))
	{
		// Must be exactly a tunnel, not a macro instance
		return &(TunnelNode->MetaData);
	}

	return NULL;
}

FText FBlueprintGraphActionDetails::OnGetTooltipText() const
{
	if (FKismetUserDeclaredFunctionMetadata* Metadata = GetMetadataBlock())
	{
		return FText::FromString(Metadata->ToolTip);
	}
	else
	{
		return LOCTEXT( "NoTooltip", "(None)" );
	}
}

void FBlueprintGraphActionDetails::OnTooltipTextCommitted(const FText& NewText, ETextCommit::Type InTextCommit)
{
	if (FKismetUserDeclaredFunctionMetadata* Metadata = GetMetadataBlock())
	{
		Metadata->ToolTip = NewText.ToString();
		if(auto Function = FindFunction())
		{
			Function->Modify();
			Function->SetMetaData(FBlueprintMetadata::MD_Tooltip, *NewText.ToString());
		}
	}
}

FText FBlueprintGraphActionDetails::OnGetCategoryText() const
{
	if (FKismetUserDeclaredFunctionMetadata* Metadata = GetMetadataBlock())
	{
		const UEdGraphSchema_K2* K2Schema = GetDefault<UEdGraphSchema_K2>();
		if( Metadata->Category.IsEmpty() || Metadata->Category == K2Schema->VR_DefaultCategory.ToString() )
		{
			return LOCTEXT("DefaultCategory", "Default");
		}
		
		return FText::FromString(Metadata->Category);
	}
	else
	{
		return LOCTEXT( "NoFunctionCategory", "(None)" );
	}
}

void FBlueprintGraphActionDetails::OnCategoryTextCommitted(const FText& NewText, ETextCommit::Type InTextCommit)
{
	if (InTextCommit == ETextCommit::OnEnter || InTextCommit == ETextCommit::OnUserMovedFocus)
	{
		if (FKismetUserDeclaredFunctionMetadata* Metadata = GetMetadataBlock())
		{
			// Remove excess whitespace and prevent categories with just spaces
			FText CategoryName = FText::TrimPrecedingAndTrailing(NewText);

			if(CategoryName.IsEmpty())
			{
				const UEdGraphSchema_K2* K2Schema = GetDefault<UEdGraphSchema_K2>();
				Metadata->Category = K2Schema->VR_DefaultCategory.ToString();
			}
			else
			{
				Metadata->Category = CategoryName.ToString();
			}

			if(auto Function = FindFunction())
			{
				Function->Modify();
				Function->SetMetaData(FBlueprintMetadata::MD_FunctionCategory, *CategoryName.ToString());
			}
			MyBlueprint.Pin()->Refresh();
			FBlueprintEditorUtils::MarkBlueprintAsModified(GetBlueprintObj());
		}
	}
}

void FBlueprintGraphActionDetails::OnCategorySelectionChanged( TSharedPtr<FString> ProposedSelection, ESelectInfo::Type /*SelectInfo*/ )
{
	if(ProposedSelection.IsValid())
	{
		if (FKismetUserDeclaredFunctionMetadata* Metadata = GetMetadataBlock())
		{
			Metadata->Category = *ProposedSelection.Get();
			if(auto Function = FindFunction())
			{
				Function->Modify();
				Function->SetMetaData(FBlueprintMetadata::MD_FunctionCategory, **ProposedSelection.Get());
			}
			MyBlueprint.Pin()->Refresh();
			FBlueprintEditorUtils::MarkBlueprintAsModified(GetBlueprintObj());

			CategoryListView.Pin()->ClearSelection();
			CategoryComboButton.Pin()->SetIsOpen(false);
			MyBlueprint.Pin()->ExpandCategory(*ProposedSelection.Get());
		}
	}
}

TSharedRef< ITableRow > FBlueprintGraphActionDetails::MakeCategoryViewWidget( TSharedPtr<FString> Item, const TSharedRef< STableViewBase >& OwnerTable )
{
	return SNew(STableRow<TSharedPtr<FString>>, OwnerTable)
		[
			SNew(STextBlock) .Text(FText::FromString(*Item.Get()))
		];
}

FText FBlueprintGraphActionDetails::AccessSpecifierProperName( uint32 AccessSpecifierFlag ) const
{
	switch(AccessSpecifierFlag)
	{
	case FUNC_Public:
		return LOCTEXT( "Public", "Public" );
	case FUNC_Private:
		return LOCTEXT( "Private", "Private" );
	case FUNC_Protected:
		return LOCTEXT( "Protected", "Protected" );
	case 0:
		return LOCTEXT( "Unknown", "Unknown" ); // Default?
	}
	return LOCTEXT( "Error", "Error" );
}

FText FBlueprintGraphActionDetails::ReplicationSpecifierProperName( uint32 ReplicationSpecifierFlag ) const
{
	switch(ReplicationSpecifierFlag)
	{
	case FUNC_NetMulticast:
		return LOCTEXT( "MulticastDropDown", "Multicast" );
	case FUNC_NetServer:
		return LOCTEXT( "ServerDropDown", "Run on Server" );
	case FUNC_NetClient:
		return LOCTEXT( "ClientDropDown", "Run on owning Client" );
	case 0:
		return LOCTEXT( "NotReplicatedDropDown", "Not Replicated" );
	}
	return LOCTEXT( "Error", "Error" );
}

TSharedRef<ITableRow> FBlueprintGraphActionDetails::HandleGenerateRowAccessSpecifier( TSharedPtr<FAccessSpecifierLabel> SpecifierName, const TSharedRef<STableViewBase>& OwnerTable )
{
	return SNew(STableRow< TSharedPtr<FAccessSpecifierLabel> >, OwnerTable)
		.Content()
		[
			SNew( STextBlock ) 
				.Text( SpecifierName.IsValid() ? SpecifierName->LocalizedName : FText::GetEmpty() )
		];
}

FText FBlueprintGraphActionDetails::GetCurrentAccessSpecifierName() const
{
	uint32 AccessSpecifierFlag = 0;
	UK2Node_EditablePinBase * FunctionEntryNode = FunctionEntryNodePtr.Get();
	if(UK2Node_FunctionEntry* EntryNode = Cast<UK2Node_FunctionEntry>(FunctionEntryNode))
	{
		AccessSpecifierFlag = FUNC_AccessSpecifiers & EntryNode->ExtraFlags;
	}
	else if(UK2Node_CustomEvent* CustomEventNode = Cast<UK2Node_CustomEvent>(FunctionEntryNode))
	{
		AccessSpecifierFlag = FUNC_AccessSpecifiers & CustomEventNode->FunctionFlags;
	}
	return AccessSpecifierProperName( AccessSpecifierFlag );
}

bool FBlueprintGraphActionDetails::IsAccessSpecifierVisible() const
{
	bool bSupportedType = false;
	bool bIsEditable = false;
	UK2Node_EditablePinBase * FunctionEntryNode = FunctionEntryNodePtr.Get();
	if(FunctionEntryNode)
	{
		UBlueprint* Blueprint = FunctionEntryNode->GetBlueprint();
		const bool bIsInterface = FBlueprintEditorUtils::IsInterfaceBlueprint(Blueprint);

		bSupportedType = !bIsInterface && (FunctionEntryNode->IsA<UK2Node_FunctionEntry>() || FunctionEntryNode->IsA<UK2Node_Event>());
		bIsEditable = FunctionEntryNode->IsEditable();
	}
	return bSupportedType && bIsEditable;
}

void FBlueprintGraphActionDetails::OnAccessSpecifierSelected( TSharedPtr<FAccessSpecifierLabel> SpecifierName, ESelectInfo::Type SelectInfo )
{
	if(AccessSpecifierComboButton.IsValid())
	{
		AccessSpecifierComboButton->SetIsOpen(false);
	}

	UK2Node_EditablePinBase* FunctionEntryNode = FunctionEntryNodePtr.Get();
	if(FunctionEntryNode && SpecifierName.IsValid())
	{
		const FScopedTransaction Transaction( LOCTEXT( "ChangeAccessSpecifier", "Change Access Specifier" ) );

		FunctionEntryNode->Modify();
		auto Function = FindFunction();
		if(Function)
		{
			Function->Modify();
		}

		const uint32 ClearAccessSpecifierMask = ~FUNC_AccessSpecifiers;
		if(UK2Node_FunctionEntry* EntryNode = Cast<UK2Node_FunctionEntry>(FunctionEntryNode))
		{
			EntryNode->ExtraFlags &= ClearAccessSpecifierMask;
			EntryNode->ExtraFlags |= SpecifierName->SpecifierFlag;
		}
		else if(UK2Node_Event* EventNode = Cast<UK2Node_Event>(FunctionEntryNode))
		{
			EventNode->FunctionFlags &= ClearAccessSpecifierMask;
			EventNode->FunctionFlags |= SpecifierName->SpecifierFlag;
		}
		if(Function)
		{
			Function->FunctionFlags &= ClearAccessSpecifierMask;
			Function->FunctionFlags |= SpecifierName->SpecifierFlag;
		}

		FBlueprintEditorUtils::MarkBlueprintAsStructurallyModified(GetBlueprintObj());
	}
}

bool FBlueprintGraphActionDetails::GetInstanceColorVisibility() const
{
	// Hide the color editor if it's a top level function declaration.
	// Show it if we're editing a collapsed graph or macro
	UEdGraph* Graph = GetGraph();
	if (Graph)
	{
		const UBlueprint* Blueprint = FBlueprintEditorUtils::FindBlueprintForGraph(Graph);
		if (Blueprint)
		{
			const bool bIsTopLevelFunctionGraph = Blueprint->FunctionGraphs.Contains(Graph);
			const bool bIsTopLevelMacroGraph = Blueprint->MacroGraphs.Contains(Graph);
			const bool bIsMacroGraph = Blueprint->BlueprintType == BPTYPE_MacroLibrary;
			return ((bIsMacroGraph || bIsTopLevelMacroGraph) || !bIsTopLevelFunctionGraph);
		}

	}
	
	return false;
}

FLinearColor FBlueprintGraphActionDetails::GetNodeTitleColor() const
{
	if (FKismetUserDeclaredFunctionMetadata* Metadata = GetMetadataBlock())
	{
		return Metadata->InstanceTitleColor;
	}
	else
	{
		return FLinearColor::White;
	}
}

FReply FBlueprintGraphActionDetails::ColorBlock_OnMouseButtonDown(const FGeometry& MyGeometry, const FPointerEvent& MouseEvent)
{
	if (MouseEvent.GetEffectingButton() == EKeys::LeftMouseButton)
	{
		if (FKismetUserDeclaredFunctionMetadata* Metadata = GetMetadataBlock())
		{
			TArray<FLinearColor*> LinearColorArray;
			LinearColorArray.Add(&(Metadata->InstanceTitleColor));

			FColorPickerArgs PickerArgs;
			PickerArgs.bIsModal = true;
			PickerArgs.ParentWidget = ColorBlock;
			PickerArgs.DisplayGamma = TAttribute<float>::Create( TAttribute<float>::FGetter::CreateUObject(GEngine, &UEngine::GetDisplayGamma) );
			PickerArgs.LinearColorArray = &LinearColorArray;

			OpenColorPicker(PickerArgs);
		}

		return FReply::Handled();
	}
	else
	{
		return FReply::Unhandled();
	}
}

bool FBlueprintGraphActionDetails::IsCustomEvent() const
{
	return (NULL != Cast<UK2Node_CustomEvent>(FunctionEntryNodePtr.Get()));
}

void FBlueprintGraphActionDetails::OnIsReliableReplicationFunctionModified(const ECheckBoxState NewCheckedState)
{
	UK2Node_EditablePinBase * FunctionEntryNode = FunctionEntryNodePtr.Get();
	UK2Node_CustomEvent* CustomEvent = Cast<UK2Node_CustomEvent>(FunctionEntryNode);
	if( CustomEvent )
	{
		if (NewCheckedState == ECheckBoxState::Checked)
		{
			if (UK2Node_FunctionEntry* TypedEntryNode = Cast<UK2Node_FunctionEntry>(FunctionEntryNode))
			{
				TypedEntryNode->ExtraFlags |= FUNC_NetReliable;
			}
			if (UK2Node_CustomEvent * CustomEventNode = Cast<UK2Node_CustomEvent>(FunctionEntryNode))
			{
				CustomEventNode->FunctionFlags |= FUNC_NetReliable;
			}
		}
		else
		{
			if (UK2Node_FunctionEntry* TypedEntryNode = Cast<UK2Node_FunctionEntry>(FunctionEntryNode))
			{
				TypedEntryNode->ExtraFlags &= ~FUNC_NetReliable;
			}
			if (UK2Node_CustomEvent * CustomEventNode = Cast<UK2Node_CustomEvent>(FunctionEntryNode))
			{
				CustomEventNode->FunctionFlags &= ~FUNC_NetReliable;
			}
		}

		FBlueprintEditorUtils::MarkBlueprintAsStructurallyModified(GetBlueprintObj());
	}
}

ECheckBoxState FBlueprintGraphActionDetails::GetIsReliableReplicatedFunction() const
{
	const UK2Node_EditablePinBase * FunctionEntryNode = FunctionEntryNodePtr.Get();
	const UK2Node_CustomEvent* CustomEvent = Cast<const UK2Node_CustomEvent>(FunctionEntryNode);
	if(!CustomEvent)
	{
		return ECheckBoxState::Undetermined;
	}

	uint32 const NetReliableMask = (FUNC_Net | FUNC_NetReliable);
	if ((CustomEvent->GetNetFlags() & NetReliableMask) == NetReliableMask)
	{
		return ECheckBoxState::Checked;
	}
	
	return ECheckBoxState::Unchecked;
}

bool FBlueprintGraphActionDetails::IsPureFunctionVisible() const
{
	bool bSupportedType = false;
	bool bIsEditable = false;
	UK2Node_EditablePinBase * FunctionEntryNode = FunctionEntryNodePtr.Get();
	if(FunctionEntryNode)
	{
		UBlueprint* Blueprint = FunctionEntryNode->GetBlueprint();
		const bool bIsInterface = FBlueprintEditorUtils::IsInterfaceBlueprint(Blueprint);

		bSupportedType = !bIsInterface && FunctionEntryNode->IsA<UK2Node_FunctionEntry>();
		bIsEditable = FunctionEntryNode->IsEditable();
	}
	return bSupportedType && bIsEditable;
}

void FBlueprintGraphActionDetails::OnIsPureFunctionModified( const ECheckBoxState NewCheckedState )
{
	UK2Node_EditablePinBase * FunctionEntryNode = FunctionEntryNodePtr.Get();
	auto Function = FindFunction();
	auto EntryNode = Cast<UK2Node_FunctionEntry>(FunctionEntryNode);
	if(EntryNode && Function)
	{
		const FScopedTransaction Transaction( LOCTEXT( "ChangePure", "Change Pure" ) );
		EntryNode->Modify();
		Function->Modify();

		//set flags on function entry node also
		EntryNode->ExtraFlags	^= FUNC_BlueprintPure;
		Function->FunctionFlags ^= FUNC_BlueprintPure;
		OnParamsChanged(FunctionEntryNode);
	}
}

ECheckBoxState FBlueprintGraphActionDetails::GetIsPureFunction() const
{
	UK2Node_EditablePinBase * FunctionEntryNode = FunctionEntryNodePtr.Get();
	auto EntryNode = Cast<UK2Node_FunctionEntry>(FunctionEntryNode);
	if(!EntryNode)
	{
		return ECheckBoxState::Undetermined;
	}
	return (EntryNode->ExtraFlags & FUNC_BlueprintPure) ? ECheckBoxState::Checked :  ECheckBoxState::Unchecked;
}

bool FBlueprintGraphActionDetails::IsConstFunctionVisible() const
{
	bool bSupportedType = false;
	bool bIsEditable = false;
	UK2Node_EditablePinBase * FunctionEntryNode = FunctionEntryNodePtr.Get();
	if(FunctionEntryNode)
	{
		UBlueprint* Blueprint = FunctionEntryNode->GetBlueprint();

		bSupportedType = FunctionEntryNode->IsA<UK2Node_FunctionEntry>();
		bIsEditable = FunctionEntryNode->IsEditable();
	}
	return bSupportedType && bIsEditable;
}

void FBlueprintGraphActionDetails::OnIsConstFunctionModified( const ECheckBoxState NewCheckedState )
{
	UK2Node_EditablePinBase * FunctionEntryNode = FunctionEntryNodePtr.Get();
	auto Function = FindFunction();
	auto EntryNode = Cast<UK2Node_FunctionEntry>(FunctionEntryNode);
	if(EntryNode && Function)
	{
		const FScopedTransaction Transaction( LOCTEXT( "ChangeConst", "Change Const" ) );
		EntryNode->Modify();
		Function->Modify();

		//set flags on function entry node also
		EntryNode->ExtraFlags	^= FUNC_Const;
		Function->FunctionFlags ^= FUNC_Const;
		OnParamsChanged(FunctionEntryNode);
	}
}

ECheckBoxState FBlueprintGraphActionDetails::GetIsConstFunction() const
{
	UK2Node_EditablePinBase * FunctionEntryNode = FunctionEntryNodePtr.Get();
	auto EntryNode = Cast<UK2Node_FunctionEntry>(FunctionEntryNode);
	if(!EntryNode)
	{
		return ECheckBoxState::Undetermined;
	}
	return (EntryNode->ExtraFlags & FUNC_Const) ? ECheckBoxState::Checked :  ECheckBoxState::Unchecked;
}

FReply FBaseBlueprintGraphActionDetails::OnAddNewInputClicked()
{
	UK2Node_EditablePinBase * FunctionEntryNode = FunctionEntryNodePtr.Get();

	if( FunctionEntryNode )
	{
		FScopedTransaction Transaction( LOCTEXT( "AddInParam", "Add In Parameter" ) );
		FunctionEntryNode->Modify();

		FEdGraphPinType PinType = MyBlueprint.Pin()->GetLastFunctionPinTypeUsed();

		// Make sure that if this is an exec node we are allowed one.
		const UEdGraphSchema_K2* Schema = GetDefault<UEdGraphSchema_K2>();
		if ((PinType.PinCategory == Schema->PC_Exec) && (!FunctionEntryNode->CanModifyExecutionWires()))
		{
			MyBlueprint.Pin()->ResetLastPinType();
			PinType = MyBlueprint.Pin()->GetLastFunctionPinTypeUsed();
		}
		FString NewPinName = TEXT("NewParam");
		if (FunctionEntryNode->CreateUserDefinedPin(NewPinName, PinType, EGPD_Output))
		{
			OnParamsChanged(FunctionEntryNode, true);
		}
		else
		{
			Transaction.Cancel();
		}
	}

	return FReply::Handled();
}

EVisibility FBlueprintGraphActionDetails::GetAddNewInputOutputVisibility() const
{
	UK2Node_EditablePinBase* FunctionEntryNode = FunctionEntryNodePtr.Get();
	if (FunctionEntryNodePtr.IsValid())
	{
		if(UEdGraph* Graph = FunctionEntryNode->GetGraph())
		{
			// Math expression graphs are read only, do not allow adding or removing of pins
			if(Cast<UK2Node_MathExpression>(Graph->GetOuter()))
			{
				return EVisibility::Collapsed;
			}
		}
	}
	return EVisibility::Visible;
}

FReply FBlueprintGraphActionDetails::OnAddNewOutputClicked()
{
	FScopedTransaction Transaction( LOCTEXT( "AddOutParam", "Add Out Parameter" ) );
	
	GetBlueprintObj()->Modify();
	GetGraph()->Modify();
	UK2Node_EditablePinBase* EntryPin = FunctionEntryNodePtr.Get();	
	EntryPin->Modify();
	for (int32 iPin = 0; iPin < EntryPin->Pins.Num() ; iPin++)
	{
		EntryPin->Pins[iPin]->Modify();
	}
	
	UK2Node_EditablePinBase* PreviousResultNode = FunctionResultNodePtr.Get();

	AttemptToCreateResultNode();

	UK2Node_EditablePinBase* FunctionResultNode = FunctionResultNodePtr.Get();
	if( FunctionResultNode )
	{
		FunctionResultNode->Modify();
		FEdGraphPinType PinType = MyBlueprint.Pin()->GetLastFunctionPinTypeUsed();
		PinType.bIsReference = false;

		// Make sure that if this is an exec node we are allowed one.
		const UEdGraphSchema_K2* Schema = GetDefault<UEdGraphSchema_K2>();
		if ((PinType.PinCategory == Schema->PC_Exec) && (!FunctionResultNode->CanModifyExecutionWires()))
		{
			MyBlueprint.Pin()->ResetLastPinType();
			PinType = MyBlueprint.Pin()->GetLastFunctionPinTypeUsed();
		}
<<<<<<< HEAD
		FString NewPinName;
		GenerateUniqueParameterName(TEXT("NewParam"), NewPinName);
		FunctionResultNode->CreateUserDefinedPin(NewPinName, PinType);
		
		OnParamsChanged(FunctionResultNode, true);

		if ( !PreviousResultNode )
		{
			DetailsLayoutPtr->ForceRefreshDetails();
=======
		FString NewPinName = TEXT("NewParam");
		if (FunctionResultNode->CreateUserDefinedPin(NewPinName, PinType, EGPD_Input))
		{
			OnParamsChanged(FunctionResultNode, true);

			if ( !PreviousResultNode )
			{
				DetailsLayoutPtr->ForceRefreshDetails();
			}
		}
		else
		{
			Transaction.Cancel();
>>>>>>> cce8678d
		}
	}
	else
	{
		Transaction.Cancel();
	}

	return FReply::Handled();
}



void FBlueprintInterfaceLayout::GenerateHeaderRowContent( FDetailWidgetRow& NodeRow )
{
	NodeRow
	[
		SNew(STextBlock)
			.Text( bShowsInheritedInterfaces ?
			LOCTEXT("BlueprintInheritedInterfaceTitle", "Inherited Interfaces") :
			LOCTEXT("BlueprintImplementedInterfaceTitle", "Implemented Interfaces") )
			.Font( IDetailLayoutBuilder::GetDetailFont() )
	];
}

BEGIN_SLATE_FUNCTION_BUILD_OPTIMIZATION
void FBlueprintInterfaceLayout::GenerateChildContent( IDetailChildrenBuilder& ChildrenBuilder )
{
	UBlueprint* Blueprint = GlobalOptionsDetailsPtr.Pin()->GetBlueprintObj();
	check(Blueprint);

	TArray<FInterfaceName> Interfaces;

	if (!bShowsInheritedInterfaces)
	{
		// Generate a list of interfaces already implemented
		for (TArray<FBPInterfaceDescription>::TConstIterator It(Blueprint->ImplementedInterfaces); It; ++It)
		{
			auto Interface = (*It).Interface;
			if (Interface)
			{
				Interfaces.AddUnique(FInterfaceName(Interface->GetFName(), Interface->GetDisplayNameText()));
			}
		}
	}
	else
	{
		// Generate a list of interfaces implemented by classes this blueprint inherited from
		UClass* BlueprintParent = Blueprint->ParentClass;
		while (BlueprintParent)
		{
			for (TArray<FImplementedInterface>::TIterator It(BlueprintParent->Interfaces); It; ++It)
			{
				FImplementedInterface& CurrentInterface = *It;
				if( CurrentInterface.Class )
				{
					Interfaces.Add(FInterfaceName(CurrentInterface.Class->GetFName(), CurrentInterface.Class->GetDisplayNameText()));
				}
			}
			BlueprintParent = BlueprintParent->GetSuperClass();
		}
	}

	for (int32 i = 0; i < Interfaces.Num(); ++i)
	{
		TSharedPtr<SHorizontalBox> Box;
		ChildrenBuilder.AddChildContent( LOCTEXT( "BlueprintInterfaceValue", "Interface Value" ) )
		[
			SAssignNew(Box, SHorizontalBox)
			+SHorizontalBox::Slot()
			[
				SNew(STextBlock)
					.Text(Interfaces[i].DisplayText)
					.Font( IDetailLayoutBuilder::GetDetailFont() )
			]
		];

		// See if we need to add a button for opening this interface
		if (!bShowsInheritedInterfaces)
		{
			UBlueprintGeneratedClass* Class = Cast<UBlueprintGeneratedClass>(*Blueprint->ImplementedInterfaces[i].Interface);
			if (Class)
			{
				TWeakObjectPtr<UObject> Asset = Class->ClassGeneratedBy;
		
				const TSharedRef<SWidget> BrowseButton = PropertyCustomizationHelpers::MakeBrowseButton(FSimpleDelegate::CreateSP(this, &FBlueprintInterfaceLayout::OnBrowseToInterface, Asset));
				BrowseButton->SetToolTipText( LOCTEXT("BlueprintInterfaceBrowseTooltip", "Opens this interface") );

				Box->AddSlot()
				.AutoWidth()
				.Padding(2.0f, 0.0f)
				[
					BrowseButton
				];
			}
		}

		if (!bShowsInheritedInterfaces)
		{
			Box->AddSlot()
			.AutoWidth()
			[
				PropertyCustomizationHelpers::MakeClearButton(FSimpleDelegate::CreateSP(this, &FBlueprintInterfaceLayout::OnRemoveInterface, Interfaces[i]))
			];
		}
	}

	// Add message if no interfaces are being used
	if (Interfaces.Num() == 0)
	{
		ChildrenBuilder.AddChildContent(LOCTEXT("BlueprintInterfaceValue", "Interface Value"))
		[
			SNew(STextBlock)
			.Text(LOCTEXT("NoBlueprintInterface", "No Interfaces"))
			.Font(IDetailLayoutBuilder::GetDetailFontItalic())
		];
	}

	if (!bShowsInheritedInterfaces)
	{
		ChildrenBuilder.AddChildContent( LOCTEXT( "BlueprintAddInterface", "Add Interface" ) )
		[
			SNew(SBox)
			.HAlign(HAlign_Right)
			[
				SAssignNew(AddInterfaceComboButton, SComboButton)
				.ButtonContent()
				[
					SNew(STextBlock)
						.Text(LOCTEXT("BlueprintAddInterfaceButton", "Add"))
				]
				.OnGetMenuContent(this, &FBlueprintInterfaceLayout::OnGetAddInterfaceMenuContent)
			]
		];
	}
}
END_SLATE_FUNCTION_BUILD_OPTIMIZATION

void FBlueprintInterfaceLayout::OnBrowseToInterface(TWeakObjectPtr<UObject> Asset)
{
	if (Asset.IsValid())
	{
		FAssetEditorManager::Get().OpenEditorForAsset(Asset.Get());
	}
}

void FBlueprintInterfaceLayout::OnRemoveInterface(FInterfaceName InterfaceName)
{
	UBlueprint* Blueprint = GlobalOptionsDetailsPtr.Pin()->GetBlueprintObj();
	check(Blueprint);

	const FName InterfaceFName = InterfaceName.Name;

	// Close all graphs that are about to be removed
	TArray<UEdGraph*> Graphs;
	FBlueprintEditorUtils::GetInterfaceGraphs(Blueprint, InterfaceFName, Graphs);
	for( TArray<UEdGraph*>::TIterator GraphIt(Graphs); GraphIt; ++GraphIt )
	{
		GlobalOptionsDetailsPtr.Pin()->GetBlueprintEditorPtr().Pin()->CloseDocumentTab(*GraphIt);
	}

	const bool bPreserveInterfaceFunctions = (EAppReturnType::Yes == FMessageDialog::Open( EAppMsgType::YesNo, NSLOCTEXT("UnrealEd", "TransferInterfaceFunctionsToBlueprint", "Would you like to transfer the interface functions to be part of your blueprint?") ));

	// Do the work of actually removing the interface
	FBlueprintEditorUtils::RemoveInterface(Blueprint, InterfaceFName, bPreserveInterfaceFunctions);

	RegenerateChildrenDelegate.ExecuteIfBound();

	OnRefreshInDetailsView();
}

void FBlueprintInterfaceLayout::OnClassPicked(UClass* PickedClass)
{
	if (AddInterfaceComboButton.IsValid())
	{
		AddInterfaceComboButton->SetIsOpen(false);
	}

	UBlueprint* Blueprint = GlobalOptionsDetailsPtr.Pin()->GetBlueprintObj();
	check(Blueprint);

	FBlueprintEditorUtils::ImplementNewInterface( Blueprint, PickedClass->GetFName() );

	RegenerateChildrenDelegate.ExecuteIfBound();

	OnRefreshInDetailsView();
}

TSharedRef<SWidget> FBlueprintInterfaceLayout::OnGetAddInterfaceMenuContent()
{
	UBlueprint* Blueprint = GlobalOptionsDetailsPtr.Pin()->GetBlueprintObj();

	TArray<UBlueprint*> Blueprints;
	Blueprints.Add(Blueprint);
	TSharedRef<SWidget> ClassPicker = FBlueprintEditorUtils::ConstructBlueprintInterfaceClassPicker(Blueprints, FOnClassPicked::CreateSP(this, &FBlueprintInterfaceLayout::OnClassPicked));
	return
		SNew(SBorder)
		.BorderImage(FEditorStyle::GetBrush("Menu.Background"))
		[
			// Achieving fixed width by nesting items within a fixed width box.
			SNew(SBox)
			.WidthOverride(350.0f)
			[
				SNew(SVerticalBox)
				+SVerticalBox::Slot()
				.MaxHeight(400.0f)
				.AutoHeight()
				[
					ClassPicker
				]
			]
		];
}

void FBlueprintInterfaceLayout::OnRefreshInDetailsView()
{
	TSharedPtr<SKismetInspector> Inspector = GlobalOptionsDetailsPtr.Pin()->GetBlueprintEditorPtr().Pin()->GetInspector();
	UBlueprint* Blueprint = GlobalOptionsDetailsPtr.Pin()->GetBlueprintObj();
	check(Blueprint);

	// Show details for the Blueprint instance we're editing
	Inspector->ShowDetailsForSingleObject(Blueprint);
}

UBlueprint* FBlueprintGlobalOptionsDetails::GetBlueprintObj() const
{
	if(BlueprintEditorPtr.IsValid())
	{
		return BlueprintEditorPtr.Pin()->GetBlueprintObj();
	}

	return NULL;
}

FText FBlueprintGlobalOptionsDetails::GetParentClassName() const
{
	const UBlueprint* Blueprint = GetBlueprintObj();
	const UClass* ParentClass = Blueprint ? Blueprint->ParentClass : NULL;
	return ParentClass ? ParentClass->GetDisplayNameText() : FText::FromName(NAME_None);
}

bool FBlueprintGlobalOptionsDetails::CanReparent() const
{
	return BlueprintEditorPtr.IsValid() && BlueprintEditorPtr.Pin()->ReparentBlueprint_IsVisible();
}

TSharedRef<SWidget> FBlueprintGlobalOptionsDetails::GetParentClassMenuContent()
{
	TArray<UBlueprint*> Blueprints;
	Blueprints.Add(GetBlueprintObj());
	TSharedRef<SWidget> ClassPicker = FBlueprintEditorUtils::ConstructBlueprintParentClassPicker(Blueprints, FOnClassPicked::CreateSP(this, &FBlueprintGlobalOptionsDetails::OnClassPicked));

	return
		SNew(SBorder)
		.BorderImage(FEditorStyle::GetBrush("Menu.Background"))
		[
			// Achieving fixed width by nesting items within a fixed width box.
			SNew(SBox)
			.WidthOverride(350.0f)
			[
				SNew(SVerticalBox)
				+SVerticalBox::Slot()
				.MaxHeight(400.0f)
				.AutoHeight()
				[
					ClassPicker
				]
			]
		];
}

void FBlueprintGlobalOptionsDetails::OnClassPicked(UClass* PickedClass)
{
	ParentClassComboButton->SetIsOpen(false);
	if(BlueprintEditorPtr.IsValid())
	{
		BlueprintEditorPtr.Pin()->ReparentBlueprint_NewParentChosen(PickedClass);
	}

	check(BlueprintEditorPtr.IsValid());
	TSharedPtr<SKismetInspector> Inspector = BlueprintEditorPtr.Pin()->GetInspector();
	// Show details for the Blueprint instance we're editing
	Inspector->ShowDetailsForSingleObject(GetBlueprintObj());
}

bool FBlueprintGlobalOptionsDetails::CanDeprecateBlueprint() const
{
	// If the parent is deprecated, we cannot modify deprecation on this Blueprint
	if(GetBlueprintObj()->ParentClass->HasAnyClassFlags(CLASS_Deprecated))
	{
		return false;
	}

	return true;
}

void FBlueprintGlobalOptionsDetails::OnDeprecateBlueprint(ECheckBoxState InCheckState)
{
	GetBlueprintObj()->bDeprecate = InCheckState == ECheckBoxState::Checked? true : false;
	FBlueprintEditorUtils::MarkBlueprintAsStructurallyModified(GetBlueprintObj());
}

ECheckBoxState FBlueprintGlobalOptionsDetails::IsDeprecatedBlueprint() const
{
	return GetBlueprintObj()->bDeprecate? ECheckBoxState::Checked : ECheckBoxState::Unchecked;
}

FText FBlueprintGlobalOptionsDetails::GetDeprecatedTooltip() const
{
	if(CanDeprecateBlueprint())
	{
		return LOCTEXT("DeprecateBlueprintTooltip", "Deprecate the Blueprint and all child Blueprints to make it no longer placeable in the World nor child classes created from it.");
	}
	
	return LOCTEXT("DisabledDeprecateBlueprintTooltip", "This Blueprint is deprecated because of a parent, it is not possible to remove deprecation from it!");
}

void FBlueprintGlobalOptionsDetails::CustomizeDetails(IDetailLayoutBuilder& DetailLayout)
{
	const UBlueprint* Blueprint = GetBlueprintObj();
	if(Blueprint != NULL)
	{
		// Hide any properties that aren't included in the "Option" category
		for (TFieldIterator<UProperty> PropertyIt(Blueprint->GetClass(), EFieldIteratorFlags::IncludeSuper); PropertyIt; ++PropertyIt)
		{
			UProperty* Property = *PropertyIt;
			FString Category = FObjectEditorUtils::GetCategory(Property);

			if ( Category != TEXT("BlueprintOptions") && Category != TEXT("ClassOptions") )
			{
				DetailLayout.HideProperty(DetailLayout.GetProperty(Property->GetFName()));
			}
		}

		// Display the parent class and set up the menu for reparenting
		IDetailCategoryBuilder& Category = DetailLayout.EditCategory("ClassOptions", LOCTEXT("ClassOptions", "Class Options"));
		Category.AddCustomRow( LOCTEXT("ClassOptions", "Class Options") )
		.NameContent()
		[
			SNew(STextBlock)
			.Text(LOCTEXT("BlueprintDetails_ParentClass", "Parent Class"))
			.Font(IDetailLayoutBuilder::GetDetailFont())
		]
		.ValueContent()
		[
			SAssignNew(ParentClassComboButton, SComboButton)
			.IsEnabled(this, &FBlueprintGlobalOptionsDetails::CanReparent)
			.OnGetMenuContent(this, &FBlueprintGlobalOptionsDetails::GetParentClassMenuContent)
			.ButtonContent()
			[
				SNew(STextBlock)
				.Text(this, &FBlueprintGlobalOptionsDetails::GetParentClassName)
				.Font(IDetailLayoutBuilder::GetDetailFont())
			]
		];
		
		const bool bIsInterfaceBP = FBlueprintEditorUtils::IsInterfaceBlueprint(Blueprint);
		const bool bIsMacroLibrary = Blueprint->BlueprintType == BPTYPE_MacroLibrary;
		const bool bIsLevelScriptBP = FBlueprintEditorUtils::IsLevelScriptBlueprint(Blueprint);
		const bool bIsFunctionLibrary = Blueprint->BlueprintType == BPTYPE_FunctionLibrary;
		const bool bSupportsInterfaces = !bIsLevelScriptBP && !bIsInterfaceBP && !bIsMacroLibrary && !bIsFunctionLibrary;

		if (bSupportsInterfaces)
		{
			// Interface details customization
			IDetailCategoryBuilder& InterfacesCategory = DetailLayout.EditCategory("Interfaces", LOCTEXT("BlueprintInterfacesDetailsCategory", "Interfaces"));
		
			TSharedRef<FBlueprintInterfaceLayout> InterfaceLayout = MakeShareable(new FBlueprintInterfaceLayout(SharedThis(this), false));
			InterfacesCategory.AddCustomBuilder(InterfaceLayout);
		
			TSharedRef<FBlueprintInterfaceLayout> InheritedInterfaceLayout = MakeShareable(new FBlueprintInterfaceLayout(SharedThis(this), true));
			InterfacesCategory.AddCustomBuilder(InheritedInterfaceLayout);
		}

		// Hide the bDeprecate, we override the functionality.
		static FName DeprecatePropName(TEXT("bDeprecate"));
		DetailLayout.HideProperty(DetailLayout.GetProperty(DeprecatePropName));

		// Hide 'run on drag' for LevelBP
		if (bIsLevelScriptBP)
		{
			static FName RunOnDragPropName(TEXT("bRunConstructionScriptOnDrag"));
			DetailLayout.HideProperty(DetailLayout.GetProperty(RunOnDragPropName));
		}
		else
		{
			// Only display the ability to deprecate a Blueprint on non-level Blueprints.
			Category.AddCustomRow( LOCTEXT("DeprecateLabel", "Deprecate"), true )
				.NameContent()
				[
					SNew(STextBlock)
					.Text( LOCTEXT("DeprecateLabel", "Deprecate") )
					.ToolTipText( this, &FBlueprintGlobalOptionsDetails::GetDeprecatedTooltip )
					.Font(IDetailLayoutBuilder::GetDetailFont())
				]
				.ValueContent()
				[
					SNew(SCheckBox)
					.IsEnabled( this, &FBlueprintGlobalOptionsDetails::CanDeprecateBlueprint )
					.IsChecked( this, &FBlueprintGlobalOptionsDetails::IsDeprecatedBlueprint )
					.OnCheckStateChanged( this, &FBlueprintGlobalOptionsDetails::OnDeprecateBlueprint )
					.ToolTipText( this, &FBlueprintGlobalOptionsDetails::GetDeprecatedTooltip )
				];
		}
	}
}

void FBlueprintComponentDetails::CustomizeDetails(IDetailLayoutBuilder& DetailLayout)
{
	check( BlueprintEditorPtr.IsValid() );
	TSharedPtr<SSCSEditor> Editor = BlueprintEditorPtr.Pin()->GetSCSEditor();
	check( Editor.IsValid() );
	const UBlueprint* Blueprint = GetBlueprintObj();
	check(Blueprint != NULL);

	TArray<FSCSEditorTreeNodePtrType> Nodes = Editor->GetSelectedNodes();

<<<<<<< HEAD
=======
	AddExperimentalWarningCategory(DetailLayout, Nodes);

>>>>>>> cce8678d
	if (!Nodes.Num())
	{
		CachedNodePtr = nullptr;
	}
	else if (Nodes.Num() == 1)
	{
		CachedNodePtr = Nodes[0];
	}

	if( CachedNodePtr.IsValid() )
	{
		IDetailCategoryBuilder& VariableCategory = DetailLayout.EditCategory("Variable", LOCTEXT("VariableDetailsCategory", "Variable"), ECategoryPriority::Variable);

		VariableNameEditableTextBox = SNew(SEditableTextBox)
			.Text(this, &FBlueprintComponentDetails::OnGetVariableText)
			.OnTextChanged(this, &FBlueprintComponentDetails::OnVariableTextChanged)
			.OnTextCommitted(this, &FBlueprintComponentDetails::OnVariableTextCommitted)
			.IsReadOnly(!CachedNodePtr->CanRename())
			.Font(IDetailLayoutBuilder::GetDetailFont());

		VariableCategory.AddCustomRow(LOCTEXT("BlueprintComponentDetails_VariableNameLabel", "Variable Name"))
		.NameContent()
		[
			SNew(STextBlock)
			.Text(LOCTEXT("BlueprintComponentDetails_VariableNameLabel", "Variable Name"))
			.Font(IDetailLayoutBuilder::GetDetailFont())
		]
		.ValueContent()
		[
			VariableNameEditableTextBox.ToSharedRef()
		];

		VariableCategory.AddCustomRow(LOCTEXT("BlueprintComponentDetails_VariableTooltipLabel", "Tooltip"))
		.NameContent()
		[
			SNew(STextBlock)
			.Text(LOCTEXT("BlueprintComponentDetails_VariableTooltipLabel", "Tooltip"))
			.Font(IDetailLayoutBuilder::GetDetailFont())
		]
		.ValueContent()
		[
			SNew(SEditableTextBox)
			.Text(this, &FBlueprintComponentDetails::OnGetTooltipText)
			.OnTextCommitted(this, &FBlueprintComponentDetails::OnTooltipTextCommitted, CachedNodePtr->GetVariableName())
			.Font(IDetailLayoutBuilder::GetDetailFont())
		];

		PopulateVariableCategories();
		const FText CategoryTooltip = LOCTEXT("EditCategoryName_Tooltip", "The category of the variable; editing this will place the variable into another category or create a new one.");

		VariableCategory.AddCustomRow( LOCTEXT("BlueprintComponentDetails_VariableCategoryLabel", "Category") )
		.NameContent()
		[
			SNew(STextBlock)
			.Text(LOCTEXT("BlueprintComponentDetails_VariableCategoryLabel", "Category"))
			.ToolTipText(CategoryTooltip)
			.Font(IDetailLayoutBuilder::GetDetailFont())
		]
		.ValueContent()
		[
			SAssignNew(VariableCategoryComboButton, SComboButton)
			.ContentPadding(FMargin(0,0,5,0))
			.IsEnabled(this, &FBlueprintComponentDetails::OnVariableCategoryChangeEnabled)
			.ButtonContent()
			[
				SNew(SBorder)
				.BorderImage(FEditorStyle::GetBrush("NoBorder"))
				.Padding(FMargin(0, 0, 5, 0))
				[
					SNew(SEditableTextBox)
					.Text(this, &FBlueprintComponentDetails::OnGetVariableCategoryText)
					.OnTextCommitted(this, &FBlueprintComponentDetails::OnVariableCategoryTextCommitted, CachedNodePtr->GetVariableName())
					.ToolTipText(CategoryTooltip)
					.SelectAllTextWhenFocused(true)
					.RevertTextOnEscape(true)
					.Font(IDetailLayoutBuilder::GetDetailFont())
				]
			]
			.MenuContent()
			[
				SNew(SVerticalBox)
				+SVerticalBox::Slot()
				.AutoHeight()
				.MaxHeight(400.0f)
				[
					SAssignNew(VariableCategoryListView, SListView<TSharedPtr<FString>>)
					.ListItemsSource(&VariableCategorySource)
					.OnGenerateRow(this, &FBlueprintComponentDetails::MakeVariableCategoryViewWidget)
					.OnSelectionChanged(this, &FBlueprintComponentDetails::OnVariableCategorySelectionChanged)
				]
			]
		];

		IDetailCategoryBuilder& SocketsCategory = DetailLayout.EditCategory("Sockets", LOCTEXT("BlueprintComponentDetailsCategory", "Sockets"), ECategoryPriority::Important);

		SocketsCategory.AddCustomRow(LOCTEXT("BlueprintComponentDetails_Sockets", "Sockets"))
		.NameContent()
		[
			SNew(STextBlock)
			.Text(LOCTEXT("BlueprintComponentDetails_ParentSocket", "Parent Socket"))
			.Font(IDetailLayoutBuilder::GetDetailFont())
		]
		.ValueContent()
		[
			SNew(SHorizontalBox)
			+SHorizontalBox::Slot()
			.FillWidth(1.0f)
			[
				SNew(SEditableTextBox)
				.Text(this, &FBlueprintComponentDetails::GetSocketName)
				.IsReadOnly(true)
				.Font(IDetailLayoutBuilder::GetDetailFont())
			]
			+SHorizontalBox::Slot()
			.AutoWidth()
			.HAlign(HAlign_Center)
			.VAlign(VAlign_Center)
			.Padding(2.0f, 1.0f)
			[
				PropertyCustomizationHelpers::MakeBrowseButton(
					FSimpleDelegate::CreateSP(this, &FBlueprintComponentDetails::OnBrowseSocket), LOCTEXT( "SocketBrowseButtonToolTipText", "Browse available Bones and Sockets")
				)
			]
			+SHorizontalBox::Slot()
			.AutoWidth()
			.HAlign(HAlign_Center)
			.VAlign(VAlign_Center)
			.Padding(2.0f, 1.0f)
			[
				PropertyCustomizationHelpers::MakeClearButton(FSimpleDelegate::CreateSP(this, &FBlueprintComponentDetails::OnClearSocket))
			]
		];
	}

	// Handle event generation
	if ( FBlueprintEditorUtils::DoesSupportEventGraphs(Blueprint) && Nodes.Num() == 1 )
	{
		FName PropertyName = CachedNodePtr->GetVariableName();
		UObjectProperty* VariableProperty = FindField<UObjectProperty>(Blueprint->SkeletonGeneratedClass, PropertyName);

		AddEventsCategory(DetailLayout, VariableProperty);
	}

	// Don't show tick properties for components in the blueprint details
	TSharedPtr<IPropertyHandle> PrimaryTickProperty = DetailLayout.GetProperty(GET_MEMBER_NAME_CHECKED(UActorComponent, PrimaryComponentTick));
	PrimaryTickProperty->MarkHiddenByCustomization();
}

FText FBlueprintComponentDetails::OnGetVariableText() const
{
	check(CachedNodePtr.IsValid());

	return FText::FromName(CachedNodePtr->GetVariableName());
}

void FBlueprintComponentDetails::OnVariableTextChanged(const FText& InNewText)
{
	check(CachedNodePtr.IsValid());

	bIsVariableNameInvalid = true;

	USCS_Node* SCS_Node = CachedNodePtr->GetSCSNode();
	if(SCS_Node != NULL && !InNewText.IsEmpty() && !FComponentEditorUtils::IsValidVariableNameString(SCS_Node->ComponentTemplate, InNewText.ToString()))
	{
		VariableNameEditableTextBox->SetError(LOCTEXT("ComponentVariableRenameFailed_NotValid", "This name is reserved for engine use."));
		return;
	}

	TSharedPtr<INameValidatorInterface> VariableNameValidator = MakeShareable(new FKismetNameValidator(GetBlueprintObj(), CachedNodePtr->GetVariableName()));

	EValidatorResult ValidatorResult = VariableNameValidator->IsValid(InNewText.ToString());
	if(ValidatorResult == EValidatorResult::AlreadyInUse)
	{
		VariableNameEditableTextBox->SetError(FText::Format(LOCTEXT("ComponentVariableRenameFailed_InUse", "{0} is in use by another variable or function!"), InNewText));
	}
	else if(ValidatorResult == EValidatorResult::EmptyName)
	{
		VariableNameEditableTextBox->SetError(LOCTEXT("RenameFailed_LeftBlank", "Names cannot be left blank!"));
	}
	else if(ValidatorResult == EValidatorResult::TooLong)
	{
		VariableNameEditableTextBox->SetError(LOCTEXT("RenameFailed_NameTooLong", "Names must have fewer than 100 characters!"));
	}
	else
	{
		bIsVariableNameInvalid = false;
		VariableNameEditableTextBox->SetError(FText::GetEmpty());
	}
}

void FBlueprintComponentDetails::OnVariableTextCommitted(const FText& InNewName, ETextCommit::Type InTextCommit)
{
	if ( !bIsVariableNameInvalid )
	{
		check(CachedNodePtr.IsValid());

		USCS_Node* SCS_Node = CachedNodePtr->GetSCSNode();
		if(SCS_Node != NULL)
		{
			const FScopedTransaction Transaction( LOCTEXT("RenameComponentVariable", "Rename Component Variable") );
			FBlueprintEditorUtils::RenameComponentMemberVariable(GetBlueprintObj(), CachedNodePtr->GetSCSNode(), FName( *InNewName.ToString() ));
		}
	}

	bIsVariableNameInvalid = false;
	VariableNameEditableTextBox->SetError(FText::GetEmpty());
}

FText FBlueprintComponentDetails::OnGetTooltipText() const
{
	check(CachedNodePtr.IsValid());

	FName VarName = CachedNodePtr->GetVariableName();
	if (VarName != NAME_None)
	{
		FString Result;
		FBlueprintEditorUtils::GetBlueprintVariableMetaData(GetBlueprintObj(), VarName, NULL, TEXT("tooltip"), Result);
		return FText::FromString(Result);
	}

	return FText();
}

void FBlueprintComponentDetails::OnTooltipTextCommitted(const FText& NewText, ETextCommit::Type InTextCommit, FName VarName)
{
	FBlueprintEditorUtils::SetBlueprintVariableMetaData(GetBlueprintObj(), VarName, NULL, TEXT("tooltip"), NewText.ToString() );
}

bool FBlueprintComponentDetails::OnVariableCategoryChangeEnabled() const
{
	check(CachedNodePtr.IsValid());

	return !CachedNodePtr->CanRename();
}

FText FBlueprintComponentDetails::OnGetVariableCategoryText() const
{
	check(CachedNodePtr.IsValid());

	FName VarName = CachedNodePtr->GetVariableName();
	if (VarName != NAME_None)
	{
		const UEdGraphSchema_K2* K2Schema = GetDefault<UEdGraphSchema_K2>();

		FName Category = FBlueprintEditorUtils::GetBlueprintVariableCategory(GetBlueprintObj(), VarName, NULL);

		// Older blueprints will have their name as the default category
		if( Category == GetBlueprintObj()->GetFName() )
		{
			return FText::FromName(K2Schema->VR_DefaultCategory);
		}
		else
		{
			return FText::FromName(Category);
		}
	}

	return FText();
}

void FBlueprintComponentDetails::OnVariableCategoryTextCommitted(const FText& NewText, ETextCommit::Type InTextCommit, FName VarName)
{
	check(CachedNodePtr.IsValid());

	if (InTextCommit == ETextCommit::OnEnter || InTextCommit == ETextCommit::OnUserMovedFocus)
	{
		FString NewCategory = NewText.ToString();

		FBlueprintEditorUtils::SetBlueprintVariableCategory(GetBlueprintObj(), CachedNodePtr->GetVariableName(), NULL, FName( *NewCategory ));
		PopulateVariableCategories();
	}
}

void FBlueprintComponentDetails::OnVariableCategorySelectionChanged( TSharedPtr<FString> ProposedSelection, ESelectInfo::Type /*SelectInfo*/ )
{
	check(CachedNodePtr.IsValid());

	FName VarName = CachedNodePtr->GetVariableName();
	if (ProposedSelection.IsValid() && VarName != NAME_None)
	{
		FString NewCategory = *ProposedSelection.Get();
		FBlueprintEditorUtils::SetBlueprintVariableCategory(GetBlueprintObj(), VarName, NULL, FName( *NewCategory ));

		check(VariableCategoryListView.IsValid());
		check(VariableCategoryComboButton.IsValid());

		VariableCategoryListView->ClearSelection();
		VariableCategoryComboButton->SetIsOpen(false);
	}
}

TSharedRef< ITableRow > FBlueprintComponentDetails::MakeVariableCategoryViewWidget( TSharedPtr<FString> Item, const TSharedRef< STableViewBase >& OwnerTable )
{
	return SNew(STableRow<TSharedPtr<FString>>, OwnerTable)
	[
		SNew(STextBlock)
		.Text(FText::FromString(*Item.Get()))
	];
}

void FBlueprintComponentDetails::PopulateVariableCategories()
{
	UBlueprint* Blueprint = GetBlueprintObj();

	check(Blueprint);
	check(Blueprint->SkeletonGeneratedClass);

	TArray<FName> VisibleVariables;
	for (TFieldIterator<UProperty> PropertyIt(Blueprint->SkeletonGeneratedClass, EFieldIteratorFlags::IncludeSuper); PropertyIt; ++PropertyIt)
	{
		UProperty* Property = *PropertyIt;

		if ((!Property->HasAnyPropertyFlags(CPF_Parm) && Property->HasAllPropertyFlags(CPF_BlueprintVisible)))
		{
			VisibleVariables.Add(Property->GetFName());
		}
	}

	FBlueprintEditorUtils::GetSCSVariableNameList(Blueprint, VisibleVariables);

	VariableCategorySource.Empty();
	VariableCategorySource.Add(MakeShareable(new FString(TEXT("Default"))));
	for (int32 i = 0; i < VisibleVariables.Num(); ++i)
	{
		FName Category = FBlueprintEditorUtils::GetBlueprintVariableCategory(Blueprint, VisibleVariables[i], NULL);
		if (Category != NAME_None && Category != Blueprint->GetFName())
		{
			bool bNewCategory = true;
			for (int32 j = 0; j < VariableCategorySource.Num() && bNewCategory; ++j)
			{
				bNewCategory &= *VariableCategorySource[j].Get() != Category.ToString();
			}
			if (bNewCategory)
			{
				VariableCategorySource.Add(MakeShareable(new FString(Category.ToString())));
			}
		}
	}
}

FText FBlueprintComponentDetails::GetSocketName() const
{
	check(CachedNodePtr.IsValid());

	if (CachedNodePtr->GetSCSNode() != NULL)
	{
		return FText::FromName(CachedNodePtr->GetSCSNode()->AttachToName);
	}
	return FText::GetEmpty();
}

void FBlueprintComponentDetails::OnBrowseSocket()
{
	check(CachedNodePtr.IsValid());

	if (CachedNodePtr->GetSCSNode() != NULL)
	{
		TSharedPtr<SSCSEditor> Editor = BlueprintEditorPtr.Pin()->GetSCSEditor();
		check( Editor.IsValid() );

		FSCSEditorTreeNodePtrType ParentFNode = CachedNodePtr->GetParent();

		if (ParentFNode.IsValid())
		{
			if (USceneComponent* ParentSceneComponent = Cast<USceneComponent>(ParentFNode->GetComponentTemplate()))
			{
				if (ParentSceneComponent->HasAnySockets())
				{
					// Pop up a combo box to pick socket from mesh
					FSlateApplication::Get().PushMenu(
						Editor.ToSharedRef(),
						SNew(SSocketChooserPopup)
						.SceneComponent( ParentSceneComponent )
						.OnSocketChosen( this, &FBlueprintComponentDetails::OnSocketSelection ),
						FSlateApplication::Get().GetCursorPos(),
						FPopupTransitionEffect( FPopupTransitionEffect::TypeInPopup )
						);
				}
			}
		}
	}
}

void FBlueprintComponentDetails::OnClearSocket()
{
	check(CachedNodePtr.IsValid());

	if (CachedNodePtr->GetSCSNode() != NULL)
	{
		CachedNodePtr->GetSCSNode()->AttachToName = NAME_None;
		FBlueprintEditorUtils::MarkBlueprintAsStructurallyModified(GetBlueprintObj());
	}
}

void FBlueprintComponentDetails::OnSocketSelection( FName SocketName )
{
	check(CachedNodePtr.IsValid());

	USCS_Node* SCS_Node = CachedNodePtr->GetSCSNode();
	if (SCS_Node != NULL)
	{
		// Record selection if there is an actual asset attached
		SCS_Node->AttachToName = SocketName;
		FBlueprintEditorUtils::MarkBlueprintAsStructurallyModified(GetBlueprintObj());
	}
}

void FBlueprintComponentDetails::AddExperimentalWarningCategory( IDetailLayoutBuilder& DetailBuilder, const TArray<FSCSEditorTreeNodePtrType>& Nodes )
{
	bool bIsExperimental = false;
	bool bIsEarlyAccess = false;
	for (const FSCSEditorTreeNodePtrType& Node : Nodes)
	{
		
		if (UActorComponent* Component = Node->GetComponentTemplate())
		{
			bool bObjectClassIsExperimental, bObjectClassIsEarlyAccess;
			FObjectEditorUtils::GetClassDevelopmentStatus(Component->GetClass(), bObjectClassIsExperimental, bObjectClassIsEarlyAccess);
			bIsExperimental |= bObjectClassIsExperimental;
			bIsEarlyAccess |= bObjectClassIsEarlyAccess;
		}
	}
	
	if (bIsExperimental || bIsEarlyAccess)
	{
		const FName CategoryName(TEXT("Warning"));
		const FText CategoryDisplayName = LOCTEXT("WarningCategoryDisplayName", "Warning");
		const FText WarningText = bIsExperimental ? LOCTEXT("ExperimentalClassWarning", "Uses experimental class") : LOCTEXT("EarlyAccessClassWarning", "Uses early access class");
		const FText SearchString = WarningText;
		const FText Tooltip = bIsExperimental ? LOCTEXT("ExperimentalClassTooltip", "Here be dragons!  Uses one or more unsupported 'experimental' classes") : LOCTEXT("EarlyAccessClassTooltip", "Uses one or more 'early access' classes");
		const FString ExcerptName = bIsExperimental ? TEXT("ComponentUsesExperimentalClass") : TEXT("ComponentUsesEarlyAccessClass");
		const FSlateBrush* WarningIcon = FEditorStyle::GetBrush(bIsExperimental ? "PropertyEditor.ExperimentalClass" : "PropertyEditor.EarlyAccessClass");

		IDetailCategoryBuilder& WarningCategory = DetailBuilder.EditCategory(CategoryName, CategoryDisplayName, ECategoryPriority::Variable);

		FDetailWidgetRow& WarningRow = WarningCategory.AddCustomRow(SearchString)
			.WholeRowContent()
			[
				SNew(SHorizontalBox)
				.ToolTip(IDocumentation::Get()->CreateToolTip(Tooltip, nullptr, TEXT("Shared/LevelEditor"), ExcerptName))
				.Visibility(EVisibility::Visible)

				+ SHorizontalBox::Slot()
				.VAlign(VAlign_Center)
				.AutoWidth()
				.Padding(4.0f, 0.0f, 0.0f, 0.0f)
				[
					SNew(SImage)
					.Image(WarningIcon)
				]

				+SHorizontalBox::Slot()
				.VAlign(VAlign_Center)
				.AutoWidth()
				.Padding(4.0f, 0.0f, 0.0f, 0.0f)
				[
					SNew(STextBlock)
					.Text(WarningText)
					.Font(IDetailLayoutBuilder::GetDetailFont())
				]
			];
	}
}

BEGIN_SLATE_FUNCTION_BUILD_OPTIMIZATION
void FBlueprintGraphNodeDetails::CustomizeDetails( IDetailLayoutBuilder& DetailLayout )
{
	const TArray<TWeakObjectPtr<UObject>> SelectedObjects = DetailLayout.GetDetailsView().GetSelectedObjects();
	if( SelectedObjects.Num() == 1 )
	{
		if (SelectedObjects[0].IsValid() && SelectedObjects[0]->IsA<UEdGraphNode>())
		{
			GraphNodePtr = Cast<UEdGraphNode>(SelectedObjects[0].Get());
		}
	}

	if(!GraphNodePtr.IsValid() || !GraphNodePtr.Get()->bCanRenameNode)
	{
		return;
	}

	IDetailCategoryBuilder& Category = DetailLayout.EditCategory("GraphNodeDetail", LOCTEXT("GraphNodeDetailsCategory", "Graph Node"), ECategoryPriority::Important);
	const FSlateFontInfo DetailFontInfo = IDetailLayoutBuilder::GetDetailFont();
	FText RowHeader;
	FText NameContent;

	if( GraphNodePtr->IsA( UEdGraphNode_Comment::StaticClass() ))
	{
		RowHeader = LOCTEXT("GraphNodeDetail_CommentRowTitle", "Comment");
		NameContent = LOCTEXT("GraphNodeDetail_CommentContentTitle", "Comment Text");
	}
	else
	{
		RowHeader = LOCTEXT("GraphNodeDetail_NodeRowTitle", "Node Title");
		NameContent = LOCTEXT("GraphNodeDetail_ContentTitle", "Name");
	}


	Category.AddCustomRow( RowHeader )
	.NameContent()
	[
		SNew(STextBlock)
		.Text( NameContent )
		.Font(DetailFontInfo)
	]
	.ValueContent()
	[
		SAssignNew(NameEditableTextBox, SEditableTextBox)
		.Text(this, &FBlueprintGraphNodeDetails::OnGetName)
		.OnTextChanged(this, &FBlueprintGraphNodeDetails::OnNameChanged)
		.OnTextCommitted(this, &FBlueprintGraphNodeDetails::OnNameCommitted)
		.Font(DetailFontInfo)
	];
}
END_SLATE_FUNCTION_BUILD_OPTIMIZATION

bool FBlueprintGraphNodeDetails::IsNameReadOnly() const
{
	bool bReadOnly = true;
	if(GraphNodePtr.IsValid())
	{
		bReadOnly = !GraphNodePtr->bCanRenameNode;
	}
	return bReadOnly;
}

FText FBlueprintGraphNodeDetails::OnGetName() const
{
	FText Name;
	if(GraphNodePtr.IsValid())
	{
		Name = GraphNodePtr->GetNodeTitle( ENodeTitleType::EditableTitle );
	}
	return Name;
}

struct FGraphNodeNameValidatorHelper
{
	static EValidatorResult Validate(TWeakObjectPtr<UEdGraphNode> GraphNodePtr, TWeakPtr<FBlueprintEditor> BlueprintEditorPtr, const FString& NewName)
	{
		check(GraphNodePtr.IsValid() && BlueprintEditorPtr.IsValid());
		TSharedPtr<INameValidatorInterface> NameValidator = GraphNodePtr->MakeNameValidator();
		if (!NameValidator.IsValid())
		{
			const FName NodeName(*GraphNodePtr->GetNodeTitle(ENodeTitleType::EditableTitle).ToString());
			NameValidator = MakeShareable(new FKismetNameValidator(BlueprintEditorPtr.Pin()->GetBlueprintObj(), NodeName));
		}
		return NameValidator->IsValid(NewName);
	}
};

void FBlueprintGraphNodeDetails::OnNameChanged(const FText& InNewText)
{
	if( GraphNodePtr.IsValid() && BlueprintEditorPtr.IsValid() )
	{
		const EValidatorResult ValidatorResult = FGraphNodeNameValidatorHelper::Validate(GraphNodePtr, BlueprintEditorPtr, InNewText.ToString());
		if(ValidatorResult == EValidatorResult::AlreadyInUse)
		{
			NameEditableTextBox->SetError(FText::Format(LOCTEXT("RenameFailed_InUse", "{0} is in use by another variable or function!"), InNewText));
		}
		else if(ValidatorResult == EValidatorResult::EmptyName)
		{
			NameEditableTextBox->SetError(LOCTEXT("RenameFailed_LeftBlank", "Names cannot be left blank!"));
		}
		else if(ValidatorResult == EValidatorResult::TooLong)
		{
			NameEditableTextBox->SetError(FText::Format( LOCTEXT("RenameFailed_NameTooLong", "Names must have fewer than {0} characters!"), FText::AsNumber( FKismetNameValidator::GetMaximumNameLength())));
		}
		else
		{
			NameEditableTextBox->SetError(FText::GetEmpty());
		}
	}
}

void FBlueprintGraphNodeDetails::OnNameCommitted(const FText& InNewText, ETextCommit::Type InTextCommit)
{
	if (BlueprintEditorPtr.IsValid() && GraphNodePtr.IsValid())
	{
		if (FGraphNodeNameValidatorHelper::Validate(GraphNodePtr, BlueprintEditorPtr, InNewText.ToString()) == EValidatorResult::Ok)
		{
			BlueprintEditorPtr.Pin()->OnNodeTitleCommitted(InNewText, InTextCommit, GraphNodePtr.Get());
		}
	}
}

UBlueprint* FBlueprintGraphNodeDetails::GetBlueprintObj() const
{
	if(BlueprintEditorPtr.IsValid())
	{
		return BlueprintEditorPtr.Pin()->GetBlueprintObj();
	}

	return NULL;
}

TSharedRef<IDetailCustomization> FChildActorComponentDetails::MakeInstance(TWeakPtr<FBlueprintEditor> BlueprintEditorPtrIn)
{
	return MakeShareable(new FChildActorComponentDetails(BlueprintEditorPtrIn));
}

FChildActorComponentDetails::FChildActorComponentDetails(TWeakPtr<FBlueprintEditor> BlueprintEditorPtrIn)
	: BlueprintEditorPtr(BlueprintEditorPtrIn)
{
}

void FChildActorComponentDetails::CustomizeDetails(IDetailLayoutBuilder& DetailBuilder)
{
	TSharedPtr<IPropertyHandle> ActorClassProperty = DetailBuilder.GetProperty(GET_MEMBER_NAME_CHECKED(UChildActorComponent, ChildActorClass));
	if (ActorClassProperty->IsValidHandle())
	{
		if (BlueprintEditorPtr.IsValid())
		{
			// only restrict for the components view (you can successfully add 
			// a self child component in the execution graphs)
			if (BlueprintEditorPtr.Pin()->GetCurrentMode() == FBlueprintEditorApplicationModes::BlueprintComponentsMode)
			{
				if (UBlueprint* Blueprint = BlueprintEditorPtr.Pin()->GetBlueprintObj())
				{
					FText RestrictReason = LOCTEXT("NoSelfChildActors", "Cannot append a child-actor of this blueprint type (could cause infinite recursion).");
					TSharedPtr<FPropertyRestriction> ClassRestriction = MakeShareable(new FPropertyRestriction(RestrictReason));

					ClassRestriction->AddValue(Blueprint->GetName());
					ClassRestriction->AddValue(Blueprint->GetPathName());
					if (Blueprint->GeneratedClass)
					{
						ClassRestriction->AddValue(Blueprint->GeneratedClass->GetName());
						ClassRestriction->AddValue(Blueprint->GeneratedClass->GetPathName());
					}

					ActorClassProperty->AddRestriction(ClassRestriction.ToSharedRef());
				}
			}
		}
	}
}

namespace BlueprintDocumentationDetailDefs
{
	/** Minimum size of the details title panel */
	static const float DetailsTitleMinWidth = 125.f;
	/** Maximum size of the details title panel */
	static const float DetailsTitleMaxWidth = 300.f;
};

void FBlueprintDocumentationDetails::CustomizeDetails(IDetailLayoutBuilder& DetailLayout)
{
	check( BlueprintEditorPtr.IsValid() );
	// find currently selected edgraph documentation node
	DocumentationNodePtr = EdGraphSelectionAsDocumentNode();

	if( DocumentationNodePtr.IsValid() )
	{
		// Cache Link
		DocumentationLink = DocumentationNodePtr->GetDocumentationLink();
		DocumentationExcerpt = DocumentationNodePtr->GetDocumentationExcerptName();

		IDetailCategoryBuilder& DocumentationCategory = DetailLayout.EditCategory("Documentation", LOCTEXT("DocumentationDetailsCategory", "Documentation"), ECategoryPriority::Default);

		DocumentationCategory.AddCustomRow( LOCTEXT( "DocumentationLinkLabel", "Documentation Link" ))
		.NameContent()
		.HAlign( HAlign_Fill )
		[
			SNew( STextBlock )
			.Text( LOCTEXT( "FBlueprintDocumentationDetails_Link", "Link" ) )
			.ToolTipText( LOCTEXT( "FBlueprintDocumentationDetails_LinkPathTooltip", "The documentation content path" ))
			.Font( IDetailLayoutBuilder::GetDetailFont() )
		]
		.ValueContent()
		.HAlign( HAlign_Left )
		.MinDesiredWidth( BlueprintDocumentationDetailDefs::DetailsTitleMinWidth )
		.MaxDesiredWidth( BlueprintDocumentationDetailDefs::DetailsTitleMaxWidth )
		[
			SNew( SEditableTextBox )
			.Padding( FMargin( 4.f, 2.f ))
			.Text( this, &FBlueprintDocumentationDetails::OnGetDocumentationLink )
			.ToolTipText( LOCTEXT( "FBlueprintDocumentationDetails_LinkTooltip", "The path of the documentation content relative to /Engine/Documentation/Source" ))
			.OnTextCommitted( this, &FBlueprintDocumentationDetails::OnDocumentationLinkCommitted )
			.Font( IDetailLayoutBuilder::GetDetailFont() )
		];

		DocumentationCategory.AddCustomRow( LOCTEXT( "DocumentationExcerptsLabel", "Documentation Excerpts" ))
		.NameContent()
		.HAlign( HAlign_Left )
		[
			SNew( STextBlock )
			.Text( LOCTEXT( "FBlueprintDocumentationDetails_Excerpt", "Excerpt" ) )
			.ToolTipText( LOCTEXT( "FBlueprintDocumentationDetails_ExcerptTooltip", "The current documentation excerpt" ))
			.Font( IDetailLayoutBuilder::GetDetailFont() )
		]
		.ValueContent()
		.HAlign( HAlign_Left )
		.MinDesiredWidth( BlueprintDocumentationDetailDefs::DetailsTitleMinWidth )
		.MaxDesiredWidth( BlueprintDocumentationDetailDefs::DetailsTitleMaxWidth )
		[
			SAssignNew( ExcerptComboButton, SComboButton )
			.ContentPadding( 2.f )
			.IsEnabled( this, &FBlueprintDocumentationDetails::OnExcerptChangeEnabled )
			.ButtonContent()
			[
				SNew(SBorder)
				.BorderImage( FEditorStyle::GetBrush( "NoBorder" ))
				.Padding( FMargin( 0, 0, 5, 0 ))
				[
					SNew( STextBlock )
					.Text( this, &FBlueprintDocumentationDetails::OnGetDocumentationExcerpt )
					.ToolTipText( LOCTEXT( "FBlueprintDocumentationDetails_ExcerptComboTooltip", "Select Excerpt" ))
					.Font( IDetailLayoutBuilder::GetDetailFont() )
				]
			]
			.OnGetMenuContent( this, &FBlueprintDocumentationDetails::GenerateExcerptList )
		];
	}
}

TWeakObjectPtr<UEdGraphNode_Documentation> FBlueprintDocumentationDetails::EdGraphSelectionAsDocumentNode()
{
	DocumentationNodePtr.Reset();

	if( BlueprintEditorPtr.IsValid() )
	{
		/** Get the currently selected set of nodes */
		if( BlueprintEditorPtr.Pin()->GetNumberOfSelectedNodes() == 1 )
		{
			TSet<UObject*> Objects = BlueprintEditorPtr.Pin()->GetSelectedNodes();
			TSet<UObject*>::TIterator Iter( Objects );
			UObject* Object = *Iter;

			if( Object && Object->IsA<UEdGraphNode_Documentation>() )
			{
				DocumentationNodePtr = Cast<UEdGraphNode_Documentation>( Object );
			}
		}
	}
	return DocumentationNodePtr;
}

FText FBlueprintDocumentationDetails::OnGetDocumentationLink() const
{
	return FText::FromString( DocumentationLink );
}

FText FBlueprintDocumentationDetails::OnGetDocumentationExcerpt() const
{
	return FText::FromString( DocumentationExcerpt );
}

bool FBlueprintDocumentationDetails::OnExcerptChangeEnabled() const
{
	return IDocumentation::Get()->PageExists( DocumentationLink );
}

void FBlueprintDocumentationDetails::OnDocumentationLinkCommitted( const FText& InNewName, ETextCommit::Type InTextCommit )
{
	DocumentationLink = InNewName.ToString();
	DocumentationExcerpt = NSLOCTEXT( "FBlueprintDocumentationDetails", "ExcerptCombo_DefaultText", "Select Excerpt" ).ToString();
}

TSharedRef< ITableRow > FBlueprintDocumentationDetails::MakeExcerptViewWidget( TSharedPtr<FString> Item, const TSharedRef< STableViewBase >& OwnerTable )
{
	return 
		SNew( STableRow<TSharedPtr<FString>>, OwnerTable )
		[
			SNew( STextBlock )
			.Text( FText::FromString(*Item.Get()) )
		];
}

void FBlueprintDocumentationDetails::OnExcerptSelectionChanged( TSharedPtr<FString> ProposedSelection, ESelectInfo::Type /*SelectInfo*/ )
{
	if( ProposedSelection.IsValid() && DocumentationNodePtr.IsValid() )
	{
		DocumentationNodePtr->Link = DocumentationLink;
		DocumentationExcerpt = *ProposedSelection.Get();
		DocumentationNodePtr->Excerpt = DocumentationExcerpt;
		ExcerptComboButton->SetIsOpen( false );
	}
}

TSharedRef<SWidget> FBlueprintDocumentationDetails::GenerateExcerptList()
{
	ExcerptList.Empty();

	if( IDocumentation::Get()->PageExists( DocumentationLink ))
	{
		TSharedPtr<IDocumentationPage> DocumentationPage = IDocumentation::Get()->GetPage( DocumentationLink, NULL );
		TArray<FExcerpt> Excerpts;
		DocumentationPage->GetExcerpts( Excerpts );

		for( auto ExcerptIter = Excerpts.CreateConstIterator(); ExcerptIter; ++ExcerptIter )
		{
			ExcerptList.Add( MakeShareable( new FString( ExcerptIter->Name )));
		}
	}

	return
		SNew( SHorizontalBox )
		+SHorizontalBox::Slot()
		.Padding( 2.f )
		[
			SNew( SListView< TSharedPtr<FString>> )
			.ListItemsSource( &ExcerptList )
			.OnGenerateRow( this, &FBlueprintDocumentationDetails::MakeExcerptViewWidget )
			.OnSelectionChanged( this, &FBlueprintDocumentationDetails::OnExcerptSelectionChanged )
		];
}


#undef LOCTEXT_NAMESPACE<|MERGE_RESOLUTION|>--- conflicted
+++ resolved
@@ -47,24 +47,15 @@
 
 void FBlueprintDetails::AddEventsCategory(IDetailLayoutBuilder& DetailBuilder, UProperty* VariableProperty)
 {
-<<<<<<< HEAD
-	UBlueprint* Blueprint = GetBlueprintObj();
-	check(Blueprint);
-=======
 	UBlueprint* BlueprintObj = GetBlueprintObj();
 	check(BlueprintObj);
->>>>>>> cce8678d
 
 	if ( UObjectProperty* ComponentProperty = Cast<UObjectProperty>(VariableProperty) )
 	{
 		UClass* PropertyClass = ComponentProperty->PropertyClass;
 
 		// Check for Ed Graph vars that can generate events
-<<<<<<< HEAD
-		if ( PropertyClass && Blueprint->AllowsDynamicBinding() )
-=======
 		if ( PropertyClass && BlueprintObj->AllowsDynamicBinding() )
->>>>>>> cce8678d
 		{
 			if ( FBlueprintEditorUtils::CanClassGenerateEvents(PropertyClass) )
 			{
@@ -141,22 +132,6 @@
 
 FReply FBlueprintDetails::HandleAddOrViewEventForVariable(const FName EventName, FName PropertyName, TWeakObjectPtr<UClass> PropertyClass)
 {
-<<<<<<< HEAD
-	UBlueprint* Blueprint = GetBlueprintObj();
-
-	// Find the corresponding variable property in the Blueprint
-	UObjectProperty* VariableProperty = FindField<UObjectProperty>(Blueprint->SkeletonGeneratedClass, PropertyName);
-
-	if ( VariableProperty )
-	{
-		if ( !FKismetEditorUtilities::FindBoundEventForComponent(Blueprint, EventName, VariableProperty->GetFName()) )
-		{
-			FKismetEditorUtilities::CreateNewBoundEventForClass(PropertyClass.Get(), EventName, Blueprint, VariableProperty);
-		}
-		else
-		{
-			const UK2Node_ComponentBoundEvent* ExistingNode = FKismetEditorUtilities::FindBoundEventForComponent(Blueprint, EventName, VariableProperty->GetFName());
-=======
 	UBlueprint* BlueprintObj = GetBlueprintObj();
 
 	// Find the corresponding variable property in the Blueprint
@@ -171,7 +146,6 @@
 		else
 		{
 			const UK2Node_ComponentBoundEvent* ExistingNode = FKismetEditorUtilities::FindBoundEventForComponent(BlueprintObj, EventName, VariableProperty->GetFName());
->>>>>>> cce8678d
 			if ( ExistingNode )
 			{
 				FKismetEditorUtilities::BringKismetToFocusAttentionOnObject(ExistingNode);
@@ -184,15 +158,9 @@
 
 int32 FBlueprintDetails::HandleAddOrViewIndexForButton(const FName EventName, FName PropertyName) const
 {
-<<<<<<< HEAD
-	UBlueprint* Blueprint = GetBlueprintObj();
-
-	if ( FKismetEditorUtilities::FindBoundEventForComponent(Blueprint, EventName, PropertyName) )
-=======
 	UBlueprint* BlueprintObj = GetBlueprintObj();
 
 	if ( FKismetEditorUtilities::FindBoundEventForComponent(BlueprintObj, EventName, PropertyName) )
->>>>>>> cce8678d
 	{
 		return 0; // View
 	}
@@ -200,8 +168,6 @@
 	return 1; // Add
 }
 
-<<<<<<< HEAD
-=======
 FBlueprintVarActionDetails::~FBlueprintVarActionDetails()
 {
 	if(MyBlueprint.IsValid())
@@ -215,7 +181,6 @@
 	}
 }
 
->>>>>>> cce8678d
 // UProperty Detail Customization
 BEGIN_SLATE_FUNCTION_BUILD_OPTIMIZATION
 void FBlueprintVarActionDetails::CustomizeDetails( IDetailLayoutBuilder& DetailLayout )
@@ -406,11 +371,6 @@
 		.ToolTip(ExposeToMatineeTooltip)
 	];
 
-<<<<<<< HEAD
-	TSharedPtr<SToolTip> ExposeToConfigTooltip = IDocumentation::Get()->CreateToolTip(LOCTEXT("VariableExposeToConfig_Tooltip", "Allow this variable be set from the config?"), NULL, DocLink, TEXT("ExposeToConfig"));
-
-	Category.AddCustomRow( LOCTEXT("VariableExposeToConfig", "Config Variable") )
-=======
 	// Build the property specific config variable tool tip
 	FFormatNamedArguments ConfigTooltipArgs;
 	if (UClass* OwnerClass = VariableProperty->GetOwnerClass())
@@ -424,7 +384,6 @@
 	TSharedPtr<SToolTip> ExposeToConfigTooltip = IDocumentation::Get()->CreateToolTip(LocalisedTooltip, NULL, DocLink, TEXT("ExposeToConfig"));
 
 	Category.AddCustomRow( LOCTEXT("VariableExposeToConfig", "Config Variable"), true )
->>>>>>> cce8678d
 	.Visibility(TAttribute<EVisibility>(this, &FBlueprintVarActionDetails::ExposeConfigVisibility))
 	.NameContent()
 	[
@@ -706,17 +665,10 @@
 				// Find the function entry nodes in the current graph
 				TArray<UK2Node_FunctionEntry*> EntryNodes;
 				Graph->GetNodesOfClass(EntryNodes);
-<<<<<<< HEAD
 
 				// There should always be an entry node in the function graph
 				check(EntryNodes.Num() > 0);
 
-=======
-
-				// There should always be an entry node in the function graph
-				check(EntryNodes.Num() > 0);
-
->>>>>>> cce8678d
 				UK2Node_FunctionEntry* FuncEntry = EntryNodes[0];
 				for(auto& LocalVar : FuncEntry->LocalVariables)
 				{
@@ -941,11 +893,7 @@
 		for (TArray<USCS_Node*>::TConstIterator NodeIt(Nodes); NodeIt; ++NodeIt)
 		{
 			USCS_Node* Node = *NodeIt;
-<<<<<<< HEAD
-			if (Node->VariableName == GetVariableName() && !FComponentEditorUtils::IsValidVariableNameString(Node->ComponentTemplate, InNewText.ToString()))
-=======
 			if (Node->VariableName == CachedVariableName && !FComponentEditorUtils::IsValidVariableNameString(Node->ComponentTemplate, InNewText.ToString()))
->>>>>>> cce8678d
 			{
 				VarNameEditableTextBox->SetError(LOCTEXT("ComponentVariableRenameFailed_NotValid", "This name is reserved for engine use."));
 				return;
@@ -1593,11 +1541,7 @@
 ECheckBoxState FBlueprintVarActionDetails::OnGetConfigVariableCheckboxState() const
 {
 	UBlueprint* Blueprint = GetBlueprintObj();
-<<<<<<< HEAD
-	const FName VarName = GetVariableName();
-=======
 	const FName VarName = CachedVariableName;
->>>>>>> cce8678d
 	ECheckBoxState CheckboxValue = ECheckBoxState::Unchecked;
 
 	if( Blueprint && VarName != NAME_None )
@@ -1615,11 +1559,7 @@
 void FBlueprintVarActionDetails::OnSetConfigVariableState( ECheckBoxState InNewState )
 {
 	UBlueprint* Blueprint = GetBlueprintObj();
-<<<<<<< HEAD
-	const FName VarName = GetVariableName();
-=======
 	const FName VarName = CachedVariableName;
->>>>>>> cce8678d
 
 	if( Blueprint && VarName != NAME_None )
 	{
@@ -1642,11 +1582,7 @@
 
 EVisibility FBlueprintVarActionDetails::ExposeConfigVisibility() const
 {
-<<<<<<< HEAD
-	UProperty* Property = SelectionAsProperty();
-=======
 	UProperty* Property = CachedVariableProperty.Get();
->>>>>>> cce8678d
 	if (Property)
 	{
 		if (IsABlueprintVariable(Property) && !IsAComponentVariable(Property))
@@ -3937,17 +3873,6 @@
 			MyBlueprint.Pin()->ResetLastPinType();
 			PinType = MyBlueprint.Pin()->GetLastFunctionPinTypeUsed();
 		}
-<<<<<<< HEAD
-		FString NewPinName;
-		GenerateUniqueParameterName(TEXT("NewParam"), NewPinName);
-		FunctionResultNode->CreateUserDefinedPin(NewPinName, PinType);
-		
-		OnParamsChanged(FunctionResultNode, true);
-
-		if ( !PreviousResultNode )
-		{
-			DetailsLayoutPtr->ForceRefreshDetails();
-=======
 		FString NewPinName = TEXT("NewParam");
 		if (FunctionResultNode->CreateUserDefinedPin(NewPinName, PinType, EGPD_Input))
 		{
@@ -3961,7 +3886,6 @@
 		else
 		{
 			Transaction.Cancel();
->>>>>>> cce8678d
 		}
 	}
 	else
@@ -4378,11 +4302,8 @@
 
 	TArray<FSCSEditorTreeNodePtrType> Nodes = Editor->GetSelectedNodes();
 
-<<<<<<< HEAD
-=======
 	AddExperimentalWarningCategory(DetailLayout, Nodes);
 
->>>>>>> cce8678d
 	if (!Nodes.Num())
 	{
 		CachedNodePtr = nullptr;
