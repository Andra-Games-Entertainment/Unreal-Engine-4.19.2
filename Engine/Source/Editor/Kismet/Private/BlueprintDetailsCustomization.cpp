--- conflicted
+++ resolved
@@ -765,19 +765,6 @@
 			}
 			else
 			{
-<<<<<<< HEAD
-				UObject* TargetBlueprintDefaultObject = nullptr;
-				if (IsVariableInheritedByBlueprint())
-				{
-					TargetBlueprintDefaultObject = GetBlueprintObj()->GeneratedClass->GetDefaultObject();
-				}
-				else if (UBlueprint* PropertyOwnerBP = GetPropertyOwnerBlueprint())
-				{
-					TargetBlueprintDefaultObject = PropertyOwnerBP->GeneratedClass->GetDefaultObject();
-				}
-				else if (CachedVariableProperty.IsValid())
-				{
-=======
 				UBlueprint* CurrPropertyOwnerBlueprint = IsVariableInheritedByBlueprint() ? GetBlueprintObj() : GetPropertyOwnerBlueprint();
 				UObject* TargetBlueprintDefaultObject = nullptr;
 				if (CurrPropertyOwnerBlueprint && CurrPropertyOwnerBlueprint->GeneratedClass)
@@ -790,16 +777,11 @@
 				}
 				else if (CachedVariableProperty.IsValid())
 				{
->>>>>>> e58dcb1b
 					// Capture the non-BP class CDO so we can show the default value
 					TargetBlueprintDefaultObject = CachedVariableProperty->GetOwnerClass()->GetDefaultObject();
 				}
 
-<<<<<<< HEAD
-				if (TargetBlueprintDefaultObject)
-=======
 				if (TargetBlueprintDefaultObject != nullptr)
->>>>>>> e58dcb1b
 				{
 					// Things are in order, show the property and allow it to be edited
 					TArray<UObject*> ObjectList;
