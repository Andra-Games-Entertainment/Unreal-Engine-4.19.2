// Copyright 1998-2015 Epic Games, Inc. All Rights Reserved.


#include "BlueprintEditorPrivatePCH.h"
#include "GraphEditor.h"
#include "SGraphActionMenu.h"
#include "SBlueprintActionMenu.h"
#include "SBlueprintPalette.h"
#include "BlueprintEditor.h"
#include "SMyBlueprint.h"
#include "BlueprintEditorUtils.h"
#include "BlueprintActionMenuBuilder.h"
#include "BlueprintActionFilter.h"
#include "BlueprintActionMenuUtils.h"
#include "BlueprintPaletteFavorites.h"
#include "IDocumentation.h"
#include "SSCSEditor.h"
<<<<<<< HEAD
=======
#include "SBlueprintContextTargetMenu.h"
>>>>>>> cce8678d

#define LOCTEXT_NAMESPACE "SBlueprintGraphContextMenu"

/** Action to promote a pin to a variable */
USTRUCT()
struct FBlueprintAction_PromoteVariable : public FEdGraphSchemaAction
{
	FBlueprintAction_PromoteVariable()
		: FEdGraphSchemaAction()
	{
		Category = TEXT("");
		MenuDescription = LOCTEXT("PromoteToVariable", "Promote to variable");
		TooltipDescription = LOCTEXT("PromoteToVariable", "Promote to variable").ToString();
		Grouping = 1;
	}

	// FEdGraphSchemaAction interface
	virtual UEdGraphNode* PerformAction( class UEdGraph* ParentGraph, UEdGraphPin* FromPin, const FVector2D Location, bool bSelectNewNode = true) override
	{
		if( ( ParentGraph != NULL ) && ( FromPin != NULL ) )
		{
			UBlueprint* Blueprint = FBlueprintEditorUtils::FindBlueprintForGraph(ParentGraph);
			if( ( MyBlueprintEditor.IsValid() == true ) && ( Blueprint != NULL ) )
			{
				MyBlueprintEditor.Pin()->DoPromoteToVariable( Blueprint, FromPin );
			}
		}
		return NULL;		
	}
	// End of FEdGraphSchemaAction interface

	/* Pointer to the blueprint editor containing the blueprint in which we will promote the variable. */
	TWeakPtr<class FBlueprintEditor> MyBlueprintEditor;
};

/**
 * Static method for binding with delegates. Spawns an instance of the custom
 * expander.
 * 
 * @param  ActionMenuData	A set of useful data for detailing the specific action menu row this is for.
 * @return A new widget, intended to lead entries in an SGraphActionMenu.
 */
static TSharedRef<SExpanderArrow> CreateCustomBlueprintActionExpander(const FCustomExpanderData& ActionMenuData)
{
	return SNew(SBlueprintActionMenuExpander, ActionMenuData);
}

/*******************************************************************************
* SBlueprintActionFavoriteToggle
*******************************************************************************/

class SBlueprintActionFavoriteToggle : public SCompoundWidget
{
	SLATE_BEGIN_ARGS( SBlueprintActionFavoriteToggle ) {}
	SLATE_END_ARGS()

public:
	/**
	 * Constructs a favorite-toggle widget (so that user can easily modify the 
	 * item's favorited state).
	 * 
	 * @param  InArgs			A set of slate arguments, defined above.
	 * @param  ActionPtrIn		The FEdGraphSchemaAction that the parent item represents.
	 * @param  BlueprintEdPtrIn	A pointer to the blueprint editor that the palette belongs to.
	 */
	void Construct(const FArguments& InArgs, const FCustomExpanderData& CustomExpanderData)
	{
		Container = CustomExpanderData.WidgetContainer;
		ActionPtr = CustomExpanderData.RowAction;

		ChildSlot
		[
			SNew(SHorizontalBox)
			+SHorizontalBox::Slot()
				.VAlign(VAlign_Fill)
				.HAlign(HAlign_Center)
				.FillWidth(1.0)
			[
				SNew( SCheckBox )
					.Visibility(this, &SBlueprintActionFavoriteToggle::IsVisibile)
					.ToolTipText(this, &SBlueprintActionFavoriteToggle::GetToolTipText)
					.IsChecked(this, &SBlueprintActionFavoriteToggle::GetFavoritedState)
					.OnCheckStateChanged(this, &SBlueprintActionFavoriteToggle::OnFavoriteToggled)
					.Style(FEditorStyle::Get(), "Kismet.Palette.FavoriteToggleStyle")
			]
		];
	}

private:
	/**
	 * Used to determine the toggle's visibility (this is only visible when the 
	 * owning item is being hovered over, and the associated action can be favorited).
	 *
	 * @return True if this toggle switch should be showing, false if not.
	 */
	EVisibility IsVisibile() const
	{
		bool bNoFavorites = false;
		GConfig->GetBool(TEXT("BlueprintEditor.Palette"), TEXT("bUseLegacyLayout"), bNoFavorites, GEditorIni);

		UBlueprintPaletteFavorites const* const BlueprintFavorites = GetDefault<UEditorPerProjectUserSettings>()->BlueprintFavorites;

		EVisibility CurrentVisibility = EVisibility::Hidden;
		if (!bNoFavorites && BlueprintFavorites && BlueprintFavorites->CanBeFavorited(ActionPtr.Pin()))
		{
			if (BlueprintFavorites->IsFavorited(ActionPtr.Pin()) || Container->IsHovered())
			{
				CurrentVisibility = EVisibility::Visible;
			}			
		}

		return CurrentVisibility;
	}

	/**
	 * Retrieves tooltip that describes the current favorited state of the 
	 * associated action.
	 * 
	 * @return Text describing what this toggle will do when you click on it.
	 */
	FText GetToolTipText() const
	{
		if (GetFavoritedState() == ECheckBoxState::Checked)
		{
			return LOCTEXT("Unfavorite", "Click to remove this item from your favorites.");
		}
		return LOCTEXT("Favorite", "Click to add this item to your favorites.");
	}

	/**
	 * Checks on the associated action's favorite state, and returns a 
	 * corresponding checkbox state to match.
	 * 
	 * @return ECheckBoxState::Checked if the associated action is already favorited, ECheckBoxState::Unchecked if not.
	 */
	ECheckBoxState GetFavoritedState() const
	{
		ECheckBoxState FavoriteState = ECheckBoxState::Unchecked;
<<<<<<< HEAD
		if (ActionPtr.IsValid() && (GEditor != nullptr))
		{
			const UEditorUserSettings& EditorSettings = GEditor->GetEditorUserSettings();
=======
		if (ActionPtr.IsValid())
		{
			const UEditorPerProjectUserSettings& EditorSettings = *GetDefault<UEditorPerProjectUserSettings>();
>>>>>>> cce8678d
			if (UBlueprintPaletteFavorites* BlueprintFavorites = EditorSettings.BlueprintFavorites)
			{
				FavoriteState = BlueprintFavorites->IsFavorited(ActionPtr.Pin()) ? ECheckBoxState::Checked : ECheckBoxState::Unchecked;
			}
		}
		return FavoriteState;
	}

	/**
	 * Triggers when the user clicks this toggle, adds or removes the associated
	 * action to the user's favorites.
	 * 
	 * @param  InNewState	The new state that the user set the checkbox to.
	 */
	void OnFavoriteToggled(ECheckBoxState InNewState)
	{
		if (InNewState == ECheckBoxState::Checked)
		{
			GetMutableDefault<UEditorPerProjectUserSettings>()->BlueprintFavorites->AddFavorite(ActionPtr.Pin());
		}
		else
		{
			GetMutableDefault<UEditorPerProjectUserSettings>()->BlueprintFavorites->RemoveFavorite(ActionPtr.Pin());
		}
	}	

private:
	/** The action that the owning palette entry represents */
	TWeakPtr<FEdGraphSchemaAction> ActionPtr;

	/** The widget that this widget is nested inside */
	TSharedPtr<SPanel> Container;
};

/*******************************************************************************
* SBlueprintActionMenu
*******************************************************************************/

SBlueprintActionMenu::~SBlueprintActionMenu()
{
	OnClosedCallback.ExecuteIfBound();
	OnCloseReasonCallback.ExecuteIfBound(bActionExecuted, ContextToggleIsChecked() == ECheckBoxState::Checked, DraggedFromPins.Num() > 0);
}

void SBlueprintActionMenu::Construct( const FArguments& InArgs, TSharedPtr<FBlueprintEditor> InEditor )
{
	bActionExecuted = false;

	this->GraphObj = InArgs._GraphObj;
	this->DraggedFromPins = InArgs._DraggedFromPins;
	this->NewNodePosition = InArgs._NewNodePosition;
	this->OnClosedCallback = InArgs._OnClosedCallback;
	this->bAutoExpandActionMenu = InArgs._AutoExpandActionMenu;
	this->EditorPtr = InEditor;
	this->OnCloseReasonCallback = InArgs._OnCloseReason;

	// Generate the context display; showing the user what they're picking something for
	//@TODO: Should probably be somewhere more schema-sensitive than the graph panel!
	FSlateColor TypeColor;
	FString TypeOfDisplay;
	const FSlateBrush* ContextIcon = NULL;

	if (DraggedFromPins.Num() == 1)
	{
		UEdGraphPin* OnePin = DraggedFromPins[0];

		const UEdGraphSchema* Schema = OnePin->GetSchema();
		const UEdGraphSchema_K2* K2Schema = GetDefault<UEdGraphSchema_K2>();

		if (!Schema->IsA(UEdGraphSchema_K2::StaticClass()) || !K2Schema->IsExecPin(*OnePin))
		{
			// Get the type color and icon
			TypeColor = Schema->GetPinTypeColor(OnePin->PinType);
			ContextIcon = FEditorStyle::GetBrush( OnePin->PinType.bIsArray ? TEXT("Graph.ArrayPin.Connected") : TEXT("Graph.Pin.Connected") );
		}
	}

	FBlueprintActionContext MenuContext;
	ConstructActionContext(MenuContext);

	TSharedPtr<SComboButton> TargetContextSubMenuButton;
	// @TODO: would be nice if we could use a checkbox style for this, and have a different state for open/closed
	SAssignNew(TargetContextSubMenuButton, SComboButton)
		.MenuPlacement(MenuPlacement_MenuRight)
		.HasDownArrow(false)
		.ButtonStyle(FEditorStyle::Get(), "BlueprintEditor.ContextMenu.TargetsButton")
		.MenuContent()
		[
			SAssignNew(ContextTargetSubMenu, SBlueprintContextTargetMenu, MenuContext)
				.OnTargetMaskChanged(this, &SBlueprintActionMenu::OnContextTargetsChanged)
		];

	// Build the widget layout
	SBorder::Construct( SBorder::FArguments()
		.BorderImage( FEditorStyle::GetBrush("Menu.Background") )
		.Padding(5)
		[
			// Achieving fixed width by nesting items within a fixed width box.
			SNew(SBox)
			.WidthOverride(400)
			.HeightOverride(400)
			[
				SNew(SVerticalBox)

				// TYPE OF SEARCH INDICATOR
				+SVerticalBox::Slot()
				.AutoHeight()
				.Padding(2, 2, 2, 5)
				[
					SNew(SHorizontalBox)

					// Type pill
					+SHorizontalBox::Slot()
					.AutoWidth()
					.VAlign(VAlign_Center)
					.Padding(0, 0, (ContextIcon != NULL) ? 5 : 0, 0)
					[
						SNew(SImage)
						.ColorAndOpacity(TypeColor)
						.Visibility(this, &SBlueprintActionMenu::GetTypeImageVisibility)
						.Image(ContextIcon)
					]

					// Search context description
					+SHorizontalBox::Slot()
					.AutoWidth()
					.VAlign(VAlign_Center)
					[
						SNew(STextBlock)
						.Text(this, &SBlueprintActionMenu::GetSearchContextDesc)
						.Font(FEditorStyle::GetFontStyle(FName("BlueprintEditor.ActionMenu.ContextDescriptionFont")))
						.ToolTip(IDocumentation::Get()->CreateToolTip(
							LOCTEXT("BlueprintActionMenuContextTextTooltip", "Describes the current context of the action list"),
							NULL,
							TEXT("Shared/Editors/BlueprintEditor"),
							TEXT("BlueprintActionMenuContextText")))
						.WrapTextAt(280)
					]

					// Context Toggle
					+SHorizontalBox::Slot()
					.HAlign(HAlign_Right)
					.VAlign(VAlign_Center)
					[
						SNew(SCheckBox)
						.OnCheckStateChanged(this, &SBlueprintActionMenu::OnContextToggleChanged)
						.IsChecked(this, &SBlueprintActionMenu::ContextToggleIsChecked)
						.ToolTip(IDocumentation::Get()->CreateToolTip(
							LOCTEXT("BlueprintActionMenuContextToggleTooltip", "Should the list be filtered to only actions that make sense in the current context?"),
							NULL,
							TEXT("Shared/Editors/BlueprintEditor"),
							TEXT("BlueprintActionMenuContextToggle")))
						[
							SNew(STextBlock)
							.Text(LOCTEXT("BlueprintActionMenuContextToggle", "Context Sensitive"))
						]
					]

					+SHorizontalBox::Slot()
					.HAlign(HAlign_Right)
					.VAlign(VAlign_Center)
					.AutoWidth()
					.Padding(3.f, 0.f, 0.f, 0.f)
					[
						TargetContextSubMenuButton.ToSharedRef()
					]
				]

				// ACTION LIST 
				+SVerticalBox::Slot()
				[
					SAssignNew(GraphActionMenu, SGraphActionMenu)
						.OnActionSelected(this, &SBlueprintActionMenu::OnActionSelected)
						.OnCreateWidgetForAction(SGraphActionMenu::FOnCreateWidgetForAction::CreateSP(this, &SBlueprintActionMenu::OnCreateWidgetForAction))
						.OnCollectAllActions(this, &SBlueprintActionMenu::CollectAllActions)
						.OnCreateCustomRowExpander_Static(&CreateCustomBlueprintActionExpander)
				]
			]
		]
	);
}

EVisibility SBlueprintActionMenu::GetTypeImageVisibility() const
{
	if (DraggedFromPins.Num() == 1 && EditorPtr.Pin()->GetIsContextSensitive())
	{
		UEdGraphPin* OnePin = DraggedFromPins[0];

		const UEdGraphSchema* Schema = OnePin->GetSchema();
		const UEdGraphSchema_K2* K2Schema = GetDefault<UEdGraphSchema_K2>();

		if (!Schema->IsA(UEdGraphSchema_K2::StaticClass()) || !K2Schema->IsExecPin(*OnePin))
		{
			return EVisibility::Visible;
		}
	}
	return EVisibility::Collapsed;
}

FText SBlueprintActionMenu::GetSearchContextDesc() const
{
	bool bIsContextSensitive = EditorPtr.Pin()->GetIsContextSensitive();
	bool bHasPins = DraggedFromPins.Num() > 0;
	if (!bIsContextSensitive)
	{
		return LOCTEXT("MenuPrompt_AllPins", "All Possible Actions");
	}
	else if (!bHasPins)
	{
		return LOCTEXT("MenuPrompt_BlueprintActions", "All Actions for this Blueprint");
	}
	else if (DraggedFromPins.Num() == 1)
	{
		UEdGraphPin* OnePin = DraggedFromPins[0];

		const UEdGraphSchema* Schema = OnePin->GetSchema();
		const UEdGraphSchema_K2* K2Schema = GetDefault<UEdGraphSchema_K2>();

		if (Schema->IsA(UEdGraphSchema_K2::StaticClass()) && K2Schema->IsExecPin(*OnePin))
		{
			return LOCTEXT("MenuPrompt_ExecPin", "Executable actions");
		}
		else
		{
			// Get the type string
			const FString TypeStringRaw = UEdGraphSchema_K2::TypeToText(OnePin->PinType).ToString();

			//@TODO: Add a parameter to TypeToText indicating the kind of formating requested
			const FString TypeString = (TypeStringRaw.Replace(TEXT("'"), TEXT(" "))).TrimTrailing();

			if (OnePin->Direction == EGPD_Input)
			{
				return FText::Format(LOCTEXT("MenuPrompt_InputPin", "Actions providing a(n) {0}"), FText::FromString(TypeString));
			}
			else
			{
				return FText::Format(LOCTEXT("MenuPrompt_OutputPin", "Actions taking a(n) {0}"), FText::FromString(TypeString));
			}
		}
	}
	else
	{
		return FText::Format(LOCTEXT("MenuPrompt_ManyPins", "Actions for {0} pins"), FText::AsNumber(DraggedFromPins.Num()));
	}
}

void SBlueprintActionMenu::OnContextToggleChanged(ECheckBoxState CheckState)
{
	EditorPtr.Pin()->GetIsContextSensitive() = CheckState == ECheckBoxState::Checked;
	GraphActionMenu->RefreshAllActions(true, false);
}

void SBlueprintActionMenu::OnContextTargetsChanged(uint32 /*ContextTargetMask*/)
{
	GraphActionMenu->RefreshAllActions(/*bPreserveExpansion =*/true, /*bHandleOnSelectionEvent =*/false);
}

ECheckBoxState SBlueprintActionMenu::ContextToggleIsChecked() const
{
	return EditorPtr.Pin()->GetIsContextSensitive() ? ECheckBoxState::Checked : ECheckBoxState::Unchecked;
}

void SBlueprintActionMenu::CollectAllActions(FGraphActionListBuilderBase& OutAllActions)
{	
	check(EditorPtr.IsValid());
	TSharedPtr<FBlueprintEditor> BlueprintEditor = EditorPtr.Pin();
	bool const bIsContextSensitive = BlueprintEditor->GetIsContextSensitive();

	uint32 ContextTargetMask = 0;
	if (bIsContextSensitive && ContextTargetSubMenu.IsValid())
	{
		ContextTargetMask = ContextTargetSubMenu->GetContextTargetMask();
	}

	FBlueprintActionContext FilterContext;
	ConstructActionContext(FilterContext);
	
	FBlueprintActionMenuBuilder MenuBuilder(EditorPtr);
	// NOTE: cannot call GetGraphContextActions() during serialization and GC due to its use of FindObject()
	if(!GIsSavingPackage && !IsGarbageCollecting())
	{
		FBlueprintActionMenuUtils::MakeContextMenu(FilterContext, bIsContextSensitive, ContextTargetMask, MenuBuilder);
	}
	// copy the added options back to the main list
	OutAllActions.Append(MenuBuilder); // @TODO: Avoid this copy
	// also try adding promote to variable if we can do so.
	TryInsertPromoteToVariable(FilterContext, OutAllActions);
}

void SBlueprintActionMenu::ConstructActionContext(FBlueprintActionContext& ContextDescOut)
{
	check(EditorPtr.IsValid());
	TSharedPtr<FBlueprintEditor> BlueprintEditor = EditorPtr.Pin();
	bool const bIsContextSensitive = BlueprintEditor->GetIsContextSensitive();

	// we still want context from the graph (even if the user has unchecked
	// "Context Sensitive"), otherwise the user would be presented with nodes
	// that can't be placed in the graph... if the user isn't being presented
	// with a valid node, then fix it up in filtering
	ContextDescOut.Graphs.Add(GraphObj);

	UBlueprint* Blueprint = BlueprintEditor->GetBlueprintObj();
	const bool bBlueprintIsValid = IsValid(Blueprint) && Blueprint->GeneratedClass && (Blueprint->GeneratedClass->ClassGeneratedBy == Blueprint);
	if (!ensure(bBlueprintIsValid))  // to track UE-11597 and UE-11595
	{
		return;
	}

	ContextDescOut.Blueprints.Add(Blueprint);

	if (bIsContextSensitive)
	{
<<<<<<< HEAD
		FilterContext.Pins = DraggedFromPins;
		
=======
		ContextDescOut.Pins = DraggedFromPins;

>>>>>>> cce8678d
		// Get selection from the "My Blueprint" view.
		FEdGraphSchemaAction_K2Var* SelectedVar = BlueprintEditor->GetMyBlueprintWidget()->SelectionAsVar();
		if ((SelectedVar != nullptr) && (SelectedVar->GetProperty() != nullptr))
		{
			ContextDescOut.SelectedObjects.Add(SelectedVar->GetProperty());
		}
		// If the selection come from the SCS editor, add it to the filter context.
		else if (Blueprint->SkeletonGeneratedClass && BlueprintEditor->GetSCSEditor().IsValid())
		{
			TArray<FSCSEditorTreeNodePtrType> Nodes = BlueprintEditor->GetSCSEditor()->GetSelectedNodes();
			if (Nodes.Num() == 1 && Nodes[0]->GetNodeType() == FSCSEditorTreeNode::ComponentNode)
			{
				FName PropertyName = Nodes[0]->GetVariableName();
				UObjectProperty* VariableProperty = FindField<UObjectProperty>(Blueprint->SkeletonGeneratedClass, PropertyName);
				ContextDescOut.SelectedObjects.Add(VariableProperty);
			}
		}
		// If the selection come from the SCS editor, add it to the filter context.
		else if ( Blueprint->SkeletonGeneratedClass && BlueprintEditor->GetSCSEditor().IsValid() )
		{
			TArray<FSCSEditorTreeNodePtrType> Nodes = BlueprintEditor->GetSCSEditor()->GetSelectedNodes();
			if ( Nodes.Num() == 1 && Nodes[0]->GetNodeType() == FSCSEditorTreeNode::ComponentNode )
			{
				FName PropertyName = Nodes[0]->GetVariableName();
				UObjectProperty* VariableProperty = FindField<UObjectProperty>(Blueprint->SkeletonGeneratedClass, PropertyName);
				FilterContext.SelectedObjects.Add(VariableProperty);
			}
		}
	}
}

TSharedRef<SEditableTextBox> SBlueprintActionMenu::GetFilterTextBox()
{
	return GraphActionMenu->GetFilterTextBox();
}


TSharedRef<SWidget> SBlueprintActionMenu::OnCreateWidgetForAction(FCreateWidgetForActionData* const InCreateData)
{
	InCreateData->bHandleMouseButtonDown = true;
	return SNew(SBlueprintPaletteItem, InCreateData, EditorPtr.Pin()); 
}

void SBlueprintActionMenu::OnActionSelected( const TArray< TSharedPtr<FEdGraphSchemaAction> >& SelectedAction, ESelectInfo::Type InSelectionType )
{
	if (InSelectionType == ESelectInfo::OnMouseClick  || InSelectionType == ESelectInfo::OnKeyPress || SelectedAction.Num() == 0)
	{
		for ( int32 ActionIndex = 0; ActionIndex < SelectedAction.Num(); ActionIndex++ )
		{
			if ( SelectedAction[ActionIndex].IsValid() && GraphObj != NULL )
			{
				// Don't dismiss when clicking on dummy action
				if ( !bActionExecuted && (SelectedAction[ActionIndex]->GetTypeId() != FEdGraphSchemaAction_Dummy::StaticGetTypeId()))
				{
					FSlateApplication::Get().DismissAllMenus();
					bActionExecuted = true;
				}

				UEdGraphNode* ResultNode = SelectedAction[ActionIndex]->PerformAction(GraphObj, DraggedFromPins, NewNodePosition);

				if ( ResultNode != NULL )
				{
					NewNodePosition.Y += UEdGraphSchema_K2::EstimateNodeHeight( ResultNode );
				}
			}
		}
	}
}

void SBlueprintActionMenu::TryInsertPromoteToVariable(FBlueprintActionContext const& MenuContext, FGraphActionListBuilderBase& OutAllActions)
{
	// If we can promote this to a variable add a menu entry to do so.
	const UEdGraphSchema_K2* K2Schema = Cast<const UEdGraphSchema_K2>(GraphObj->GetSchema());
	if ((K2Schema != nullptr) && (MenuContext.Pins.Num() > 0))
	{
		if (K2Schema->CanPromotePinToVariable(*MenuContext.Pins[0]))
		{
			TSharedPtr<FBlueprintAction_PromoteVariable> PromoteAction = TSharedPtr<FBlueprintAction_PromoteVariable>(new FBlueprintAction_PromoteVariable());
			PromoteAction->MyBlueprintEditor = EditorPtr;
			OutAllActions.AddAction( PromoteAction );
		}
	}
}

/*******************************************************************************
* SBlueprintActionMenuExpander
*******************************************************************************/

void SBlueprintActionMenuExpander::Construct(const FArguments& InArgs, const FCustomExpanderData& ActionMenuData)
{
	OwnerRowPtr  = ActionMenuData.TableRow;
	IndentAmount = InArgs._IndentAmount;
	ActionPtr    = ActionMenuData.RowAction;

	if (!ActionPtr.IsValid())
	{
		SExpanderArrow::FArguments SuperArgs;
		SuperArgs._IndentAmount = InArgs._IndentAmount;

		SExpanderArrow::Construct(SuperArgs, ActionMenuData.TableRow);
	}
	else
	{			
		ChildSlot
			.Padding(TAttribute<FMargin>(this, &SBlueprintActionMenuExpander::GetCustomIndentPadding))
			[
				SNew(SBlueprintActionFavoriteToggle, ActionMenuData)
			];
	}
}

FMargin SBlueprintActionMenuExpander::GetCustomIndentPadding() const
{
	FMargin CustomPadding = SExpanderArrow::GetExpanderPadding();
	// if this is a action row (not a category or separator)
	if (ActionPtr.IsValid())
	{
		// flip the left/right margins (we want the favorite toggle aligned to the far left)
		//CustomPadding = FMargin(CustomPadding.Right, CustomPadding.Top, CustomPadding.Left, CustomPadding.Bottom);
	}
	return CustomPadding;
}

#undef LOCTEXT_NAMESPACE<|MERGE_RESOLUTION|>--- conflicted
+++ resolved
@@ -15,10 +15,7 @@
 #include "BlueprintPaletteFavorites.h"
 #include "IDocumentation.h"
 #include "SSCSEditor.h"
-<<<<<<< HEAD
-=======
 #include "SBlueprintContextTargetMenu.h"
->>>>>>> cce8678d
 
 #define LOCTEXT_NAMESPACE "SBlueprintGraphContextMenu"
 
@@ -157,15 +154,9 @@
 	ECheckBoxState GetFavoritedState() const
 	{
 		ECheckBoxState FavoriteState = ECheckBoxState::Unchecked;
-<<<<<<< HEAD
-		if (ActionPtr.IsValid() && (GEditor != nullptr))
-		{
-			const UEditorUserSettings& EditorSettings = GEditor->GetEditorUserSettings();
-=======
 		if (ActionPtr.IsValid())
 		{
 			const UEditorPerProjectUserSettings& EditorSettings = *GetDefault<UEditorPerProjectUserSettings>();
->>>>>>> cce8678d
 			if (UBlueprintPaletteFavorites* BlueprintFavorites = EditorSettings.BlueprintFavorites)
 			{
 				FavoriteState = BlueprintFavorites->IsFavorited(ActionPtr.Pin()) ? ECheckBoxState::Checked : ECheckBoxState::Unchecked;
@@ -478,13 +469,8 @@
 
 	if (bIsContextSensitive)
 	{
-<<<<<<< HEAD
-		FilterContext.Pins = DraggedFromPins;
-		
-=======
 		ContextDescOut.Pins = DraggedFromPins;
 
->>>>>>> cce8678d
 		// Get selection from the "My Blueprint" view.
 		FEdGraphSchemaAction_K2Var* SelectedVar = BlueprintEditor->GetMyBlueprintWidget()->SelectionAsVar();
 		if ((SelectedVar != nullptr) && (SelectedVar->GetProperty() != nullptr))
@@ -500,17 +486,6 @@
 				FName PropertyName = Nodes[0]->GetVariableName();
 				UObjectProperty* VariableProperty = FindField<UObjectProperty>(Blueprint->SkeletonGeneratedClass, PropertyName);
 				ContextDescOut.SelectedObjects.Add(VariableProperty);
-			}
-		}
-		// If the selection come from the SCS editor, add it to the filter context.
-		else if ( Blueprint->SkeletonGeneratedClass && BlueprintEditor->GetSCSEditor().IsValid() )
-		{
-			TArray<FSCSEditorTreeNodePtrType> Nodes = BlueprintEditor->GetSCSEditor()->GetSelectedNodes();
-			if ( Nodes.Num() == 1 && Nodes[0]->GetNodeType() == FSCSEditorTreeNode::ComponentNode )
-			{
-				FName PropertyName = Nodes[0]->GetVariableName();
-				UObjectProperty* VariableProperty = FindField<UObjectProperty>(Blueprint->SkeletonGeneratedClass, PropertyName);
-				FilterContext.SelectedObjects.Add(VariableProperty);
 			}
 		}
 	}
