// Copyright 1998-2016 Epic Games, Inc. All Rights Reserved.

#include "BlueprintEditorPrivatePCH.h"
#include "Engine/LevelScriptBlueprint.h"
#include "Engine/Breakpoint.h"
#include "ScopedTransaction.h"
#include "Editor/UnrealEd/Public/Kismet2/KismetDebugUtilities.h"
#include "Editor/UnrealEd/Public/Kismet2/BlueprintEditorUtils.h"
#include "GraphEditor.h"
#include "BlueprintUtilities.h"
#include "Editor/PropertyEditor/Public/IDetailsView.h"
#include "Editor/KismetCompiler/Public/KismetCompilerModule.h"
#include "Editor/ClassViewer/Public/ClassViewerModule.h"
#include "Editor/UnrealEd/Public/FileHelpers.h"
#include "Runtime/Engine/Public/EngineUtils.h"
#include "EdGraphUtilities.h"
#include "Toolkits/IToolkitHost.h"
#include "Developer/MessageLog/Public/MessageLogModule.h"
#include "MessageLog.h"
#include "UObjectToken.h"
#include "Kismet/GameplayStatics.h"
#include "Editor/Kismet/Public/FindInBlueprintManager.h"
#include "BlueprintEditorCommands.h"
#include "BlueprintEditor.h"
#include "BlueprintEditorModule.h"
#include "GraphEditorActions.h"
#include "SNodePanel.h"
#include "SDockTab.h"
#include "EditorClassUtils.h"
#include "IDocumentation.h"
#include "BlueprintFunctionNodeSpawner.h"

#include "SBlueprintEditorToolbar.h"
#include "FindInBlueprints.h"
#include "SGraphTitleBar.h"
#include "Editor/UnrealEd/Public/Kismet2/Kismet2NameValidators.h"
#include "Editor/UnrealEd/Public/Kismet2/DebuggerCommands.h"
#include "Editor/WorkspaceMenuStructure/Public/WorkspaceMenuStructureModule.h"

#include "BlueprintEditorTabs.h"
#include "StructureEditorUtils.h"

#include "ClassIconFinder.h"

#include "IProjectManager.h"

// Core kismet tabs
#include "SGraphNode.h"
#include "SSCSEditor.h"
#include "SSCSEditorViewport.h"
#include "STimelineEditor.h"
#include "SKismetInspector.h"
#include "SBlueprintPalette.h"
#include "SBlueprintActionMenu.h"
#include "SMyBlueprint.h"
#include "SReplaceNodeReferences.h"
#include "FindInBlueprints.h"
// End of core kismet tabs

// Debugging
#include "Debugging/SKismetDebuggingView.h"
#include "Profiler/SBlueprintProfilerView.h"
#include "Debugging/KismetDebugCommands.h"
// End of debugging

// Misc diagnostics
#include "ObjectTools.h"
// End of misc diagnostics

#include "AssetRegistryModule.h"
#include "BlueprintEditorTabFactories.h"
#include "SPinTypeSelector.h"
#include "AnimGraphDefinitions.h"
#include "AnimStateConduitNode.h"
#include "AnimationGraphSchema.h"
#include "AnimationStateGraph.h"
#include "AnimationStateMachineSchema.h"
#include "AnimationTransitionGraph.h"
#include "BlueprintEditorModes.h"
#include "BlueprintEditorSettings.h"
#include "K2Node_SwitchString.h"

#include "EngineAnalytics.h"
#include "IAnalyticsProvider.h"
#include "ISCSEditorCustomization.h"
#include "Editor/UnrealEd/Public/SourceCodeNavigation.h"
#include "Developer/HotReload/Public/IHotReload.h"

#include "AudioDevice.h"

// Blueprint merging
#include "Merge.h"
#include "SHyperlink.h"
#include "GenericCommands.h"
#include "SNotificationList.h"
#include "NotificationManager.h"
#include "NativeCodeGenerationTool.h"
#include "GeneralProjectSettings.h"
#include "Engine/LevelStreaming.h"
#include "Engine/LevelStreamingKismet.h"

#include "IMenu.h"
#include "InstancedReferenceSubobjectHelper.h"

#define LOCTEXT_NAMESPACE "BlueprintEditor"

/////////////////////////////////////////////////////
// FSelectionDetailsSummoner

FSelectionDetailsSummoner::FSelectionDetailsSummoner(TSharedPtr<class FAssetEditorToolkit> InHostingApp)
	: FWorkflowTabFactory(FBlueprintEditorTabs::DetailsID, InHostingApp)
{
	TabLabel = LOCTEXT("DetailsView_TabTitle", "Details");
	TabIcon = FSlateIcon(FEditorStyle::GetStyleSetName(), "LevelEditor.Tabs.Details");

	bIsSingleton = true;

	ViewMenuDescription = LOCTEXT("DetailsView_MenuTitle", "Details");
	ViewMenuTooltip = LOCTEXT("DetailsView_ToolTip", "Shows the details view");
}

TSharedRef<SWidget> FSelectionDetailsSummoner::CreateTabBody(const FWorkflowTabSpawnInfo& Info) const
{
	TSharedPtr<FBlueprintEditor> BlueprintEditorPtr = StaticCastSharedPtr<FBlueprintEditor>(HostingApp.Pin());

	return BlueprintEditorPtr->GetInspector();
}

TSharedRef<SDockTab> FSelectionDetailsSummoner::SpawnTab(const FWorkflowTabSpawnInfo& Info) const
{
	TSharedRef<SDockTab> Tab = FWorkflowTabFactory::SpawnTab(Info);

	TSharedPtr<FBlueprintEditor> BlueprintEditorPtr = StaticCastSharedPtr<FBlueprintEditor>(HostingApp.Pin());
	BlueprintEditorPtr->GetInspector()->SetOwnerTab(Tab);

	return Tab;
}

/////////////////////////////////////////////////////
// SChildGraphPicker

class SChildGraphPicker : public SCompoundWidget
{
public:
	SLATE_BEGIN_ARGS(SChildGraphPicker) {}
	SLATE_END_ARGS()
public:
	void Construct(const FArguments& InArgs, UEdGraph* ParentGraph)
	{
		this->ChildSlot
		[
			SNew(SBorder)
			.BorderImage(FEditorStyle::GetBrush("Menu.Background"))
			.Padding(5)
			.ToolTipText(LOCTEXT("ChildGraphPickerTooltip", "Pick the graph to enter"))
			[
				SNew(SVerticalBox)
				+SVerticalBox::Slot()
				.AutoHeight()
				[
					SNew(STextBlock)
					.Text(LOCTEXT("ChildGraphPickerDesc", "Navigate to graph"))
					.Font( FEditorStyle::GetFontStyle(TEXT("Kismet.GraphPicker.Title.Font")) )
				]
				+SVerticalBox::Slot()
				.AutoHeight()
				[
					SNew(SListView<UEdGraph*>)
					.ItemHeight(20)
					.ListItemsSource(&(ParentGraph->SubGraphs))
					.OnGenerateRow( this, &SChildGraphPicker::GenerateMenuItemRow )
				]
			]
		];	
	}
private:
	/** Generate a row for the InItem in the combo box's list (passed in as OwnerTable). Do this by calling the user-specified OnGenerateWidget */
	TSharedRef<ITableRow> GenerateMenuItemRow(UEdGraph* InItem, const TSharedRef<STableViewBase>& OwnerTable)
	{
		check(InItem != NULL);

		const FText DisplayName = FLocalKismetCallbacks::GetGraphDisplayName(InItem);

		return SNew( STableRow<UEdGraph*>, OwnerTable )
			[
				SNew(SHyperlink)
					.Text(DisplayName)
					.Style(FEditorStyle::Get(), "HoverOnlyHyperlink")
					.OnNavigate(this, &SChildGraphPicker::NavigateToGraph, InItem)
			]
		;
	}

	void NavigateToGraph(UEdGraph* ChildGraph)
	{
		FKismetEditorUtilities::BringKismetToFocusAttentionOnObject(ChildGraph);

		FSlateApplication::Get().DismissAllMenus();
	}
};

/////////////////////////////////////////////////////
// FBlueprintEditor

namespace BlueprintEditorImpl
{
	static const float InstructionFadeDuration = 0.5f;

	/**
	 * Utility function that will check to see if the specified graph has any 
	 * nodes other than those that come default, pre-placed, in the graph.
	 *
	 * @param  InGraph  The graph to check.
	 * @return True if the graph has any nodes added by the user, otherwise false.
	 */
	static bool GraphHasUserPlacedNodes(UEdGraph const* InGraph);

	/**
	 * Utility function that will check to see if the specified graph has any
	 * nodes that were default, pre-placed, in the graph.
	 *
	 * @param  InGraph  The graph to check.
	 * @return True if the graph has any pre-placed nodes, otherwise false.
	 */
	static bool GraphHasDefaultNode(UEdGraph const* InGraph);

	/**
	 * Utility function that will set the global save-on-compile setting to the
	 * specified value.
	 * 
	 * @param  NewSetting	The new save-on-compile setting that you want applied.
	 */
	static void SetSaveOnCompileSetting(ESaveOnCompile NewSetting);

	/**
	 * Utility function used to determine what save-on-compile setting should be 
	 * presented to the user.
	 * 
	 * @param  Editor	The editor currently querying for the setting value.
	 * @param  Option	The setting to check for.
	 * @return False if the option isn't set, or if the save-on-compile is disabled for the blueprint being edited (otherwise true). 
	 */
	static bool IsSaveOnCompileOptionSet(TWeakPtr<FBlueprintEditor> Editor, ESaveOnCompile Option);

	/**  Flips the value of the editor's "JumpToNodeErrors" setting. */
	static void ToggleJumpToErrorNodeSetting();

	/**
	 * Utility function that will check to see if the "Jump to Error Nodes" 
	 * setting is enabled.
	 * 
	 * @return True if UBlueprintEditorSettings::bJumpToNodeErrors is set, otherwise false.
	 */
	static bool IsJumpToErrorNodeOptionSet();

	/**
	 * Searches through a blueprint, looking for the most severe error'ing node.
	 * 
	 * @param  Blueprint	The blueprint to search through.
	 * @param  Severity		Defines the severity of the error/warning to search for.
	 * @return The first node found with the specified error.
	 */
	static UEdGraphNode* FindNodeWithError(UBlueprint* Blueprint, EMessageSeverity::Type Severity = EMessageSeverity::Error);

	/**
	 * Searches through an error log, looking for the most severe error'ing node.
	 * 
	 * @param  ErrorLog		The error log you want to search through.
	 * @param  Severity		Defines the severity of the error/warning to search for.
	 * @return The first node found with the specified error.
	 */
	static UEdGraphNode* FindNodeWithError(FCompilerResultsLog const& ErrorLog, EMessageSeverity::Type Severity = EMessageSeverity::Error);
}

static bool BlueprintEditorImpl::GraphHasUserPlacedNodes(UEdGraph const* InGraph)
{
	bool bHasUserPlacedNodes = false;

	for (UEdGraphNode const* Node : InGraph->Nodes)
	{
		if (Node == nullptr)
		{
			continue;
		}

		if (!Node->GetOutermost()->GetMetaData()->HasValue(Node, FNodeMetadata::DefaultGraphNode))
		{
			bHasUserPlacedNodes = true;
			break;
		}
	}

	return bHasUserPlacedNodes;
}

static bool BlueprintEditorImpl::GraphHasDefaultNode(UEdGraph const* InGraph)
{
	bool bHasDefaultNodes = false;

	for (UEdGraphNode const* Node : InGraph->Nodes)
	{
		if (Node == nullptr)
		{
			continue;
		}

		if (Node->GetOutermost()->GetMetaData()->HasValue(Node, FNodeMetadata::DefaultGraphNode) && Node->IsNodeEnabled())
		{
			bHasDefaultNodes = true;
			break;
		}
	}

	return bHasDefaultNodes;
}

static void BlueprintEditorImpl::SetSaveOnCompileSetting(ESaveOnCompile NewSetting)
{
	UBlueprintEditorSettings* Settings = GetMutableDefault<UBlueprintEditorSettings>();
	Settings->SaveOnCompile = NewSetting;
	Settings->SaveConfig();
}

static bool BlueprintEditorImpl::IsSaveOnCompileOptionSet(TWeakPtr<FBlueprintEditor> Editor, ESaveOnCompile Option)
{
	const UBlueprintEditorSettings* Settings = GetDefault<UBlueprintEditorSettings>();

	ESaveOnCompile CurrentSetting = Settings->SaveOnCompile;
	if (!Editor.IsValid() || !Editor.Pin()->IsSaveOnCompileEnabled())
	{
		// if save-on-compile is disabled for the blueprint, then we want to 
		// show "Never" as being selected
		// 
		// @TODO: a tooltip explaining why would be nice too
		CurrentSetting = SoC_Never;
	}

	return (CurrentSetting == Option);
}

static void BlueprintEditorImpl::ToggleJumpToErrorNodeSetting()
{
	UBlueprintEditorSettings* Settings = GetMutableDefault<UBlueprintEditorSettings>();
	Settings->bJumpToNodeErrors = !Settings->bJumpToNodeErrors;
	Settings->SaveConfig();
}

static bool BlueprintEditorImpl::IsJumpToErrorNodeOptionSet()
{
	const UBlueprintEditorSettings* Settings = GetDefault<UBlueprintEditorSettings>();
	return Settings->bJumpToNodeErrors;
}

static UEdGraphNode* BlueprintEditorImpl::FindNodeWithError(UBlueprint* Blueprint, EMessageSeverity::Type Severity/* = EMessageSeverity::Error*/)
{
	TArray<UEdGraph*> Graphs;
	Blueprint->GetAllGraphs(Graphs);

	UEdGraphNode* ChoiceNode = nullptr;
	for (UEdGraph* Graph : Graphs)
	{
		for (UEdGraphNode* Node : Graph->Nodes)
		{
			if (Node && Node->bHasCompilerMessage && !Node->ErrorMsg.IsEmpty() && (Node->ErrorType <= Severity))
			{
				if ((ChoiceNode == nullptr) || (ChoiceNode->ErrorType > Node->ErrorType))
				{
					ChoiceNode = Node;
					if (ChoiceNode->ErrorType == 0)
					{
						break;
					}
				}
			}
		}
	}
	return ChoiceNode;
}

static UEdGraphNode* BlueprintEditorImpl::FindNodeWithError(FCompilerResultsLog const& ErrorLog, EMessageSeverity::Type Severity/* = EMessageSeverity::Error*/)
{
	UEdGraphNode* ChoiceNode = nullptr;
	for (TWeakObjectPtr<UEdGraphNode> NodePtr : ErrorLog.AnnotatedNodes)
	{
		UEdGraphNode* Node = NodePtr.Get();
		if ((Node != nullptr) && (Node->ErrorType <= Severity))
		{
			if ((ChoiceNode == nullptr) || (Node->ErrorType < ChoiceNode->ErrorType))
			{
				ChoiceNode = Node;
				if (ChoiceNode->ErrorType == 0)
				{
					break;
				}
			}
		}
	}

	return ChoiceNode;
}


FName FBlueprintEditor::SelectionState_MyBlueprint(TEXT("MyBlueprint"));
FName FBlueprintEditor::SelectionState_Components(TEXT("Components"));
FName FBlueprintEditor::SelectionState_Graph(TEXT("Graph"));
FName FBlueprintEditor::SelectionState_ClassSettings(TEXT("ClassSettings"));
FName FBlueprintEditor::SelectionState_ClassDefaults(TEXT("ClassDefaults"));


bool FBlueprintEditor::IsASubGraph( const UEdGraph* GraphPtr )
{
	if( GraphPtr && GraphPtr->GetOuter() )
	{
		//Check whether the outer is a composite node
		if( GraphPtr->GetOuter()->IsA( UK2Node_Composite::StaticClass() ) )
		{
			return true;
		}
	}
	return false;
}

/** Util for finding a glyph for a graph */
const FSlateBrush* FBlueprintEditor::GetGlyphForGraph(const UEdGraph* Graph, bool bInLargeIcon)
{
	const FSlateBrush* ReturnValue = FEditorStyle::GetBrush( bInLargeIcon ? TEXT("GraphEditor.Function_24x") : TEXT("GraphEditor.Function_16x") );

	check(Graph != NULL);
	const UEdGraphSchema* Schema = Graph->GetSchema();
	if (Schema != NULL)
	{
		const EGraphType GraphType = Schema->GetGraphType(Graph);
		switch (GraphType)
		{
		default:
		case GT_StateMachine:
			{
				ReturnValue = FEditorStyle::GetBrush( bInLargeIcon ? TEXT("GraphEditor.StateMachine_24x") : TEXT("GraphEditor.StateMachine_16x") );
			}
			break;
		case GT_Function:
			{
				if ( Graph->IsA(UAnimationTransitionGraph::StaticClass()) )
				{
					UObject* GraphOuter = Graph->GetOuter();
					if ( GraphOuter != NULL && GraphOuter->IsA(UAnimStateConduitNode::StaticClass()) )
					{
						ReturnValue = FEditorStyle::GetBrush( bInLargeIcon ? TEXT("GraphEditor.Conduit_24x") : TEXT("GraphEditor.Conduit_16x") );
					}
					else
					{
						ReturnValue = FEditorStyle::GetBrush( bInLargeIcon ? TEXT("GraphEditor.Rule_24x") : TEXT("GraphEditor.Rule_16x") );
					}
				}
				else
				{
					//Check for subgraph
					if( IsASubGraph( Graph ) )
					{
						ReturnValue = FEditorStyle::GetBrush( bInLargeIcon ? TEXT("GraphEditor.SubGraph_24x") : TEXT("GraphEditor.SubGraph_16x") );
					}
					else
					{
						ReturnValue = FEditorStyle::GetBrush( bInLargeIcon ? TEXT("GraphEditor.Function_24x") : TEXT("GraphEditor.Function_16x") );
					}
				}
			}
			break;
		case GT_Macro:
			{
				ReturnValue = FEditorStyle::GetBrush( bInLargeIcon ? TEXT("GraphEditor.Macro_24x") : TEXT("GraphEditor.Macro_16x") );
			}
			break;
		case GT_Ubergraph:
			{
				ReturnValue = FEditorStyle::GetBrush( bInLargeIcon ? TEXT("GraphEditor.EventGraph_24x") : TEXT("GraphEditor.EventGraph_16x") );
			}
			break;
		case GT_Animation:
			{
				if ( Graph->IsA(UAnimationStateGraph::StaticClass()) )
				{
					ReturnValue = FEditorStyle::GetBrush( bInLargeIcon ? TEXT("GraphEditor.State_24x") : TEXT("GraphEditor.State_16x") );
				}
				else
				{
					ReturnValue = FEditorStyle::GetBrush( bInLargeIcon ? TEXT("GraphEditor.Animation_24x") : TEXT("GraphEditor.Animation_16x") );
				}
			}
		}
	}

	return ReturnValue;
}

FSlateBrush const* FBlueprintEditor::GetVarIconAndColor(const UStruct* VarScope, FName VarName, FSlateColor& IconColorOut)
{
	FLinearColor ColorOut;
	const FSlateBrush* IconBrush = FEditorStyle::GetBrush(UK2Node_Variable::GetVariableIconAndColor(VarScope, VarName, ColorOut));
	IconColorOut = ColorOut;
	return IconBrush;
}

bool FBlueprintEditor::IsInAScriptingMode() const
{
	return IsModeCurrent(FBlueprintEditorApplicationModes::StandardBlueprintEditorMode) || IsModeCurrent(FBlueprintEditorApplicationModes::BlueprintMacroMode);
}

bool FBlueprintEditor::OnRequestClose()
{
	TabManager->InvokeTab(FBlueprintEditorTabs::BlueprintProfilerID)->RequestCloseTab();
	bEditorMarkedAsClosed = true;
	return FWorkflowCentricApplication::OnRequestClose();
}

bool FBlueprintEditor::InEditingMode() const
{
	return !InDebuggingMode();
}

bool FBlueprintEditor::IsCompilingEnabled() const
{
	UBlueprint* Blueprint = GetBlueprintObj();
	return Blueprint && Blueprint->BlueprintType != BPTYPE_MacroLibrary && InEditingMode();
}

bool FBlueprintEditor::InDebuggingMode() const
{
	return GEditor->PlayWorld != NULL;
}

EVisibility FBlueprintEditor::IsDebuggerVisible() const
{
	return InDebuggingMode() ? EVisibility::Visible : EVisibility::Collapsed;
}

int32 FBlueprintEditor::GetNumberOfSelectedNodes() const
{
	return GetSelectedNodes().Num();
}

FGraphPanelSelectionSet FBlueprintEditor::GetSelectedNodes() const
{
	FGraphPanelSelectionSet CurrentSelection;
	TSharedPtr<SGraphEditor> FocusedGraphEd = FocusedGraphEdPtr.Pin();
	if (FocusedGraphEd.IsValid())
	{
		CurrentSelection = FocusedGraphEd->GetSelectedNodes();
	}
	return CurrentSelection;
}

void FBlueprintEditor::AnalyticsTrackNodeEvent( UBlueprint* Blueprint, UEdGraphNode *GraphNode, bool bNodeDelete ) const
{
	if( Blueprint && GraphNode && FEngineAnalytics::IsAvailable() )
	{
		// we'd like to see if this was happening in normal blueprint editor or persona 
		const FString EditorName = Cast<UAnimBlueprint>(Blueprint) != NULL ? TEXT("Persona") : TEXT("BlueprintEditor");

		// Build Node Details
		const UGeneralProjectSettings& ProjectSettings = *GetDefault<UGeneralProjectSettings>();
		FString ProjectID = ProjectSettings.ProjectID.ToString();
		TArray< FAnalyticsEventAttribute > NodeAttributes;
		NodeAttributes.Add( FAnalyticsEventAttribute( TEXT( "ProjectId" ), ProjectID ) );
		NodeAttributes.Add( FAnalyticsEventAttribute( TEXT( "BlueprintId" ), Blueprint->GetBlueprintGuid().ToString() ) );
		TArray< TKeyValuePair<FString, FString> > Attributes;

		if( UK2Node* K2Node = Cast<UK2Node>( GraphNode ))
		{
			K2Node->GetNodeAttributes( Attributes );
		}
		else if( UEdGraphNode_Comment* CommentNode = Cast<UEdGraphNode_Comment>( GraphNode ))
		{
			Attributes.Add( TKeyValuePair<FString, FString>( TEXT( "Type" ), TEXT( "Comment" ) ));
			Attributes.Add( TKeyValuePair<FString, FString>( TEXT( "Class" ), CommentNode->GetClass()->GetName() ));
			Attributes.Add( TKeyValuePair<FString, FString>( TEXT( "Name" ), CommentNode->GetName() ));
		}
		if( Attributes.Num() > 0 )
		{
			// Build Node Attributes
			for( auto Iter = Attributes.CreateConstIterator(); Iter; ++Iter )
			{
				NodeAttributes.Add( FAnalyticsEventAttribute( Iter->Key, Iter->Value ));
			}
			// Send Analytics event 
			FString EventType = bNodeDelete ?	FString::Printf(TEXT( "Editor.Usage.%s.NodeDeleted" ), *EditorName) :
												FString::Printf(TEXT( "Editor.Usage.%s.NodeCreated" ), *EditorName);
			FEngineAnalytics::GetProvider().RecordEvent( EventType, NodeAttributes );
		}
	}
}

void FBlueprintEditor::AnalyticsTrackCompileEvent( UBlueprint* Blueprint, int32 NumErrors, int32 NumWarnings ) const
{
	if(Blueprint && FEngineAnalytics::IsAvailable())
	{
		// we'd like to see if this was happening in normal blueprint editor or persona 
		const FString EditorName = Cast<UAnimBlueprint>(Blueprint) != NULL ? TEXT("Persona") : TEXT("BlueprintEditor");

		// Build Node Details
		const UGeneralProjectSettings& ProjectSettings = *GetDefault<UGeneralProjectSettings>();
		FString ProjectID = ProjectSettings.ProjectID.ToString();

		const bool bSuccess = NumErrors == 0;
		TArray< FAnalyticsEventAttribute > Attributes;
		Attributes.Add(FAnalyticsEventAttribute(TEXT("ProjectId"), ProjectID));
		Attributes.Add(FAnalyticsEventAttribute(TEXT("BlueprintId"), Blueprint->GetBlueprintGuid().ToString()));
		Attributes.Add(FAnalyticsEventAttribute(TEXT("Success"), bSuccess? TEXT("True") : TEXT("False") ));
		Attributes.Add(FAnalyticsEventAttribute(TEXT("NumErrors"), FString::FromInt(NumErrors)));
		Attributes.Add(FAnalyticsEventAttribute(TEXT("NumWarnings"), FString::FromInt(NumWarnings)));

		// Send Analytics event 
		FEngineAnalytics::GetProvider().RecordEvent(FString::Printf(TEXT("Editor.Usage.%s.Compile"), *EditorName), Attributes);
	}
}

void FBlueprintEditor::RefreshEditors(ERefreshBlueprintEditorReason::Type Reason)
{
	bool bForceFocusOnSelectedNodes = false;

	if (CurrentUISelection == SelectionState_MyBlueprint)
	{
		// Handled below, here to avoid tripping the ensure
	}
	else if (CurrentUISelection == SelectionState_Components)
	{
		if (SCSEditor.IsValid())
		{
			SCSEditor->RefreshSelectionDetails();
		}
	}
	else if (CurrentUISelection == SelectionState_Graph)
	{
		bForceFocusOnSelectedNodes = true;
	}
	else if (CurrentUISelection == SelectionState_ClassSettings)
	{
		// No need for a refresh, the Blueprint object didn't change
	}
	else if (CurrentUISelection == SelectionState_ClassDefaults)
	{
		StartEditingDefaults(/*bAutoFocus=*/ false, true);
	}

	// Remove any tabs are that are pending kill or otherwise invalid UObject pointers.
	DocumentManager->CleanInvalidTabs();

	//@TODO: Should determine when we need to do the invalid/refresh business and if the graph node selection change
	// under non-compiles is necessary (except when the selection mode is appropriate, as already detected above)
	if (Reason != ERefreshBlueprintEditorReason::BlueprintCompiled)
	{
		DocumentManager->RefreshAllTabs();

		bForceFocusOnSelectedNodes = true;
	}

	if (bForceFocusOnSelectedNodes)
	{
		FocusInspectorOnGraphSelection(GetSelectedNodes(), /*bForceRefresh=*/ true);
	}

	if (ReplaceReferencesWidget.IsValid())
	{
		ReplaceReferencesWidget->Refresh();
	}

	if (MyBlueprintWidget.IsValid())
	{
		MyBlueprintWidget->Refresh();
	}

	if (SCSEditor.IsValid())
	{
		SCSEditor->UpdateTree();
		
		// Note: Don't pass 'true' here because we don't want the preview actor to be reconstructed until after Blueprint modification is complete.
		UpdateSCSPreview();
	}

	// Note: There is an optimization inside of ShowDetailsForSingleObject() that skips the refresh if the object being selected is the same as the previous object.
	// The SKismetInspector class is shared between both Defaults mode and Components mode, but in Defaults mode the object selected is always going to be the CDO. Given
	// that the selection does not really change, we force it to refresh and skip the optimization. Otherwise, some things may not work correctly in Defaults mode. For
	// example, transform details are customized and the rotation value is cached at customization time; if we don't force refresh here, then after an undo of a previous
	// rotation edit, transform details won't be re-customized and thus the cached rotation value will be stale, resulting in an invalid rotation value on the next edit.
	//@TODO: Probably not always necessary
	RefreshStandAloneDefaultsEditor();

	// Update associated controls like the function editor
	BroadcastRefresh();
}

void FBlueprintEditor::SetUISelectionState(FName SelectionOwner)
{
	if ( SelectionOwner != CurrentUISelection )
	{
		ClearSelectionStateFor(CurrentUISelection);

		CurrentUISelection = SelectionOwner;
	}
}

void FBlueprintEditor::ClearSelectionStateFor(FName SelectionOwner)
{
	if ( SelectionOwner == SelectionState_Graph )
	{
		TArray< TSharedPtr<SDockTab> > GraphEditorTabs;
		DocumentManager->FindAllTabsForFactory(GraphEditorTabFactoryPtr, /*out*/ GraphEditorTabs);

		for ( auto GraphEditorTabIt = GraphEditorTabs.CreateIterator(); GraphEditorTabIt; ++GraphEditorTabIt )
		{
			TSharedRef<SGraphEditor> Editor = StaticCastSharedRef<SGraphEditor>(( *GraphEditorTabIt )->GetContent());

			Editor->ClearSelectionSet();
		}
	}
	else if ( SelectionOwner == SelectionState_Components )
	{
		if ( SCSEditor.IsValid() )
		{
			SCSEditor->ClearSelection();
		}
	}
	else if ( SelectionOwner == SelectionState_MyBlueprint )
	{
		if ( MyBlueprintWidget.IsValid() )
		{
			MyBlueprintWidget->ClearGraphActionMenuSelection();
		}
	}
}

void FBlueprintEditor::SummonSearchUI(bool bSetFindWithinBlueprint, FString NewSearchTerms, bool bSelectFirstResult)
{
	TabManager->InvokeTab(FBlueprintEditorTabs::FindResultsID);
	FindResults->FocusForUse(bSetFindWithinBlueprint, NewSearchTerms, bSelectFirstResult);
}

void FBlueprintEditor::SummonFindAndReplaceUI()
{
	TabManager->InvokeTab(FBlueprintEditorTabs::ReplaceNodeReferencesID);
}

void FBlueprintEditor::EnableSCSPreview(bool bEnable)
{
	if(SCSViewport.IsValid())
	{
		SCSViewport->EnablePreview(bEnable);
	}
}

void FBlueprintEditor::UpdateSCSPreview(bool bUpdateNow)
{
	// refresh widget
	if(SCSViewport.IsValid())
	{
		if ( GetDefault<UEditorExperimentalSettings>()->bUnifiedBlueprintEditor )
		{
			TSharedPtr<SDockTab> OwnerTab = Inspector->GetOwnerTab();
			if ( OwnerTab.IsValid() )
			{
				bUpdateNow &= OwnerTab->IsForeground();
			}

			// Only request a refresh immediately if the viewport tab is in the foreground.
			SCSViewport->RequestRefresh(false, bUpdateNow);
		}
		else
		{
			// Ignore 'bUpdateNow' if "Components" mode is not current. Otherwise the preview actor might be spawned in as a result, which can lead to a few odd behaviors if the mode is not current.
			SCSViewport->RequestRefresh(false, bUpdateNow && IsModeCurrent(FBlueprintEditorApplicationModes::BlueprintComponentsMode));
		}
	}
}

AActor* FBlueprintEditor::GetSCSEditorActorContext() const
{
	// Return the current CDO that was last generated for the class
	UBlueprint* Blueprint = GetBlueprintObj();
	if(Blueprint != nullptr && Blueprint->GeneratedClass != nullptr)
	{
		return Blueprint->GeneratedClass->GetDefaultObject<AActor>();
	}
	
	return nullptr;
}

void FBlueprintEditor::OnSelectionUpdated(const TArray<FSCSEditorTreeNodePtrType>& SelectedNodes)
{
	if (SCSViewport.IsValid())
	{
		SCSViewport->OnComponentSelectionChanged();
	}

	UBlueprint* Blueprint = GetBlueprintObj();
	check(Blueprint != nullptr && Blueprint->SimpleConstructionScript != nullptr);

	// Update the selection visualization
	AActor* EditorActorInstance = Blueprint->SimpleConstructionScript->GetComponentEditorActorInstance();
	if (EditorActorInstance != NULL)
	{
		TInlineComponentArray<UPrimitiveComponent*> PrimitiveComponents;
		EditorActorInstance->GetComponents(PrimitiveComponents);

		for (int32 Idx = 0; Idx < PrimitiveComponents.Num(); ++Idx)
		{
			PrimitiveComponents[Idx]->PushSelectionToProxy();
		}
	}

	if (Inspector.IsValid())
	{
		// Clear the my blueprints selection
		bool bSingleLayoutBPEditor = GetDefault<UEditorExperimentalSettings>()->bUnifiedBlueprintEditor;
		if ( bSingleLayoutBPEditor && SelectedNodes.Num() > 0 )
		{
			SetUISelectionState(FBlueprintEditor::SelectionState_Components);
		}

		// Convert the selection set to an array of UObject* pointers
		FText InspectorTitle = FText::GetEmpty();
		TArray<UObject*> InspectorObjects;
		bool bShowComponents = true;
		InspectorObjects.Empty(SelectedNodes.Num());
		for (auto NodeIt = SelectedNodes.CreateConstIterator(); NodeIt; ++NodeIt)
		{
			auto NodePtr = *NodeIt;
			if (NodePtr.IsValid())
			{
				if (NodePtr->GetNodeType() == FSCSEditorTreeNode::RootActorNode)
				{
					AActor* DefaultActor = GetSCSEditorActorContext();
					InspectorObjects.Add(DefaultActor);
					
					FString Title; 
					DefaultActor->GetName(Title);
					InspectorTitle = FText::FromString(Title);
					bShowComponents = false;

					TryInvokingDetailsTab();
				}
				else
				{
					UActorComponent* EditableComponent = NodePtr->GetEditableComponentTemplate(GetBlueprintObj());
					if (EditableComponent)
					{
						InspectorTitle = FText::FromString(NodePtr->GetDisplayString());
						InspectorObjects.Add(EditableComponent);
					}

					if ( SCSViewport.IsValid() )
					{
						TSharedPtr<SDockTab> OwnerTab = SCSViewport->GetOwnerTab();
						if ( OwnerTab.IsValid() )
						{
							OwnerTab->FlashTab();
						}
					}
				}
			}
		}

		// Update the details panel
		SKismetInspector::FShowDetailsOptions Options(InspectorTitle, true);
		Options.bShowComponents = bShowComponents;
		Inspector->ShowDetailsForObjects(InspectorObjects, Options);
	}
}

void FBlueprintEditor::OnComponentDoubleClicked(TSharedPtr<class FSCSEditorTreeNode> Node)
{
	TSharedPtr<SDockTab> OwnerTab = Inspector->GetOwnerTab();
	if ( OwnerTab.IsValid() )
	{
		GetTabManager()->InvokeTab(FBlueprintEditorTabs::SCSViewportID);
	}
}

/** Create new tab for the supplied graph - don't call this directly.*/
TSharedRef<SGraphEditor> FBlueprintEditor::CreateGraphEditorWidget(TSharedRef<FTabInfo> InTabInfo, UEdGraph* InGraph)
{
	check((InGraph != NULL) && IsEditingSingleBlueprint());

	// No need to regenerate the commands.
	if(!GraphEditorCommands.IsValid())
	{
		GraphEditorCommands = MakeShareable( new FUICommandList );
		{
			GraphEditorCommands->MapAction(FGraphEditorCommands::Get().PromoteToVariable,
				FExecuteAction::CreateSP( this, &FBlueprintEditor::OnPromoteToVariable, true ),
				FCanExecuteAction::CreateSP( this, &FBlueprintEditor::CanPromoteToVariable, true )
				);

			GraphEditorCommands->MapAction(FGraphEditorCommands::Get().PromoteToLocalVariable,
				FExecuteAction::CreateSP( this, &FBlueprintEditor::OnPromoteToVariable, false ),
				FCanExecuteAction::CreateSP( this, &FBlueprintEditor::CanPromoteToVariable, false )
				);

			GraphEditorCommands->MapAction(FGraphEditorCommands::Get().SplitStructPin,
				FExecuteAction::CreateSP( this, &FBlueprintEditor::OnSplitStructPin ),
				FCanExecuteAction::CreateSP( this, &FBlueprintEditor::CanSplitStructPin )
				);

			GraphEditorCommands->MapAction(FGraphEditorCommands::Get().RecombineStructPin,
				FExecuteAction::CreateSP( this, &FBlueprintEditor::OnRecombineStructPin ),
				FCanExecuteAction::CreateSP( this, &FBlueprintEditor::CanRecombineStructPin )
				);

			GraphEditorCommands->MapAction( FGraphEditorCommands::Get().AddExecutionPin,
				FExecuteAction::CreateSP( this, &FBlueprintEditor::OnAddExecutionPin ),
				FCanExecuteAction::CreateSP( this, &FBlueprintEditor::CanAddExecutionPin )
				);

			GraphEditorCommands->MapAction( FGraphEditorCommands::Get().RemoveExecutionPin,
				FExecuteAction::CreateSP( this, &FBlueprintEditor::OnRemoveExecutionPin ),
				FCanExecuteAction::CreateSP( this, &FBlueprintEditor::CanRemoveExecutionPin )
				);

			GraphEditorCommands->MapAction(FGraphEditorCommands::Get().RemoveThisStructVarPin,
				FExecuteAction::CreateSP(this, &FBlueprintEditor::OnRemoveThisStructVarPin),
				FCanExecuteAction::CreateSP(this, &FBlueprintEditor::CanRemoveThisStructVarPin)
				);

			GraphEditorCommands->MapAction(FGraphEditorCommands::Get().RemoveOtherStructVarPins,
				FExecuteAction::CreateSP(this, &FBlueprintEditor::OnRemoveOtherStructVarPins),
				FCanExecuteAction::CreateSP(this, &FBlueprintEditor::CanRemoveOtherStructVarPins)
				);

			GraphEditorCommands->MapAction(FGraphEditorCommands::Get().RestoreAllStructVarPins,
				FExecuteAction::CreateSP(this, &FBlueprintEditor::OnRestoreAllStructVarPins),
				FCanExecuteAction::CreateSP(this, &FBlueprintEditor::CanRestoreAllStructVarPins)
				);

			GraphEditorCommands->MapAction( FGraphEditorCommands::Get().AddOptionPin,
				FExecuteAction::CreateSP( this, &FBlueprintEditor::OnAddOptionPin ),
				FCanExecuteAction::CreateSP( this, &FBlueprintEditor::CanAddOptionPin )
				);

			GraphEditorCommands->MapAction( FGraphEditorCommands::Get().RemoveOptionPin,
				FExecuteAction::CreateSP( this, &FBlueprintEditor::OnRemoveOptionPin ),
				FCanExecuteAction::CreateSP( this, &FBlueprintEditor::CanRemoveOptionPin )
				);

			GraphEditorCommands->MapAction( FGraphEditorCommands::Get().ChangePinType,
				FExecuteAction::CreateSP( this, &FBlueprintEditor::OnChangePinType ),
				FCanExecuteAction::CreateSP( this, &FBlueprintEditor::CanChangePinType )
				);

			GraphEditorCommands->MapAction( FGraphEditorCommands::Get().AddParentNode,
				FExecuteAction::CreateSP( this, &FBlueprintEditor::OnAddParentNode ),
				FCanExecuteAction::CreateSP( this, &FBlueprintEditor::CanAddParentNode )
				);

			// Debug actions
			GraphEditorCommands->MapAction( FGraphEditorCommands::Get().AddBreakpoint,
				FExecuteAction::CreateSP( this, &FBlueprintEditor::OnAddBreakpoint ),
				FCanExecuteAction::CreateSP( this, &FBlueprintEditor::CanAddBreakpoint ),
				FIsActionChecked(),
				FIsActionButtonVisible::CreateSP( this, &FBlueprintEditor::CanAddBreakpoint )
				);

			GraphEditorCommands->MapAction( FGraphEditorCommands::Get().RemoveBreakpoint,
				FExecuteAction::CreateSP( this, &FBlueprintEditor::OnRemoveBreakpoint ),
				FCanExecuteAction::CreateSP( this, &FBlueprintEditor::CanRemoveBreakpoint ),
				FIsActionChecked(),
				FIsActionButtonVisible::CreateSP( this, &FBlueprintEditor::CanRemoveBreakpoint )
				);

			GraphEditorCommands->MapAction( FGraphEditorCommands::Get().EnableBreakpoint,
				FExecuteAction::CreateSP( this, &FBlueprintEditor::OnEnableBreakpoint ),
				FCanExecuteAction::CreateSP( this, &FBlueprintEditor::CanEnableBreakpoint ),
				FIsActionChecked(),
				FIsActionButtonVisible::CreateSP( this, &FBlueprintEditor::CanEnableBreakpoint )
				);

			GraphEditorCommands->MapAction( FGraphEditorCommands::Get().DisableBreakpoint,
				FExecuteAction::CreateSP( this, &FBlueprintEditor::OnDisableBreakpoint ),
				FCanExecuteAction::CreateSP( this, &FBlueprintEditor::CanDisableBreakpoint ),
				FIsActionChecked(),
				FIsActionButtonVisible::CreateSP( this, &FBlueprintEditor::CanDisableBreakpoint )
				);

			GraphEditorCommands->MapAction( FGraphEditorCommands::Get().ToggleBreakpoint,
				FExecuteAction::CreateSP( this, &FBlueprintEditor::OnToggleBreakpoint ),
				FCanExecuteAction::CreateSP( this, &FBlueprintEditor::CanToggleBreakpoint ),
				FIsActionChecked(),
				FIsActionButtonVisible::CreateSP( this, &FBlueprintEditor::CanToggleBreakpoint )
				);

			// Encapsulation commands
			GraphEditorCommands->MapAction( FGraphEditorCommands::Get().CollapseNodes,
				FExecuteAction::CreateSP( this, &FBlueprintEditor::OnCollapseNodes ),
				FCanExecuteAction::CreateSP( this, &FBlueprintEditor::CanCollapseNodes )
				);

			GraphEditorCommands->MapAction( FGraphEditorCommands::Get().CollapseSelectionToFunction,
				FExecuteAction::CreateSP( this, &FBlueprintEditor::OnCollapseSelectionToFunction ),
				FCanExecuteAction::CreateSP( this, &FBlueprintEditor::CanCollapseSelectionToFunction ),
				FIsActionChecked(),
				FIsActionButtonVisible::CreateSP( this, &FBlueprintEditor::NewDocument_IsVisibleForType, CGT_NewFunctionGraph )
				);

			GraphEditorCommands->MapAction( FGraphEditorCommands::Get().CollapseSelectionToMacro,
				FExecuteAction::CreateSP( this, &FBlueprintEditor::OnCollapseSelectionToMacro ),
				FCanExecuteAction::CreateSP( this, &FBlueprintEditor::CanCollapseSelectionToMacro ),
				FIsActionChecked(),
				FIsActionButtonVisible::CreateSP( this, &FBlueprintEditor::NewDocument_IsVisibleForType, CGT_NewMacroGraph )
				);

			GraphEditorCommands->MapAction( FGraphEditorCommands::Get().PromoteSelectionToFunction,
				FExecuteAction::CreateSP( this, &FBlueprintEditor::OnPromoteSelectionToFunction ),
				FCanExecuteAction::CreateSP( this, &FBlueprintEditor::CanPromoteSelectionToFunction ),
				FIsActionChecked(),
				FIsActionButtonVisible::CreateSP( this, &FBlueprintEditor::NewDocument_IsVisibleForType, CGT_NewFunctionGraph )
				);

			GraphEditorCommands->MapAction( FGraphEditorCommands::Get().PromoteSelectionToMacro,
				FExecuteAction::CreateSP( this, &FBlueprintEditor::OnPromoteSelectionToMacro ),
				FCanExecuteAction::CreateSP( this, &FBlueprintEditor::CanPromoteSelectionToMacro ),
				FIsActionChecked(),
				FIsActionButtonVisible::CreateSP( this, &FBlueprintEditor::NewDocument_IsVisibleForType, CGT_NewMacroGraph )
				);
			
			// Alignment Commands
			GraphEditorCommands->MapAction( FGraphEditorCommands::Get().AlignNodesTop,
				FExecuteAction::CreateSP( this, &FBlueprintEditor::OnAlignTop )
				);

			GraphEditorCommands->MapAction( FGraphEditorCommands::Get().AlignNodesMiddle,
				FExecuteAction::CreateSP( this, &FBlueprintEditor::OnAlignMiddle )
				);

			GraphEditorCommands->MapAction( FGraphEditorCommands::Get().AlignNodesBottom,
				FExecuteAction::CreateSP( this, &FBlueprintEditor::OnAlignBottom )
				);

			GraphEditorCommands->MapAction( FGraphEditorCommands::Get().AlignNodesLeft,
				FExecuteAction::CreateSP( this, &FBlueprintEditor::OnAlignLeft )
				);

			GraphEditorCommands->MapAction( FGraphEditorCommands::Get().AlignNodesCenter,
				FExecuteAction::CreateSP( this, &FBlueprintEditor::OnAlignCenter )
				);

			GraphEditorCommands->MapAction( FGraphEditorCommands::Get().AlignNodesRight,
				FExecuteAction::CreateSP( this, &FBlueprintEditor::OnAlignRight )
				);

			GraphEditorCommands->MapAction( FGraphEditorCommands::Get().StraightenConnections,
				FExecuteAction::CreateSP( this, &FBlueprintEditor::OnStraightenConnections )
				);

			// Distribution Commands
			GraphEditorCommands->MapAction( FGraphEditorCommands::Get().DistributeNodesHorizontally,
				FExecuteAction::CreateSP( this, &FBlueprintEditor::OnDistributeNodesH )
				);

			GraphEditorCommands->MapAction( FGraphEditorCommands::Get().DistributeNodesVertically,
				FExecuteAction::CreateSP( this, &FBlueprintEditor::OnDistributeNodesV )
				);

			GraphEditorCommands->MapAction( FGenericCommands::Get().Rename,
				FExecuteAction::CreateSP( this, &FBlueprintEditor::OnRenameNode ),
				FCanExecuteAction::CreateSP( this, &FBlueprintEditor::CanRenameNodes )
				);

			GraphEditorCommands->MapAction( FGraphEditorCommands::Get().ExpandNodes,
				FExecuteAction::CreateSP( this, &FBlueprintEditor::OnExpandNodes ),
				FCanExecuteAction::CreateSP( this, &FBlueprintEditor::CanExpandNodes ),
				FIsActionChecked(),
				FIsActionButtonVisible::CreateSP( this, &FBlueprintEditor::CanExpandNodes )
				);

			// Editing commands
			GraphEditorCommands->MapAction( FGenericCommands::Get().SelectAll,
				FExecuteAction::CreateSP( this, &FBlueprintEditor::SelectAllNodes ),
				FCanExecuteAction::CreateSP( this, &FBlueprintEditor::CanSelectAllNodes )
				);

			GraphEditorCommands->MapAction( FGenericCommands::Get().Delete,
				FExecuteAction::CreateSP( this, &FBlueprintEditor::DeleteSelectedNodes ),
				FCanExecuteAction::CreateSP( this, &FBlueprintEditor::CanDeleteNodes )
				);

			GraphEditorCommands->MapAction( FGenericCommands::Get().Copy,
				FExecuteAction::CreateSP( this, &FBlueprintEditor::CopySelectedNodes ),
				FCanExecuteAction::CreateSP( this, &FBlueprintEditor::CanCopyNodes )
				);

			GraphEditorCommands->MapAction( FGenericCommands::Get().Cut,
				FExecuteAction::CreateSP( this, &FBlueprintEditor::CutSelectedNodes ),
				FCanExecuteAction::CreateSP( this, &FBlueprintEditor::CanCutNodes )
				);

			GraphEditorCommands->MapAction( FGenericCommands::Get().Paste,
				FExecuteAction::CreateSP( this, &FBlueprintEditor::PasteNodes ),
				FCanExecuteAction::CreateSP( this, &FBlueprintEditor::CanPasteNodes )
				);

			GraphEditorCommands->MapAction( FGenericCommands::Get().Duplicate,
				FExecuteAction::CreateSP( this, &FBlueprintEditor::DuplicateNodes ),
				FCanExecuteAction::CreateSP( this, &FBlueprintEditor::CanDuplicateNodes )
				);

			GraphEditorCommands->MapAction( FGraphEditorCommands::Get().SelectReferenceInLevel,
				FExecuteAction::CreateSP( this, &FBlueprintEditor::OnSelectReferenceInLevel ),
				FCanExecuteAction::CreateSP( this, &FBlueprintEditor::CanSelectReferenceInLevel ),
				FIsActionChecked(),
				FIsActionButtonVisible::CreateSP( this, &FBlueprintEditor::CanSelectReferenceInLevel )
				);

			GraphEditorCommands->MapAction( FGraphEditorCommands::Get().AssignReferencedActor,
				FExecuteAction::CreateSP( this, &FBlueprintEditor::OnAssignReferencedActor ),
				FCanExecuteAction::CreateSP( this, &FBlueprintEditor::CanAssignReferencedActor ) );

			GraphEditorCommands->MapAction( FGraphEditorCommands::Get().StartWatchingPin,
				FExecuteAction::CreateSP( this, &FBlueprintEditor::OnStartWatchingPin ),
				FCanExecuteAction::CreateSP( this, &FBlueprintEditor::CanStartWatchingPin )
				);

			GraphEditorCommands->MapAction( FGraphEditorCommands::Get().StopWatchingPin,
				FExecuteAction::CreateSP( this, &FBlueprintEditor::OnStopWatchingPin ),
				FCanExecuteAction::CreateSP( this, &FBlueprintEditor::CanStopWatchingPin )
				);

			GraphEditorCommands->MapAction( FGraphEditorCommands::Get().SelectBone,
				FExecuteAction::CreateSP( this, &FBlueprintEditor::OnSelectBone ),
				FCanExecuteAction::CreateSP( this, &FBlueprintEditor::CanSelectBone )
				);

			GraphEditorCommands->MapAction( FGraphEditorCommands::Get().AddBlendListPin,
				FExecuteAction::CreateSP( this, &FBlueprintEditor::OnAddPosePin ),
				FCanExecuteAction::CreateSP( this, &FBlueprintEditor::CanAddPosePin )
				);

			GraphEditorCommands->MapAction( FGraphEditorCommands::Get().RemoveBlendListPin,
				FExecuteAction::CreateSP( this, &FBlueprintEditor::OnRemovePosePin ),
				FCanExecuteAction::CreateSP( this, &FBlueprintEditor::CanRemovePosePin )
				);

			GraphEditorCommands->MapAction( FGraphEditorCommands::Get().ConvertToSeqEvaluator,
				FExecuteAction::CreateSP( this, &FBlueprintEditor::OnConvertToSequenceEvaluator )
				);

			GraphEditorCommands->MapAction( FGraphEditorCommands::Get().ConvertToSeqPlayer,
				FExecuteAction::CreateSP( this, &FBlueprintEditor::OnConvertToSequencePlayer )
				);

			GraphEditorCommands->MapAction( FGraphEditorCommands::Get().ConvertToBSEvaluator,
				FExecuteAction::CreateSP( this, &FBlueprintEditor::OnConvertToBlendSpaceEvaluator )
				);

			GraphEditorCommands->MapAction( FGraphEditorCommands::Get().ConvertToBSPlayer,
				FExecuteAction::CreateSP( this, &FBlueprintEditor::OnConvertToBlendSpacePlayer )
				);

			GraphEditorCommands->MapAction( FGraphEditorCommands::Get().OpenRelatedAsset,
				FExecuteAction::CreateSP( this, &FBlueprintEditor::OnOpenRelatedAsset )
				);

			GraphEditorCommands->MapAction( FGraphEditorCommands::Get().CreateComment,
				FExecuteAction::CreateSP( this, &FBlueprintEditor::OnCreateComment )
				);

			GraphEditorCommands->MapAction(FGraphEditorCommands::Get().ShowAllPins,
				FExecuteAction::CreateSP(this, &FBlueprintEditor::SetPinVisibility, SGraphEditor::Pin_Show)
				);

			GraphEditorCommands->MapAction(FGraphEditorCommands::Get().HideNoConnectionPins,
				FExecuteAction::CreateSP(this, &FBlueprintEditor::SetPinVisibility, SGraphEditor::Pin_HideNoConnection)
				);

			GraphEditorCommands->MapAction(FGraphEditorCommands::Get().HideNoConnectionNoDefaultPins,
				FExecuteAction::CreateSP(this, &FBlueprintEditor::SetPinVisibility, SGraphEditor::Pin_HideNoConnectionNoDefault)
				);

			GraphEditorCommands->MapAction( FGraphEditorCommands::Get().FindReferences,
				FExecuteAction::CreateSP( this, &FBlueprintEditor::OnFindReferences ),
				FCanExecuteAction::CreateSP( this, &FBlueprintEditor::CanFindReferences )
				);

			GraphEditorCommands->MapAction( FGraphEditorCommands::Get().GotoNativeFunctionDefinition,
				FExecuteAction::CreateSP( this, &FBlueprintEditor::GotoNativeFunctionDefinition ),
				FCanExecuteAction::CreateSP(this, &FBlueprintEditor::IsSelectionNativeFunction),
				FIsActionChecked(),
				FIsActionButtonVisible::CreateSP( this, &FBlueprintEditor::IsNativeCodeBrowsingAvailable )
				);

			GraphEditorCommands->MapAction( FGraphEditorCommands::Get().GoToDefinition,
				FExecuteAction::CreateSP( this, &FBlueprintEditor::OnGoToDefinition ),
				FCanExecuteAction::CreateSP( this, &FBlueprintEditor::CanGoToDefinition )
				);

			GraphEditorCommands->MapAction( FGraphEditorCommands::Get().GotoNativeVariableDefinition,
				FExecuteAction::CreateSP( this, &FBlueprintEditor::GotoNativeVariableDefinition ),
				FCanExecuteAction::CreateSP(this, &FBlueprintEditor::IsSelectionNativeVariable),
				FIsActionChecked(),
				FIsActionButtonVisible::CreateSP( this, &FBlueprintEditor::IsNativeCodeBrowsingAvailable )
				);

			GraphEditorCommands->MapAction(FGraphEditorCommands::Get().GoToDocumentation,
				FExecuteAction::CreateSP(this, &FBlueprintEditor::OnGoToDocumentation),
				FCanExecuteAction::CreateSP(this, &FBlueprintEditor::CanGoToDocumentation)
				);

			GraphEditorCommands->MapAction(FGraphEditorCommands::Get().EnableNodes,
				FExecuteAction(),
				FCanExecuteAction(),
				FGetActionCheckState::CreateSP(this, &FBlueprintEditor::GetEnabledCheckBoxStateForSelectedNodes)
				);

			GraphEditorCommands->MapAction(FGraphEditorCommands::Get().DisableNodes,
				FExecuteAction::CreateSP(this, &FBlueprintEditor::OnSetEnabledStateForSelectedNodes, ENodeEnabledState::Disabled),
				FCanExecuteAction(),
				FGetActionCheckState::CreateSP(this, &FBlueprintEditor::CheckEnabledStateForSelectedNodes, ENodeEnabledState::Disabled)
				);

			GraphEditorCommands->MapAction(FGraphEditorCommands::Get().EnableNodes_Always,
				FExecuteAction::CreateSP(this, &FBlueprintEditor::OnSetEnabledStateForSelectedNodes, ENodeEnabledState::Enabled),
				FCanExecuteAction(),
				FGetActionCheckState::CreateSP(this, &FBlueprintEditor::CheckEnabledStateForSelectedNodes, ENodeEnabledState::Enabled)
				);

			GraphEditorCommands->MapAction(FGraphEditorCommands::Get().EnableNodes_DevelopmentOnly,
				FExecuteAction::CreateSP(this, &FBlueprintEditor::OnSetEnabledStateForSelectedNodes, ENodeEnabledState::DevelopmentOnly),
				FCanExecuteAction(),
				FGetActionCheckState::CreateSP(this, &FBlueprintEditor::CheckEnabledStateForSelectedNodes, ENodeEnabledState::DevelopmentOnly)
				);
		}
	}

	// Create the title bar widget
	TSharedPtr<SWidget> TitleBarWidget = SNew(SGraphTitleBar)
		.EdGraphObj(InGraph)
		.Kismet2(SharedThis(this))
		.OnDifferentGraphCrumbClicked(this, &FBlueprintEditor::OnChangeBreadCrumbGraph)
		.HistoryNavigationWidget(InTabInfo->CreateHistoryNavigationWidget());

	SGraphEditor::FGraphEditorEvents InEvents;
	InEvents.OnSelectionChanged = SGraphEditor::FOnSelectionChanged::CreateSP( this, &FBlueprintEditor::OnSelectedNodesChanged );
	InEvents.OnDropActor = SGraphEditor::FOnDropActor::CreateSP( this, &FBlueprintEditor::OnGraphEditorDropActor );
	InEvents.OnDropStreamingLevel = SGraphEditor::FOnDropStreamingLevel::CreateSP( this, &FBlueprintEditor::OnGraphEditorDropStreamingLevel );
	InEvents.OnNodeDoubleClicked = FSingleNodeEvent::CreateSP(this, &FBlueprintEditor::OnNodeDoubleClicked);
	InEvents.OnVerifyTextCommit = FOnNodeVerifyTextCommit::CreateSP(this, &FBlueprintEditor::OnNodeVerifyTitleCommit);
	InEvents.OnTextCommitted = FOnNodeTextCommitted::CreateSP(this, &FBlueprintEditor::OnNodeTitleCommitted);
	InEvents.OnSpawnNodeByShortcut = SGraphEditor::FOnSpawnNodeByShortcut::CreateSP(this, &FBlueprintEditor::OnSpawnGraphNodeByShortcut, InGraph);
	InEvents.OnNodeSpawnedByKeymap = SGraphEditor::FOnNodeSpawnedByKeymap::CreateSP(this, &FBlueprintEditor::OnNodeSpawnedByKeymap );
	InEvents.OnDisallowedPinConnection = SGraphEditor::FOnDisallowedPinConnection::CreateSP(this, &FBlueprintEditor::OnDisallowedPinConnection);

	// Custom menu for K2 schemas
	if(InGraph->Schema != NULL && InGraph->Schema->IsChildOf(UEdGraphSchema_K2::StaticClass()))
	{
		InEvents.OnCreateActionMenu = SGraphEditor::FOnCreateActionMenu::CreateSP(this, &FBlueprintEditor::OnCreateGraphActionMenu);
	}

	TSharedRef<SGraphEditor> Editor = SNew(SGraphEditor)
		.AdditionalCommands(GraphEditorCommands)
		.IsEditable(this, &FBlueprintEditor::IsEditable, InGraph)
		.DisplayAsReadOnly(this, &FBlueprintEditor::IsGraphReadOnly, InGraph)
		.TitleBar(TitleBarWidget)
		.Appearance(this, &FBlueprintEditor::GetGraphAppearance, InGraph)
		.GraphToEdit(InGraph)
		.GraphEvents(InEvents)
		.OnNavigateHistoryBack(FSimpleDelegate::CreateSP(this, &FBlueprintEditor::NavigateTab, FDocumentTracker::NavigateBackwards))
		.OnNavigateHistoryForward(FSimpleDelegate::CreateSP(this, &FBlueprintEditor::NavigateTab, FDocumentTracker::NavigateForwards));
		//@TODO: Crashes in command list code during the callback .OnGraphModuleReloaded(FEdGraphEvent::CreateSP(this, &FBlueprintEditor::ChangeOpenGraphInDocumentEditorWidget, WeakParent))
		;

	OnSetPinVisibility.AddSP(&Editor.Get(), &SGraphEditor::SetPinVisibility);

	FVector2D ViewOffset = FVector2D::ZeroVector;
	float ZoomAmount = INDEX_NONE;

	TSharedPtr<SDockTab> ActiveTab = DocumentManager->GetActiveTab();
	if(ActiveTab.IsValid())
	{
		// Check if the graph is already opened in the current tab, if it is we want to start at the same position to stop the graph from jumping around oddly
		TSharedPtr<SGraphEditor> GraphEditor = StaticCastSharedRef<SGraphEditor>(ActiveTab->GetContent());

		if(GraphEditor.IsValid() && GraphEditor->GetCurrentGraph() == InGraph)
		{
			GraphEditor->GetViewLocation(ViewOffset, ZoomAmount);
		}
	}

	Editor->SetViewLocation(ViewOffset, ZoomAmount);

	return Editor;
}

FGraphAppearanceInfo FBlueprintEditor::GetCurrentGraphAppearance() const
{
	return GetGraphAppearance(GetFocusedGraph());
}

FGraphAppearanceInfo FBlueprintEditor::GetGraphAppearance(UEdGraph* InGraph) const
{
	// Create the appearance info
	FGraphAppearanceInfo AppearanceInfo;

	UBlueprint* Blueprint = (InGraph != nullptr) ? FBlueprintEditorUtils::FindBlueprintForGraph(InGraph) : GetBlueprintObj();
	if (Blueprint != NULL)
	{
	switch (Blueprint->BlueprintType)
	{
	case BPTYPE_LevelScript:
		AppearanceInfo.CornerText = LOCTEXT("AppearanceCornerText_LevelScript", "LEVEL BLUEPRINT");
		break;
	case BPTYPE_MacroLibrary:
		AppearanceInfo.CornerText = LOCTEXT("AppearanceCornerText_Macro", "MACRO");
		break;
	case BPTYPE_Interface:
		AppearanceInfo.CornerText = LOCTEXT("AppearanceCornerText_Interface", "INTERFACE");
		break;
	default:
		AppearanceInfo.CornerText = LOCTEXT("AppearanceCornerText_Blueprint", "BLUEPRINT");
		break;
	}
	}

	UEdGraph const* EditingGraph = GetFocusedGraph();
	if (InGraph && BlueprintEditorImpl::GraphHasDefaultNode(InGraph))
	{
		AppearanceInfo.InstructionText = LOCTEXT("AppearanceInstructionText_DefaultGraph", "Drag Off Pins to Create/Connect New Nodes.");
	}
	else // if the graph is empty...
	{
		AppearanceInfo.InstructionText = LOCTEXT("AppearanceInstructionText_EmptyGraph", "Right-Click to Create New Nodes.");
	}
	auto InstructionOpacityDelegate = TAttribute<float>::FGetter::CreateSP(this, &FBlueprintEditor::GetInstructionTextOpacity, InGraph);
	AppearanceInfo.InstructionFade.Bind(InstructionOpacityDelegate);

	AppearanceInfo.PIENotifyText = GetPIEStatus();

	return AppearanceInfo;
}

// Open the editor for a given graph
void FBlueprintEditor::OnChangeBreadCrumbGraph(class UEdGraph* InGraph)
{
	if (InGraph && FocusedGraphEdPtr.IsValid())
	{
		OpenDocument(InGraph, FDocumentTracker::NavigatingCurrentDocument);
	}
}

FBlueprintEditor::FBlueprintEditor()
	: bSaveIntermediateBuildProducts(false)
	, bPendingDeferredClose(false)
	, bRequestedSavingOpenDocumentState(false)
	, bBlueprintModifiedOnOpen (false)
	, PinVisibility(SGraphEditor::Pin_Show)
	, bIsActionMenuContextSensitive(true)
	, CurrentUISelection(NAME_None)
	, bEditorMarkedAsClosed(false)
	, bCodeBasedProject(false)
	, HasOpenActionMenu(nullptr)
	, InstructionsFadeCountdown(0.f)
{
	AnalyticsStats.GraphActionMenusNonCtxtSensitiveExecCount = 0;
	AnalyticsStats.GraphActionMenusCtxtSensitiveExecCount = 0;
	AnalyticsStats.GraphActionMenusCancelledCount = 0;
	AnalyticsStats.MyBlueprintNodeDragPlacementCount = 0;
	AnalyticsStats.PaletteNodeDragPlacementCount = 0;
	AnalyticsStats.NodeGraphContextCreateCount = 0;
	AnalyticsStats.NodePinContextCreateCount = 0;
	AnalyticsStats.NodeKeymapCreateCount = 0;
	AnalyticsStats.NodePasteCreateCount = 0;

	UEditorEngine* Editor = (UEditorEngine*)GEngine;
	if (Editor != NULL)
	{
		Editor->RegisterForUndo(this);
	}

	DocumentManager = MakeShareable(new FDocumentTracker);
}

void FBlueprintEditor::EnsureBlueprintIsUpToDate(UBlueprint* BlueprintObj)
{
	// Purge any NULL graphs
	FBlueprintEditorUtils::PurgeNullGraphs(BlueprintObj);

	// Make sure the blueprint is cosmetically up to date
	FKismetEditorUtilities::UpgradeCosmeticallyStaleBlueprint(BlueprintObj);

	if (FBlueprintEditorUtils::SupportsConstructionScript(BlueprintObj))
	{
		// If we don't have an SCS yet, make it
		if(BlueprintObj->SimpleConstructionScript == NULL)
		{
			check(NULL != BlueprintObj->GeneratedClass);
			BlueprintObj->SimpleConstructionScript = NewObject<USimpleConstructionScript>(BlueprintObj->GeneratedClass);
			BlueprintObj->SimpleConstructionScript->SetFlags(RF_Transactional);

			// Recreate (or create) any widgets that depend on the SCS
			CreateSCSEditors();
		}

		// If we should have a UCS but don't yet, make it
		if(!FBlueprintEditorUtils::FindUserConstructionScript(BlueprintObj))
		{
			const UEdGraphSchema_K2* K2Schema = GetDefault<UEdGraphSchema_K2>();
			UEdGraph* UCSGraph = FBlueprintEditorUtils::CreateNewGraph(BlueprintObj, K2Schema->FN_UserConstructionScript, UEdGraph::StaticClass(), UEdGraphSchema_K2::StaticClass());
			FBlueprintEditorUtils::AddFunctionGraph(BlueprintObj, UCSGraph, /*bIsUserCreated=*/ false, AActor::StaticClass());
			UCSGraph->bAllowDeletion = false;
		}

		// Check to see if we have gained a component from our parent (that would require us removing our scene root)
		// (or lost one, which requires adding one)
		if (BlueprintObj->SimpleConstructionScript != nullptr)
		{
			BlueprintObj->SimpleConstructionScript->ValidateSceneRootNodes();
		}
	}
	else
	{
		// If we have an SCS but don't support it, then we remove it
		if(BlueprintObj->SimpleConstructionScript)
		{
			// Remove any SCS variable nodes
			for (USCS_Node* SCS_Node : BlueprintObj->SimpleConstructionScript->GetAllNodes())
			{
				if(SCS_Node)
				{
					FBlueprintEditorUtils::RemoveVariableNodes(BlueprintObj, SCS_Node->VariableName);
				}
			}
		
			// Remove the SCS object reference
			BlueprintObj->SimpleConstructionScript = NULL;

			// Mark the Blueprint as having been structurally modified
			FBlueprintEditorUtils::MarkBlueprintAsStructurallyModified(BlueprintObj);
		}
	}

	// Make sure that this blueprint is up-to-date with regards to its parent functions
	FBlueprintEditorUtils::ConformCallsToParentFunctions(BlueprintObj);

	// Make sure that this blueprint is up-to-date with regards to its implemented events
	FBlueprintEditorUtils::ConformImplementedEvents(BlueprintObj);

	// Make sure that this blueprint is up-to-date with regards to its implemented interfaces
	FBlueprintEditorUtils::ConformImplementedInterfaces(BlueprintObj);

	// Update old composite nodes(can't do this in PostLoad)
	FBlueprintEditorUtils::UpdateOutOfDateCompositeNodes(BlueprintObj);

	// Update any nodes which might have dropped their RF_Transactional flag due to copy-n-paste issues
	FBlueprintEditorUtils::UpdateTransactionalFlags(BlueprintObj);
}

struct FLoadObjectsFromAssetRegistryHelper
{
	template<class TObjectType>
	static void Load(TSet<TWeakObjectPtr<TObjectType>>& Collection)
	{
		FAssetRegistryModule& AssetRegistryModule = FModuleManager::LoadModuleChecked<FAssetRegistryModule>(TEXT("AssetRegistry"));

		const double CompileStartTime = FPlatformTime::Seconds();

		TArray<FAssetData> AssetData;
		AssetRegistryModule.Get().GetAssetsByClass(TObjectType::StaticClass()->GetFName(), AssetData);

		for (int32 AssetIndex = 0; AssetIndex < AssetData.Num(); ++AssetIndex)
		{
			if(AssetData[AssetIndex].IsValid())
			{
				FString AssetPath = AssetData[AssetIndex].ObjectPath.ToString();
				TObjectType* Object = LoadObject<TObjectType>(NULL, *AssetPath, NULL, 0, NULL);
				if (Object)
				{
					Collection.Add( TWeakObjectPtr<TObjectType>(Object) );
				}
			}
		}

		const double FinishTime = FPlatformTime::Seconds();

		UE_LOG(LogBlueprint, Log, TEXT("Loading all assets of type: %s took %.2f seconds"), *TObjectType::StaticClass()->GetName(), static_cast<float>(FinishTime - CompileStartTime));
	}
};

void FBlueprintEditor::CommonInitialization(const TArray<UBlueprint*>& InitBlueprints)
{
	TSharedPtr<FBlueprintEditor> ThisPtr(SharedThis(this));

	// @todo TabManagement
	DocumentManager->Initialize(ThisPtr);

	// Register the document factories
	{
		DocumentManager->RegisterDocumentFactory(MakeShareable(new FTimelineEditorSummoner(ThisPtr)));

		TSharedRef<FDocumentTabFactory> GraphEditorFactory = MakeShareable(new FGraphEditorSummoner(ThisPtr,
			FGraphEditorSummoner::FOnCreateGraphEditorWidget::CreateSP(this, &FBlueprintEditor::CreateGraphEditorWidget)
			));

		// Also store off a reference to the grapheditor factory so we can find all the tabs spawned by it later.
		GraphEditorTabFactoryPtr = GraphEditorFactory;
		DocumentManager->RegisterDocumentFactory(GraphEditorFactory);
	}

	// Make sure we know when tabs become active to update details tab
	OnActiveTabChangedDelegateHandle = FGlobalTabmanager::Get()->OnActiveTabChanged_Subscribe( FOnActiveTabChanged::FDelegate::CreateRaw(this, &FBlueprintEditor::OnActiveTabChanged) );

	if (InitBlueprints.Num() == 1)
	{
		// Load blueprint libraries
		LoadLibrariesFromAssetRegistry();

		FLoadObjectsFromAssetRegistryHelper::Load<UUserDefinedEnum>(UserDefinedEnumerators);

		UBlueprint* InitBlueprint = InitBlueprints[0];

		// Update the blueprint if required
		EBlueprintStatus OldStatus = InitBlueprint->Status;
		EnsureBlueprintIsUpToDate(InitBlueprint);
		bBlueprintModifiedOnOpen = (InitBlueprint->Status != OldStatus);

		// Flag the blueprint as having been opened
		InitBlueprint->bIsNewlyCreated = false;

		// When the blueprint that we are observing changes, it will notify this wrapper widget.
		InitBlueprint->OnChanged().AddSP(this, &FBlueprintEditor::OnBlueprintChanged);
		InitBlueprint->OnCompiled().AddSP(this, &FBlueprintEditor::OnBlueprintCompiled);
	}

	CreateDefaultCommands();
	CreateDefaultTabContents(InitBlueprints);

	FKismetEditorUtilities::OnBlueprintUnloaded.AddSP(this, &FBlueprintEditor::OnBlueprintUnloaded);
}

void FBlueprintEditor::LoadLibrariesFromAssetRegistry()
{
	if( GetBlueprintObj() )
	{
		FString UserDeveloperPath = FPackageName::FilenameToLongPackageName( FPaths::GameUserDeveloperDir());
		FString DeveloperPath = FPackageName::FilenameToLongPackageName( FPaths::GameDevelopersDir() );

		//Don't allow loading blueprint macros & functions for interface & data-only blueprints
		if( GetBlueprintObj()->BlueprintType != BPTYPE_Interface && GetBlueprintObj()->BlueprintType != BPTYPE_Const)
		{
			// Load the asset registry module
			FAssetRegistryModule& AssetRegistryModule = FModuleManager::LoadModuleChecked<FAssetRegistryModule>(TEXT("AssetRegistry"));

			// Collect a full list of assets with the specified class
			TArray<FAssetData> AssetData;
			AssetRegistryModule.Get().GetAssetsByClass(UBlueprint::StaticClass()->GetFName(), AssetData);

			GWarn->BeginSlowTask(LOCTEXT("LoadingBlueprintAssetData", "Loading Blueprint Asset Data"), true );

			const FName BPTypeName( TEXT( "BlueprintType" ) );
			const FString BPMacroTypeStr( TEXT( "BPTYPE_MacroLibrary" ) );
			const FString BPFunctionTypeStr( TEXT( "BPTYPE_FunctionLibrary" ) );

			for (int32 AssetIndex = 0; AssetIndex < AssetData.Num(); ++AssetIndex)
			{
				FString TagValue = AssetData[ AssetIndex ].TagsAndValues.FindRef(BPTypeName);

				//Only check for Blueprint Macros & Functions in the asset data for loading
				if ( TagValue == BPMacroTypeStr || TagValue == BPFunctionTypeStr )
				{
					FString BlueprintPath = AssetData[AssetIndex].ObjectPath.ToString();

					//For blueprints inside developers folder, only allow the ones inside current user's developers folder.
					bool AllowLoadBP = true;
					if( BlueprintPath.StartsWith(DeveloperPath) )
					{
						if(  !BlueprintPath.StartsWith(UserDeveloperPath) )
						{
							AllowLoadBP = false;
						}
					}

					if( AllowLoadBP )
					{
						// Load the blueprint
						UBlueprint* BlueprintLibPtr = LoadObject<UBlueprint>(NULL, *BlueprintPath, NULL, 0, NULL);
						if (BlueprintLibPtr )
						{
							StandardLibraries.AddUnique(BlueprintLibPtr);
						}
					}
				}

			}
			GWarn->EndSlowTask();
		}
	}
}

void FBlueprintEditor::RegisterTabSpawners(const TSharedRef<class FTabManager>& TabManager)
{
	//@TODO: Can't we do this sooner?
	DocumentManager->SetTabManager(TabManager);

	FWorkflowCentricApplication::RegisterTabSpawners(TabManager);
}

void FBlueprintEditor::SetCurrentMode(FName NewMode)
{
	// Clear the selection state when the mode changes.
	SetUISelectionState(NAME_None);

	OnModeSetData.Broadcast( NewMode );
	FWorkflowCentricApplication::SetCurrentMode(NewMode);
}

void FBlueprintEditor::InitBlueprintEditor(
	const EToolkitMode::Type Mode,
	const TSharedPtr< IToolkitHost >& InitToolkitHost,
	const TArray<UBlueprint*>& InBlueprints,
	bool bShouldOpenInDefaultsMode)
{
	check(InBlueprints.Num() == 1 || bShouldOpenInDefaultsMode);

	// TRUE if a single Blueprint is being opened and is marked as newly created
	bool bNewlyCreated = InBlueprints.Num() == 1 && InBlueprints[0]->bIsNewlyCreated;

	TArray< UObject* > Objects;
	for( auto BlueprintIter = InBlueprints.CreateConstIterator(); BlueprintIter; ++BlueprintIter )
	{
		auto Blueprint = *BlueprintIter;

		// Flag the blueprint as having been opened
		Blueprint->bIsNewlyCreated = false;

		Objects.Add( Blueprint );
	}
	
	if (!Toolbar.IsValid())
	{
		Toolbar = MakeShareable(new FBlueprintEditorToolbar(SharedThis(this)));
	}

	GetToolkitCommands()->Append(FPlayWorldCommands::GlobalPlayWorldActions.ToSharedRef());

	// Initialize the asset editor and spawn nothing (dummy layout)
	const TSharedRef<FTabManager::FLayout> DummyLayout = FTabManager::NewLayout("NullLayout")->AddArea(FTabManager::NewPrimaryArea());
	const bool bCreateDefaultStandaloneMenu = true;
	const bool bCreateDefaultToolbar = true;
	InitAssetEditor(Mode, InitToolkitHost, BlueprintEditorAppName, DummyLayout, bCreateDefaultStandaloneMenu, bCreateDefaultToolbar, Objects);
	
	CommonInitialization(InBlueprints);
	
	TSharedPtr<FExtender> MenuExtender = MakeShareable(new FExtender);
	FKismet2Menu::SetupBlueprintEditorMenu( MenuExtender, *this );
	AddMenuExtender(MenuExtender);

	FBlueprintEditorModule* BlueprintEditorModule = &FModuleManager::LoadModuleChecked<FBlueprintEditorModule>("Kismet");
	TSharedPtr<FExtender> CustomExtenders = BlueprintEditorModule->GetMenuExtensibilityManager()->GetAllExtenders(GetToolkitCommands(), GetEditingObjects());
	BlueprintEditorModule->OnGatherBlueprintMenuExtensions().Broadcast(CustomExtenders, GetBlueprintObj());

	AddMenuExtender(CustomExtenders);
	AddToolbarExtender(CustomExtenders);
	
	RegenerateMenusAndToolbars();

	RegisterApplicationModes(InBlueprints, bShouldOpenInDefaultsMode, bNewlyCreated);

	// Cache the project type ( Blueprint or Code Based )
	if( FPaths::IsProjectFilePathSet() )
	{
		FProjectStatus ProjectStatus;
		if( IProjectManager::Get().QueryStatusForProject( FPaths::GetProjectFilePath(), ProjectStatus ) && ProjectStatus.bCodeBasedProject )
		{
			bCodeBasedProject = true;
		}
	}

	// Post-layout initialization
	PostLayoutBlueprintEditorInitialization();

	// Ensure the profiler UI respects the current state if it had previously been enabled.
	const bool bShowBlueprintProfilerTab = IsProfilerActive() && GetDefault<UEditorExperimentalSettings>()->bUnifiedBlueprintEditor;
	if (bShowBlueprintProfilerTab)
	{
		TabManager->InvokeTab(FBlueprintEditorTabs::BlueprintProfilerID);
	}
	else
	{
		TabManager->InvokeTab(FBlueprintEditorTabs::BlueprintProfilerID)->RequestCloseTab();
	}

	// Find and set any instances of this blueprint type if any exists and we are not already editing one
	FBlueprintEditorUtils::FindAndSetDebuggableBlueprintInstances();

	if ( bNewlyCreated )
	{
		if ( UBlueprint* Blueprint = GetBlueprintObj() )
		{
			if ( Blueprint->BlueprintType == BPTYPE_MacroLibrary )
			{
				NewDocument_OnClick(CGT_NewMacroGraph);
			}
			else if ( Blueprint->BlueprintType == BPTYPE_Interface )
			{
				NewDocument_OnClick(CGT_NewFunctionGraph);
			}
			else if ( Blueprint->BlueprintType == BPTYPE_FunctionLibrary )
			{
				NewDocument_OnClick(CGT_NewFunctionGraph);
			}
		}
	}

	if ( UBlueprint* Blueprint = GetBlueprintObj() )
	{
		if ( Blueprint->GetClass() == UBlueprint::StaticClass() && Blueprint->BlueprintType == BPTYPE_Normal )
		{
			if ( !bShouldOpenInDefaultsMode )
			{
				GetToolkitCommands()->ExecuteAction(FFullBlueprintEditorCommands::Get().EditClassDefaults.ToSharedRef());
			}
		}
	}
}

void FBlueprintEditor::RegisterApplicationModes(const TArray<UBlueprint*>& InBlueprints, bool bShouldOpenInDefaultsMode, bool bNewlyCreated/* = false*/)
{
	// Newly-created Blueprints will open in Components mode rather than Standard mode
	bool bShouldOpenInComponentsMode = !bShouldOpenInDefaultsMode && bNewlyCreated;

	// Create the modes and activate one (which will populate with a real layout)
	if ( UBlueprint* SingleBP = GetBlueprintObj() )
	{
		if ( !bShouldOpenInDefaultsMode && FBlueprintEditorUtils::IsInterfaceBlueprint(SingleBP) )
		{
			// Interfaces are only valid in the Interface mode
			AddApplicationMode(
				FBlueprintEditorApplicationModes::BlueprintInterfaceMode,
				MakeShareable(new FBlueprintInterfaceApplicationMode(SharedThis(this))));
			SetCurrentMode(FBlueprintEditorApplicationModes::BlueprintInterfaceMode);
		}
		else if ( SingleBP->BlueprintType == BPTYPE_MacroLibrary )
		{
			// Macro libraries are only valid in the Macro mode
			AddApplicationMode(
				FBlueprintEditorApplicationModes::BlueprintMacroMode,
				MakeShareable(new FBlueprintMacroApplicationMode(SharedThis(this))));
			SetCurrentMode(FBlueprintEditorApplicationModes::BlueprintMacroMode);
		}
		else if ( SingleBP->BlueprintType == BPTYPE_FunctionLibrary )
		{
			if ( GetDefault<UEditorExperimentalSettings>()->bUnifiedBlueprintEditor )
			{
				AddApplicationMode(
					FBlueprintEditorApplicationModes::StandardBlueprintEditorMode,
					MakeShareable(new FBlueprintEditorUnifiedMode(SharedThis(this), FBlueprintEditorApplicationModes::StandardBlueprintEditorMode, FBlueprintEditorApplicationModes::GetLocalizedMode, CanAccessComponentsMode())));
				SetCurrentMode(FBlueprintEditorApplicationModes::StandardBlueprintEditorMode);
			}
			else
			{
				AddApplicationMode(
					FBlueprintEditorApplicationModes::StandardBlueprintEditorMode,
					MakeShareable(new FBlueprintEditorApplicationMode(SharedThis(this), FBlueprintEditorApplicationModes::StandardBlueprintEditorMode, FBlueprintEditorApplicationModes::GetLocalizedMode)));
				SetCurrentMode(FBlueprintEditorApplicationModes::StandardBlueprintEditorMode);
			}
		}
		else
		{
			if ( GetDefault<UEditorExperimentalSettings>()->bUnifiedBlueprintEditor )
			{
				if ( bShouldOpenInDefaultsMode )
				{
					// We either have no blueprints or many, open in the defaults mode for multi-editing
					AddApplicationMode(
						FBlueprintEditorApplicationModes::BlueprintDefaultsMode,
						MakeShareable(new FBlueprintDefaultsApplicationMode(SharedThis(this))));
					SetCurrentMode(FBlueprintEditorApplicationModes::BlueprintDefaultsMode);
				}
				else
				{
					AddApplicationMode(
						FBlueprintEditorApplicationModes::StandardBlueprintEditorMode,
						MakeShareable(new FBlueprintEditorUnifiedMode(SharedThis(this), FBlueprintEditorApplicationModes::StandardBlueprintEditorMode, FBlueprintEditorApplicationModes::GetLocalizedMode, CanAccessComponentsMode())));
					SetCurrentMode(FBlueprintEditorApplicationModes::StandardBlueprintEditorMode);

					if ( bShouldOpenInComponentsMode && CanAccessComponentsMode() )
					{
						TabManager->InvokeTab(FBlueprintEditorTabs::SCSViewportID);
					}
				}
			}
			else
			{
				AddApplicationMode(
					FBlueprintEditorApplicationModes::StandardBlueprintEditorMode,
					MakeShareable(new FBlueprintEditorApplicationMode(SharedThis(this), FBlueprintEditorApplicationModes::StandardBlueprintEditorMode, FBlueprintEditorApplicationModes::GetLocalizedMode)));
				AddApplicationMode(
					FBlueprintEditorApplicationModes::BlueprintDefaultsMode,
					MakeShareable(new FBlueprintDefaultsApplicationMode(SharedThis(this))));
				AddApplicationMode(
					FBlueprintEditorApplicationModes::BlueprintComponentsMode,
					MakeShareable(new FBlueprintComponentsApplicationMode(SharedThis(this))));

				if ( bShouldOpenInDefaultsMode )
				{
					SetCurrentMode(FBlueprintEditorApplicationModes::BlueprintDefaultsMode);
				}
				else if ( bShouldOpenInComponentsMode && CanAccessComponentsMode() )
				{
					SetCurrentMode(FBlueprintEditorApplicationModes::BlueprintComponentsMode);
				}
				else
				{
					SetCurrentMode(FBlueprintEditorApplicationModes::StandardBlueprintEditorMode);
				}
			}
		}
	}
	else
	{
		// We either have no blueprints or many, open in the defaults mode for multi-editing
		AddApplicationMode(
			FBlueprintEditorApplicationModes::BlueprintDefaultsMode,
			MakeShareable(new FBlueprintDefaultsApplicationMode(SharedThis(this))));
		SetCurrentMode(FBlueprintEditorApplicationModes::BlueprintDefaultsMode);
	}
}

void FBlueprintEditor::PostRegenerateMenusAndToolbars()
{
	UBlueprint* BluePrint = GetBlueprintObj();

	if ( BluePrint && !FBlueprintEditorUtils::IsLevelScriptBlueprint( BluePrint ) )
	{
		// build and attach the menu overlay
		TSharedRef<SHorizontalBox> MenuOverlayBox = SNew(SHorizontalBox)
			+SHorizontalBox::Slot()
			.AutoWidth()
			.VAlign(VAlign_Center)
			[
				SNew(STextBlock)
				.ColorAndOpacity( FSlateColor::UseSubduedForeground() )
				.ShadowOffset( FVector2D::UnitVector )
				.Text(LOCTEXT("BlueprintEditor_ParentClass", "Parent class: "))
			]
			+SHorizontalBox::Slot()
			.AutoWidth()
			.VAlign(VAlign_Center)
			[
				SNew(SSpacer)
				.Size(FVector2D(2.0f,1.0f))
			]
			+SHorizontalBox::Slot()
			.AutoWidth()
			.VAlign(VAlign_Center)
			[
				SNew(STextBlock)
				.ShadowOffset(FVector2D::UnitVector)
				.Text(this, &FBlueprintEditor::GetParentClassNameText)
				.TextStyle(FEditorStyle::Get(), "Common.InheritedFromBlueprintTextStyle")
				.ToolTipText(LOCTEXT("ParentClassToolTip", "The class that the current Blueprint is based on. The parent provides the base definition, which the current Blueprint extends."))
				.Visibility(this, &FBlueprintEditor::GetParentClassNameVisibility)
			]
			+SHorizontalBox::Slot()
			.AutoWidth()
			[
				SNew(SButton)
				.VAlign(VAlign_Center)
				.ButtonStyle( FEditorStyle::Get(), "HoverHintOnly" )
				.OnClicked( this, &FBlueprintEditor::OnFindParentClassInContentBrowserClicked )
				.IsEnabled( this, &FBlueprintEditor::IsParentClassABlueprint )
				.Visibility( this, &FBlueprintEditor::ParentClassButtonsVisibility )
				.ToolTipText( LOCTEXT("FindParentInCBToolTip", "Find parent in Content Browser") )
				.ContentPadding(4.0f)
				.ForegroundColor( FSlateColor::UseForeground() )
				[
					SNew(SImage)
					.Image(FEditorStyle::GetBrush("PropertyWindow.Button_Browse"))
				]
			]
			+SHorizontalBox::Slot()
			.AutoWidth()
			[
				SNew(SButton)
				.VAlign(VAlign_Center)
				.ButtonStyle( FEditorStyle::Get(), "HoverHintOnly" )
				.OnClicked( this, &FBlueprintEditor::OnEditParentClassClicked )
				.IsEnabled( this, &FBlueprintEditor::IsParentClassABlueprint )
				.Visibility( this, &FBlueprintEditor::ParentClassButtonsVisibility )
				.ToolTipText( LOCTEXT("EditParentClassToolTip", "Open parent in editor") )
				.ContentPadding(4.0f)
				.ForegroundColor( FSlateColor::UseForeground() )
				[
					SNew(SImage)
					.Image(FEditorStyle::GetBrush("PropertyWindow.Button_Edit"))
				]
			]
			+ SHorizontalBox::Slot()
			.AutoWidth()
			.VAlign(VAlign_Center)
			[
				SNew(SHyperlink)
				.Style(FEditorStyle::Get(), "Common.GotoNativeCodeHyperlink")
				.IsEnabled(this, &FBlueprintEditor::IsNativeParentClassCodeLinkEnabled)
				.Visibility(this, &FBlueprintEditor::GetNativeParentClassButtonsVisibility)
				.OnNavigate(this, &FBlueprintEditor::OnEditParentClassNativeCodeClicked)
				.Text(this, &FBlueprintEditor::GetTextForNativeParentClassHeaderLink)
				.ToolTipText(FText::Format(LOCTEXT("GoToCode_ToolTip", "Click to open this source file in {0}"), FSourceCodeNavigation::GetSuggestedSourceCodeIDE()))
			]
			+ SHorizontalBox::Slot()
			.AutoWidth()
			.VAlign(VAlign_Center)
			[
				SNew(SSpacer)
				.Size(FVector2D(8.0f, 1.0f))
			]
			;
		SetMenuOverlay( MenuOverlayBox );
	}
}

FText FBlueprintEditor::GetParentClassNameText() const
{
	UClass* ParentClass = (GetBlueprintObj() != NULL) ? GetBlueprintObj()->ParentClass : NULL;
	return (ParentClass != NULL) ? ParentClass->GetDisplayNameText() : LOCTEXT("BlueprintEditor_NoParentClass", "None");
}

bool FBlueprintEditor::IsParentClassOfObjectABlueprint( const UBlueprint* Blueprint ) const
{
	if ( Blueprint != NULL )
	{
		UObject* ParentClass = Blueprint->ParentClass;
		if ( ParentClass != NULL )
		{
			if ( ParentClass->IsA( UBlueprintGeneratedClass::StaticClass() ) )
			{
				return true;
			}
		}
	}

	return false;
}

bool FBlueprintEditor::IsParentClassABlueprint() const
{
	const UBlueprint* Blueprint = GetBlueprintObj();

	return IsParentClassOfObjectABlueprint( Blueprint );
}

EVisibility FBlueprintEditor::ParentClassButtonsVisibility() const
{
	return IsParentClassABlueprint() ? EVisibility::Visible : EVisibility::Collapsed;
}

bool FBlueprintEditor::IsParentClassNative() const
{
	const UBlueprint* Blueprint = GetBlueprintObj();
	if (Blueprint != NULL)
	{
		UClass* ParentClass = Blueprint->ParentClass;
		if (ParentClass != NULL)
		{
			if (ParentClass->HasAllClassFlags(CLASS_Native))
			{
				return true;
			}
		}
	}

	return false;
}

bool FBlueprintEditor::IsNativeParentClassCodeLinkEnabled() const
{
	return IsParentClassNative() && FSourceCodeNavigation::IsCompilerAvailable();
}

EVisibility FBlueprintEditor::GetNativeParentClassButtonsVisibility() const
{
	return IsNativeParentClassCodeLinkEnabled() ? EVisibility::Visible : EVisibility::Collapsed;
}

EVisibility FBlueprintEditor::GetParentClassNameVisibility() const
{
	return !IsNativeParentClassCodeLinkEnabled() ? EVisibility::Visible : EVisibility::Collapsed;
}

void FBlueprintEditor::OnEditParentClassNativeCodeClicked()
{
	const UBlueprint* Blueprint = GetBlueprintObj();
	UClass* ParentClass = Blueprint ? Blueprint->ParentClass : NULL;
	if (IsNativeParentClassCodeLinkEnabled() && ParentClass)
	{
		FString NativeParentClassHeaderPath;
		const bool bFileFound = FSourceCodeNavigation::FindClassHeaderPath(ParentClass, NativeParentClassHeaderPath) 
			&& (IFileManager::Get().FileSize(*NativeParentClassHeaderPath) != INDEX_NONE);
		if (bFileFound)
		{
			const FString AbsoluteHeaderPath = IFileManager::Get().ConvertToAbsolutePathForExternalAppForRead(*NativeParentClassHeaderPath);
			FSourceCodeNavigation::OpenSourceFile( AbsoluteHeaderPath );
		}
	}
}

FText FBlueprintEditor::GetTextForNativeParentClassHeaderLink() const
{
	// it could be done using FSourceCodeNavigation, but it could be slow
	return FText::FromString(*GetParentClassNameText().ToString());
}

FReply FBlueprintEditor::OnFindParentClassInContentBrowserClicked()
{
	UBlueprint* Blueprint = GetBlueprintObj();
	if ( Blueprint != NULL )
	{
		UObject* ParentClass = Blueprint->ParentClass;
		if ( ParentClass != NULL )
		{
			UBlueprintGeneratedClass* ParentBlueprintGeneratedClass = Cast<UBlueprintGeneratedClass>( ParentClass );
			if ( ParentBlueprintGeneratedClass != NULL )
			{
				if ( ParentBlueprintGeneratedClass->ClassGeneratedBy != NULL )
				{
					TArray< UObject* > ParentObjectList;
					ParentObjectList.Add( ParentBlueprintGeneratedClass->ClassGeneratedBy );
					GEditor->SyncBrowserToObjects( ParentObjectList );
				}
			}
		}
	}

	return FReply::Handled();
}

FReply FBlueprintEditor::OnEditParentClassClicked()
{
	UBlueprint* Blueprint = GetBlueprintObj();
	if ( Blueprint != NULL )
	{
		UObject* ParentClass = Blueprint->ParentClass;
		if ( ParentClass != NULL )
		{
			UBlueprintGeneratedClass* ParentBlueprintGeneratedClass = Cast<UBlueprintGeneratedClass>( ParentClass );
			if ( ParentBlueprintGeneratedClass != NULL )
			{
				FAssetEditorManager::Get().OpenEditorForAsset( ParentBlueprintGeneratedClass->ClassGeneratedBy );
			}
		}
	}

	return FReply::Handled();
}

void FBlueprintEditor::PostLayoutBlueprintEditorInitialization()
{
	if (GetBlueprintObj() != NULL)
	{
		// Refresh the graphs
		RefreshEditors();
		
		// EnsureBlueprintIsUpToDate may have updated the blueprint so show notifications to user.
		if (bBlueprintModifiedOnOpen)
		{
			bBlueprintModifiedOnOpen = false;

			if (FocusedGraphEdPtr.IsValid())
			{
				FNotificationInfo Info( NSLOCTEXT("Kismet", "Blueprint Modified", "Blueprint requires updating. Please resave.") );
				Info.Image = FEditorStyle::GetBrush(TEXT("Icons.Info"));
				Info.bFireAndForget = true;
				Info.bUseSuccessFailIcons = false;
				Info.ExpireDuration = 5.0f;

				FocusedGraphEdPtr.Pin()->AddNotification(Info, true);
			}

			// Fire log message
			FString BlueprintName;
			GetBlueprintObj()->GetName(BlueprintName);

			FFormatNamedArguments Args;
			Args.Add( TEXT("BlueprintName"), FText::FromString( BlueprintName ) );
			LogSimpleMessage( FText::Format( LOCTEXT("Blueprint Modified Long", "Blueprint \"{BlueprintName}\" was updated to fix issues detected on load. Please resave."), Args ) );
		}
	}
}

void FBlueprintEditor::SetupViewForBlueprintEditingMode()
{
	// Make sure the defaults tab is pointing to the defaults
	StartEditingDefaults(/*bAutoFocus=*/ true);

	// Make sure the inspector is always on top
	//@TODO: This is necessary right now because of a bug in restoring layouts not remembering which tab is on top (to get it right initially), but do we want this behavior always?
	TryInvokingDetailsTab();

	UBlueprint* Blueprint = GetBlueprintObj();
	if ((Blueprint != nullptr) && (Blueprint->Status == EBlueprintStatus::BS_Error))
	{
		UBlueprintEditorSettings const* BpEditorSettings = GetDefault<UBlueprintEditorSettings>();
		if (BpEditorSettings->bJumpToNodeErrors)
		{
			if (UEdGraphNode* NodeWithError = BlueprintEditorImpl::FindNodeWithError(Blueprint))
			{
				JumpToNode(NodeWithError, /*bRequestRename =*/false);
			}
		}
	}
}

FBlueprintEditor::~FBlueprintEditor()
{
	// Clean up the preview
	DestroyPreview();

	// NOTE: Any tabs that we still have hanging out when destroyed will be cleaned up by FBaseToolkit's destructor
	UEditorEngine* Editor = (UEditorEngine*)GEngine;
	if (Editor)
	{
		Editor->UnregisterForUndo( this );
	}

	CloseMergeTool();

	if (GetBlueprintObj())
	{
		GetBlueprintObj()->OnChanged().RemoveAll( this );
	}

	FGlobalTabmanager::Get()->OnActiveTabChanged_Unsubscribe( OnActiveTabChangedDelegateHandle );

	if (FEngineAnalytics::IsAvailable())
	{
		const UGeneralProjectSettings& ProjectSettings = *GetDefault<UGeneralProjectSettings>();
		FString ProjectID = ProjectSettings.ProjectID.ToString();

		TArray< FAnalyticsEventAttribute > BPEditorAttribs;
		BPEditorAttribs.Add( FAnalyticsEventAttribute( FString( "GraphActionMenusExecuted.NonContextSensitive" ), AnalyticsStats.GraphActionMenusNonCtxtSensitiveExecCount ));
		BPEditorAttribs.Add( FAnalyticsEventAttribute( FString( "GraphActionMenusExecuted.ContextSensitive" ), AnalyticsStats.GraphActionMenusCtxtSensitiveExecCount ));
		BPEditorAttribs.Add( FAnalyticsEventAttribute( FString( "GraphActionMenusClosed" ), AnalyticsStats.GraphActionMenusCancelledCount ));

		BPEditorAttribs.Add( FAnalyticsEventAttribute( FString( "MyBlueprintDragPlacedNodesCreated" ), AnalyticsStats.MyBlueprintNodeDragPlacementCount ));
		BPEditorAttribs.Add( FAnalyticsEventAttribute( FString( "BlueprintPaletteDragPlacedNodesCreated" ), AnalyticsStats.PaletteNodeDragPlacementCount ));
		BPEditorAttribs.Add( FAnalyticsEventAttribute( FString( "GraphContextNodesCreated" ), AnalyticsStats.NodeGraphContextCreateCount ));
		BPEditorAttribs.Add( FAnalyticsEventAttribute( FString( "GraphPinContextNodesCreated" ), AnalyticsStats.NodePinContextCreateCount ));
		BPEditorAttribs.Add( FAnalyticsEventAttribute( FString( "KeymapNodesCreated" ), AnalyticsStats.NodeKeymapCreateCount ));
		BPEditorAttribs.Add( FAnalyticsEventAttribute( FString( "PastedNodesCreated" ), AnalyticsStats.NodePasteCreateCount ));

		BPEditorAttribs.Add( FAnalyticsEventAttribute( FString( "ProjectId" ), ProjectID ) );
		FEngineAnalytics::GetProvider().RecordEvent( FString( "Editor.Usage.BlueprintEditorSummary" ), BPEditorAttribs );

		for (auto Iter = AnalyticsStats.GraphDisallowedPinConnections.CreateConstIterator(); Iter; ++Iter)
		{
			TArray< FAnalyticsEventAttribute > BPEditorPinConnectAttribs;
			BPEditorPinConnectAttribs.Add( FAnalyticsEventAttribute( FString( "FromPin.Category" ), Iter->PinTypeCategoryA ));
			BPEditorPinConnectAttribs.Add( FAnalyticsEventAttribute( FString( "FromPin.IsArray" ), Iter->bPinIsArrayA ));
			BPEditorPinConnectAttribs.Add( FAnalyticsEventAttribute( FString( "FromPin.IsReference" ), Iter->bPinIsReferenceA ));
			BPEditorPinConnectAttribs.Add( FAnalyticsEventAttribute( FString( "FromPin.IsWeakPointer" ), Iter->bPinIsWeakPointerA ));
			BPEditorPinConnectAttribs.Add( FAnalyticsEventAttribute( FString( "ToPin.Category" ), Iter->PinTypeCategoryB ));
			BPEditorPinConnectAttribs.Add( FAnalyticsEventAttribute( FString( "ToPin.IsArray" ), Iter->bPinIsArrayB ));
			BPEditorPinConnectAttribs.Add( FAnalyticsEventAttribute( FString( "ToPin.IsReference" ), Iter->bPinIsReferenceB ));
			BPEditorPinConnectAttribs.Add( FAnalyticsEventAttribute( FString( "ToPin.IsWeakPointer" ), Iter->bPinIsWeakPointerB ));
			BPEditorPinConnectAttribs.Add( FAnalyticsEventAttribute( FString( "ProjectId" ), ProjectID ) );

			FEngineAnalytics::GetProvider().RecordEvent( FString( "Editor.Usage.BPDisallowedPinConnection" ), BPEditorPinConnectAttribs );
		}
	}
}

void FBlueprintEditor::FocusInspectorOnGraphSelection(const FGraphPanelSelectionSet& NewSelection, bool bForceRefresh)
{
	// If this graph has selected nodes update the details panel to match.
	if ( NewSelection.Num() > 0 || CurrentUISelection == FBlueprintEditor::SelectionState_Graph )
	{
		SetUISelectionState(FBlueprintEditor::SelectionState_Graph);

		SKismetInspector::FShowDetailsOptions ShowDetailsOptions;
		ShowDetailsOptions.bForceRefresh = bForceRefresh;

		Inspector->ShowDetailsForObjects(NewSelection.Array(), ShowDetailsOptions);
	}
}

void FBlueprintEditor::CreateDefaultTabContents(const TArray<UBlueprint*>& InBlueprints)
{
	UBlueprint* InBlueprint = InBlueprints.Num() == 1 ? InBlueprints[0] : NULL;

	// Cache off whether or not this is an interface, since it is used to govern multiple widget's behavior
	const bool bIsInterface = (InBlueprint && InBlueprint->BlueprintType == BPTYPE_Interface);
	const bool bIsMacro = (InBlueprint && InBlueprint->BlueprintType == BPTYPE_MacroLibrary);

	if (InBlueprint)
	{
		this->DebuggingView =
			SNew(SKismetDebuggingView)
			. BlueprintToWatch(InBlueprint)
			. IsEnabled(!bIsInterface && !bIsMacro);

		if (GetDefault<UEditorExperimentalSettings>()->bBlueprintPerformanceAnalysisTools)
		{
			this->BlueprintProfiler =
				SNew(SBlueprintProfilerView)
				.ProfileViewType(PVT_LiveView);
		}
		this->Palette = 
			SNew(SBlueprintPalette, SharedThis(this))
				.IsEnabled(this, &FBlueprintEditor::IsFocusedGraphEditable);
	}

	FIsPropertyEditingEnabled IsPropertyEditingEnabledDelegate = FIsPropertyEditingEnabled::CreateSP(this, &FBlueprintEditor::IsFocusedGraphEditable);

	if (IsEditingSingleBlueprint())
	{
		this->MyBlueprintWidget = SNew(SMyBlueprint, SharedThis(this));
		this->ReplaceReferencesWidget = SNew(SReplaceNodeReferences, SharedThis(this));
	}
	
	FMessageLogModule& MessageLogModule = FModuleManager::LoadModuleChecked<FMessageLogModule>("MessageLog");
	CompilerResultsListing = MessageLogModule.CreateLogListing( "BlueprintEditorCompileResults" );
	CompilerResultsListing->OnMessageTokenClicked().AddSP(this, &FBlueprintEditor::OnLogTokenClicked);

	CompilerResults = MessageLogModule.CreateLogListingWidget( CompilerResultsListing.ToSharedRef() );
	FindResults = SNew(SFindInBlueprints, SharedThis(this));
	
	this->Inspector = 
		SNew(SKismetInspector)
		. HideNameArea(true)
		. ViewIdentifier(FName("BlueprintInspector"))
		. Kismet2(SharedThis(this))
		. IsPropertyEditingEnabledDelegate( IsPropertyEditingEnabledDelegate )
		. OnFinishedChangingProperties( FOnFinishedChangingProperties::FDelegate::CreateSP(this, &FBlueprintEditor::OnFinishedChangingProperties) );

	if ( InBlueprints.Num() > 0 )
	{
		const bool bShowPublicView = true;
		const bool bHideNameArea = false;

		this->DefaultEditor = 
			SNew(SKismetInspector)
			. Kismet2(SharedThis(this))
			. ViewIdentifier(FName("BlueprintDefaults"))
			. IsEnabled(!bIsInterface)
			. ShowPublicViewControl(bShowPublicView)
			. ShowTitleArea(false)
			. HideNameArea(bHideNameArea)
			. IsPropertyEditingEnabledDelegate( IsPropertyEditingEnabledDelegate )
			. OnFinishedChangingProperties( FOnFinishedChangingProperties::FDelegate::CreateSP( this, &FBlueprintEditor::OnFinishedChangingProperties ) );
	}

	if (InBlueprint && 
		InBlueprint->ParentClass &&
		InBlueprint->ParentClass->IsChildOf(AActor::StaticClass()) && 
		InBlueprint->SimpleConstructionScript )
	{
		CreateSCSEditors();
	}
}

void FBlueprintEditor::CreateSCSEditors()
{
	SCSEditor = SAssignNew(SCSEditor, SSCSEditor)
		.ActorContext(this, &FBlueprintEditor::GetSCSEditorActorContext)
		.PreviewActor(this, &FBlueprintEditor::GetPreviewActor)
		.AllowEditing(this, &FBlueprintEditor::InEditingMode)
		.OnSelectionUpdated(this, &FBlueprintEditor::OnSelectionUpdated)
		.OnItemDoubleClicked(this, &FBlueprintEditor::OnComponentDoubleClicked);

	SCSViewport = SAssignNew(SCSViewport, SSCSEditorViewport)
		.BlueprintEditor(SharedThis(this));
}

void FBlueprintEditor::OnLogTokenClicked(const TSharedRef<IMessageToken>& Token)
{
	if( Token->GetType() == EMessageToken::Object )
	{
		const TSharedRef<FUObjectToken> UObjectToken = StaticCastSharedRef<FUObjectToken>(Token);
		if(UObjectToken->GetObject().IsValid())
		{
			JumpToHyperlink(UObjectToken->GetObject().Get());
		}
	}
}

/** Create Default Commands **/
void FBlueprintEditor::CreateDefaultCommands()
{
	// Tell Kismet2 how to handle all the UI actions that it can handle
	// @todo: remove this once GraphEditorActions automatically register themselves.

	FGraphEditorCommands::Register();
	FBlueprintEditorCommands::Register();
	FFullBlueprintEditorCommands::Register();
	FMyBlueprintCommands::Register();
	FBlueprintSpawnNodeCommands::Register();

	static const FName BpEditorModuleName("Kismet");
	FBlueprintEditorModule& BlueprintEditorModule = FModuleManager::LoadModuleChecked<FBlueprintEditorModule>(BpEditorModuleName);
	ToolkitCommands->Append(BlueprintEditorModule.GetsSharedBlueprintEditorCommands());

	ToolkitCommands->MapAction(
		FFullBlueprintEditorCommands::Get().Compile,
		FExecuteAction::CreateSP(this, &FBlueprintEditor::Compile),
		FCanExecuteAction::CreateSP(this, &FBlueprintEditor::IsCompilingEnabled));

	TWeakPtr<FBlueprintEditor> WeakThisPtr = SharedThis(this);
	ToolkitCommands->MapAction(
		FFullBlueprintEditorCommands::Get().SaveOnCompile_Never,
		FExecuteAction::CreateStatic(&BlueprintEditorImpl::SetSaveOnCompileSetting, (ESaveOnCompile)SoC_Never),
		FCanExecuteAction::CreateSP(this, &FBlueprintEditor::IsSaveOnCompileEnabled),
		FIsActionChecked::CreateStatic(&BlueprintEditorImpl::IsSaveOnCompileOptionSet, WeakThisPtr, (ESaveOnCompile)SoC_Never)
	);
	ToolkitCommands->MapAction(
		FFullBlueprintEditorCommands::Get().SaveOnCompile_SuccessOnly,
		FExecuteAction::CreateStatic(&BlueprintEditorImpl::SetSaveOnCompileSetting, (ESaveOnCompile)SoC_SuccessOnly),
		FCanExecuteAction::CreateSP(this, &FBlueprintEditor::IsSaveOnCompileEnabled),
		FIsActionChecked::CreateStatic(&BlueprintEditorImpl::IsSaveOnCompileOptionSet, WeakThisPtr, (ESaveOnCompile)SoC_SuccessOnly)
	);
	ToolkitCommands->MapAction(
		FFullBlueprintEditorCommands::Get().SaveOnCompile_Always,
		FExecuteAction::CreateStatic(&BlueprintEditorImpl::SetSaveOnCompileSetting, (ESaveOnCompile)SoC_Always),
		FCanExecuteAction::CreateSP(this, &FBlueprintEditor::IsSaveOnCompileEnabled),
		FIsActionChecked::CreateStatic(&BlueprintEditorImpl::IsSaveOnCompileOptionSet, WeakThisPtr, (ESaveOnCompile)SoC_Always)
	);

	ToolkitCommands->MapAction(
		FFullBlueprintEditorCommands::Get().JumpToErrorNode,
		FExecuteAction::CreateStatic(&BlueprintEditorImpl::ToggleJumpToErrorNodeSetting),
		FCanExecuteAction(),
		FIsActionChecked::CreateStatic(&BlueprintEditorImpl::IsJumpToErrorNodeOptionSet)
	);
	
	ToolkitCommands->MapAction(
		FFullBlueprintEditorCommands::Get().SwitchToScriptingMode,
		FExecuteAction::CreateSP(this, &FBlueprintEditor::SetCurrentMode, FBlueprintEditorApplicationModes::StandardBlueprintEditorMode),
		FCanExecuteAction::CreateSP(this, &FBlueprintEditor::IsEditingSingleBlueprint),
		FIsActionChecked::CreateSP(this, &FBlueprintEditor::IsModeCurrent, FBlueprintEditorApplicationModes::StandardBlueprintEditorMode));

	ToolkitCommands->MapAction(
		FFullBlueprintEditorCommands::Get().SwitchToBlueprintDefaultsMode,
		FExecuteAction::CreateSP(this, &FBlueprintEditor::SetCurrentMode, FBlueprintEditorApplicationModes::BlueprintDefaultsMode),
		FCanExecuteAction(),
		FIsActionChecked::CreateSP(this, &FBlueprintEditor::IsModeCurrent, FBlueprintEditorApplicationModes::BlueprintDefaultsMode));
	
	ToolkitCommands->MapAction(
		FFullBlueprintEditorCommands::Get().SwitchToComponentsMode,
		FExecuteAction::CreateSP(this, &FBlueprintEditor::SetCurrentMode, FBlueprintEditorApplicationModes::BlueprintComponentsMode),
		FCanExecuteAction::CreateSP(this, &FBlueprintEditor::CanAccessComponentsMode),
		FIsActionChecked::CreateSP(this, &FBlueprintEditor::IsModeCurrent, FBlueprintEditorApplicationModes::BlueprintComponentsMode));

	ToolkitCommands->MapAction(
		FFullBlueprintEditorCommands::Get().EditGlobalOptions,
		FExecuteAction::CreateSP(this, &FBlueprintEditor::EditGlobalOptions_Clicked),
		FCanExecuteAction(),
		FIsActionChecked::CreateSP(this, &FBlueprintEditor::IsDetailsPanelEditingGlobalOptions));

	ToolkitCommands->MapAction(
		FFullBlueprintEditorCommands::Get().EditClassDefaults,
		FExecuteAction::CreateSP(this, &FBlueprintEditor::EditClassDefaults_Clicked),
		FCanExecuteAction(),
		FIsActionChecked::CreateSP(this, &FBlueprintEditor::IsDetailsPanelEditingClassDefaults));

	// Edit menu actions
	ToolkitCommands->MapAction( FBlueprintEditorCommands::Get().FindInBlueprint,
		FExecuteAction::CreateSP(this, &FBlueprintEditor::FindInBlueprint_Clicked),
		FCanExecuteAction::CreateSP( this, &FBlueprintEditor::IsInAScriptingMode )
		);

	ToolkitCommands->MapAction( FBlueprintEditorCommands::Get().ReparentBlueprint,
		FExecuteAction::CreateSP(this, &FBlueprintEditor::ReparentBlueprint_Clicked),
		FCanExecuteAction(),
		FIsActionChecked(),
		FIsActionButtonVisible::CreateSP(this, &FBlueprintEditor::ReparentBlueprint_IsVisible)
		);

	ToolkitCommands->MapAction( FGenericCommands::Get().Undo,
		FExecuteAction::CreateSP( this, &FBlueprintEditor::UndoGraphAction ),
		FCanExecuteAction::CreateSP( this, &FBlueprintEditor::CanUndoGraphAction )
		);

	ToolkitCommands->MapAction( FGenericCommands::Get().Redo,
		FExecuteAction::CreateSP( this, &FBlueprintEditor::RedoGraphAction ),
		FCanExecuteAction::CreateSP( this, &FBlueprintEditor::CanRedoGraphAction )
		);


	// View commands
	ToolkitCommands->MapAction( FBlueprintEditorCommands::Get().ZoomToWindow,
		FExecuteAction::CreateSP( this, &FBlueprintEditor::ZoomToWindow_Clicked ),
		FCanExecuteAction::CreateSP( this, &FBlueprintEditor::CanZoomToWindow )
		);

	ToolkitCommands->MapAction( FBlueprintEditorCommands::Get().ZoomToSelection,
		FExecuteAction::CreateSP( this, &FBlueprintEditor::ZoomToSelection_Clicked ),
		FCanExecuteAction::CreateSP( this, &FBlueprintEditor::CanZoomToSelection )
		);

	ToolkitCommands->MapAction( FBlueprintEditorCommands::Get().NavigateToParent,
		FExecuteAction::CreateSP( this, &FBlueprintEditor::NavigateToParentGraph_Clicked ),
		FCanExecuteAction::CreateSP( this, &FBlueprintEditor::CanNavigateToParentGraph )
		);

	ToolkitCommands->MapAction( FBlueprintEditorCommands::Get().NavigateToParentBackspace,
		FExecuteAction::CreateSP( this, &FBlueprintEditor::NavigateToParentGraph_Clicked ),
		FCanExecuteAction::CreateSP( this, &FBlueprintEditor::CanNavigateToParentGraph )
		);

	ToolkitCommands->MapAction( FBlueprintEditorCommands::Get().NavigateToChild,
		FExecuteAction::CreateSP( this, &FBlueprintEditor::NavigateToChildGraph_Clicked ),
		FCanExecuteAction::CreateSP( this, &FBlueprintEditor::CanNavigateToChildGraph )
		);

	ToolkitCommands->MapAction(FGraphEditorCommands::Get().ShowAllPins,
		FExecuteAction::CreateSP(this, &FBlueprintEditor::SetPinVisibility, SGraphEditor::Pin_Show),
		FCanExecuteAction(),
		FIsActionChecked::CreateSP(this, &FBlueprintEditor::GetPinVisibility, SGraphEditor::Pin_Show));

	ToolkitCommands->MapAction(FGraphEditorCommands::Get().HideNoConnectionPins,
		FExecuteAction::CreateSP(this, &FBlueprintEditor::SetPinVisibility, SGraphEditor::Pin_HideNoConnection),
		FCanExecuteAction(),
		FIsActionChecked::CreateSP(this, &FBlueprintEditor::GetPinVisibility, SGraphEditor::Pin_HideNoConnection));

	ToolkitCommands->MapAction(FGraphEditorCommands::Get().HideNoConnectionNoDefaultPins,
		FExecuteAction::CreateSP(this, &FBlueprintEditor::SetPinVisibility, SGraphEditor::Pin_HideNoConnectionNoDefault),
		FCanExecuteAction(),
		FIsActionChecked::CreateSP(this, &FBlueprintEditor::GetPinVisibility, SGraphEditor::Pin_HideNoConnectionNoDefault));

	// Compile
	ToolkitCommands->MapAction( FBlueprintEditorCommands::Get().CompileBlueprint,
		FExecuteAction::CreateSP(this, &FBlueprintEditor::Compile),
		FCanExecuteAction::CreateSP(this, &FBlueprintEditor::IsCompilingEnabled)
		);

	ToolkitCommands->MapAction( FBlueprintEditorCommands::Get().RefreshAllNodes,
		FExecuteAction::CreateSP(this, &FBlueprintEditor::RefreshAllNodes_OnClicked),
		FCanExecuteAction::CreateSP( this, &FBlueprintEditor::IsInAScriptingMode )
		);

	ToolkitCommands->MapAction( FBlueprintEditorCommands::Get().DeleteUnusedVariables,
		FExecuteAction::CreateSP(this, &FBlueprintEditor::DeleteUnusedVariables_OnClicked),
		FCanExecuteAction::CreateSP( this, &FBlueprintEditor::IsInAScriptingMode )
		);
	
	ToolkitCommands->MapAction( FBlueprintEditorCommands::Get().FindInBlueprints,
		FExecuteAction::CreateSP(this, &FBlueprintEditor::FindInBlueprints_OnClicked)
		);

	// Debug actions
	ToolkitCommands->MapAction( FBlueprintEditorCommands::Get().ClearAllBreakpoints,
		FExecuteAction::CreateSP(this, &FBlueprintEditor::ClearAllBreakpoints),
		FCanExecuteAction::CreateSP(this, &FBlueprintEditor::HasAnyBreakpoints)
		);

	ToolkitCommands->MapAction( FBlueprintEditorCommands::Get().DisableAllBreakpoints,
		FExecuteAction::CreateSP(this, &FBlueprintEditor::DisableAllBreakpoints),
		FCanExecuteAction::CreateSP(this, &FBlueprintEditor::HasAnyEnabledBreakpoints)
		);

	ToolkitCommands->MapAction( FBlueprintEditorCommands::Get().EnableAllBreakpoints,
		FExecuteAction::CreateSP(this, &FBlueprintEditor::EnableAllBreakpoints),
		FCanExecuteAction::CreateSP(this, &FBlueprintEditor::HasAnyDisabledBreakpoints)
		);

	ToolkitCommands->MapAction( FBlueprintEditorCommands::Get().ClearAllWatches,
		FExecuteAction::CreateSP(this, &FBlueprintEditor::ClearAllWatches),
		FCanExecuteAction::CreateSP(this, &FBlueprintEditor::HasAnyWatches)
		);

	// Blueprint Profiler Commands
	if (GetDefault<UEditorExperimentalSettings>()->bBlueprintPerformanceAnalysisTools)
	{
		ToolkitCommands->MapAction(FFullBlueprintEditorCommands::Get().ToggleProfiler,
			FExecuteAction::CreateSP(this, &FBlueprintEditor::ToggleProfiler),
			FCanExecuteAction(),
			FIsActionChecked::CreateSP(this, &FBlueprintEditor::IsProfilerActive));
	}

	// New document actions
	ToolkitCommands->MapAction( FBlueprintEditorCommands::Get().AddNewVariable,
		FExecuteAction::CreateSP(this, &FBlueprintEditor::OnAddNewVariable),
		FCanExecuteAction::CreateSP(this, &FBlueprintEditor::InEditingMode),
		FIsActionChecked(),
		FIsActionButtonVisible::CreateSP(this, &FBlueprintEditor::NewDocument_IsVisibleForType, CGT_NewVariable));
	
	ToolkitCommands->MapAction( FBlueprintEditorCommands::Get().AddNewLocalVariable,
		FExecuteAction::CreateSP(this, &FBlueprintEditor::OnAddNewLocalVariable),
		FCanExecuteAction::CreateSP(this, &FBlueprintEditor::CanAddNewLocalVariable),
		FIsActionChecked(),
		FIsActionButtonVisible::CreateSP(this, &FBlueprintEditor::NewDocument_IsVisibleForType, CGT_NewLocalVariable));

	ToolkitCommands->MapAction( FBlueprintEditorCommands::Get().AddNewFunction,
		FExecuteAction::CreateSP(this, &FBlueprintEditor::NewDocument_OnClicked, CGT_NewFunctionGraph),
		FCanExecuteAction::CreateSP(this, &FBlueprintEditor::InEditingMode),
		FIsActionChecked(),
		FIsActionButtonVisible::CreateSP(this, &FBlueprintEditor::NewDocument_IsVisibleForType, CGT_NewFunctionGraph));

	ToolkitCommands->MapAction( FBlueprintEditorCommands::Get().AddNewEventGraph,
		FExecuteAction::CreateSP(this, &FBlueprintEditor::NewDocument_OnClicked, CGT_NewEventGraph),
		FCanExecuteAction::CreateSP(this, &FBlueprintEditor::InEditingMode),
		FIsActionChecked(),
		FIsActionButtonVisible::CreateSP(this, &FBlueprintEditor::NewDocument_IsVisibleForType, CGT_NewEventGraph));

	ToolkitCommands->MapAction( FBlueprintEditorCommands::Get().AddNewMacroDeclaration,
		FExecuteAction::CreateSP(this, &FBlueprintEditor::NewDocument_OnClicked, CGT_NewMacroGraph),
		FCanExecuteAction::CreateSP(this, &FBlueprintEditor::InEditingMode),
		FIsActionChecked(),
		FIsActionButtonVisible::CreateSP(this, &FBlueprintEditor::NewDocument_IsVisibleForType, CGT_NewMacroGraph));

	ToolkitCommands->MapAction( FBlueprintEditorCommands::Get().AddNewDelegate,
		FExecuteAction::CreateSP(this, &FBlueprintEditor::OnAddNewDelegate),
		FCanExecuteAction::CreateSP(this, &FBlueprintEditor::InEditingMode),
		FIsActionChecked(),
		FIsActionButtonVisible::CreateSP(this, &FBlueprintEditor::AddNewDelegateIsVisible));

	ToolkitCommands->MapAction( FBlueprintEditorCommands::Get().FindReferencesFromClass,
		FExecuteAction::CreateSP(this, &FBlueprintEditor::OnListObjectsReferencedByClass),
		FCanExecuteAction());

	ToolkitCommands->MapAction( FBlueprintEditorCommands::Get().FindReferencesFromBlueprint,
		FExecuteAction::CreateSP(this, &FBlueprintEditor::OnListObjectsReferencedByBlueprint),
		FCanExecuteAction());

	ToolkitCommands->MapAction( FBlueprintEditorCommands::Get().RepairCorruptedBlueprint,
		FExecuteAction::CreateSP(this, &FBlueprintEditor::OnRepairCorruptedBlueprint),
		FCanExecuteAction());

	/*
	ToolkitCommands->MapAction( FBlueprintEditorCommands::Get().AddNewAnimationGraph,
		FExecuteAction::CreateSP(this, &FBlueprintEditor::NewDocument_OnClicked, CGT_NewAnimationGraph),
		FCanExecuteAction(),
		FIsActionChecked(),
		FIsActionButtonVisible::CreateSP(this, &FBlueprintEditor::NewDocument_IsVisibleForType, CGT_NewAnimationGraph));
	*/
	
	ToolkitCommands->MapAction(FBlueprintEditorCommands::Get().SaveIntermediateBuildProducts,
		FExecuteAction::CreateSP(this, &FBlueprintEditor::ToggleSaveIntermediateBuildProducts),
		FCanExecuteAction(),
		FIsActionChecked::CreateSP(this, &FBlueprintEditor::GetSaveIntermediateBuildProducts));
	ToolkitCommands->MapAction( FBlueprintEditorCommands::Get().RecompileGraphEditor,
		FExecuteAction::CreateStatic( &FLocalKismetCallbacks::RecompileGraphEditor_OnClicked ),
		FCanExecuteAction::CreateStatic( &FBlueprintEditor::CanRecompileModules ));
	ToolkitCommands->MapAction( FBlueprintEditorCommands::Get().RecompileKismetCompiler,
		FExecuteAction::CreateStatic( &FLocalKismetCallbacks::RecompileKismetCompiler_OnClicked ),
		FCanExecuteAction::CreateStatic( &FBlueprintEditor::CanRecompileModules ));
	ToolkitCommands->MapAction( FBlueprintEditorCommands::Get().RecompileBlueprintEditor,
		FExecuteAction::CreateStatic( &FLocalKismetCallbacks::RecompileBlueprintEditor_OnClicked ),
		FCanExecuteAction::CreateStatic( &FBlueprintEditor::CanRecompileModules ));
	ToolkitCommands->MapAction( FBlueprintEditorCommands::Get().RecompilePersona,
		FExecuteAction::CreateStatic( &FLocalKismetCallbacks::RecompilePersona_OnClicked ),
		FCanExecuteAction::CreateStatic( &FBlueprintEditor::CanRecompileModules ));

	ToolkitCommands->MapAction(FBlueprintEditorCommands::Get().BeginBlueprintMerge,
		FExecuteAction::CreateSP(this, &FBlueprintEditor::CreateMergeToolTab),
		FCanExecuteAction());

	ToolkitCommands->MapAction(FBlueprintEditorCommands::Get().GenerateNativeCode,
		FExecuteAction::CreateSP(this, &FBlueprintEditor::OpenNativeCodeGenerationTool),
		FCanExecuteAction::CreateSP(this, &FBlueprintEditor::CanGenerateNativeCode));
}

bool FBlueprintEditor::IsProfilerActive() const
{
	if (GetDefault<UEditorExperimentalSettings>()->bBlueprintPerformanceAnalysisTools)
	{
		IBlueprintProfilerInterface& ProfilerModule = FModuleManager::LoadModuleChecked<IBlueprintProfilerInterface>("BlueprintProfiler");
		return ProfilerModule.IsProfilerEnabled();
	}
	return false;
}

void FBlueprintEditor::ToggleProfiler()
{
	if (GetDefault<UEditorExperimentalSettings>()->bBlueprintPerformanceAnalysisTools)
	{
		IBlueprintProfilerInterface& ProfilerModule = FModuleManager::LoadModuleChecked<IBlueprintProfilerInterface>("BlueprintProfiler");
		ProfilerModule.ToggleProfilingCapture();
	
		if (ProfilerModule.IsProfilerEnabled())
		{
			TabManager->InvokeTab(FBlueprintEditorTabs::BlueprintProfilerID);
		}
		else
		{
			TabManager->InvokeTab(FBlueprintEditorTabs::BlueprintProfilerID)->RequestCloseTab();
		}
	}
}

void FBlueprintEditor::OpenNativeCodeGenerationTool()
{
	auto Blueprint = GetBlueprintObj();
	if (Blueprint)
	{
		FNativeCodeGenerationTool::Open(*Blueprint, SharedThis(this));
	}
}

bool FBlueprintEditor::CanGenerateNativeCode() const
{
	auto Blueprint = GetBlueprintObj();
	return Blueprint && FNativeCodeGenerationTool::CanGenerate(*Blueprint);
}

void FBlueprintEditor::FindInBlueprint_Clicked()
{
	TabManager->InvokeTab(FBlueprintEditorTabs::FindResultsID);
	FindResults->FocusForUse(true);
}

void FBlueprintEditor::ReparentBlueprint_Clicked()
{
	TArray<UBlueprint*> Blueprints;
	for (int32 i = 0; i < GetEditingObjects().Num(); ++i)
	{
		auto Blueprint = Cast<UBlueprint>(GetEditingObjects()[i]);
		if (Blueprint) 
		{
			Blueprints.Add(Blueprint);
		}
	}
	FBlueprintEditorUtils::OpenReparentBlueprintMenu(Blueprints, GetToolkitHost()->GetParentWidget(), FOnClassPicked::CreateSP(this, &FBlueprintEditor::ReparentBlueprint_NewParentChosen));
}

void FBlueprintEditor::ReparentBlueprint_NewParentChosen(UClass* ChosenClass)
{
	UBlueprint* BlueprintObj = GetBlueprintObj();

	if ((BlueprintObj != NULL) && (ChosenClass != NULL) && (ChosenClass != BlueprintObj->ParentClass))
	{
		// Notify user, about common interfaces
		bool bReparent = true;
		{
			FString CommonInterfacesNames;
			for (auto InterdaceDesc : BlueprintObj->ImplementedInterfaces)
			{
				if (ChosenClass->ImplementsInterface(*InterdaceDesc.Interface))
				{
					CommonInterfacesNames += InterdaceDesc.Interface->GetName();
					CommonInterfacesNames += TCHAR('\n');
				}
			}
			if (!CommonInterfacesNames.IsEmpty())
			{
				const FText Title = LOCTEXT("CommonInterfacesTitle", "Common interfaces");
				const FText Message = FText::Format(
					LOCTEXT("ReparentWarning_InterfacesImplemented", "Following interfaces are already implemented. Continue reparenting? \n {0}"),
					FText::FromString(CommonInterfacesNames));

				FSuppressableWarningDialog::FSetupInfo Info(Message, Title, "Warning_CommonInterfacesWhileReparenting");
				Info.ConfirmText = LOCTEXT("ReparentYesButton", "Reparent");
				Info.CancelText = LOCTEXT("ReparentNoButton", "Cancel");

				FSuppressableWarningDialog ReparentBlueprintDlg(Info);
				if (ReparentBlueprintDlg.ShowModal() == FSuppressableWarningDialog::Cancel)
				{
					bReparent = false;
				}
			}
		}

		// If the chosen class differs hierarchically from the current class, warn that there may be data loss
		if (bReparent && !ChosenClass->GetDefaultObject()->IsA(BlueprintObj->ParentClass))
		{
			const FText Title = LOCTEXT("ReparentTitle", "Reparent Blueprint"); 
			const FText Message = LOCTEXT("ReparentWarning", "Reparenting this blueprint may cause data loss.  Continue reparenting?"); 

			// Warn the user that this may result in data loss
			FSuppressableWarningDialog::FSetupInfo Info( Message, Title, "Warning_ReparentTitle" );
			Info.ConfirmText = LOCTEXT("ReparentYesButton", "Reparent");
			Info.CancelText = LOCTEXT("ReparentNoButton", "Cancel");
			Info.CheckBoxText = FText::GetEmpty();	// not suppressible

			FSuppressableWarningDialog ReparentBlueprintDlg( Info );
			if( ReparentBlueprintDlg.ShowModal() == FSuppressableWarningDialog::Cancel )
			{
				bReparent = false;
			}
		}

		if ( bReparent )
		{
			UE_LOG(LogBlueprint, Warning, TEXT("Reparenting blueprint %s from %s to %s..."), *BlueprintObj->GetFullName(), *BlueprintObj->ParentClass->GetName(), *ChosenClass->GetName());

			UClass* OldParentClass = BlueprintObj->ParentClass ;
			BlueprintObj->ParentClass = ChosenClass;

			// Ensure that the Blueprint is up-to-date (valid SCS etc.) before compiling
			EnsureBlueprintIsUpToDate(BlueprintObj);
			FBlueprintEditorUtils::RefreshAllNodes(GetBlueprintObj());
			FBlueprintEditorUtils::MarkBlueprintAsModified(BlueprintObj);

			Compile();

			// Ensure that the Blueprint is up-to-date (valid SCS etc.) after compiling (new parent class)
			EnsureBlueprintIsUpToDate(BlueprintObj);

			if (SCSEditor.IsValid())
			{
				SCSEditor->UpdateTree();
			}
		}
	}

	FSlateApplication::Get().DismissAllMenus();
}

bool FBlueprintEditor::ReparentBlueprint_IsVisible() const
{
	UBlueprint* Blueprint = GetBlueprintObj();
	if (Blueprint != NULL)
	{
		// Don't show the reparent option if it's an Interface or we're not in editing mode
		return !FBlueprintEditorUtils::IsInterfaceBlueprint(Blueprint) && InEditingMode() && (BPTYPE_FunctionLibrary != Blueprint->BlueprintType);
	}
	else
	{
		return false;
	}
}

bool FBlueprintEditor::IsDetailsPanelEditingGlobalOptions() const
{
	return CurrentUISelection == FBlueprintEditor::SelectionState_ClassSettings;
}

void FBlueprintEditor::EditGlobalOptions_Clicked()
{
	UBlueprint* Blueprint = GetBlueprintObj();
	if ( Blueprint != nullptr )
	{
		SetUISelectionState(FBlueprintEditor::SelectionState_ClassSettings);

		// Show details for the Blueprint instance we're editing
		Inspector->ShowDetailsForSingleObject(Blueprint);

		TryInvokingDetailsTab();
	}
}

bool FBlueprintEditor::IsDetailsPanelEditingClassDefaults() const
{
	UBlueprint* Blueprint = GetBlueprintObj();
	if ( Blueprint != nullptr )
	{
		if ( Blueprint->GeneratedClass != nullptr )
		{
			UObject* DefaultObject = GetBlueprintObj()->GeneratedClass->GetDefaultObject();
			return Inspector->IsSelected(DefaultObject);
		}
	}

	return false;
}

void FBlueprintEditor::EditClassDefaults_Clicked()
{
	if ( IsEditingSingleBlueprint() )
	{
		UBlueprint* Blueprint = GetBlueprintObj();
		StartEditingDefaults( true, true );
	}
}

// Zooming to fit the entire graph
void FBlueprintEditor::ZoomToWindow_Clicked()
{
	if (SGraphEditor* GraphEd = FocusedGraphEdPtr.Pin().Get())
	{
		GraphEd->ZoomToFit(/*bOnlySelection=*/ false);
	}
}

bool FBlueprintEditor::CanZoomToWindow() const
{
	return FocusedGraphEdPtr.IsValid();
}

// Zooming to fit the current selection
void FBlueprintEditor::ZoomToSelection_Clicked()
{
	if (SGraphEditor* GraphEd = FocusedGraphEdPtr.Pin().Get())
	{
		GraphEd->ZoomToFit(/*bOnlySelection=*/ true);
	}
}

bool FBlueprintEditor::CanZoomToSelection() const
{
	return FocusedGraphEdPtr.IsValid();
}

// Navigating into/out of graphs
void FBlueprintEditor::NavigateToParentGraph_Clicked()
{
	if (FocusedGraphEdPtr.IsValid())
	{
		if (UEdGraph* ParentGraph = Cast<UEdGraph>(FocusedGraphEdPtr.Pin()->GetCurrentGraph()->GetOuter()))
		{
			OpenDocument(ParentGraph, FDocumentTracker::NavigatingCurrentDocument);
		}
	}
}

bool FBlueprintEditor::CanNavigateToParentGraph() const
{
	return FocusedGraphEdPtr.IsValid() && (FocusedGraphEdPtr.Pin()->GetCurrentGraph()->GetOuter()->IsA(UEdGraph::StaticClass()));
}

void FBlueprintEditor::NavigateToChildGraph_Clicked()
{
	if (FocusedGraphEdPtr.IsValid())
	{
		UEdGraph* CurrentGraph = FocusedGraphEdPtr.Pin()->GetCurrentGraph();

		if (CurrentGraph->SubGraphs.Num() > 0)
		{
			// Display a child jump list
			FSlateApplication::Get().PushMenu( 
				GetToolkitHost()->GetParentWidget(),
				FWidgetPath(),
				SNew(SChildGraphPicker, CurrentGraph),
				FSlateApplication::Get().GetCursorPos(), // summon location
				FPopupTransitionEffect( FPopupTransitionEffect::TypeInPopup )
			);
		}
		else if (CurrentGraph->SubGraphs.Num() == 1)
		{
			// Jump immediately to the child if there is only one
			UEdGraph* ChildGraph = CurrentGraph->SubGraphs[0];
			OpenDocument(ChildGraph, FDocumentTracker::NavigatingCurrentDocument);
		}
	}
}

bool FBlueprintEditor::CanNavigateToChildGraph() const
{
	return FocusedGraphEdPtr.IsValid() && (FocusedGraphEdPtr.Pin()->GetCurrentGraph()->SubGraphs.Num() > 0);
}

void FBlueprintEditor::FixSubObjectReferencesPostUndoRedo(UObject* InObject)
{
	// Post undo/redo, these may have the correct Outer but are not referenced by the CDO's UProperties
	TArray<UObject*> SubObjects;
	GetObjectsWithOuter(InObject, SubObjects, false);

	// Post undo/redo, these may have the in-correct Outer but are incorrectly referenced by the CDO's UProperties
	TSet<UObject*> PropertySubObjectReferences;
	UClass* ObjectClass = InObject->GetClass();
	FFindInstancedReferenceSubobjectHelper::Get(ObjectClass, reinterpret_cast<uint8*>(InObject), PropertySubObjectReferences);

	TMap<UObject*, UObject*> OldToNewInstanceMap;
	for (UObject* PropertySubObject : PropertySubObjectReferences)
	{
		bool bFoundMatchingSubObject = false;
		for (UObject* SubObject : SubObjects)
		{
			// The property and sub-objects should have the same name.
			if (PropertySubObject->GetFName() == SubObject->GetFName())
			{
				// We found a matching property, we do not want to re-make the property
				bFoundMatchingSubObject = true;

				// Check if the properties have different outers so we can map old-to-new
				if (PropertySubObject->GetOuter() != InObject)
				{
					OldToNewInstanceMap.Add(PropertySubObject, SubObject);
				}
				// Recurse on the SubObject to correct any sub-object/property references
				FixSubObjectReferencesPostUndoRedo(SubObject);
				break;
			}
		}

		// If the property referenced does not exist in the current context as a subobject, we need to duplicate it and fix up references
		// This will occur during post-undo/redo of deletions
		if (!bFoundMatchingSubObject)
		{
<<<<<<< HEAD
			UObject* NewSubObject = DuplicateObject(PropertySubObject, InObject, *PropertySubObject->GetName());
=======
			UObject* NewSubObject = DuplicateObject(PropertySubObject, InObject, PropertySubObject->GetFName());
>>>>>>> 73f66985

			// Don't forget to fix up all references and sub-object references
			OldToNewInstanceMap.Add(PropertySubObject, NewSubObject);
		}
	}

	FArchiveReplaceObjectRef<UObject> Replacer(InObject, OldToNewInstanceMap, false, false, false, false);
}

void FBlueprintEditor::PostUndo(bool bSuccess)
{	
	// Clear selection, to avoid holding refs to nodes that go away
	if (bSuccess && GetBlueprintObj())
	{
		bool bAffectsBlueprint = false;
		const UPackage* BlueprintOutermost = GetBlueprintObj()->GetOutermost();

		// Look at the transaction this function is responding to, see if any object in it has an outermost of the Blueprint
		const FTransaction* Transaction = GEditor->Trans->GetTransaction(GEditor->Trans->GetQueueLength() - GEditor->Trans->GetUndoCount());
		if( Transaction != nullptr )
		{
			TArray<UObject*> TransactionObjects;
			Transaction->GetTransactionObjects(TransactionObjects);
			for (UObject* Object : TransactionObjects)
			{
				if (Object->GetOutermost() == BlueprintOutermost)
				{
					bAffectsBlueprint = true;
					break;
				}
			}
		}

		// Transaction affects the Blueprint this editor handles, so react as necessary
		if (bAffectsBlueprint)
		{
			SetUISelectionState(NAME_None);

			FixSubObjectReferencesPostUndoRedo(GetBlueprintObj()->GeneratedClass->GetDefaultObject());

			// Will cause a call to RefreshEditors()
			FBlueprintEditorUtils::MarkBlueprintAsStructurallyModified(GetBlueprintObj());

			FSlateApplication::Get().DismissAllMenus();
		}
	}
}

void FBlueprintEditor::PostRedo(bool bSuccess)
{
	UBlueprint* BlueprintObj = GetBlueprintObj();
	if (BlueprintObj && bSuccess)
	{
		bool bAffectsBlueprint = false;
		const UPackage* BlueprintOutermost = GetBlueprintObj()->GetOutermost();

		// Look at the transaction this function is responding to, see if any object in it has an outermost of the Blueprint
		const FTransaction* Transaction = GEditor->Trans->GetTransaction(GEditor->Trans->GetQueueLength() - GEditor->Trans->GetUndoCount() - 1);
		TArray<UObject*> TransactionObjects;
		Transaction->GetTransactionObjects(TransactionObjects);
		for (UObject* Object : TransactionObjects)
		{
			if (Object->GetOutermost() == BlueprintOutermost)
			{
				bAffectsBlueprint = true;
				break;
			}
		}

		// Transaction affects the Blueprint this editor handles, so react as necessary
		if (bAffectsBlueprint)
		{
			FixSubObjectReferencesPostUndoRedo(GetBlueprintObj()->GeneratedClass->GetDefaultObject());

			// Will cause a call to RefreshEditors()
			FBlueprintEditorUtils::MarkBlueprintAsStructurallyModified( BlueprintObj );

			FSlateApplication::Get().DismissAllMenus();
		}
	}
}

void FBlueprintEditor::UndoGraphAction()
{
	GEditor->UndoTransaction();
}

bool FBlueprintEditor::CanUndoGraphAction() const
{
	return !InDebuggingMode();
}

void FBlueprintEditor::RedoGraphAction()
{
	GEditor->RedoTransaction();
}

bool FBlueprintEditor::CanRedoGraphAction() const
{
	return !InDebuggingMode();
}

void FBlueprintEditor::OnActiveTabChanged(TSharedPtr<SDockTab> PreviouslyActive, TSharedPtr<SDockTab> NewlyActivated)
{
}

void FBlueprintEditor::OnGraphEditorFocused(const TSharedRef<SGraphEditor>& InGraphEditor)
{
	// Update the graph editor that is currently focused
	FocusedGraphEdPtr = InGraphEditor;
	InGraphEditor->SetPinVisibility(PinVisibility);

	// Update the inspector as well, to show selection from the focused graph editor
	FGraphPanelSelectionSet SelectedNodes = GetSelectedNodes();
	FocusInspectorOnGraphSelection(SelectedNodes);

	// During undo, garbage graphs can be temporarily brought into focus, ensure that before a refresh of the MyBlueprint window that the graph is owned by a Blueprint
	if ( FocusedGraphEdPtr.IsValid() && MyBlueprintWidget.IsValid() )
	{
		// The focused graph can be garbage as well
		TWeakObjectPtr< UEdGraph > FocusedGraphPtr = FocusedGraphEdPtr.Pin()->GetCurrentGraph();
		UEdGraph* FocusedGraph = FocusedGraphPtr.Get();

		if ( FocusedGraph != nullptr )
		{
			if ( FBlueprintEditorUtils::FindBlueprintForGraph(FocusedGraph) )
			{
				MyBlueprintWidget->Refresh();
			}
		}
	}
}

void FBlueprintEditor::OnGraphEditorBackgrounded(const TSharedRef<SGraphEditor>& InGraphEditor)
{
	// If the newly active document tab isn't a graph we want to make sure we clear the focused graph pointer.
	// Several other UI reads that, like the MyBlueprints view uses it to determine if it should show the "Local Variable" section.
	FocusedGraphEdPtr = nullptr;

	if ( MyBlueprintWidget.IsValid() == true )
	{
		MyBlueprintWidget->Refresh();
	}
}

void FBlueprintEditor::OnGraphEditorDropActor(const TArray< TWeakObjectPtr<AActor> >& Actors, UEdGraph* Graph, const FVector2D& DropLocation)
{
	// We need to check that the dropped actor is in the right sublevel for the reference
	ULevel* BlueprintLevel = FBlueprintEditorUtils::GetLevelFromBlueprint(GetBlueprintObj());

	if (BlueprintLevel && FBlueprintEditorUtils::IsLevelScriptBlueprint(GetBlueprintObj()))
	{
		FVector2D NodeLocation = DropLocation;
		for (int32 i = 0; i < Actors.Num(); i++)
		{
			AActor* DroppedActor = Actors[i].Get();
			if ((DroppedActor != NULL) && (DroppedActor->GetLevel() == BlueprintLevel))
			{
				UK2Node_Literal* LiteralNodeTemplate = NewObject<UK2Node_Literal>();
				LiteralNodeTemplate->SetObjectRef(DroppedActor);

				UK2Node_Literal* ActorRefNode = FEdGraphSchemaAction_K2NewNode::SpawnNodeFromTemplate<UK2Node_Literal>(Graph, LiteralNodeTemplate, NodeLocation);
				NodeLocation.Y += UEdGraphSchema_K2::EstimateNodeHeight(ActorRefNode);
			}
		}
	}
}

void FBlueprintEditor::OnGraphEditorDropStreamingLevel(const TArray< TWeakObjectPtr<ULevelStreaming> >& Levels, UEdGraph* Graph, const FVector2D& DropLocation)
{
	UFunction* TargetFunc = UGameplayStatics::StaticClass()->FindFunctionByName(GET_FUNCTION_NAME_CHECKED(UGameplayStatics, GetStreamingLevel));
	check(TargetFunc);

	for (int32 i = 0; i < Levels.Num(); i++)
	{
		ULevelStreaming* DroppedLevel = Levels[i].Get();
		if ((DroppedLevel != NULL) && 
			(DroppedLevel->IsA(ULevelStreamingKismet::StaticClass()))) 
		{
			const FVector2D NodeLocation = DropLocation + (i * FVector2D(0,80));
				
			UK2Node_CallFunction* NodeTemplate = NewObject<UK2Node_CallFunction>();
			UK2Node_CallFunction* Node = FEdGraphSchemaAction_K2NewNode::SpawnNodeFromTemplate<UK2Node_CallFunction>(Graph, NodeTemplate, NodeLocation);
			Node->SetFromFunction(TargetFunc);
						
			// Set dropped level package name
			Node->AllocateDefaultPins();
			UEdGraphPin* PackageNameInputPin = Node->FindPinChecked(TEXT("PackageName"));
			PackageNameInputPin->DefaultValue = DroppedLevel->GetWorldAssetPackageName();
		}
	}
}

FActionMenuContent FBlueprintEditor::OnCreateGraphActionMenu(UEdGraph* InGraph, const FVector2D& InNodePosition, const TArray<UEdGraphPin*>& InDraggedPins, bool bAutoExpand, SGraphEditor::FActionMenuClosed InOnMenuClosed)
{
	HasOpenActionMenu = InGraph;
	if (!BlueprintEditorImpl::GraphHasUserPlacedNodes(InGraph))
	{
		InstructionsFadeCountdown = BlueprintEditorImpl::InstructionFadeDuration;
	}

	TSharedRef<SBlueprintActionMenu> ActionMenu = 
		SNew(SBlueprintActionMenu, SharedThis(this))
		.GraphObj(InGraph)
		.NewNodePosition(InNodePosition)
		.DraggedFromPins(InDraggedPins)
		.AutoExpandActionMenu(bAutoExpand)
		.OnClosedCallback(InOnMenuClosed)
		.OnCloseReason(this, &FBlueprintEditor::OnGraphActionMenuClosed);

	return FActionMenuContent( ActionMenu, ActionMenu->GetFilterTextBox() );
}

void FBlueprintEditor::OnGraphActionMenuClosed(bool bActionExecuted, bool bContextSensitiveChecked, bool bGraphPinContext)
{
	if (bActionExecuted)
	{
		bContextSensitiveChecked ? AnalyticsStats.GraphActionMenusCtxtSensitiveExecCount++ : AnalyticsStats.GraphActionMenusNonCtxtSensitiveExecCount++;
		UpdateNodeCreationStats( bGraphPinContext ? ENodeCreateAction::PinContext : ENodeCreateAction::GraphContext );
	}
	else
	{
		AnalyticsStats.GraphActionMenusCancelledCount++;
	}

	if (UEdGraph* EditingGraph = GetFocusedGraph())
	{
		// if the user didn't place any nodes...
		if (!BlueprintEditorImpl::GraphHasUserPlacedNodes(EditingGraph))
		{
			InstructionsFadeCountdown = 0.0f;
		}
	}
	HasOpenActionMenu = nullptr;
}

void FBlueprintEditor::OnSelectedNodesChanged(const FGraphPanelSelectionSet& NewSelection)
{
	if ( NewSelection.Num() > 0 )
	{
		SetUISelectionState(FBlueprintEditor::SelectionState_Graph);
	}

	Inspector->ShowDetailsForObjects(NewSelection.Array());
}

void FBlueprintEditor::OnBlueprintChangedImpl(UBlueprint* InBlueprint, bool bIsJustBeingCompiled )
{
	if (InBlueprint)
	{
		// Notify that the blueprint has been changed (update Content browser, etc)
		InBlueprint->PostEditChange();

		// Call PostEditChange() on any Actors that are based on this Blueprint
		FBlueprintEditorUtils::PostEditChangeBlueprintActors(InBlueprint);

		// Refresh the graphs
		ERefreshBlueprintEditorReason::Type Reason = bIsJustBeingCompiled ? ERefreshBlueprintEditorReason::BlueprintCompiled : ERefreshBlueprintEditorReason::UnknownReason;
		RefreshEditors(Reason);

		// In case objects were deleted, which should close the tab
		if (GetCurrentMode() == FBlueprintEditorApplicationModes::StandardBlueprintEditorMode)
		{
			SaveEditedObjectState();
		}
	}
}

void FBlueprintEditor::OnBlueprintCompiled(UBlueprint* InBlueprint)
{	
	if( InBlueprint )
	{
		// This could be made more efficient by tracking which nodes change
		// their bHasCompilerMessage flag, or immediately updating the error info
		// when we assign the flag:
		TArray<UEdGraph*> Graphs;
		InBlueprint->GetAllGraphs(Graphs);
		for (const auto Graph : Graphs)
		{
			for (const auto Node : Graph->Nodes)
			{
				if (Node)
				{
					auto Widget = Node->DEPRECATED_NodeWidget.Pin();
					if (Widget.IsValid())
					{
						Widget->RefreshErrorInfo();
					}
				}
			}
		}
	}

	OnBlueprintChangedImpl( InBlueprint, true );
}

void FBlueprintEditor::OnBlueprintUnloaded(UBlueprint* InBlueprint)
{
	for (UObject* EditingObj : GetEditingObjects())
	{
		if (Cast<UBlueprint>(EditingObj) == InBlueprint)
		{
			// give the editor a chance to open a replacement
			bPendingDeferredClose = true;
			break;
		}
	}
}

void FBlueprintEditor::Compile()
{
	UBlueprint* BlueprintObj = GetBlueprintObj();
	if (BlueprintObj)
	{
		FMessageLog BlueprintLog("BlueprintLog");

		FFormatNamedArguments Arguments;
		Arguments.Add(TEXT("BlueprintName"), FText::FromString(BlueprintObj->GetName()));
		BlueprintLog.NewPage(FText::Format(LOCTEXT("CompilationPageLabel", "Compile {BlueprintName}"), Arguments));

		FCompilerResultsLog LogResults;
		LogResults.bLogDetailedResults = GetDefault<UBlueprintEditorSettings>()->bShowDetailedCompileResults;
		LogResults.EventDisplayThresholdMs = GetDefault<UBlueprintEditorSettings>()->CompileEventDisplayThresholdMs;
		FKismetEditorUtilities::CompileBlueprint(BlueprintObj, false, false, bSaveIntermediateBuildProducts, &LogResults);

		bool bForceMessageDisplay = ((LogResults.NumWarnings > 0) || (LogResults.NumErrors > 0)) && !BlueprintObj->bIsRegeneratingOnLoad;
		DumpMessagesToCompilerLog(LogResults.Messages, bForceMessageDisplay);

		UBlueprintEditorSettings const* BpEditorSettings = GetDefault<UBlueprintEditorSettings>();
		if ((LogResults.NumErrors > 0) && BpEditorSettings->bJumpToNodeErrors)
		{
			if (UEdGraphNode* NodeWithError = BlueprintEditorImpl::FindNodeWithError(LogResults))
			{
				JumpToNode(NodeWithError, /*bRequestRename =*/false);
			}
		}

		// send record when player clicks compile and send the result
		// this will make sure how the users activity is
		AnalyticsTrackCompileEvent(BlueprintObj, LogResults.NumErrors, LogResults.NumWarnings);
	}
}

bool FBlueprintEditor::IsSaveOnCompileEnabled() const
{
	UBlueprint* Blueprint = GetBlueprintObj();
	bool const bIsLevelScript = (Cast<ULevelScriptBlueprint>(Blueprint) != nullptr);

	return !bIsLevelScript;
}

FReply FBlueprintEditor::Compile_OnClickWithReply()
{
	Compile();
	return FReply::Handled();
}

void FBlueprintEditor::RefreshAllNodes_OnClicked()
{
	FBlueprintEditorUtils::RefreshAllNodes(GetBlueprintObj());
	RefreshEditors();
	Compile();
}

void FBlueprintEditor::DeleteUnusedVariables_OnClicked()
{
	auto BlueprintObj = GetBlueprintObj();
	
	bool bHasAtLeastOneVariableToCheck = false;
	FString PropertyList;
	TArray<FName> VariableNames;
	for (TFieldIterator<UProperty> PropertyIt(BlueprintObj->SkeletonGeneratedClass, EFieldIteratorFlags::ExcludeSuper); PropertyIt; ++PropertyIt)
	{
		UProperty* Property = *PropertyIt;
		// Don't show delegate properties, there is special handling for these
		const bool bDelegateProp = Property->IsA(UDelegateProperty::StaticClass()) || Property->IsA(UMulticastDelegateProperty::StaticClass());
		const bool bShouldShowProp = (!Property->HasAnyPropertyFlags(CPF_Parm) && Property->HasAllPropertyFlags(CPF_BlueprintVisible) && !bDelegateProp);

		if (bShouldShowProp)
		{
			bHasAtLeastOneVariableToCheck = true;
			FName VarName = Property->GetFName();
			
			const int32 VarInfoIndex = FBlueprintEditorUtils::FindNewVariableIndex(BlueprintObj, VarName);
			const bool bHasVarInfo = (VarInfoIndex != INDEX_NONE);
			
			const UObjectPropertyBase* ObjectProperty = Cast<const UObjectPropertyBase>(Property);
			bool bIsTimeline = ObjectProperty &&
				ObjectProperty->PropertyClass &&
				ObjectProperty->PropertyClass->IsChildOf(UTimelineComponent::StaticClass());
			if (!FBlueprintEditorUtils::IsVariableUsed(BlueprintObj, VarName) && !bIsTimeline && bHasVarInfo)
			{
				VariableNames.Add(Property->GetFName());
				if (PropertyList.IsEmpty()) {PropertyList = UEditorEngine::GetFriendlyName(Property);}
				else {PropertyList += FString::Printf(TEXT(", %s"), *UEditorEngine::GetFriendlyName(Property));}
			}
		}
	}

	if (VariableNames.Num() > 0)
	{
		FBlueprintEditorUtils::BulkRemoveMemberVariables(GetBlueprintObj(), VariableNames);
		LogSimpleMessage( FText::Format( LOCTEXT("UnusedVariablesDeletedMessage", "The following variable(s) were deleted successfully: {0}."), FText::FromString( PropertyList ) ) );
	}
	else if (bHasAtLeastOneVariableToCheck)
	{
		LogSimpleMessage(LOCTEXT("AllVariablesInUseMessage", "All variables are currently in use."));
	}
	else
	{
		LogSimpleMessage(LOCTEXT("NoVariablesToSeeMessage", "No variables to check for."));
	}
}

void FBlueprintEditor::FindInBlueprints_OnClicked()
{
	TabManager->InvokeTab(FBlueprintEditorTabs::FindResultsID);
	FindResults->FocusForUse(false);
}

void FBlueprintEditor::ClearAllBreakpoints()
{
	FDebuggingActionCallbacks::ClearBreakpoints(GetBlueprintObj());
}

void FBlueprintEditor::DisableAllBreakpoints()
{
	FDebuggingActionCallbacks::SetEnabledOnAllBreakpoints(GetBlueprintObj(), false);
}

void FBlueprintEditor::EnableAllBreakpoints()
{
	FDebuggingActionCallbacks::SetEnabledOnAllBreakpoints(GetBlueprintObj(), true);
}

void FBlueprintEditor::ClearAllWatches()
{
	FDebuggingActionCallbacks::ClearWatches(GetBlueprintObj());
}

bool FBlueprintEditor::HasAnyBreakpoints() const
{
	return GetBlueprintObj() && GetBlueprintObj()->Breakpoints.Num() > 0;
}

bool FBlueprintEditor::HasAnyEnabledBreakpoints() const
{
	if (!IsEditingSingleBlueprint()) {return false;}

	for (TArray<UBreakpoint*>::TIterator BreakpointIt(GetBlueprintObj()->Breakpoints); BreakpointIt; ++BreakpointIt)
	{
		UBreakpoint* BP = *BreakpointIt;
		if (BP->IsEnabledByUser())
		{
			return true;
		}
	}

	return false;
}

bool FBlueprintEditor::HasAnyDisabledBreakpoints() const
{
	if (!IsEditingSingleBlueprint()) {return false;}

	for (TArray<UBreakpoint*>::TIterator BreakpointIt(GetBlueprintObj()->Breakpoints); BreakpointIt; ++BreakpointIt)
	{
		UBreakpoint* BP = *BreakpointIt;
		if (!BP->IsEnabledByUser())
		{
			return true;
		}
	}

	return false;
}

bool FBlueprintEditor::HasAnyWatches() const
{
	return GetBlueprintObj() && GetBlueprintObj()->PinWatches.Num() > 0;
}

// Jumps to a hyperlinked node, pin, or graph, if it belongs to this blueprint
void FBlueprintEditor::JumpToHyperlink(const UObject* ObjectReference, bool bRequestRename)
{
	SetCurrentMode(FBlueprintEditorApplicationModes::StandardBlueprintEditorMode);

	if (const UEdGraphNode* Node = Cast<const UEdGraphNode>(ObjectReference))
	{
		if (bRequestRename)
		{
			IsNodeTitleVisible(Node, bRequestRename);
		}
		else
		{
			JumpToNode(Node, false);
		}
	}
	else if (const UEdGraphPin* Pin = Cast<const UEdGraphPin>(ObjectReference))
	{
		JumpToPin(Pin);
	}
	else if (const UEdGraph* Graph = Cast<const UEdGraph>(ObjectReference))
	{
		// Navigating into things should re-use the current tab when it makes sense
		FDocumentTracker::EOpenDocumentCause OpenMode = FDocumentTracker::OpenNewDocument;
		if ((Graph->GetSchema()->GetGraphType(Graph) == GT_Ubergraph) || Cast<UK2Node_Composite>(Graph->GetOuter()))
		{
			// Ubergraphs directly reuse the current graph
			OpenMode = FDocumentTracker::NavigatingCurrentDocument;
		}
		else
		{
			// Walk up the outer chain to see if any tabs have a parent of this document open for edit, and if so
			// we should reuse that one and drill in deeper instead
			for (UObject* WalkPtr = const_cast<UEdGraph*>(Graph); WalkPtr != nullptr; WalkPtr = WalkPtr->GetOuter())
			{
				TArray< TSharedPtr<SDockTab> > TabResults;
				if (FindOpenTabsContainingDocument(WalkPtr, /*out*/ TabResults))
				{
					// See if the parent was active
					bool bIsActive = false;
					for (TSharedPtr<SDockTab> Tab : TabResults)
					{
						if (Tab->IsActive())
						{
							bIsActive = true;
							break;
						}
					}

					if (bIsActive)
					{
						OpenMode = FDocumentTracker::NavigatingCurrentDocument;
						break;
					}
				}
			}
		}

		// Force it to open in a new document if shift is pressed
		const bool bIsShiftPressed = FSlateApplication::Get().GetModifierKeys().IsShiftDown();
		if (bIsShiftPressed)
		{
			OpenMode = FDocumentTracker::ForceOpenNewDocument;
		}

		// Open the document
		OpenDocument(const_cast<UEdGraph*>(Graph), OpenMode);
	}
	else if (const AActor* ReferencedActor = Cast<const AActor>(ObjectReference))
	{
		// Select the in-level actors referred to by this node
		GEditor->SelectNone(false, false);
		GEditor->SelectActor(const_cast<AActor*>(ReferencedActor), true, true, true);

		// Point the camera at it
		GUnrealEd->Exec( ReferencedActor->GetWorld(), TEXT("CAMERA ALIGN ACTIVEVIEWPORTONLY"));
	}
	else if(const UFunction* Function = Cast<const UFunction>(ObjectReference))
	{
		if (UEdGraph* FunctionGraph = FBlueprintEditorUtils::FindScopeGraph(GetBlueprintObj(), Function))
		{
			OpenDocument(const_cast<UEdGraph*>(FunctionGraph), FDocumentTracker::OpenNewDocument);
		}
	}
	else
	{
		UE_LOG(LogBlueprint, Warning, TEXT("Unknown type of hyperlinked object"));
	}

	//@TODO: Hacky way to ensure a message is seen when hitting an exception and doing intraframe debugging
	const FText ExceptionMessage = FKismetDebugUtilities::GetAndClearLastExceptionMessage();
	if (!ExceptionMessage.IsEmpty())
	{
		LogSimpleMessage( ExceptionMessage );
	}
}

void FBlueprintEditor::AddReferencedObjects( FReferenceCollector& Collector )
{
	for (int32 i = 0; i < GetEditingObjects().Num(); ++i)
	{
		UObject* EditingObject = GetEditingObjects()[i];
		Collector.AddReferencedObject(EditingObject);
	}

	Collector.AddReferencedObjects(StandardLibraries);

	UserDefinedEnumerators.Remove(TWeakObjectPtr<UUserDefinedEnum>()); // Remove NULLs
	for (auto ObjectPtr : UserDefinedEnumerators)
	{
		if(UObject* Obj = ObjectPtr.Get())
		{
			Collector.AddReferencedObject(Obj);
		}
	}

	UserDefinedStructures.Remove(TWeakObjectPtr<UUserDefinedStruct>()); // Remove NULLs
	for (auto ObjectPtr : UserDefinedStructures)
	{
		if(UObject* Obj = ObjectPtr.Get())
		{
			Collector.AddReferencedObject(Obj);
		}
	}
}

bool FBlueprintEditor::IsNodeTitleVisible(const UEdGraphNode* Node, bool bRequestRename)
{
	TSharedPtr<SGraphEditor> GraphEditor;
	if(bRequestRename)
	{
		// If we are renaming, the graph will be open already, just grab the tab and it's content and jump to the node.
		TSharedPtr<SDockTab> ActiveTab = DocumentManager->GetActiveTab();
		check(ActiveTab.IsValid());
		GraphEditor = StaticCastSharedRef<SGraphEditor>(ActiveTab->GetContent());
	}
	else
	{
		// Open a graph editor and jump to the node
		GraphEditor = OpenGraphAndBringToFront(Node->GetGraph());
	}

	bool bVisible = false;
	if (GraphEditor.IsValid())
	{
		bVisible = GraphEditor->IsNodeTitleVisible(Node, bRequestRename);
	}
	return bVisible;
}

void FBlueprintEditor::JumpToNode(const UEdGraphNode* Node, bool bRequestRename)
{
	TSharedPtr<SGraphEditor> GraphEditor;
	if(bRequestRename)
	{
		// If we are renaming, the graph will be open already, just grab the tab and it's content and jump to the node.
		TSharedPtr<SDockTab> ActiveTab = DocumentManager->GetActiveTab();
		check(ActiveTab.IsValid());
		GraphEditor = StaticCastSharedRef<SGraphEditor>(ActiveTab->GetContent());
	}
	else
	{
		// Open a graph editor and jump to the node
		GraphEditor = OpenGraphAndBringToFront(Node->GetGraph());
	}

	if (GraphEditor.IsValid())
	{
		GraphEditor->JumpToNode(Node, bRequestRename);
	}
}

void FBlueprintEditor::JumpToPin(const UEdGraphPin* Pin)
{
	if( !Pin->IsPendingKill() )
	{
		// Open a graph editor and jump to the pin
		TSharedPtr<SGraphEditor> GraphEditor = OpenGraphAndBringToFront(Pin->GetOwningNode()->GetGraph());
		if (GraphEditor.IsValid())
		{
			GraphEditor->JumpToPin(Pin);
		}
	}
}

UBlueprint* FBlueprintEditor::GetBlueprintObj() const
{
	return GetEditingObjects().Num() == 1 ? Cast<UBlueprint>(GetEditingObjects()[0]) : NULL;
}

bool FBlueprintEditor::IsEditingSingleBlueprint() const
{
	return GetBlueprintObj() != NULL;
}

FString FBlueprintEditor::GetDocumentationLink() const
{
	UBlueprint* Blueprint = GetBlueprintObj();
	if(Blueprint)
	{
		// Jump to more relevant docs if editing macro library or interface
		if(Blueprint->BlueprintType == BPTYPE_MacroLibrary)
		{
			return TEXT("Engine/Blueprints/UserGuide/Types/MacroLibrary");
		}
		else if (Blueprint->BlueprintType == BPTYPE_Interface)
		{
			return TEXT("Engine/Blueprints/UserGuide/Types/Interface");
		}
	}

	return FString(TEXT("Engine/Blueprints"));
}


bool FBlueprintEditor::CanAccessComponentsMode() const
{
	bool bCanAccess = false;

	// Ensure that we're editing a Blueprint
	if(IsEditingSingleBlueprint())
	{
		UBlueprint* Blueprint = GetBlueprintObj();
		bCanAccess = FBlueprintEditorUtils::DoesSupportComponents(Blueprint);
	}
	
	return bCanAccess;
}

void FBlueprintEditor::RegisterToolbarTab(const TSharedRef<class FTabManager>& TabManager)
{
	FAssetEditorToolkit::RegisterTabSpawners(TabManager);
}

void FBlueprintEditor::LogSimpleMessage(const FText& MessageText)
{
	FNotificationInfo Info( MessageText );
	Info.ExpireDuration = 3.0f;
	Info.bUseLargeFont = false;
	TSharedPtr<SNotificationItem> Notification = FSlateNotificationManager::Get().AddNotification(Info);
	if ( Notification.IsValid() )
	{
		Notification->SetCompletionState( SNotificationItem::CS_Fail );
	}
}

void FBlueprintEditor::DumpMessagesToCompilerLog(const TArray<TSharedRef<FTokenizedMessage>>& Messages, bool bForceMessageDisplay)
{
	CompilerResultsListing->ClearMessages();
	CompilerResultsListing->AddMessages(Messages);
	
	if (!bEditorMarkedAsClosed && bForceMessageDisplay && GetCurrentMode() == FBlueprintEditorApplicationModes::StandardBlueprintEditorMode)
	{
		TabManager->InvokeTab(FBlueprintEditorTabs::CompilerResultsID);
	}
}

void FBlueprintEditor::DoPromoteToVariable( UBlueprint* InBlueprint, UEdGraphPin* InTargetPin, bool bInToMemberVariable )
{
	UEdGraphNode* PinNode = InTargetPin->GetOwningNode();
	check(PinNode);
	UEdGraph* GraphObj = PinNode->GetGraph();
	check(GraphObj);

	// Used for promoting to local variable
	UEdGraph* FunctionGraph = nullptr;

	const FScopedTransaction Transaction( bInToMemberVariable? LOCTEXT("PromoteToVariable", "Promote To Variable") : LOCTEXT("PromoteToLocalVariable", "Promote to Local Variable") );
	InBlueprint->Modify();
	GraphObj->Modify();

	FName VarName;
	bool bWasSuccessful = false;
	if (bInToMemberVariable)
	{
		VarName = FBlueprintEditorUtils::FindUniqueKismetName(GetBlueprintObj(), TEXT("NewVar"));
		bWasSuccessful = FBlueprintEditorUtils::AddMemberVariable( GetBlueprintObj(), VarName, InTargetPin->PinType, InTargetPin->GetDefaultAsString() );
	}
	else
	{
		ensure(FBlueprintEditorUtils::DoesSupportLocalVariables(GraphObj));
		VarName = FBlueprintEditorUtils::FindUniqueKismetName(GetBlueprintObj(), TEXT("NewLocalVar"));
		FunctionGraph = FBlueprintEditorUtils::GetTopLevelGraph(GraphObj);
		bWasSuccessful = FBlueprintEditorUtils::AddLocalVariable( GetBlueprintObj(), FunctionGraph, VarName, InTargetPin->PinType, InTargetPin->GetDefaultAsString() );
	}

	if (bWasSuccessful)
	{
		// Create the new setter node
		FEdGraphSchemaAction_K2NewNode NodeInfo;

		// Create get or set node, depending on whether we clicked on an input or output pin
		UK2Node_Variable* TemplateNode = NULL;
		if (InTargetPin->Direction == EGPD_Input)
		{
			TemplateNode = NewObject<UK2Node_VariableGet>();
		}
		else
		{
			TemplateNode = NewObject<UK2Node_VariableSet>();
		}

		if (bInToMemberVariable)
		{
			TemplateNode->VariableReference.SetSelfMember(VarName);
		}
		else
		{
			TemplateNode->VariableReference.SetLocalMember(VarName, FunctionGraph->GetName(), FBlueprintEditorUtils::FindLocalVariableGuidByName(InBlueprint, FunctionGraph, VarName));
		}
		NodeInfo.NodeTemplate = TemplateNode;

		// Set position of new node to be close to node we clicked on
		FVector2D NewNodePos;
		NewNodePos.X = (InTargetPin->Direction == EGPD_Input) ? PinNode->NodePosX - 200 : PinNode->NodePosX + 400;
		NewNodePos.Y = PinNode->NodePosY;

		NodeInfo.PerformAction(GraphObj, InTargetPin, NewNodePos, false);

		RenameNewlyAddedAction(VarName);
	}
}

void FBlueprintEditor::OnPromoteToVariable(bool bInToMemberVariable)
{
	TSharedPtr<SGraphEditor> FocusedGraphEd = FocusedGraphEdPtr.Pin();
	if (FocusedGraphEd.IsValid())
	{
		UEdGraphPin* TargetPin = FocusedGraphEd->GetGraphPinForMenu();

		check(IsEditingSingleBlueprint());
		check(GetBlueprintObj()->SkeletonGeneratedClass);
		check(TargetPin);

		DoPromoteToVariable( GetBlueprintObj(), TargetPin, bInToMemberVariable );
	}
}

bool FBlueprintEditor::CanPromoteToVariable(bool bInToMemberVariable) const
{
	const UEdGraphSchema_K2* K2Schema = GetDefault<UEdGraphSchema_K2>();

	bool bCanPromote = false;
	TSharedPtr<SGraphEditor> FocusedGraphEd = FocusedGraphEdPtr.Pin();
	if (FocusedGraphEd.IsValid())
	{
		if (UEdGraphPin* Pin = FocusedGraphEd->GetGraphPinForMenu())
		{
			if (bInToMemberVariable || (!bInToMemberVariable && FBlueprintEditorUtils::DoesSupportLocalVariables(FocusedGraphEd->GetCurrentGraph())))
			{
				bCanPromote = K2Schema->CanPromotePinToVariable(*Pin);
			}
		}
	}
	
	return bCanPromote;
}

void FBlueprintEditor::OnSplitStructPin()
{
	TSharedPtr<SGraphEditor> FocusedGraphEd = FocusedGraphEdPtr.Pin();
	if (FocusedGraphEd.IsValid())
	{
		UEdGraphPin* TargetPin = FocusedGraphEd->GetGraphPinForMenu();

		check(IsEditingSingleBlueprint());
		check(GetBlueprintObj()->SkeletonGeneratedClass);
		check(TargetPin);

		const FScopedTransaction Transaction( LOCTEXT("SplitStructPin", "Split Struct Pin") );

		const UEdGraphSchema_K2* K2Schema = GetDefault<UEdGraphSchema_K2>();
		K2Schema->SplitPin(TargetPin);
	}
}

bool FBlueprintEditor::CanSplitStructPin() const
{
	const UEdGraphSchema_K2* K2Schema = GetDefault<UEdGraphSchema_K2>();

	bool bCanSplit = false;
	TSharedPtr<SGraphEditor> FocusedGraphEd = FocusedGraphEdPtr.Pin();
	if (FocusedGraphEd.IsValid())
	{
		if (UEdGraphPin* Pin = FocusedGraphEd->GetGraphPinForMenu())
		{
			bCanSplit = K2Schema->CanSplitStructPin(*Pin);
		}
	}

	return bCanSplit;
}

void FBlueprintEditor::OnRecombineStructPin()
{
	TSharedPtr<SGraphEditor> FocusedGraphEd = FocusedGraphEdPtr.Pin();
	if (FocusedGraphEd.IsValid())
	{
		UEdGraphPin* TargetPin = FocusedGraphEd->GetGraphPinForMenu();

		check(IsEditingSingleBlueprint());
		check(GetBlueprintObj()->SkeletonGeneratedClass);
		check(TargetPin);

		const FScopedTransaction Transaction( LOCTEXT("RecombineStructPin", "Recombine Struct Pin") );

		const UEdGraphSchema_K2* K2Schema = GetDefault<UEdGraphSchema_K2>();
		K2Schema->RecombinePin(TargetPin);
	}
}

bool FBlueprintEditor::CanRecombineStructPin() const
{
	const UEdGraphSchema_K2* K2Schema = GetDefault<UEdGraphSchema_K2>();

	bool bCanRecombine = false;
	TSharedPtr<SGraphEditor> FocusedGraphEd = FocusedGraphEdPtr.Pin();
	if (FocusedGraphEd.IsValid())
	{
		if (UEdGraphPin* Pin = FocusedGraphEd->GetGraphPinForMenu())
		{
			bCanRecombine = K2Schema->CanRecombineStructPin(*Pin);
		}
	}

	return bCanRecombine;
}

void FBlueprintEditor::OnAddExecutionPin()
{
	const FGraphPanelSelectionSet& SelectedNodes = GetSelectedNodes();
	
	// Iterate over all nodes, and add the pin
	for (FGraphPanelSelectionSet::TConstIterator It(SelectedNodes); It; ++It)
	{
		UK2Node_ExecutionSequence* SeqNode = Cast<UK2Node_ExecutionSequence>(*It);
		if (SeqNode != NULL)
		{
			const FScopedTransaction Transaction( LOCTEXT("AddExecutionPin", "Add Execution Pin") );
			SeqNode->Modify();

			SeqNode->AddPinToExecutionNode();

			const UEdGraphSchema* Schema = SeqNode->GetSchema();
			Schema->ReconstructNode(*SeqNode);
		}
		else if (UK2Node_Switch* SwitchNode = Cast<UK2Node_Switch>(*It))
		{
			const FScopedTransaction Transaction( LOCTEXT("AddExecutionPin", "Add Execution Pin") );
			SwitchNode->Modify();

			SwitchNode->AddPinToSwitchNode();

			const UEdGraphSchema* Schema = SwitchNode->GetSchema();
			Schema->ReconstructNode(*SwitchNode);
		}
	}

	// Refresh the current graph, so the pins can be updated
	TSharedPtr<SGraphEditor> FocusedGraphEd = FocusedGraphEdPtr.Pin();
	if (FocusedGraphEd.IsValid())
	{
		FocusedGraphEd->NotifyGraphChanged();
	}
}

bool FBlueprintEditor::CanAddExecutionPin() const
{
	return true;
}

void  FBlueprintEditor::OnRemoveExecutionPin()
{
	TSharedPtr<SGraphEditor> FocusedGraphEd = FocusedGraphEdPtr.Pin();
	if (FocusedGraphEd.IsValid())
	{
		const FScopedTransaction Transaction( LOCTEXT("RemoveExecutionPin", "Remove Execution Pin") );

		UEdGraphPin* SelectedPin = FocusedGraphEd->GetGraphPinForMenu();
		UEdGraphNode* OwningNode = SelectedPin->GetOwningNode();

		OwningNode->Modify();
		SelectedPin->Modify();

		if (UK2Node_ExecutionSequence* SeqNode = Cast<UK2Node_ExecutionSequence>(OwningNode))
		{
			SeqNode->RemovePinFromExecutionNode(SelectedPin);
		}
		else if (UK2Node_Switch* SwitchNode = Cast<UK2Node_Switch>(OwningNode))
		{
			SwitchNode->RemovePinFromSwitchNode(SelectedPin);
		}

		// Update the graph so that the node will be refreshed
		FocusedGraphEd->NotifyGraphChanged();
	
		UEdGraph* CurrentGraph = FocusedGraphEd->GetCurrentGraph();
		UBlueprint* Blueprint = FBlueprintEditorUtils::FindBlueprintForGraphChecked(CurrentGraph);
		FBlueprintEditorUtils::MarkBlueprintAsModified(Blueprint);
	}
}

bool FBlueprintEditor::CanRemoveExecutionPin() const
{
	bool bReturnValue = true;

	const FGraphPanelSelectionSet& SelectedNodes = GetSelectedNodes();

	// Iterate over all nodes, and make sure all execution sequence nodes will always have at least 2 outs
	for (FGraphPanelSelectionSet::TConstIterator It(SelectedNodes); It; ++It)
	{
		UK2Node_ExecutionSequence* SeqNode = Cast<UK2Node_ExecutionSequence>(*It);
		if (SeqNode != NULL)
		{
			bReturnValue = SeqNode->CanRemoveExecutionPin();
			if (!bReturnValue)
			{
				break;
			}
		}
	}

	return bReturnValue;
}

void  FBlueprintEditor::OnRemoveThisStructVarPin()
{
	TSharedPtr<SGraphEditor> FocusedGraphEd = FocusedGraphEdPtr.Pin();
	UEdGraphPin* SelectedPin = FocusedGraphEd.IsValid() ? FocusedGraphEd->GetGraphPinForMenu() : NULL;
	UEdGraphNode* OwningNode = SelectedPin ? SelectedPin->GetOwningNodeUnchecked() : NULL;
	if (auto SetFilestInStructNode = Cast<UK2Node_SetFieldsInStruct>(OwningNode))
	{
		const FScopedTransaction Transaction(LOCTEXT("RemoveThisStructVarPin", "Remove Struct Var Pin"));
		SetFilestInStructNode->Modify();
		SelectedPin->Modify();
		SetFilestInStructNode->RemoveFieldPins(SelectedPin, UK2Node_SetFieldsInStruct::EPinsToRemove::GivenPin);

		// Update the graph so that the node will be refreshed
		FocusedGraphEd->NotifyGraphChanged();

		UEdGraph* CurrentGraph = FocusedGraphEd->GetCurrentGraph();
		UBlueprint* Blueprint = FBlueprintEditorUtils::FindBlueprintForGraphChecked(CurrentGraph);
		FBlueprintEditorUtils::MarkBlueprintAsModified(Blueprint);
	}
}

bool FBlueprintEditor::CanRemoveThisStructVarPin() const
{
	auto FocusedGraphEd = FocusedGraphEdPtr.Pin();
	const auto SelectedPin = FocusedGraphEd.IsValid() ? FocusedGraphEd->GetGraphPinForMenu() : NULL;
	return UK2Node_SetFieldsInStruct::ShowCustomPinActions(SelectedPin, false);
}

void  FBlueprintEditor::OnRemoveOtherStructVarPins()
{
	TSharedPtr<SGraphEditor> FocusedGraphEd = FocusedGraphEdPtr.Pin();
	UEdGraphPin* SelectedPin = FocusedGraphEd.IsValid() ? FocusedGraphEd->GetGraphPinForMenu() : NULL;
	UEdGraphNode* OwningNode = SelectedPin ? SelectedPin->GetOwningNodeUnchecked() : NULL;
	if (auto SetFilestInStructNode = Cast<UK2Node_SetFieldsInStruct>(OwningNode))
	{
		const FScopedTransaction Transaction(LOCTEXT("RemoveOtherStructVarPins", "Remove Other Struct Var Pins"));
		SetFilestInStructNode->Modify();
		SelectedPin->Modify();
		SetFilestInStructNode->RemoveFieldPins(SelectedPin, UK2Node_SetFieldsInStruct::EPinsToRemove::AllOtherPins);

		// Update the graph so that the node will be refreshed
		FocusedGraphEd->NotifyGraphChanged();

		UEdGraph* CurrentGraph = FocusedGraphEd->GetCurrentGraph();
		UBlueprint* Blueprint = FBlueprintEditorUtils::FindBlueprintForGraphChecked(CurrentGraph);
		FBlueprintEditorUtils::MarkBlueprintAsModified(Blueprint);
	}
}

bool FBlueprintEditor::CanRemoveOtherStructVarPins() const
{
	auto FocusedGraphEd = FocusedGraphEdPtr.Pin();
	const auto SelectedPin = FocusedGraphEd.IsValid() ? FocusedGraphEd->GetGraphPinForMenu() : NULL;
	return UK2Node_SetFieldsInStruct::ShowCustomPinActions(SelectedPin, false);
}

void FBlueprintEditor::OnRestoreAllStructVarPins()
{
	const FGraphPanelSelectionSet& SelectedNodes = GetSelectedNodes();
	FGraphPanelSelectionSet::TConstIterator It(SelectedNodes);
	UK2Node_SetFieldsInStruct* Node = (!!It) ? Cast<UK2Node_SetFieldsInStruct>(*It) : NULL;
	if (Node && !Node->AllPinsAreShown())
	{
		const FScopedTransaction Transaction(LOCTEXT("RestoreAllStructVarPins", "Restore all struct var pins"));
		Node->Modify();
		Node->RestoreAllPins();

		// Refresh the current graph, so the pins can be updated
		TSharedPtr<SGraphEditor> FocusedGraphEd = FocusedGraphEdPtr.Pin();
		if (FocusedGraphEd.IsValid())
		{
			UEdGraph* CurrentGraph = FocusedGraphEd->GetCurrentGraph();
			UBlueprint* Blueprint = FBlueprintEditorUtils::FindBlueprintForGraphChecked(CurrentGraph);
			FBlueprintEditorUtils::MarkBlueprintAsModified(Blueprint);

			FocusedGraphEd->NotifyGraphChanged();
		}
	}

	
}

bool FBlueprintEditor::CanRestoreAllStructVarPins() const
{
	const FGraphPanelSelectionSet& SelectedNodes = GetSelectedNodes();
	FGraphPanelSelectionSet::TConstIterator It(SelectedNodes);
	UK2Node_SetFieldsInStruct* Node = (!!It) ? Cast<UK2Node_SetFieldsInStruct>(*It) : NULL;
	return Node && !Node->AllPinsAreShown();
}

void FBlueprintEditor::OnAddOptionPin()
{
	const FGraphPanelSelectionSet& SelectedNodes = GetSelectedNodes();

	// Iterate over all nodes, and add the pin
	for (FGraphPanelSelectionSet::TConstIterator It(SelectedNodes); It; ++It)
	{
		UK2Node_Select* SeqNode = Cast<UK2Node_Select>(*It);
		if (SeqNode != NULL)
		{
			const FScopedTransaction Transaction( LOCTEXT("AddOptionPin", "Add Option Pin") );
			SeqNode->Modify();

			SeqNode->AddOptionPinToNode();

			const UEdGraphSchema* Schema = SeqNode->GetSchema();
			Schema->ReconstructNode(*SeqNode);
		}
	}

	// Refresh the current graph, so the pins can be updated
	TSharedPtr<SGraphEditor> FocusedGraphEd = FocusedGraphEdPtr.Pin();
	if (FocusedGraphEd.IsValid())
	{
		FocusedGraphEd->NotifyGraphChanged();
	}
}

bool FBlueprintEditor::CanAddOptionPin() const
{
	const FGraphPanelSelectionSet& SelectedNodes = GetSelectedNodes();

	// Iterate over all nodes, and see if all can have a pin removed
	for (FGraphPanelSelectionSet::TConstIterator It(SelectedNodes); It; ++It)
	{
		UK2Node_Select* SeqNode = Cast<UK2Node_Select>(*It);
		// There's a bad node so return false
		if (SeqNode == NULL || !SeqNode->CanAddOptionPinToNode())
		{
			return false;
		}
	}

	return true;
}

void FBlueprintEditor::OnRemoveOptionPin()
{
	const FGraphPanelSelectionSet& SelectedNodes = GetSelectedNodes();

	// Iterate over all nodes, and add the pin
	for (FGraphPanelSelectionSet::TConstIterator It(SelectedNodes); It; ++It)
	{
		UK2Node_Select* SeqNode = Cast<UK2Node_Select>(*It);
		if (SeqNode != NULL)
		{
			const FScopedTransaction Transaction( LOCTEXT("RemoveOptionPin", "Remove Option Pin") );
			SeqNode->Modify();

			SeqNode->RemoveOptionPinToNode();

			const UEdGraphSchema* Schema = SeqNode->GetSchema();
			Schema->ReconstructNode(*SeqNode);
		}
	}

	// Refresh the current graph, so the pins can be updated
	TSharedPtr<SGraphEditor> FocusedGraphEd = FocusedGraphEdPtr.Pin();
	if (FocusedGraphEd.IsValid())
	{
		FocusedGraphEd->NotifyGraphChanged();
	}
}

bool FBlueprintEditor::CanRemoveOptionPin() const
{
	const FGraphPanelSelectionSet& SelectedNodes = GetSelectedNodes();

	// Iterate over all nodes, and see if all can have a pin removed
	for (FGraphPanelSelectionSet::TConstIterator It(SelectedNodes); It; ++It)
	{
		UK2Node_Select* SeqNode = Cast<UK2Node_Select>(*It);
		// There's a bad node so return false
		if (SeqNode == NULL || !SeqNode->CanRemoveOptionPinToNode())
		{
			return false;
		}
		// If this node doesn't have at least 3 options return false (need at least 2)
		else
		{
			TArray<UEdGraphPin*> OptionPins;
			SeqNode->GetOptionPins(OptionPins);
			if (OptionPins.Num() <= 2)
			{
				return false;
			}
		}
	}

	return true;
}

void FBlueprintEditor::OnChangePinType()
{
	if (UEdGraphPin* SelectedPin = GetCurrentlySelectedPin())
	{
		// Grab the root pin, that is what we want to edit
		UEdGraphPin* RootPin = SelectedPin;
		while(RootPin->ParentPin)
			{
			RootPin = RootPin->ParentPin;
		}

				const UEdGraphSchema_K2* Schema = GetDefault<UEdGraphSchema_K2>();

				// If this is the index node of the select node, we need to use the index list of types
				UK2Node_Select* SelectNode = Cast<UK2Node_Select>(SelectedPin->GetOwningNode());
				if (SelectNode && SelectNode->GetIndexPin() == SelectedPin)
				{
					TSharedRef<SCompoundWidget> PinChange = SNew(SPinTypeSelector, FGetPinTypeTree::CreateUObject(Schema, &UEdGraphSchema_K2::GetVariableIndexTypeTree))
				.TargetPinType(this, &FBlueprintEditor::OnGetPinType, RootPin)
						.OnPinTypeChanged(this, &FBlueprintEditor::OnChangePinTypeFinished, SelectedPin)
						.Schema(Schema)
						.bAllowExec(false)
						.IsEnabled(true)
						.bAllowArrays(false);

					PinTypeChangeMenu = FSlateApplication::Get().PushMenu(
						GetToolkitHost()->GetParentWidget(), // Parent widget should be k2 not the menu thats open or it will be closed when the menu is dismissed
						FWidgetPath(),
						PinChange,
						FSlateApplication::Get().GetCursorPos(), // summon location
						FPopupTransitionEffect(FPopupTransitionEffect::TypeInPopup)
						);
				}
				else
				{
					TSharedRef<SCompoundWidget> PinChange = SNew(SPinTypeSelector, FGetPinTypeTree::CreateUObject(Schema, &UEdGraphSchema_K2::GetVariableTypeTree))
				.TargetPinType(this, &FBlueprintEditor::OnGetPinType, RootPin)
						.OnPinTypeChanged(this, &FBlueprintEditor::OnChangePinTypeFinished, SelectedPin)
						.Schema(Schema)
						.bAllowExec(false)
						.IsEnabled(true)
						.bAllowArrays(false);

					PinTypeChangeMenu = FSlateApplication::Get().PushMenu(
						GetToolkitHost()->GetParentWidget(), // Parent widget should be k2 not the menu thats open or it will be closed when the menu is dismissed
						FWidgetPath(),
						PinChange,
						FSlateApplication::Get().GetCursorPos(), // summon location
						FPopupTransitionEffect(FPopupTransitionEffect::TypeInPopup)
						);
				}
			}
}

FEdGraphPinType FBlueprintEditor::OnGetPinType(UEdGraphPin* SelectedPin) const
{
	return SelectedPin->PinType;
}

void FBlueprintEditor::OnChangePinTypeFinished(const FEdGraphPinType& PinType, UEdGraphPin* InSelectedPin)
{
	if (FBlueprintEditorUtils::IsPinTypeValid(PinType))
	{
		InSelectedPin->PinType = PinType;
		if (UK2Node_Select* SelectNode = Cast<UK2Node_Select>(InSelectedPin->GetOwningNode()))
			{
			SelectNode->ChangePinType(InSelectedPin);
		}
	}

	if (PinTypeChangeMenu.IsValid())
	{
		PinTypeChangeMenu.Pin()->Dismiss();
	}
}

bool FBlueprintEditor::CanChangePinType() const
{
	if (UEdGraphPin* Pin = GetCurrentlySelectedPin())
	{
		if (UK2Node_Select* SelectNode = Cast<UK2Node_Select>(Pin->GetOwningNode()))
		{
			return SelectNode->CanChangePinType(Pin);
		}
	}
	return false;
}

void FBlueprintEditor::OnAddParentNode()
{
	const UEdGraphSchema_K2* Schema = GetDefault<UEdGraphSchema_K2>();

	const FGraphPanelSelectionSet& SelectedNodes = GetSelectedNodes();
	if( SelectedNodes.Num() == 1 )
	{
		UObject* SelectedObj = NULL;
		for (FGraphPanelSelectionSet::TConstIterator It(SelectedNodes); It; ++It)
		{
			SelectedObj = *It;
		}

		// Get the function that the event node or function entry represents
		FFunctionFromNodeHelper FunctionFromNode(SelectedObj);
		if (FunctionFromNode.Function && FunctionFromNode.Node)
		{
			UFunction* ValidParent = Schema->GetCallableParentFunction(FunctionFromNode.Function);
			UEdGraph* TargetGraph = FunctionFromNode.Node->GetGraph();
			if (ValidParent && TargetGraph)
			{
				FGraphNodeCreator<UK2Node_CallParentFunction> FunctionNodeCreator(*TargetGraph);
				UK2Node_CallParentFunction* ParentFunctionNode = FunctionNodeCreator.CreateNode();
				ParentFunctionNode->SetFromFunction(ValidParent);
				ParentFunctionNode->AllocateDefaultPins();

				int32 NodeSizeY = 15;
				if( UK2Node* Node = Cast<UK2Node>(SelectedObj))
				{
					NodeSizeY += Node->DEPRECATED_NodeWidget.IsValid() ? static_cast<int32>(Node->DEPRECATED_NodeWidget.Pin()->GetDesiredSize().Y) : 0;
				}
				ParentFunctionNode->NodePosX = FunctionFromNode.Node->NodePosX;
				ParentFunctionNode->NodePosY = FunctionFromNode.Node->NodePosY + NodeSizeY;
				FunctionNodeCreator.Finalize();
			}
		}
	}
}

bool FBlueprintEditor::CanAddParentNode() const
{
	const UEdGraphSchema_K2* Schema = GetDefault<UEdGraphSchema_K2>();

	const FGraphPanelSelectionSet& SelectedNodes = GetSelectedNodes();
	if (SelectedNodes.Num() == 1)
	{
		UObject* SelectedObj = NULL;
		for (FGraphPanelSelectionSet::TConstIterator It(SelectedNodes); It; ++It)
		{
			SelectedObj = *It;
		}

		// Get the function that the event node or function entry represents
		FFunctionFromNodeHelper FunctionFromNode(SelectedObj);
		if (FunctionFromNode.Function)
		{
			return (Schema->GetCallableParentFunction(FunctionFromNode.Function) != NULL);
		}
	}

	return false;
}

void FBlueprintEditor::OnToggleBreakpoint()
{
	const FGraphPanelSelectionSet SelectedNodes = GetSelectedNodes();
	for (FGraphPanelSelectionSet::TConstIterator NodeIt(SelectedNodes); NodeIt; ++NodeIt)
	{
		UK2Node* SelectedNode = Cast<UK2Node>(*NodeIt);
		if ((SelectedNode != NULL) && SelectedNode->CanPlaceBreakpoints())
		{
			UBreakpoint* ExistingBreakpoint = FKismetDebugUtilities::FindBreakpointForNode(GetBlueprintObj(), SelectedNode);
			if (ExistingBreakpoint == NULL)
			{
				// Add a breakpoint on this node if there isn't one there already
				UBreakpoint* NewBreakpoint = NewObject<UBreakpoint>(GetBlueprintObj());
				FKismetDebugUtilities::SetBreakpointEnabled(NewBreakpoint, true);
				FKismetDebugUtilities::SetBreakpointLocation(NewBreakpoint, SelectedNode);
				GetBlueprintObj()->Breakpoints.Add(NewBreakpoint);
				GetBlueprintObj()->MarkPackageDirty();
			}
			else
			{
				// Remove the breakpoint if it was present
				FKismetDebugUtilities::StartDeletingBreakpoint(ExistingBreakpoint, GetBlueprintObj());
			}
		}
	}
}

bool FBlueprintEditor::CanToggleBreakpoint() const
{
	const FGraphPanelSelectionSet SelectedNodes = GetSelectedNodes();
	for (FGraphPanelSelectionSet::TConstIterator NodeIt(SelectedNodes); NodeIt; ++NodeIt)
	{
		UK2Node* SelectedNode = Cast<UK2Node>(*NodeIt);
		if ((SelectedNode != NULL) && SelectedNode->CanPlaceBreakpoints())
		{
			return true;
		}
	}

	return false;
}

void FBlueprintEditor::OnAddBreakpoint()
{
	const FGraphPanelSelectionSet SelectedNodes = GetSelectedNodes();
	for (FGraphPanelSelectionSet::TConstIterator NodeIt(SelectedNodes); NodeIt; ++NodeIt)
	{
		UK2Node* SelectedNode = Cast<UK2Node>(*NodeIt);
		if ((SelectedNode != NULL) && SelectedNode->CanPlaceBreakpoints())
		{
			// Add a breakpoint on this node if there isn't one there already
			UBreakpoint* ExistingBreakpoint = FKismetDebugUtilities::FindBreakpointForNode(GetBlueprintObj(), SelectedNode);
			if (ExistingBreakpoint == NULL)
			{
				// Add a new breakpoint
				UBreakpoint* NewBreakpoint = NewObject<UBreakpoint>(GetBlueprintObj());
				FKismetDebugUtilities::SetBreakpointEnabled(NewBreakpoint, true);
				FKismetDebugUtilities::SetBreakpointLocation(NewBreakpoint, SelectedNode);
				GetBlueprintObj()->Breakpoints.Add(NewBreakpoint);
				GetBlueprintObj()->MarkPackageDirty();
			}
		}
	}
}

bool FBlueprintEditor::CanAddBreakpoint() const
{
	// See if any of the selected nodes are impure, and thus could have a breakpoint set on them
	const FGraphPanelSelectionSet SelectedNodes = GetSelectedNodes();
	for (FGraphPanelSelectionSet::TConstIterator NodeIt(SelectedNodes); NodeIt; ++NodeIt)
	{
		UK2Node* SelectedNode = Cast<UK2Node>(*NodeIt);
		if ((SelectedNode != NULL) && SelectedNode->CanPlaceBreakpoints())
		{
			UBreakpoint* ExistingBreakpoint = FKismetDebugUtilities::FindBreakpointForNode(GetBlueprintObj(), SelectedNode);
			if (ExistingBreakpoint == NULL)
			{
				return true;
			}
		}
	}

	return false;
}

void FBlueprintEditor::OnRemoveBreakpoint()
{
	const FGraphPanelSelectionSet SelectedNodes = GetSelectedNodes();
	for (FGraphPanelSelectionSet::TConstIterator NodeIt(SelectedNodes); NodeIt; ++NodeIt)
	{
		UEdGraphNode* SelectedNode = CastChecked<UEdGraphNode>(*NodeIt);

		// Remove any pre-existing breakpoint on this node
		if (UBreakpoint* ExistingBreakpoint = FKismetDebugUtilities::FindBreakpointForNode(GetBlueprintObj(), SelectedNode))
		{
			// Remove the breakpoint
			FKismetDebugUtilities::StartDeletingBreakpoint(ExistingBreakpoint, GetBlueprintObj());
		}
	}
}

bool FBlueprintEditor::CanRemoveBreakpoint() const
{
	// See if any of the selected nodes have a breakpoint set
	const FGraphPanelSelectionSet SelectedNodes = GetSelectedNodes();
	for (FGraphPanelSelectionSet::TConstIterator NodeIt(SelectedNodes); NodeIt; ++NodeIt)
	{
		UEdGraphNode* SelectedNode = CastChecked<UEdGraphNode>(*NodeIt);
		if (UBreakpoint* ExistingBreakpoint = FKismetDebugUtilities::FindBreakpointForNode(GetBlueprintObj(), SelectedNode))
		{
			return true;
		}
	}

	return false;
}

void FBlueprintEditor::OnDisableBreakpoint()
{
	const FGraphPanelSelectionSet SelectedNodes = GetSelectedNodes();
	for (FGraphPanelSelectionSet::TConstIterator NodeIt(SelectedNodes); NodeIt; ++NodeIt)
	{
		UEdGraphNode* SelectedNode = CastChecked<UEdGraphNode>(*NodeIt);

		if (UBreakpoint* ExistingBreakpoint = FKismetDebugUtilities::FindBreakpointForNode(GetBlueprintObj(), SelectedNode))
		{
			FKismetDebugUtilities::SetBreakpointEnabled(ExistingBreakpoint, false);
		}
	}
}

bool FBlueprintEditor::CanDisableBreakpoint() const
{
	// See if any of the selected nodes have a breakpoint set
	const FGraphPanelSelectionSet SelectedNodes = GetSelectedNodes();
	for (FGraphPanelSelectionSet::TConstIterator NodeIt(SelectedNodes); NodeIt; ++NodeIt)
	{
		UEdGraphNode* SelectedNode = CastChecked<UEdGraphNode>(*NodeIt);
		if (UBreakpoint* ExistingBreakpoint = FKismetDebugUtilities::FindBreakpointForNode(GetBlueprintObj(), SelectedNode))
		{
			if (ExistingBreakpoint->IsEnabledByUser())
			{
				return true;
			}
		}
	}

	return false;
}

void FBlueprintEditor::OnEnableBreakpoint()
{
	const FGraphPanelSelectionSet SelectedNodes = GetSelectedNodes();
	for (FGraphPanelSelectionSet::TConstIterator NodeIt(SelectedNodes); NodeIt; ++NodeIt)
	{
		UEdGraphNode* SelectedNode = CastChecked<UEdGraphNode>(*NodeIt);

		if (UBreakpoint* ExistingBreakpoint = FKismetDebugUtilities::FindBreakpointForNode(GetBlueprintObj(), SelectedNode))
		{
			FKismetDebugUtilities::SetBreakpointEnabled(ExistingBreakpoint, true);
		}
	}
}

bool FBlueprintEditor::CanEnableBreakpoint() const
{
	// See if any of the selected nodes have a breakpoint set
	const FGraphPanelSelectionSet SelectedNodes = GetSelectedNodes();
	for (FGraphPanelSelectionSet::TConstIterator NodeIt(SelectedNodes); NodeIt; ++NodeIt)
	{
		UEdGraphNode* SelectedNode = CastChecked<UEdGraphNode>(*NodeIt);
		if (UBreakpoint* ExistingBreakpoint = FKismetDebugUtilities::FindBreakpointForNode(GetBlueprintObj(), SelectedNode))
		{
			if (!ExistingBreakpoint->IsEnabledByUser())
			{
				return true;
			}
		}
	}

	return false;
}

void FBlueprintEditor::OnCollapseNodes()
{
	const UEdGraphSchema_K2* Schema = GetDefault<UEdGraphSchema_K2>();

	// Does the selection set contain anything that is legal to collapse?
	TSet<UEdGraphNode*> CollapsableNodes;
	const FGraphPanelSelectionSet SelectedNodes = GetSelectedNodes();
	for (FGraphPanelSelectionSet::TConstIterator NodeIt(SelectedNodes); NodeIt; ++NodeIt)
	{
		if (UEdGraphNode* SelectedNode = Cast<UEdGraphNode>(*NodeIt))
		{
			if (Schema->CanEncapuslateNode(*SelectedNode))
			{
				CollapsableNodes.Add(SelectedNode);
			}
		}
	}

	// Collapse them
	if (CollapsableNodes.Num())
	{
		UBlueprint* BlueprintObj = GetBlueprintObj();
		const FScopedTransaction Transaction( FGraphEditorCommands::Get().CollapseNodes->GetDescription() );
		BlueprintObj->Modify();

		CollapseNodes(CollapsableNodes);

		FBlueprintEditorUtils::MarkBlueprintAsStructurallyModified( BlueprintObj );
	}
}

bool FBlueprintEditor::CanCollapseNodes() const
{
	//@TODO: ANIM: Determine what collapsing nodes means in an animation graph, and add any necessary compiler support for it
	if (IsEditingAnimGraph())
	{
		return false;
	}

	// Does the selection set contain anything that is legal to collapse?
	const UEdGraphSchema_K2* Schema = GetDefault<UEdGraphSchema_K2>();
	FGraphPanelSelectionSet SelectedNodes = GetSelectedNodes();
	for (FGraphPanelSelectionSet::TConstIterator NodeIt(SelectedNodes); NodeIt; ++NodeIt)
	{
		if (UEdGraphNode* Node = Cast<UEdGraphNode>(*NodeIt))
		{
			if (Schema->CanEncapuslateNode(*Node))
			{
				return true;
			}
		}
	}

	return false;
}

void FBlueprintEditor::OnCollapseSelectionToFunction()
{
	const UEdGraphSchema_K2* Schema = GetDefault<UEdGraphSchema_K2>();

	// Does the selection set contain anything that is legal to collapse?
	TSet<UEdGraphNode*> CollapsableNodes;
	const FGraphPanelSelectionSet SelectedNodes = GetSelectedNodes();
	for (FGraphPanelSelectionSet::TConstIterator NodeIt(SelectedNodes); NodeIt; ++NodeIt)
	{
		if (UEdGraphNode* SelectedNode = Cast<UEdGraphNode>(*NodeIt))
		{
			if (Schema->CanEncapuslateNode(*SelectedNode))
			{
				CollapsableNodes.Add(SelectedNode);
			}
		}
	}

	// Collapse them
	if (CollapsableNodes.Num() && CanCollapseSelectionToFunction(CollapsableNodes))
	{
		UBlueprint* BlueprintObj = GetBlueprintObj();
		const FScopedTransaction Transaction( FGraphEditorCommands::Get().CollapseNodes->GetDescription() );
		BlueprintObj->Modify();

		UEdGraphNode* FunctionNode = NULL;
		UEdGraph* FunctionGraph = CollapseSelectionToFunction(FocusedGraphEdPtr.Pin(), CollapsableNodes, FunctionNode);

		FBlueprintEditorUtils::MarkBlueprintAsStructurallyModified( BlueprintObj );

		RenameNewlyAddedAction(FunctionGraph->GetFName());
	}
}

bool FBlueprintEditor::CanCollapseSelectionToFunction(TSet<class UEdGraphNode*>& InSelection) const
{
	bool bBadConnection = false;
	UEdGraphPin* OutputConnection = NULL;
	UEdGraphPin* InputConnection = NULL;

	// Create a function graph
	UEdGraph* FunctionGraph = FBlueprintEditorUtils::CreateNewGraph(GetBlueprintObj(), FBlueprintEditorUtils::FindUniqueKismetName(GetBlueprintObj(), TEXT("TempGraph")), UEdGraph::StaticClass(), UEdGraphSchema_K2::StaticClass());
	FBlueprintEditorUtils::AddFunctionGraph<UClass>(GetBlueprintObj(), FunctionGraph, /*bIsUserCreated=*/ true, NULL);

	const UEdGraphSchema_K2* K2Schema = GetDefault<UEdGraphSchema_K2>();

	FCompilerResultsLog LogResults;
	LogResults.bAnnotateMentionedNodes = false;

	UEdGraphNode* InterfaceTemplateNode = nullptr;

	// Runs through every node and fully validates errors with placing selection in a function graph, reporting all errors.
	for (TSet<UEdGraphNode*>::TConstIterator NodeIt(InSelection); NodeIt; ++NodeIt)
	{
		UEdGraphNode* Node = *NodeIt;

		if(!Node->CanPasteHere(FunctionGraph))
		{
			if (UK2Node_CustomEvent* const CustomEvent = Cast<UK2Node_CustomEvent>(Node))
			{
				UEdGraphPin* EventExecPin = K2Schema->FindExecutionPin(*CustomEvent, EGPD_Output);
				check(EventExecPin);

				if(InterfaceTemplateNode)
				{
					LogResults.Error(*LOCTEXT("TooManyCustomEvents_Error", "Can use @@ as a template for creating the function, can only have a single custom event! Previously found @@").ToString(), CustomEvent, InterfaceTemplateNode);
				}
				else
				{
					// The custom event will be used as the template interface for the function.
					InterfaceTemplateNode = CustomEvent;
					if(InputConnection)
					{
						InputConnection = EventExecPin->LinkedTo[0];
					}
					continue;
				}
			}

			LogResults.Error(*LOCTEXT("CannotPasteNodeFunction_Error", "@@ cannot be placed in function graph").ToString(), Node);
			bBadConnection = true;
		}
		else
		{
			for (int32 PinIndex = 0; PinIndex < Node->Pins.Num(); ++PinIndex)
			{
				if(Node->Pins[PinIndex]->PinType.PinCategory == K2Schema->PC_Exec)
				{
					for (int32 LinkIndex = 0; LinkIndex < Node->Pins[PinIndex]->LinkedTo.Num(); ++LinkIndex)
					{
						if(!InSelection.Contains(Node->Pins[PinIndex]->LinkedTo[LinkIndex]->GetOwningNode()))
						{
							if(Node->Pins[PinIndex]->Direction == EGPD_Input)
							{
								// For input pins, there must be a single connection 
								if(InputConnection == NULL || InputConnection == Node->Pins[PinIndex])
								{
									InputConnection = Node->Pins[PinIndex];
								}
								else
								{
									// Check if the input connection was linked, report what node it is connected to
									LogResults.Error(*LOCTEXT("TooManyPathsMultipleInput_Error", "Found too many input connections in selection! @@ is connected to @@, previously found @@ connected to @@").ToString(), Node, Node->Pins[PinIndex]->LinkedTo[LinkIndex]->GetOwningNode(), InputConnection->GetOwningNode(), InputConnection->LinkedTo[0]->GetOwningNode());
									bBadConnection = true;
								}
							}
							else
							{
								// For output pins, as long as they all connect to the same pin, we consider the selection valid for being made into a function
								if(OutputConnection == NULL || OutputConnection == Node->Pins[PinIndex]->LinkedTo[LinkIndex])
								{
									OutputConnection = Node->Pins[PinIndex]->LinkedTo[LinkIndex];
								}
								else
								{
									check(OutputConnection->LinkedTo.Num());

									LogResults.Error(*LOCTEXT("TooManyPathsMultipleOutput_Error", "Found too many output connections in selection! @@ is connected to @@, previously found @@ connected to @@").ToString(), Node, Node->Pins[PinIndex]->LinkedTo[LinkIndex]->GetOwningNode(), OutputConnection->GetOwningNode(), OutputConnection->LinkedTo[0]->GetOwningNode());
									bBadConnection = true;
								}
							}
						}
					}
				}
			}
		}
	}

	// No need to check for cycling if the selection is invalid anyways.
	if(!bBadConnection && FBlueprintEditorUtils::CheckIfSelectionIsCycling(InSelection, LogResults))
	{
		bBadConnection = true;
	}

	FMessageLog MessageLog("BlueprintLog");
	MessageLog.NewPage(LOCTEXT("CollapseToFunctionPageLabel", "Collapse to Function"));
	MessageLog.AddMessages(LogResults.Messages);
	MessageLog.Notify(LOCTEXT("CollapseToFunctionError", "Collapsing to Function Failed!"));

	FBlueprintEditorUtils::RemoveGraph(GetBlueprintObj(), FunctionGraph);
	FunctionGraph->MarkPendingKill();
	return !bBadConnection;
}

bool FBlueprintEditor::CanCollapseSelectionToFunction() const
{
	return !IsEditingAnimGraph();
}

void FBlueprintEditor::OnCollapseSelectionToMacro()
{
	const UEdGraphSchema_K2* Schema = GetDefault<UEdGraphSchema_K2>();

	// Does the selection set contain anything that is legal to collapse?
	TSet<UEdGraphNode*> CollapsableNodes;
	const FGraphPanelSelectionSet SelectedNodes = GetSelectedNodes();

	for (FGraphPanelSelectionSet::TConstIterator NodeIt(SelectedNodes); NodeIt; ++NodeIt)
	{
		if (UEdGraphNode* SelectedNode = Cast<UEdGraphNode>(*NodeIt))
		{
			if (Schema->CanEncapuslateNode(*SelectedNode))
			{
				CollapsableNodes.Add(SelectedNode);
			}
		}
	}

	// Collapse them
	if (CollapsableNodes.Num() && CanCollapseSelectionToMacro(CollapsableNodes))
	{
		UBlueprint* BlueprintObj = GetBlueprintObj();
		const FScopedTransaction Transaction( FGraphEditorCommands::Get().CollapseNodes->GetDescription() );
		BlueprintObj->Modify();

		UEdGraphNode* MacroNode = NULL;
		UEdGraph* MacroGraph = CollapseSelectionToMacro(FocusedGraphEdPtr.Pin(), CollapsableNodes, MacroNode);

		FBlueprintEditorUtils::MarkBlueprintAsStructurallyModified( BlueprintObj );

		RenameNewlyAddedAction(MacroGraph->GetFName());
	}
}

bool FBlueprintEditor::CanCollapseSelectionToMacro(TSet<class UEdGraphNode*>& InSelection) const
{
	// Create a temporary macro graph
	UEdGraph* MacroGraph = FBlueprintEditorUtils::CreateNewGraph(GetBlueprintObj(), FBlueprintEditorUtils::FindUniqueKismetName(GetBlueprintObj(), TEXT("TempGraph")), UEdGraph::StaticClass(), UEdGraphSchema_K2::StaticClass());
	FBlueprintEditorUtils::AddMacroGraph(GetBlueprintObj(), MacroGraph, /*bIsUserCreated=*/ true, NULL);

	// Does the selection set contain anything that is legal to collapse?
	const UEdGraphSchema_K2* Schema = GetDefault<UEdGraphSchema_K2>();
	FGraphPanelSelectionSet SelectedNodes = GetSelectedNodes();

	bool bCollapseAllowed = true;
	FCompilerResultsLog LogResults;
	LogResults.bAnnotateMentionedNodes = false;

	for (FGraphPanelSelectionSet::TConstIterator NodeIt(SelectedNodes); NodeIt; ++NodeIt)
	{
		UEdGraphNode* Node = Cast<UEdGraphNode>(*NodeIt);

		if(!Node->CanPasteHere(MacroGraph))
		{
			LogResults.Error(*LOCTEXT("CannotPasteNodeMacro_Error", "@@ cannot be placed in macro graph").ToString(), Node);
			bCollapseAllowed = false;
		}
	}

	FMessageLog MessageLog("BlueprintLog");
	MessageLog.NewPage(LOCTEXT("CollapseToMacroPageLabel", "Collapse to Macro"));
	MessageLog.AddMessages(LogResults.Messages);
	MessageLog.Notify(LOCTEXT("CollapseToMacroError", "Collapsing to Macro Failed!"));

	FBlueprintEditorUtils::RemoveGraph(GetBlueprintObj(), MacroGraph);
	MacroGraph->MarkPendingKill();
	return bCollapseAllowed;
}

bool FBlueprintEditor::CanCollapseSelectionToMacro() const
{
	if (FocusedGraphEdPtr.IsValid())
	{
		if(IsEditingAnimGraph())
		{
			return false;
		}
	}

	return true;
}

void FBlueprintEditor::OnPromoteSelectionToFunction()
{
	const FScopedTransaction Transaction( LOCTEXT("ConvertCollapsedGraphToFunction", "Convert Collapse Graph to Function") );
	GetBlueprintObj()->Modify();

	TSharedPtr<SGraphEditor> FocusedGraphEd = FocusedGraphEdPtr.Pin();

	// Set of nodes to select when finished
	TSet<class UEdGraphNode*> NodesToSelect;

	const FGraphPanelSelectionSet SelectedNodes = GetSelectedNodes();
	for (FGraphPanelSelectionSet::TConstIterator It(SelectedNodes); It; ++It)
	{
		if (UK2Node_Composite* CompositeNode = Cast<UK2Node_Composite>(*It))
		{
			// Check if there is only one input and one output connection
			TSet<class UEdGraphNode*> NodesInGraph;
			NodesInGraph.Add(CompositeNode);

			if(CanCollapseSelectionToFunction(NodesInGraph))
			{
				DocumentManager->CleanInvalidTabs();

				// Expand the composite node back into the world
				UEdGraph* SourceGraph = CompositeNode->BoundGraph;

				// Expand all composite nodes back in place
				TSet<UEdGraphNode*> ExpandedNodes;
				ExpandNode(CompositeNode, SourceGraph, /*inout*/ ExpandedNodes);
				FBlueprintEditorUtils::RemoveGraph(GetBlueprintObj(), SourceGraph, EGraphRemoveFlags::Recompile);

				//Remove this node from selection
				FocusedGraphEd->SetNodeSelection(CompositeNode, false);

				UEdGraphNode* FunctionNode = NULL;
				CollapseSelectionToFunction(FocusedGraphEd, ExpandedNodes, FunctionNode);
				NodesToSelect.Add(FunctionNode);
			}
			else
			{
				NodesToSelect.Add(CompositeNode);
			}
		}
		else if(UEdGraphNode* Node = Cast<UEdGraphNode>(*It))
		{
			NodesToSelect.Add(Node);
		}
	}

	// Select all nodes that should still be part of selection
	for (auto NodeIt = NodesToSelect.CreateConstIterator(); NodeIt; ++NodeIt)
	{
		FocusedGraphEd->SetNodeSelection(*NodeIt, true);
	}
}

bool FBlueprintEditor::CanPromoteSelectionToFunction() const
{
	const FGraphPanelSelectionSet SelectedNodes = GetSelectedNodes();
	for (FGraphPanelSelectionSet::TConstIterator NodeIt(SelectedNodes); NodeIt; ++NodeIt)
	{
		if (UK2Node_Composite* CompositeNode = Cast<UK2Node_Composite>(*NodeIt))
		{
			// Check if there is only one input and one output connection
			TSet<class UEdGraphNode*> NodesInGraph;
			NodesInGraph.Add(CompositeNode);

			return true;
		}
	}
	return false;
}

void FBlueprintEditor::OnPromoteSelectionToMacro()
{
	const FScopedTransaction Transaction( LOCTEXT("ConvertCollapsedGraphToMacro", "Convert Collapse Graph to Macro") );
	GetBlueprintObj()->Modify();

	// Set of nodes to select when finished
	TSet<class UEdGraphNode*> NodesToSelect;

	TSharedPtr<SGraphEditor> FocusedGraphEd = FocusedGraphEdPtr.Pin();

	const FGraphPanelSelectionSet SelectedNodes = GetSelectedNodes();
	for (FGraphPanelSelectionSet::TConstIterator It(SelectedNodes); It; ++It)
	{
		if (UK2Node_Composite* CompositeNode = Cast<UK2Node_Composite>(*It))
		{
			TSet<class UEdGraphNode*> NodesInGraph;

			// Collect all the nodes to test if they can be made into a function
			for (auto NodeIt = CompositeNode->BoundGraph->Nodes.CreateConstIterator(); NodeIt; ++NodeIt)
			{
				UEdGraphNode* Node = *NodeIt;

				// Ignore the tunnel nodes
				if (Node->GetClass() != UK2Node_Tunnel::StaticClass())
				{
					NodesInGraph.Add(Node);
				}
			}

			if(CanCollapseSelectionToMacro(NodesInGraph))
			{
				DocumentManager->CleanInvalidTabs();

				// Expand the composite node back into the world
				UEdGraph* SourceGraph = CompositeNode->BoundGraph;

				// Expand all composite nodes back in place
				TSet<UEdGraphNode*> ExpandedNodes;
				ExpandNode(CompositeNode, SourceGraph, /*inout*/ ExpandedNodes);
				FBlueprintEditorUtils::RemoveGraph(GetBlueprintObj(), SourceGraph, EGraphRemoveFlags::Recompile);

				//Remove this node from selection
				FocusedGraphEd->SetNodeSelection(CompositeNode, false);

				UEdGraphNode* MacroNode = NULL;
				CollapseSelectionToMacro(FocusedGraphEd, ExpandedNodes, MacroNode);
				NodesToSelect.Add(MacroNode);
			}
			else
			{
				NodesToSelect.Add(CompositeNode);
			}
		}
		else if(UEdGraphNode* Node = Cast<UEdGraphNode>(*It))
		{
			NodesToSelect.Add(Node);
		}
	}

	// Select all nodes that should still be part of selection
	for (auto NodeIt = NodesToSelect.CreateConstIterator(); NodeIt; ++NodeIt)
	{
		FocusedGraphEd->SetNodeSelection(*NodeIt, true);
	}
}

bool FBlueprintEditor::CanPromoteSelectionToMacro() const
{
	if (FocusedGraphEdPtr.IsValid())
	{
		if(IsEditingAnimGraph())
		{
			return false;
		}
	}

	for (UObject* SelectedNode : GetSelectedNodes())
	{
		if (UK2Node_Composite* CompositeNode = Cast<UK2Node_Composite>(SelectedNode))
		{
			TSet<class UEdGraphNode*> NodesInGraph;

			// Collect all the nodes to test if they can be made into a function
			for (UEdGraphNode* Node : CompositeNode->BoundGraph->Nodes)
			{
				// Ignore the tunnel nodes
				if (Node->GetClass() != UK2Node_Tunnel::StaticClass())
				{
					NodesInGraph.Add(Node);
				}
			}

			return true;
		}
	}
	return false;
}

void FBlueprintEditor::OnExpandNodes()
{
	const FScopedTransaction Transaction( FGraphEditorCommands::Get().ExpandNodes->GetDescription() );
	GetBlueprintObj()->Modify();

	// Expand all composite nodes back in place
	TSet<UEdGraphNode*> ExpandedNodes;

	TSharedPtr<SGraphEditor> FocusedGraphEd = FocusedGraphEdPtr.Pin();

	const FGraphPanelSelectionSet SelectedNodes = GetSelectedNodes();
	for (FGraphPanelSelectionSet::TConstIterator NodeIt(SelectedNodes); NodeIt; ++NodeIt)
	{
		if (UK2Node_MacroInstance* SelectedMacroInstanceNode = Cast<UK2Node_MacroInstance>(*NodeIt))
		{
			UEdGraph* MacroGraph = SelectedMacroInstanceNode->GetMacroGraph();
			if(MacroGraph)
			{
				DocumentManager->CleanInvalidTabs();

				// Clone the graph so that we do not delete the original
				UEdGraph* ClonedGraph = FEdGraphUtilities::CloneGraph(MacroGraph, NULL);
				ExpandNode(SelectedMacroInstanceNode, ClonedGraph, /*inout*/ ExpandedNodes);

				//Remove this node from selection
				FocusedGraphEd->SetNodeSelection(SelectedMacroInstanceNode, false);

				ClonedGraph->MarkPendingKill();

				//Add expanded nodes to selection
				for (auto ExpandedNodesIt = ExpandedNodes.CreateIterator(); ExpandedNodesIt; ++ExpandedNodesIt)
				{
					FocusedGraphEd->SetNodeSelection(*ExpandedNodesIt,true);
				}
			}
		}
		else if (UK2Node_Composite* SelectedCompositeNode = Cast<UK2Node_Composite>(*NodeIt))
		{
			DocumentManager->CleanInvalidTabs();

			// Expand the composite node back into the world
			UEdGraph* SourceGraph = SelectedCompositeNode->BoundGraph;

			ExpandNode(SelectedCompositeNode, SourceGraph, /*inout*/ ExpandedNodes);
			FBlueprintEditorUtils::RemoveGraph(GetBlueprintObj(), SourceGraph, EGraphRemoveFlags::Recompile);

			//Remove this node from selection
			FocusedGraphEd->SetNodeSelection(SelectedCompositeNode, false);

			//Add expanded nodes to selection
			for (auto ExpandedNodesIt = ExpandedNodes.CreateIterator(); ExpandedNodesIt; ++ExpandedNodesIt)
			{
				FocusedGraphEd->SetNodeSelection(*ExpandedNodesIt,true);
			}
		}
		else if (UK2Node_CallFunction* SelectedCallFunctionNode = Cast<UK2Node_CallFunction>(*NodeIt))
		{
			const UEdGraphNode* ResultEventNode = NULL;
			UEdGraph* FunctionGraph = SelectedCallFunctionNode->GetFunctionGraph(ResultEventNode);

			// We should never get here when attempting to expand a call function that calls an event.
			check(!ResultEventNode);

			if(FunctionGraph)
			{
				DocumentManager->CleanInvalidTabs();

				// Clone the graph so that we do not delete the original
				UEdGraph* ClonedGraph = FEdGraphUtilities::CloneGraph(FunctionGraph, NULL);
				ExpandNode(SelectedCallFunctionNode, ClonedGraph, ExpandedNodes);

				//Remove this node from selection
				FocusedGraphEd->SetNodeSelection(SelectedCallFunctionNode, false);

				ClonedGraph->MarkPendingKill();

				//Add expanded nodes to selection
				for (auto ExpandedNodesIt = ExpandedNodes.CreateIterator(); ExpandedNodesIt; ++ExpandedNodesIt)
				{
					FocusedGraphEd->SetNodeSelection(*ExpandedNodesIt,true);
				}
			}
		}
	}

	FBlueprintEditorUtils::MarkBlueprintAsStructurallyModified(GetBlueprintObj());
}

bool FBlueprintEditor::CanExpandNodes() const
{
	// Does the selection set contain any composite nodes that are legal to expand?
	const FGraphPanelSelectionSet SelectedNodes = GetSelectedNodes();
	for (FGraphPanelSelectionSet::TConstIterator NodeIt(SelectedNodes); NodeIt; ++NodeIt)
	{
		if (Cast<UK2Node_Composite>(*NodeIt))
		{
			return true;
		}
		else if (UK2Node_MacroInstance* SelectedMacroInstanceNode = Cast<UK2Node_MacroInstance>(*NodeIt))
		{
			return SelectedMacroInstanceNode->GetMacroGraph() != NULL;
		}
		else if (UK2Node_CallFunction* SelectedCallFunctionNode = Cast<UK2Node_CallFunction>(*NodeIt))
		{
			// If ResultEventNode is non-NULL, it means it is sourced by an event, we do not want to expand events
			const UEdGraphNode* ResultEventNode = NULL;
			return SelectedCallFunctionNode->GetFunctionGraph(ResultEventNode) != NULL && ResultEventNode == NULL;
		}
	}

	return false;
}

/** Struct used for generically aligning nodes */
struct FAlignmentData
{
	FAlignmentData(UEdGraphNode* InNode, int32& InTargetProperty, float InTargetOffset)
		: Node(InNode), TargetProperty(InTargetProperty), TargetOffset(InTargetOffset)
	{}

	/** The node to position */
	UEdGraphNode* Node;
	/** The property within the node to read/write */
	int32& TargetProperty;
	/** The offset from the property to consider for alignment */
	float TargetOffset;

	/** Get the destination target from this alignment data (property + offset) */
	float GetTarget() const
	{
		return float(TargetProperty) + TargetOffset;
	}
};

enum class EAlignType : uint8
{
	Minimum, Middle, Maximum
};

FVector2D GetNodeSize(const SGraphEditor& GraphEditor, const UEdGraphNode* Node)
{
	FSlateRect Rect;
	if (GraphEditor.GetBoundsForNode(Node, Rect, 0.f))
	{
		return FVector2D(Rect.Right - Rect.Left, Rect.Bottom - Rect.Top);
	}

	return FVector2D(Node->NodeWidth, Node->NodeHeight);
}

/** Helper class for aligning nodes */
struct FAlignmentHelper
{
	/** Construct from a graph editor, an orientation, and an alignment type */
	FAlignmentHelper(TSharedRef<SGraphEditor> InGraphEditor, EOrientation InOrientation, EAlignType InAlignType)
		: GraphEditor(MoveTemp(InGraphEditor))
	{
		// We align to the node that was clicked on, if available (not when invoked from a key shortcut)
		CardinalNode = GraphEditor->GetGraphNodeForMenu();

		Orientation = InOrientation;
		AlignType = InAlignType;

		// Collect all the alignment data for all the selected nodes
		for (UObject* It : GraphEditor->GetSelectedNodes())
		{
			if (UEdGraphNode* Node = Cast<UEdGraphNode>(It))
			{
				AlignmentData.Add(GetAlignmentDataForNode(Node));
			}
		}

		// Sort the data based on target - important for future algorithsm
		AlignmentData.Sort([](const FAlignmentData& A, const FAlignmentData& B){
			return A.GetTarget() < B.GetTarget();
		});
	}

	/** Align all the nodes */
	void Align()
	{
		if (AlignmentData.Num() > 1)
		{
			float Target = DetermineAlignmentTarget();

			for (FAlignmentData& Entry : AlignmentData)
			{
				Entry.Node->Modify();
				Entry.TargetProperty = Target - Entry.TargetOffset;
			}
		}
	}

private:

	/** Collect alignment data for a given node, based on our settings */
	FAlignmentData GetAlignmentDataForNode(UEdGraphNode* Node)
	{
		float PropertyOffset = 0.f;

		const float NodeSize = Orientation == Orient_Horizontal ? GetNodeSize(*GraphEditor, Node).X : GetNodeSize(*GraphEditor, Node).Y;
		switch(AlignType)
		{
			case EAlignType::Minimum:	PropertyOffset = 0.f;			break;
			case EAlignType::Middle:	PropertyOffset = NodeSize*.5f;	break;
			case EAlignType::Maximum:	PropertyOffset = NodeSize;		break;
		}
		int32* Property = Orientation == Orient_Horizontal ? &Node->NodePosX : &Node->NodePosY;
		return FAlignmentData(Node, *Property, PropertyOffset);
	}

	/** Determine the horizontal/vertical position that all nodes should align to */
	float DetermineAlignmentTarget()
	{
		if (CardinalNode)
		{
			return GetAlignmentDataForNode(CardinalNode).GetTarget();
		}

		if (AlignType == EAlignType::Minimum)
		{
			float Target = TNumericLimits<float>::Max();
			for (auto& Entry : AlignmentData)
			{
				Target = FMath::Min(Target, Entry.GetTarget());
			}
			return Target;
		}
		else if (AlignType == EAlignType::Maximum)
		{
			float Target = TNumericLimits<float>::Lowest();
			for (auto& Entry : AlignmentData)
			{
				Target = FMath::Max(Target, Entry.GetTarget());
			}
			return Target;
		}
		else
		{
			// Use the mean
			float SumTotal = 0.f;
			for (auto& Entry : AlignmentData)
			{
				SumTotal += Entry.GetTarget();
			}
			return SumTotal / AlignmentData.Num();
		}
	}

	/** The graph editor */
	TSharedRef<SGraphEditor> GraphEditor;
	/** Whether we are aligning horizontally/vertically */
	EOrientation Orientation;
	/** Whether we are aligning to the minimum/middle/maximum bounds */
	EAlignType AlignType;
	/** The cardinal node that all other nodes should align to (possibly null) */
	UEdGraphNode* CardinalNode;
	/** Generated alignment data */
	TArray<FAlignmentData> AlignmentData;
};

void FBlueprintEditor::OnAlignTop()
{
	TSharedPtr<SGraphEditor> FocusedGraphEd = FocusedGraphEdPtr.Pin();
	if (FocusedGraphEd.IsValid())
	{
		const FScopedTransaction Transaction(FGraphEditorCommands::Get().AlignNodesTop->GetLabel());

		FAlignmentHelper Helper(FocusedGraphEd.ToSharedRef(), Orient_Vertical, EAlignType::Minimum);
		Helper.Align();
	}
}

void FBlueprintEditor::OnAlignMiddle()
{
	TSharedPtr<SGraphEditor> FocusedGraphEd = FocusedGraphEdPtr.Pin();
	if (FocusedGraphEd.IsValid())
	{
		const FScopedTransaction Transaction(FGraphEditorCommands::Get().AlignNodesMiddle->GetLabel());

		FAlignmentHelper Helper(FocusedGraphEd.ToSharedRef(), Orient_Vertical, EAlignType::Middle);
		Helper.Align();
	}
}

void FBlueprintEditor::OnAlignBottom()
{
	TSharedPtr<SGraphEditor> FocusedGraphEd = FocusedGraphEdPtr.Pin();
	if (FocusedGraphEd.IsValid())
	{
		const FScopedTransaction Transaction(FGraphEditorCommands::Get().AlignNodesBottom->GetLabel());

		FAlignmentHelper Helper(FocusedGraphEd.ToSharedRef(), Orient_Vertical, EAlignType::Maximum);
		Helper.Align();
	}
}

void FBlueprintEditor::OnAlignLeft()
{
	TSharedPtr<SGraphEditor> FocusedGraphEd = FocusedGraphEdPtr.Pin();
	if (FocusedGraphEd.IsValid())
	{
		const FScopedTransaction Transaction(FGraphEditorCommands::Get().AlignNodesLeft->GetLabel());

		FAlignmentHelper Helper(FocusedGraphEd.ToSharedRef(), Orient_Horizontal, EAlignType::Minimum);
		Helper.Align();
	}
}

void FBlueprintEditor::OnAlignCenter()
{
	TSharedPtr<SGraphEditor> FocusedGraphEd = FocusedGraphEdPtr.Pin();
	if (FocusedGraphEd.IsValid())
	{
		const FScopedTransaction Transaction(FGraphEditorCommands::Get().AlignNodesCenter->GetLabel());

		FAlignmentHelper Helper(FocusedGraphEd.ToSharedRef(), Orient_Horizontal, EAlignType::Middle);
		Helper.Align();
	}
}

void FBlueprintEditor::OnAlignRight()
{
	TSharedPtr<SGraphEditor> FocusedGraphEd = FocusedGraphEdPtr.Pin();
	if (FocusedGraphEd.IsValid())
	{
		const FScopedTransaction Transaction(FGraphEditorCommands::Get().AlignNodesRight->GetLabel());

		FAlignmentHelper Helper(FocusedGraphEd.ToSharedRef(), Orient_Horizontal, EAlignType::Maximum);
		Helper.Align();
	}
}

void FBlueprintEditor::OnStraightenConnections()
{
	TSharedPtr<SGraphEditor> FocusedGraphEd = FocusedGraphEdPtr.Pin();
	if (FocusedGraphEd.IsValid())
	{
		const FScopedTransaction Transaction(FGraphEditorCommands::Get().StraightenConnections->GetLabel());

		if (UEdGraphPin* Pin = FocusedGraphEd->GetGraphPinForMenu())
		{
			FocusedGraphEd->StraightenConnections(Pin, UEdGraphSchema_K2::GetAndResetStraightenDestinationPin());
		}
		else
		{
			FocusedGraphEd->StraightenConnections();
		}
	}
}

/** Distribute the specified array of node data evenly */
void DistributeNodes(TArray<FAlignmentData>& InData)
{
	// Sort the data
	InData.Sort([](const FAlignmentData& A, const FAlignmentData& B){
		return A.TargetProperty + A.TargetOffset/2 < B.TargetProperty + B.TargetOffset/2;
	});

	// Measure the available space
	float TotalWidthOfNodes = 0.f;
	for (int32 Index = 1; Index < InData.Num() - 1; ++Index)
	{
		TotalWidthOfNodes += InData[Index].TargetOffset;
	}

	const float SpaceToDistributeIn = InData.Last().TargetProperty - InData[0].GetTarget();
	const float PaddingAmount = ((SpaceToDistributeIn - TotalWidthOfNodes) / (InData.Num() - 1));

	float TargetPosition = InData[0].GetTarget() + PaddingAmount;

	// Now set all the properties on the target
	for (int32 Index = 1; Index < InData.Num() - 1; ++Index)
	{
		auto& Entry = InData[Index];

		Entry.Node->Modify();
		Entry.TargetProperty = TargetPosition;

		TargetPosition = Entry.GetTarget() + PaddingAmount;
	}
}

void FBlueprintEditor::OnDistributeNodesH()
{
	TSharedPtr<SGraphEditor> FocusedGraphEd = FocusedGraphEdPtr.Pin();
	if (!FocusedGraphEd.IsValid())
	{
		return;
	}
	
	TArray<FAlignmentData> AlignData;
	for (UObject* It : GetSelectedNodes())
	{
		if (UEdGraphNode* Node = Cast<UEdGraphNode>(It))
		{
			AlignData.Add(FAlignmentData(Node, Node->NodePosX, GetNodeSize(*FocusedGraphEd, Node).X));
		}
	}

	if (AlignData.Num() > 2)
	{
		const FScopedTransaction Transaction(FGraphEditorCommands::Get().DistributeNodesHorizontally->GetLabel());
		DistributeNodes(AlignData);
	}
}

void FBlueprintEditor::OnDistributeNodesV()
{
	TSharedPtr<SGraphEditor> FocusedGraphEd = FocusedGraphEdPtr.Pin();
	if (!FocusedGraphEd.IsValid())
	{
		return;
	}
	
	TArray<FAlignmentData> AlignData;
	for (UObject* It : GetSelectedNodes())
	{
		if (UEdGraphNode* Node = Cast<UEdGraphNode>(It))
		{
			AlignData.Add(FAlignmentData(Node, Node->NodePosY, GetNodeSize(*FocusedGraphEd, Node).Y));
		}
	}

	if (AlignData.Num() > 2)
	{
		const FScopedTransaction Transaction(FGraphEditorCommands::Get().DistributeNodesVertically->GetLabel());
		DistributeNodes(AlignData);
	}
}

void FBlueprintEditor::SelectAllNodes()
{
	TSharedPtr<SGraphEditor> FocusedGraphEd = FocusedGraphEdPtr.Pin();
	if (FocusedGraphEd.IsValid())
	{
		FocusedGraphEd->SelectAllNodes();
	}
}

bool FBlueprintEditor::CanSelectAllNodes() const
{
	return true;
}

void FBlueprintEditor::DeleteSelectedNodes()
{
	TSharedPtr<SGraphEditor> FocusedGraphEd = FocusedGraphEdPtr.Pin();
	if (!FocusedGraphEd.IsValid())
	{
		return;
	}

	const FScopedTransaction Transaction( FGenericCommands::Get().Delete->GetDescription() );
	FocusedGraphEd->GetCurrentGraph()->Modify();

	bool bNeedToModifyStructurally = false;

	const FGraphPanelSelectionSet SelectedNodes = GetSelectedNodes();

	SetUISelectionState(NAME_None);

	for (FGraphPanelSelectionSet::TConstIterator NodeIt( SelectedNodes ); NodeIt; ++NodeIt)
	{
		if (UEdGraphNode* Node = Cast<UEdGraphNode>(*NodeIt))
		{
			if (Node->CanUserDeleteNode())
			{
				UK2Node* K2Node = Cast<UK2Node>(Node);
				if (K2Node != NULL && K2Node->NodeCausesStructuralBlueprintChange())
				{
					bNeedToModifyStructurally = true;
				}

				if (UK2Node_Composite* SelectedNode = Cast<UK2Node_Composite>(*NodeIt))
				{
					//Close the tab for the composite if it was open
					if (SelectedNode->BoundGraph)
					{
						DocumentManager->CleanInvalidTabs();
					}
				}
				else if (UK2Node_Timeline* TimelineNode = Cast<UK2Node_Timeline>(*NodeIt))
				{
					DocumentManager->CleanInvalidTabs();
				}
				AnalyticsTrackNodeEvent( GetBlueprintObj(), Node, true );
				FBlueprintEditorUtils::RemoveNode(GetBlueprintObj(), Node, true);
			}
		}
	}

	if (bNeedToModifyStructurally)
	{
		FBlueprintEditorUtils::MarkBlueprintAsStructurallyModified(GetBlueprintObj());
	}
	else
	{
		FBlueprintEditorUtils::MarkBlueprintAsModified(GetBlueprintObj());
	}

	//@TODO: Reselect items that were not deleted
}

bool FBlueprintEditor::CanDeleteNodes() const
{
	const FGraphPanelSelectionSet SelectedNodes = GetSelectedNodes();

	bool bCanUserDeleteNode = false;

	if(IsEditable(GetFocusedGraph()) && SelectedNodes.Num() > 0)
	{
		for( UObject* NodeObject : SelectedNodes )
		{
			// If any nodes allow deleting, then do not disable the delete option
			UEdGraphNode* Node = Cast<UEdGraphNode>(NodeObject);
			if(Node->CanUserDeleteNode())
			{
				bCanUserDeleteNode = true;
				break;
			}
		}
	}

	return bCanUserDeleteNode;
}

void FBlueprintEditor::DeleteSelectedDuplicatableNodes()
{
	// Cache off the old selection
	const FGraphPanelSelectionSet OldSelectedNodes = GetSelectedNodes();
	
	// Clear the selection and only select the nodes that can be duplicated
	FGraphPanelSelectionSet CurrentSelection;
	TSharedPtr<SGraphEditor> FocusedGraphEd = FocusedGraphEdPtr.Pin();
	if (FocusedGraphEd.IsValid())
	{
		FocusedGraphEd->ClearSelectionSet();

		FGraphPanelSelectionSet RemainingNodes;
		for (FGraphPanelSelectionSet::TConstIterator SelectedIter(OldSelectedNodes); SelectedIter; ++SelectedIter)
		{
			UEdGraphNode* Node = Cast<UEdGraphNode>(*SelectedIter);
			if ((Node != NULL) && Node->CanDuplicateNode())
			{
				FocusedGraphEd->SetNodeSelection(Node, true);
			}
			else
			{
				RemainingNodes.Add(Node);
			}
		}

		// Delete the duplicatable nodes
		DeleteSelectedNodes();

		// Reselect whatever's left from the original selection after the deletion
		FocusedGraphEd->ClearSelectionSet();

		for (FGraphPanelSelectionSet::TConstIterator SelectedIter(RemainingNodes); SelectedIter; ++SelectedIter)
		{
			if (UEdGraphNode* Node = Cast<UEdGraphNode>(*SelectedIter))
			{
				FocusedGraphEd->SetNodeSelection(Node, true);
			}
		}
	}
}

void FBlueprintEditor::CutSelectedNodes()
{
	CopySelectedNodes();
	// Cut should only delete nodes that can be duplicated
	DeleteSelectedDuplicatableNodes();
}

bool FBlueprintEditor::CanCutNodes() const
{
	return CanCopyNodes() && CanDeleteNodes();
}

void FBlueprintEditor::CopySelectedNodes()
{
	// Export the selected nodes and place the text on the clipboard
	const FGraphPanelSelectionSet SelectedNodes = GetSelectedNodes();

	FString ExportedText;

	for (FGraphPanelSelectionSet::TConstIterator SelectedIter(SelectedNodes); SelectedIter; ++SelectedIter)
	{
		if(UEdGraphNode* Node = Cast<UEdGraphNode>(*SelectedIter))
		{
			Node->PrepareForCopying();
		}
	}

	FEdGraphUtilities::ExportNodesToText(SelectedNodes, /*out*/ ExportedText);
	FPlatformMisc::ClipboardCopy(*ExportedText);
}

bool FBlueprintEditor::CanCopyNodes() const
{
	// If any of the nodes can be duplicated then we should allow copying
	const FGraphPanelSelectionSet SelectedNodes = GetSelectedNodes();
	for (FGraphPanelSelectionSet::TConstIterator SelectedIter(SelectedNodes); SelectedIter; ++SelectedIter)
	{
		UEdGraphNode* Node = Cast<UEdGraphNode>(*SelectedIter);
		if ((Node != NULL) && Node->CanDuplicateNode())
		{
			return true;
		}
	}
	return false;
}

void FBlueprintEditor::PasteNodes()
{
	// Find the graph editor with focus
	TSharedPtr<SGraphEditor> FocusedGraphEd = FocusedGraphEdPtr.Pin();
	if (!FocusedGraphEd.IsValid())
	{
		return;
	}

	PasteNodesHere(FocusedGraphEd->GetCurrentGraph(), FocusedGraphEd->GetPasteLocation());
}


/**
 *	When copying and pasting functions from the LSBP operating on an instance to a class BP, 
 *	we should automatically transfer the functions from actors to the components
 */
struct FUpdatePastedNodes
{
	TSet<UK2Node_VariableGet*> AddedTargets;
	TSet<UK2Node_CallFunction*> AddedFunctions;
	TSet<UK2Node_Literal*> ReplacedTargets;
	TSet<UK2Node_CallFunctionOnMember*> ReplacedFunctions;

	UClass* CurrentClass;
	UEdGraph* Graph;
	TSet<UEdGraphNode*>& PastedNodes;
	const UEdGraphSchema_K2* K2Schema;

	FUpdatePastedNodes(UClass* InCurrentClass, TSet<UEdGraphNode*>& InPastedNodes, UEdGraph* InDestinationGraph)
		: CurrentClass(InCurrentClass)
		, Graph(InDestinationGraph)
		, PastedNodes(InPastedNodes)
		, K2Schema(GetDefault<UEdGraphSchema_K2>())
	{
		check(InCurrentClass && InDestinationGraph && K2Schema);
	}

	/**
	 *	Replace UK2Node_CallFunctionOnMember called on actor with a UK2Node_CallFunction. 
	 *	When the blueprint has the member.
	 */
	void ReplaceAll()
	{
		for(auto PastedNode : PastedNodes)
		{
			if (auto CallOnMember = Cast<UK2Node_CallFunctionOnMember>(PastedNode))
			{
				if (auto TargetInPin = CallOnMember->FindPin(K2Schema->PN_Self))
				{
					const auto TargetClass = Cast<const UClass>(TargetInPin->PinType.PinSubCategoryObject.Get());

					const bool bTargetIsNullOrSingleLinked = (TargetInPin->LinkedTo.Num() == 1) ||
						(!TargetInPin->LinkedTo.Num() && !TargetInPin->DefaultObject);

					const bool bCanCurrentBlueprintReplace = TargetClass
						&& CurrentClass->IsChildOf(TargetClass) // If current class if of the same type, it has the called member
						&& (!CallOnMember->MemberVariableToCallOn.IsSelfContext() && (TargetClass != CurrentClass)) // Make sure the class isn't self, using a explicit check in case the class hasn't been compiled since the member was added
						&& bTargetIsNullOrSingleLinked;

					if (bCanCurrentBlueprintReplace) 
					{
						UEdGraphNode* TargetNode = TargetInPin->LinkedTo.Num() ? TargetInPin->LinkedTo[0]->GetOwningNode() : NULL;
						auto TargetLiteralNode = Cast<UK2Node_Literal>(TargetNode);

						const bool bPastedNodeShouldBeReplacedWithTarget = TargetLiteralNode
							&& !TargetLiteralNode->GetObjectRef() //The node delivering target actor is invalid
							&& PastedNodes.Contains(TargetLiteralNode);
						const bool bPastedNodeShouldBeReplacedWithoutTarget = !TargetNode || !PastedNodes.Contains(TargetNode);

						if (bPastedNodeShouldBeReplacedWithTarget || bPastedNodeShouldBeReplacedWithoutTarget)
						{
							Replace(TargetLiteralNode, CallOnMember);
						}
					}
				}
			}
		}

		UpdatePastedCollection();
	}

private:

	void UpdatePastedCollection()
	{
		for(auto ReplacedTarget : ReplacedTargets)
		{
			if (ReplacedTarget && ReplacedTarget->GetValuePin() && !ReplacedTarget->GetValuePin()->LinkedTo.Num())
			{
				PastedNodes.Remove(ReplacedTarget);
				Graph->RemoveNode(ReplacedTarget);
			}
		}
		for(auto ReplacedFunction : ReplacedFunctions)
		{
			PastedNodes.Remove(ReplacedFunction);
			Graph->RemoveNode(ReplacedFunction);
		}
		for(auto AddedTarget : AddedTargets)
		{
			PastedNodes.Add(AddedTarget);
		}
		for(auto AddedFunction : AddedFunctions)
		{
			PastedNodes.Add(AddedFunction);
		}
	}

	bool MoveAllLinksExeptSelf(UK2Node* NewNode, UK2Node* OldNode)
	{
		bool bResult = true;
		for(auto OldPin : OldNode->Pins)
		{
			if(OldPin && (OldPin->PinName != K2Schema->PN_Self))
			{
				auto NewPin = NewNode->FindPin(OldPin->PinName);
				if (NewPin)
				{
					if (!K2Schema->MovePinLinks(*OldPin, *NewPin).CanSafeConnect())
					{
						UE_LOG(LogBlueprint, Error, TEXT("FUpdatePastedNodes: Cannot connect pin '%s' node '%s'"),
							*OldPin->PinName, *OldNode->GetName());
						bResult = false;
					}
				}
				else
				{
					UE_LOG(LogBlueprint, Error, TEXT("FUpdatePastedNodes: Cannot find pin '%s'"), *OldPin->PinName);
					bResult = false;
				}
			}
		}
		return bResult;
	}

	void InitializeNewNode(UK2Node* NewNode, UK2Node* OldNode, float NodePosX = 0.0f, float NodePosY = 0.0f)
	{	
		NewNode->NodePosX = OldNode ? OldNode->NodePosX : NodePosX;
		NewNode->NodePosY = OldNode ? OldNode->NodePosY : NodePosY;
		NewNode->SetFlags(RF_Transactional);
		Graph->AddNode(NewNode, false, false);
		NewNode->PostPlacedNewNode();
		NewNode->AllocateDefaultPins();
	}

	bool Replace(UK2Node_Literal* OldTarget, UK2Node_CallFunctionOnMember* OldCall)
	{
		bool bResult = true;
		check(OldCall);

		UK2Node_VariableGet* NewTarget = NULL;
		
		const UProperty* Property = OldCall->MemberVariableToCallOn.ResolveMember<UProperty>((UClass*)NULL);
		for (auto AddedTarget : AddedTargets)
		{
			if (AddedTarget && (Property == AddedTarget->VariableReference.ResolveMember<UProperty>(CurrentClass)))
			{
				NewTarget = AddedTarget;
				break;
			}
		}

		if (!NewTarget)
		{
			NewTarget = NewObject<UK2Node_VariableGet>(Graph);
			check(NewTarget);
			NewTarget->SetFromProperty(Property, true);
			AddedTargets.Add(NewTarget);
			const float AutoNodeOffsetX = 160.0f;
			InitializeNewNode(NewTarget, OldTarget, OldCall->NodePosX - AutoNodeOffsetX, OldCall->NodePosY);
		}

		if (OldTarget)
		{
			ReplacedTargets.Add(OldTarget);
		}

		UK2Node_CallFunction* NewCall = NewObject<UK2Node_CallFunction>(Graph);
		check(NewCall);
		NewCall->SetFromFunction(OldCall->GetTargetFunction());
		InitializeNewNode(NewCall, OldCall);
		AddedFunctions.Add(NewCall);

		if (!MoveAllLinksExeptSelf(NewCall, OldCall))
		{
			bResult = false;
		}

		if (NewTarget)
		{
			auto SelfPin = NewCall->FindPinChecked(K2Schema->PN_Self);
			if (!K2Schema->TryCreateConnection(SelfPin, NewTarget->GetValuePin()))
			{
				UE_LOG(LogBlueprint, Error, TEXT("FUpdatePastedNodes: Cannot connect new self."));
				bResult = false;
			}
		}

		OldCall->BreakAllNodeLinks();

		ReplacedFunctions.Add(OldCall);
		return bResult;
	}
};

void FBlueprintEditor::PasteNodesHere(class UEdGraph* DestinationGraph, const FVector2D& GraphLocation)
{
	// Find the graph editor with focus
	TSharedPtr<SGraphEditor> FocusedGraphEd = FocusedGraphEdPtr.Pin();
	if (!FocusedGraphEd.IsValid())
	{
		return;
	}
	const FScopedTransaction Transaction( FGenericCommands::Get().Paste->GetDescription() );
	DestinationGraph->Modify();

	// Clear the selection set (newly pasted stuff will be selected)
	SetUISelectionState(NAME_None);

	// Grab the text to paste from the clipboard.
	FString TextToImport;
	FPlatformMisc::ClipboardPaste(TextToImport);

	// Import the nodes
	TSet<UEdGraphNode*> PastedNodes;
	FEdGraphUtilities::ImportNodesFromText(DestinationGraph, TextToImport, /*out*/ PastedNodes);

	// Update Paste Analytics
	AnalyticsStats.NodePasteCreateCount += PastedNodes.Num();

	{
		auto Blueprint = FBlueprintEditorUtils::FindBlueprintForGraph(DestinationGraph);
		auto CurrentClass = Blueprint ? Blueprint->GeneratedClass : NULL;
		if (CurrentClass)
		{
			FUpdatePastedNodes ReplaceNodes(CurrentClass, PastedNodes, DestinationGraph);
			ReplaceNodes.ReplaceAll();
		}
	}

	// Select the newly pasted stuff
	bool bNeedToModifyStructurally = false;

	//Average position of nodes so we can move them while still maintaining relative distances to each other
	FVector2D AvgNodePosition(0.0f,0.0f);

	for (TSet<UEdGraphNode*>::TIterator It(PastedNodes); It; ++It)
	{
		UEdGraphNode* Node = *It;
		AvgNodePosition.X += Node->NodePosX;
		AvgNodePosition.Y += Node->NodePosY;
	}

	float InvNumNodes = 1.0f/float(PastedNodes.Num());
	AvgNodePosition.X *= InvNumNodes;
	AvgNodePosition.Y *= InvNumNodes;

	for (TSet<UEdGraphNode*>::TIterator It(PastedNodes); It; ++It)
	{
		UEdGraphNode* Node = *It;
		FocusedGraphEd->SetNodeSelection(Node, true);

		Node->NodePosX = (Node->NodePosX - AvgNodePosition.X) + GraphLocation.X ;
		Node->NodePosY = (Node->NodePosY - AvgNodePosition.Y) + GraphLocation.Y ;

		Node->SnapToGrid(SNodePanel::GetSnapGridSize());

		// Give new node a different Guid from the old one
		Node->CreateNewGuid();

		UK2Node* K2Node = Cast<UK2Node>(Node);
		if ((K2Node != NULL) && K2Node->NodeCausesStructuralBlueprintChange())
		{
			bNeedToModifyStructurally = true;
		}

		// For pasted Event nodes, we need to see if there is an already existing node in a disabled state that needs to be cleaned up
		if (UK2Node_Event* EventNode = Cast<UK2Node_Event>(Node))
		{
			// Gather all existing event nodes
			TArray<UK2Node_Event*> ExistingEventNodes;
			FBlueprintEditorUtils::GetAllNodesOfClass<UK2Node_Event>(GetBlueprintObj(), ExistingEventNodes);

			for (UK2Node_Event* ExistingEventNode : ExistingEventNodes)
			{
				bool bIdenticalNode = EventNode != ExistingEventNode && ExistingEventNode->bOverrideFunction && UK2Node_Event::AreEventNodesIdentical(EventNode, ExistingEventNode);

				// Check if the nodes are identical, if they are we need to delete the original because it is disabled. Identical nodes that are in an enabled state will never make it this far and still be enabled.
				if(bIdenticalNode)
				{
					// Should not have made it to being a pasted node if the pre-existing node wasn't disabled or was otherwise explicitly disabled by the user.
					ensure(!ExistingEventNode->IsNodeEnabled());
					ensure(!ExistingEventNode->bUserSetEnabledState);

					// Destroy the pre-existing node, we do not need it.
					ExistingEventNode->DestroyNode();
				}
			}
		}
		// Log new node created to analytics
		AnalyticsTrackNodeEvent( GetBlueprintObj(), Node, false );
	}

	if (bNeedToModifyStructurally)
	{
		FBlueprintEditorUtils::MarkBlueprintAsStructurallyModified(GetBlueprintObj());
	}
	else
	{
		FBlueprintEditorUtils::MarkBlueprintAsModified(GetBlueprintObj());
	}

	// Update UI
	FocusedGraphEd->NotifyGraphChanged();
}


bool FBlueprintEditor::CanPasteNodes() const
{
	// Do not allow pasting into interface Blueprints
	if (GetBlueprintObj()->BlueprintType == BPTYPE_Interface)
	{
		return false;
	}

	// Find the graph editor with focus
	TSharedPtr<SGraphEditor> FocusedGraphEd = FocusedGraphEdPtr.Pin();
	if (!FocusedGraphEd.IsValid())
	{
		return false;
	}

	FString ClipboardContent;
	FPlatformMisc::ClipboardPaste(ClipboardContent);

	return IsEditable(GetFocusedGraph()) && FEdGraphUtilities::CanImportNodesFromText(FocusedGraphEd->GetCurrentGraph(), ClipboardContent);
}

void FBlueprintEditor::DuplicateNodes()
{
	// Copy and paste current selection
	CopySelectedNodes();
	PasteNodes();
}

bool FBlueprintEditor::CanDuplicateNodes() const
{
	return CanCopyNodes() && IsEditable(GetFocusedGraph());
}

void FBlueprintEditor::OnAssignReferencedActor()
{
	const FGraphPanelSelectionSet SelectedNodes = GetSelectedNodes();
	USelection* SelectedActors = GEditor->GetSelectedActors();
	if ( SelectedNodes.Num() > 0 && SelectedActors != NULL && SelectedActors->Num() == 1 )
	{
		AActor* SelectedActor = Cast<AActor>( SelectedActors->GetSelectedObject(0) );
		if ( SelectedActor != NULL )
		{
			TArray<UK2Node_ActorBoundEvent*> NodesToAlter;

			for ( FGraphPanelSelectionSet::TConstIterator NodeIt(SelectedNodes); NodeIt; ++NodeIt )
			{
				UK2Node_ActorBoundEvent* SelectedNode = Cast<UK2Node_ActorBoundEvent>(*NodeIt);
				if ( SelectedNode != NULL )
				{
					NodesToAlter.Add( SelectedNode );
				}
			}

			// only create a transaction if there is a node that is affected.
			if ( NodesToAlter.Num() > 0 )
			{
				const FScopedTransaction Transaction( LOCTEXT("AssignReferencedActor", "Assign referenced Actor") );
				{
					for ( int32 NodeIndex = 0; NodeIndex < NodesToAlter.Num(); NodeIndex++ )
					{
						UK2Node_ActorBoundEvent* CurrentEvent = NodesToAlter[NodeIndex];

						// Store the node's current state and replace the referenced actor
						CurrentEvent->Modify();
						CurrentEvent->EventOwner = SelectedActor;
						CurrentEvent->ReconstructNode();
					}
					FBlueprintEditorUtils::MarkBlueprintAsModified(GetBlueprintObj());
				}
			}
		}
	}
}

bool FBlueprintEditor::CanAssignReferencedActor() const
{
	bool bWouldAssignActors = false;

	const FGraphPanelSelectionSet SelectedNodes = GetSelectedNodes();
	if ( SelectedNodes.Num() > 0 )
	{
		USelection* SelectedActors = GEditor->GetSelectedActors();

		// If there is only one actor selected and at least one Blueprint graph
		// node is able to receive the assignment then return true.
		if ( SelectedActors != NULL && SelectedActors->Num() == 1 )
		{
			AActor* SelectedActor = Cast<AActor>( SelectedActors->GetSelectedObject(0) );
			if ( SelectedActor != NULL )
			{
				for ( FGraphPanelSelectionSet::TConstIterator NodeIt(SelectedNodes); NodeIt; ++NodeIt )
				{
					UK2Node_ActorBoundEvent* SelectedNode = Cast<UK2Node_ActorBoundEvent>(*NodeIt);
					if ( SelectedNode != NULL )
					{
						if ( SelectedNode->EventOwner != SelectedActor )
						{
							bWouldAssignActors = true;
							break;
						}
					}
				}
			}
		}
	}

	return bWouldAssignActors;
}

void FBlueprintEditor::OnSelectReferenceInLevel()
{
	const FGraphPanelSelectionSet SelectedNodes = GetSelectedNodes();

	if (SelectedNodes.Num() > 0)
	{
		TArray<AActor*> ActorsToSelect;

		// Iterate over all nodes, and select referenced actors.
		for (FGraphPanelSelectionSet::TConstIterator NodeIt(SelectedNodes); NodeIt; ++NodeIt)
		{
			UK2Node* SelectedNode = Cast<UK2Node>(*NodeIt);
			AActor* ReferencedActor = (SelectedNode) ? SelectedNode->GetReferencedLevelActor() : NULL;

			if (ReferencedActor != NULL)
			{
				ActorsToSelect.AddUnique(ReferencedActor);
			}
		}
		// If we found any actors to select clear the existing selection, select them and move the camera to show them.
		if( ActorsToSelect.Num() != 0 )
		{
			// First clear the previous selection
			GEditor->GetSelectedActors()->Modify();
			GEditor->SelectNone( false, true );

			// Now select the actors.
			for (int32 iActor = 0; iActor < ActorsToSelect.Num(); iActor++)
			{
				GEditor->SelectActor(ActorsToSelect[ iActor ], true, true, false);
			}

			// Execute the command to move camera to the object(s).
			GUnrealEd->Exec_Camera( TEXT("ALIGN ACTIVEVIEWPORTONLY"),*GLog); 
		}
	}
}

bool FBlueprintEditor::CanSelectReferenceInLevel() const
{
	const FGraphPanelSelectionSet SelectedNodes = GetSelectedNodes();

	bool bCanSelectActors = false;
	if (SelectedNodes.Num() > 0)
	{
		// Iterate over all nodes, testing if they're pointing to actors.
		for (FGraphPanelSelectionSet::TConstIterator NodeIt(SelectedNodes); NodeIt; ++NodeIt)
		{
			UK2Node* SelectedNode = Cast<UK2Node>(*NodeIt);
			const AActor* ReferencedActor = (SelectedNode) ? SelectedNode->GetReferencedLevelActor() : NULL;

			bCanSelectActors = (ReferencedActor != NULL);
			if (ReferencedActor == NULL)
			{
				// Bail early if the selected node isn't referencing an actor
				return false;
			}
		}
	}

	return bCanSelectActors;
}

// Utility helper to get the currently hovered pin in the currently visible graph, or NULL if there isn't one
UEdGraphPin* FBlueprintEditor::GetCurrentlySelectedPin() const
{
	TSharedPtr<SGraphEditor> FocusedGraphEd = FocusedGraphEdPtr.Pin();
	if (FocusedGraphEd.IsValid())
	{
		return FocusedGraphEd->GetGraphPinForMenu();
	}

	return NULL;
}

void FBlueprintEditor::RegisterSCSEditorCustomization(const FName& InComponentName, TSharedPtr<ISCSEditorCustomization> InCustomization)
{
	SCSEditorCustomizations.Add(InComponentName, InCustomization);
}

void FBlueprintEditor::UnregisterSCSEditorCustomization(const FName& InComponentName)
{
	SCSEditorCustomizations.Remove(InComponentName);
}

void FBlueprintEditor::CreateMergeToolTab()
{
	MergeTool = IMerge::Get().GenerateMergeWidget(*GetBlueprintObj(), SharedThis(this));
}

void FBlueprintEditor::CreateMergeToolTab(const UBlueprint* BaseBlueprint, const UBlueprint* RemoteBlueprint, const FOnMergeResolved& ResolutionCallback)
{
	OnMergeResolved = ResolutionCallback;
	MergeTool = IMerge::Get().GenerateMergeWidget(BaseBlueprint, RemoteBlueprint, GetBlueprintObj(), ResolutionCallback, SharedThis(this));
}

void FBlueprintEditor::CloseMergeTool()
{
	auto MergeToolPtr = MergeTool.Pin();
	if( MergeToolPtr.IsValid() )
	{
		UBlueprint* Blueprint = GetBlueprintObj();
		UPackage* BpPackage = (Blueprint == nullptr) ? nullptr : Blueprint->GetOutermost();
		// @TODO: right now crashes the editor on closing of the BP editor
		//OnMergeResolved.ExecuteIfBound(BpPackage, EMergeResult::Unknown);
		OnMergeResolved.Unbind();

		MergeToolPtr->RequestCloseTab();
	}
}

TArray<FSCSEditorTreeNodePtrType>  FBlueprintEditor::GetSelectedSCSEditorTreeNodes() const
{
	TArray<FSCSEditorTreeNodePtrType>  Nodes;
	if (SCSEditor.IsValid())
	{
		Nodes = SCSEditor->GetSelectedNodes();
	}
	return Nodes;
}

FSCSEditorTreeNodePtrType FBlueprintEditor::FindAndSelectSCSEditorTreeNode(const UActorComponent* InComponent, bool IsCntrlDown) 
{
	FSCSEditorTreeNodePtrType NodePtr;

	if (SCSEditor.IsValid())
	{
		NodePtr = SCSEditor->GetNodeFromActorComponent(InComponent);
		if(NodePtr.IsValid())
		{
			SCSEditor->SelectNode(NodePtr, IsCntrlDown);
		}
	}

	return NodePtr;
}

void FBlueprintEditor::OnDisallowedPinConnection(const UEdGraphPin* PinA, const UEdGraphPin* PinB)
{
	FDisallowedPinConnection NewRecord;
	NewRecord.PinTypeCategoryA = PinA->PinType.PinCategory;
	NewRecord.bPinIsArrayA = PinA->PinType.bIsArray;
	NewRecord.bPinIsReferenceA = PinA->PinType.bIsReference;
	NewRecord.bPinIsWeakPointerA = PinA->PinType.bIsWeakPointer;
	NewRecord.PinTypeCategoryB = PinB->PinType.PinCategory;
	NewRecord.bPinIsArrayB = PinB->PinType.bIsArray;
	NewRecord.bPinIsReferenceB = PinB->PinType.bIsReference;
	NewRecord.bPinIsWeakPointerB = PinB->PinType.bIsWeakPointer;
	AnalyticsStats.GraphDisallowedPinConnections.Add(NewRecord);
}

void FBlueprintEditor::OnStartWatchingPin()
{
	if (UEdGraphPin* Pin = GetCurrentlySelectedPin())
	{
		// Follow an input back to it's output
		if ((Pin->Direction == EGPD_Input) && (Pin->LinkedTo.Num() > 0))
		{
			Pin = Pin->LinkedTo[0];
		}

		// Start watching it
		FKismetDebugUtilities::TogglePinWatch(GetBlueprintObj(), Pin);
	}
}

bool FBlueprintEditor::CanStartWatchingPin() const
{
	if (UEdGraphPin* Pin = GetCurrentlySelectedPin())
	{
		// Follow an input back to it's output
		if ((Pin->Direction == EGPD_Input) && (Pin->LinkedTo.Num() > 0))
		{
			Pin = Pin->LinkedTo[0];
		}

		return FKismetDebugUtilities::CanWatchPin(GetBlueprintObj(), Pin);
	}
	return false;
}

void FBlueprintEditor::OnStopWatchingPin()
{
	if (UEdGraphPin* Pin = GetCurrentlySelectedPin())
	{
		// Follow an input back to it's output
		if ((Pin->Direction == EGPD_Input) && (Pin->LinkedTo.Num() > 0))
		{
			Pin = Pin->LinkedTo[0];
		}

		FKismetDebugUtilities::TogglePinWatch(GetBlueprintObj(), Pin);
	}
}

bool FBlueprintEditor::CanStopWatchingPin() const
{
	if (UEdGraphPin* Pin = GetCurrentlySelectedPin())
	{
		// Follow an input back to it's output
		if ((Pin->Direction == EGPD_Input) && (Pin->LinkedTo.Num() > 0))
		{
			Pin = Pin->LinkedTo[0];
		}

		return FKismetDebugUtilities::IsPinBeingWatched(GetBlueprintObj(), Pin);
	}

	return false;
}

bool FBlueprintEditor::CanGoToDefinition() const
{
	const FGraphPanelSelectionSet SelectedNodes = GetSelectedNodes();
	if(SelectedNodes.Num() == 1)
	{
		UObject* Node = *SelectedNodes.CreateConstIterator();
		if(UK2Node_CallFunction* FunctionCall = Cast<UK2Node_CallFunction>(Node))
		{
			const UEdGraphNode* ResultEventNode = NULL;
			if(FunctionCall->GetFunctionGraph(ResultEventNode))
			{
				return true;
			}
		}
		else if (UK2Node_MacroInstance* MacroNode = Cast<UK2Node_MacroInstance>(Node))
		{
			UEdGraph* MacroGraph = MacroNode->GetMacroGraph();
			if (MacroGraph)
			{
				return true;
			}
		}
		else if(UK2Node_Composite* Composite = Cast<UK2Node_Composite>(Node))
		{
			return true;
		}
	}

	return false;
}

void FBlueprintEditor::OnGoToDefinition()
{
	const FGraphPanelSelectionSet SelectedNodes = GetSelectedNodes();
	check(SelectedNodes.Num() == 1);
	OnNodeDoubleClicked(Cast<UEdGraphNode>(*SelectedNodes.CreateConstIterator()));
}

FString FBlueprintEditor::GetDocLinkForSelectedNode()
{
	FString DocumentationLink;

	const FGraphPanelSelectionSet SelectedNodes = GetSelectedNodes();
	if (SelectedNodes.Num() == 1)
	{
		UEdGraphNode* SelectedGraphNode = Cast<UEdGraphNode>(*SelectedNodes.CreateConstIterator());
		if (SelectedGraphNode != NULL)
		{
			FString DocLink = SelectedGraphNode->GetDocumentationLink();
			FString DocExcerpt = SelectedGraphNode->GetDocumentationExcerptName();

			if (!DocLink.IsEmpty() && !DocExcerpt.IsEmpty())
			{
				DocumentationLink = FEditorClassUtils::GetDocumentationLinkFromExcerpt(DocLink, DocExcerpt);
			}
		}
	}

	return DocumentationLink;
}

void FBlueprintEditor::OnGoToDocumentation()
{
	FString DocumentationLink = GetDocLinkForSelectedNode();
	if (!DocumentationLink.IsEmpty())
	{
		IDocumentation::Get()->Open(DocumentationLink, FDocumentationSourceInfo(TEXT("rightclick_bpnode")));
	}
}

bool FBlueprintEditor::CanGoToDocumentation()
{
	FString DocumentationLink = GetDocLinkForSelectedNode();
	return !DocumentationLink.IsEmpty();
}

void FBlueprintEditor::OnSetEnabledStateForSelectedNodes(ENodeEnabledState NewState)
{
	const FScopedTransaction Transaction(LOCTEXT("SetNodeEnabledState", "Set Node Enabled State"));

	const FGraphPanelSelectionSet SelectedNodes = GetSelectedNodes();
	for (auto SelectedNode : SelectedNodes)
	{
		UEdGraphNode* SelectedGraphNode = Cast<UEdGraphNode>(SelectedNode);
		if(SelectedGraphNode)
		{
			SelectedGraphNode->Modify();
			SelectedGraphNode->EnabledState = NewState;
			SelectedGraphNode->bUserSetEnabledState = true;
		}
	}

	FBlueprintEditorUtils::MarkBlueprintAsStructurallyModified(GetBlueprintObj());
}

ECheckBoxState FBlueprintEditor::GetEnabledCheckBoxStateForSelectedNodes()
{
	const FGraphPanelSelectionSet SelectedNodes = GetSelectedNodes();
	ECheckBoxState Result = SelectedNodes.Num() > 0 ? ECheckBoxState::Undetermined : ECheckBoxState::Unchecked;
	for (auto SelectedNode : SelectedNodes)
	{
		UEdGraphNode* SelectedGraphNode = Cast<UEdGraphNode>(SelectedNode);
		if(SelectedGraphNode)
		{
			const bool bIsSelectedNodeEnabled = SelectedGraphNode->IsNodeEnabled();
			if(Result == ECheckBoxState::Undetermined)
			{
				Result = bIsSelectedNodeEnabled ? ECheckBoxState::Checked : ECheckBoxState::Unchecked;
			}
			else if((!bIsSelectedNodeEnabled && Result == ECheckBoxState::Checked)
				|| (bIsSelectedNodeEnabled && Result == ECheckBoxState::Unchecked))
			{
				Result = ECheckBoxState::Undetermined;
				break;
			}
		}
	}

	return Result;
}

ECheckBoxState FBlueprintEditor::CheckEnabledStateForSelectedNodes(ENodeEnabledState CheckState)
{
	const FGraphPanelSelectionSet SelectedNodes = GetSelectedNodes();
	ECheckBoxState Result = SelectedNodes.Num() > 0 ? ECheckBoxState::Undetermined : ECheckBoxState::Unchecked;
	for (auto SelectedNode : SelectedNodes)
	{
		UEdGraphNode* SelectedGraphNode = Cast<UEdGraphNode>(SelectedNode);
		if(SelectedGraphNode)
		{
			const ENodeEnabledState NodeState = SelectedGraphNode->EnabledState;
			if(Result == ECheckBoxState::Undetermined)
			{
				Result = (NodeState == CheckState) ? ECheckBoxState::Checked : ECheckBoxState::Unchecked;
			}
			else if((NodeState != CheckState && Result == ECheckBoxState::Checked)
				|| (NodeState == CheckState && Result == ECheckBoxState::Unchecked))
			{
				Result = ECheckBoxState::Undetermined;
				break;
			}
		}
	}

	return Result;
}

void FBlueprintEditor::ToggleSaveIntermediateBuildProducts()
{
	bSaveIntermediateBuildProducts = !bSaveIntermediateBuildProducts;
}

bool FBlueprintEditor::GetSaveIntermediateBuildProducts() const
{
	return bSaveIntermediateBuildProducts;
}

void FBlueprintEditor::OnNodeDoubleClicked(class UEdGraphNode* Node)
{
	//@TODO: Pull these last few stragglers out into their respective nodes; requires asking the same question in a different way without knowledge of the Explorer
	if (UK2Node_CallFunction* FunctionCall = Cast<UK2Node_CallFunction>(Node))
	{
		const UEdGraphNode* ResultEventNode = NULL;

		if(UEdGraph* FunctionGraph = FunctionCall->GetFunctionGraph(ResultEventNode))
		{
			// If there is an event node, jump to it, otherwise jump to the function graph
			if(ResultEventNode)
			{
				FKismetEditorUtilities::BringKismetToFocusAttentionOnObject(ResultEventNode, false);
			}
			else
			{
				FKismetEditorUtilities::BringKismetToFocusAttentionOnObject(FunctionGraph);
			}
		}
	}
	else if (UK2Node_MacroInstance* MacroNode = Cast<UK2Node_MacroInstance>(Node))
	{
		UEdGraph* MacroGraph = MacroNode->GetMacroGraph();
		if (MacroGraph)
		{
			FKismetEditorUtilities::BringKismetToFocusAttentionOnObject(MacroGraph);
		}
	}
	else if (UK2Node_Timeline* TimelineNode = Cast<UK2Node_Timeline>(Node))
	{
		if (UTimelineTemplate* Timeline = GetBlueprintObj()->FindTimelineTemplateByVariableName(TimelineNode->TimelineName))
		{
			OpenDocument(Timeline, FDocumentTracker::OpenNewDocument);
		}
	}
	else if(UK2Node_Variable* VariableNode = Cast<UK2Node_Variable>(Node))
	{
		// Jump to the RepNotify function graph
		FName RepNotifyFunc = FBlueprintEditorUtils::GetBlueprintVariableRepNotifyFunc(GetBlueprintObj(), VariableNode->GetVarName());
		if(RepNotifyFunc != NAME_None)
		{
			for( UEdGraph* Graph : GetBlueprintObj()->FunctionGraphs )
			{
				if(Graph->GetFName() == RepNotifyFunc)
				{
					FKismetEditorUtilities::BringKismetToFocusAttentionOnObject(Graph);
					break;
				}
			}
		}
	}
	else if (UObject* HyperlinkTarget = Node->GetJumpTargetForDoubleClick())
	{
		// true if jumping to a level actor, do not handle the node further
		bool bJumpToLevelActor = false;

		// If double clicking on a node that references level actors, jump to hyperlink so that they are selected in the level
		UK2Node* K2Node = Cast<UK2Node>(Node);
		if(K2Node)
		{
			if (AActor* Actor = K2Node->GetReferencedLevelActor())
			{
				// Check if the world is active in the editor. It's possible to open level BPs without formally opening
				// the levels through Find-in-Blueprints
				const TIndirectArray<FWorldContext>& WorldContextList = GEditor->GetWorldContexts();
				for (const FWorldContext& WorldContext : WorldContextList)
				{
					if (WorldContext.World() == Actor->GetWorld())
					{
						JumpToHyperlink(Actor);
						break;
					}
				}
				bJumpToLevelActor = true;
			}
		}

		if(!bJumpToLevelActor)
		{
			// Check to see if our outer chain contains a blueprint. If we're inside a blueprint (a graph, pin, etc.) then
			// focus on the target; otherwise open the editor for the target.
			UBlueprint* TargetBP = Cast<UBlueprint>(const_cast<UObject*>(HyperlinkTarget));
			if(TargetBP == NULL)
			{
				for(UObject* TestOuter = HyperlinkTarget->GetOuter(); TestOuter; TestOuter = TestOuter->GetOuter())
				{
					TargetBP = Cast<UBlueprint>(TestOuter);
					if(TargetBP != NULL)
					{
						break;
					}
				}
			}

			if(TargetBP)
			{
				FKismetEditorUtilities::BringKismetToFocusAttentionOnObject(HyperlinkTarget);
			}
			else
			{
				FAssetEditorManager::Get().OpenEditorForAsset(HyperlinkTarget);
			}
		}
	}
}

void FBlueprintEditor::ExtractEventTemplateForFunction(class UK2Node_CustomEvent* InCustomEvent, UEdGraphNode* InGatewayNode, class UK2Node_EditablePinBase* InEntryNode, class UK2Node_EditablePinBase* InResultNode, TSet<UEdGraphNode*>& InCollapsableNodes)
{
	check(InCustomEvent);

	const UEdGraphSchema_K2* K2Schema = GetDefault<UEdGraphSchema_K2>();

	for(UEdGraphPin* Pin : InCustomEvent->Pins)
	{
		if(Pin->PinType.PinCategory == K2Schema->PC_Exec)
		{
			TArray< UEdGraphPin* > PinLinkList = Pin->LinkedTo;
			for( UEdGraphPin* PinLink : PinLinkList)
			{
				if(!InCollapsableNodes.Contains(PinLink->GetOwningNode()))
				{
					InGatewayNode->Modify();
					Pin->Modify();
					PinLink->Modify();

					K2Schema->MovePinLinks(*Pin, *K2Schema->FindExecutionPin(*InGatewayNode, EGPD_Output));
				}
			}
		}
		else if(Pin->PinType.PinCategory != K2Schema->PC_Delegate)
		{

			TArray< UEdGraphPin* > PinLinkList = Pin->LinkedTo;
			for( UEdGraphPin* PinLink : PinLinkList)
			{
				if(!InCollapsableNodes.Contains(PinLink->GetOwningNode()))
				{
					InGatewayNode->Modify();
					Pin->Modify();
					PinLink->Modify();

					FString PortName = Pin->PinName + TEXT("_Out");
					UEdGraphPin* RemotePortPin = InGatewayNode->FindPin(PortName);
					// For nodes that are connected to the event but not collapsing into the graph, they need to create a pin on the result.
					if(RemotePortPin == nullptr)
					{
						FString UniquePortName = InGatewayNode->CreateUniquePinName(PortName);

						RemotePortPin = InGatewayNode->CreatePin(Pin->Direction, Pin->PinType,UniquePortName);
						InResultNode->CreateUserDefinedPin(UniquePortName, Pin->PinType, EGPD_Input);
					}
					PinLink->BreakAllPinLinks();
					PinLink->MakeLinkTo(RemotePortPin);
				}
				else
				{
					InEntryNode->Modify();

					FString UniquePortName = InGatewayNode->CreateUniquePinName(Pin->PinName);
					InEntryNode->CreateUserDefinedPin(UniquePortName, Pin->PinType, EGPD_Output);
				}
			}
		}
	}
}

void FBlueprintEditor::CollapseNodesIntoGraph(UEdGraphNode* InGatewayNode, UK2Node_EditablePinBase* InEntryNode, UK2Node_EditablePinBase* InResultNode, UEdGraph* InSourceGraph, UEdGraph* InDestinationGraph, TSet<UEdGraphNode*>& InCollapsableNodes)
{
	const UEdGraphSchema_K2* K2Schema = GetDefault<UEdGraphSchema_K2>();

	// Keep track of the statistics of the node positions so the new nodes can be located reasonably well
	float SumNodeX = 0.0f;
	float SumNodeY = 0.0f;
	float MinNodeX = 1e9f;
	float MinNodeY = 1e9f;
	float MaxNodeX = -1e9f;
	float MaxNodeY = -1e9f;

	UEdGraphNode* InterfaceTemplateNode = nullptr;

	// For collapsing to functions can use a single event as a template for the function. This event MUST be deleted at the end, and the pins pre-generated. 
	if(InGatewayNode->GetClass() == UK2Node_CallFunction::StaticClass())
	{
		for (UEdGraphNode* Node : InCollapsableNodes)
		{
			if (UK2Node_CustomEvent* const CustomEvent = Cast<UK2Node_CustomEvent>(Node))
			{
				check(!InterfaceTemplateNode);

				InterfaceTemplateNode = CustomEvent;
				InterfaceTemplateNode->Modify();

				ExtractEventTemplateForFunction(CustomEvent, InGatewayNode, InEntryNode, InResultNode, InCollapsableNodes);

				FString GraphName = FBlueprintEditorUtils::GenerateUniqueGraphName(GetBlueprintObj(), CustomEvent->GetNodeTitle(ENodeTitleType::ListView).ToString()).ToString();
				FBlueprintEditorUtils::RenameGraph(InDestinationGraph, GraphName);

				// Remove the node, it has no place in the new graph
				InCollapsableNodes.Remove(Node);
				break;
			}
		}
	}

	// Move the nodes over, which may create cross-graph references that we need fix up ASAP
	for (TSet<UEdGraphNode*>::TConstIterator NodeIt(InCollapsableNodes); NodeIt; ++NodeIt)
	{
		UEdGraphNode* Node = *NodeIt;
		Node->Modify();

		// Update stats
		SumNodeX += Node->NodePosX;
		SumNodeY += Node->NodePosY;
		MinNodeX = FMath::Min<float>(MinNodeX, Node->NodePosX);
		MinNodeY = FMath::Min<float>(MinNodeY, Node->NodePosY);
		MaxNodeX = FMath::Max<float>(MaxNodeX, Node->NodePosX);
		MaxNodeY = FMath::Max<float>(MaxNodeY, Node->NodePosY);

		// Move the node over
		InSourceGraph->Nodes.Remove(Node);
		InDestinationGraph->Nodes.Add(Node);
		Node->Rename(/*NewName=*/ NULL, /*NewOuter=*/ InDestinationGraph);

		// Move the sub-graph to the new graph
		if(UK2Node_Composite* Composite = Cast<UK2Node_Composite>(Node))
		{
			InSourceGraph->SubGraphs.Remove(Composite->BoundGraph);
			InDestinationGraph->SubGraphs.Add(Composite->BoundGraph);
		}

		// Find cross-graph links
		for (int32 PinIndex = 0; PinIndex < Node->Pins.Num(); ++PinIndex)
		{
			UEdGraphPin* LocalPin = Node->Pins[PinIndex];

			bool bIsGatewayPin = false;
			if(LocalPin->LinkedTo.Num())
			{
				for (int32 LinkIndex = 0; LinkIndex < LocalPin->LinkedTo.Num(); ++LinkIndex)
				{
					UEdGraphPin* TrialPin = LocalPin->LinkedTo[LinkIndex];
					if (!InCollapsableNodes.Contains(TrialPin->GetOwningNode()))
					{
						bIsGatewayPin = true;
						break;
					}
				}
			}
			// If the pin has no links but is an exec pin and this is a function graph, then it is a gateway pin
			else if(InGatewayNode->GetClass() == UK2Node_CallFunction::StaticClass() && LocalPin->PinType.PinCategory == K2Schema->PC_Exec)
			{
				// Connect the gateway pin to the node, there is no remote pin to hook up because the exec pin was not originally connected
				LocalPin->Modify();
				UK2Node_EditablePinBase* LocalPort = (LocalPin->Direction == EGPD_Input) ? InEntryNode : InResultNode;
				UEdGraphPin* LocalPortPin = LocalPort->Pins[0];
				LocalPin->MakeLinkTo(LocalPortPin);
			}

			// Thunk cross-graph links thru the gateway
			if (bIsGatewayPin)
			{
				// Local port is either the entry or the result node in the collapsed graph
				// Remote port is the node placed in the source graph
				UK2Node_EditablePinBase* LocalPort = (LocalPin->Direction == EGPD_Input) ? InEntryNode : InResultNode;

				// Add a new pin to the entry/exit node and to the composite node
				UEdGraphPin* LocalPortPin = NULL;
				UEdGraphPin* RemotePortPin = NULL;

				// Function graphs have a single exec path through them, so only one exec pin for input and another for output. In this fashion, they must not be handled by name.
				if(InGatewayNode->GetClass() == UK2Node_CallFunction::StaticClass() && LocalPin->PinType.PinCategory == K2Schema->PC_Exec)
				{
					LocalPortPin = LocalPort->Pins[0];
					RemotePortPin = K2Schema->FindExecutionPin(*InGatewayNode, (LocalPortPin->Direction == EGPD_Input)? EGPD_Output : EGPD_Input);
				}
				else
				{
					// If there is a custom event being used as a template, we must check to see if any connected pins have already been built
					if(InterfaceTemplateNode && LocalPin->Direction == EGPD_Input)
					{
						// Find the pin on the entry node, we will use that pin's name to find the pin on the remote port
						UEdGraphPin* EntryNodePin = InEntryNode->FindPin(LocalPin->LinkedTo[0]->PinName);
						if(EntryNodePin)
						{
							LocalPin->BreakAllPinLinks();
							LocalPin->MakeLinkTo(EntryNodePin);
							continue;
						}
					}

					if(LocalPin->LinkedTo[0]->GetOwningNode() != InEntryNode)
					{
						FString UniquePortName = InGatewayNode->CreateUniquePinName(LocalPin->PinName);

						if(!RemotePortPin && !LocalPortPin)
						{
							RemotePortPin = InGatewayNode->CreatePin(LocalPin->Direction, LocalPin->PinType, UniquePortName);
							LocalPortPin = LocalPort->CreateUserDefinedPin(UniquePortName, LocalPin->PinType, (LocalPin->Direction == EGPD_Input)? EGPD_Output : EGPD_Input);
						}
					}
				}

				check(LocalPortPin);
				check(RemotePortPin);

				LocalPin->Modify();

				// Route the links
				for (int32 LinkIndex = 0; LinkIndex < LocalPin->LinkedTo.Num(); ++LinkIndex)
				{
					UEdGraphPin* RemotePin = LocalPin->LinkedTo[LinkIndex];
					RemotePin->Modify();

					if (!InCollapsableNodes.Contains(RemotePin->GetOwningNode()) && RemotePin->GetOwningNode() != InEntryNode && RemotePin->GetOwningNode() != InResultNode)
					{
						// Fix up the remote pin
						RemotePin->LinkedTo.Remove(LocalPin);
						RemotePin->MakeLinkTo(RemotePortPin);

						// Fix up the local pin
						LocalPin->LinkedTo.Remove(RemotePin);
						--LinkIndex;
						LocalPin->MakeLinkTo(LocalPortPin);
					}
				}
			}
		}

	}

	// Reposition the newly created nodes
	const int32 NumNodes = InCollapsableNodes.Num();

	// Remove the template node if one was used for generating the function
	if(InterfaceTemplateNode)
	{
		if(NumNodes == 0)
		{
			SumNodeX = InterfaceTemplateNode->NodePosX;
			SumNodeY = InterfaceTemplateNode->NodePosY;
		}

		FBlueprintEditorUtils::RemoveNode(GetBlueprintObj(), InterfaceTemplateNode);
	}

	// Using the result pin, we will ensure that there is a path through the function by checking if it is connected. If it is not, link it to the entry node.
	if(UEdGraphPin* ResultExecFunc = K2Schema->FindExecutionPin(*InResultNode, EGPD_Input))
	{
		if(ResultExecFunc->LinkedTo.Num() == 0)
		{
			K2Schema->FindExecutionPin(*InEntryNode, EGPD_Output)->MakeLinkTo(K2Schema->FindExecutionPin(*InResultNode, EGPD_Input));
		}
	}

	const float CenterX = NumNodes == 0? SumNodeX : SumNodeX / NumNodes;
	const float CenterY = NumNodes == 0? SumNodeY : SumNodeY / NumNodes;
	const float MinusOffsetX = 160.0f; //@TODO: Random magic numbers
	const float PlusOffsetX = 300.0f;

	// Put the gateway node at the center of the empty space in the old graph
	InGatewayNode->NodePosX = CenterX;
	InGatewayNode->NodePosY = CenterY;
	InGatewayNode->SnapToGrid(SNodePanel::GetSnapGridSize());

	// Put the entry and exit nodes on either side of the nodes in the new graph
	//@TODO: Should we recenter the whole ensemble?
	if(NumNodes != 0)
	{
		InEntryNode->NodePosX = MinNodeX - MinusOffsetX;
		InEntryNode->NodePosY = CenterY;
		InEntryNode->SnapToGrid(SNodePanel::GetSnapGridSize());

		InResultNode->NodePosX = MaxNodeX + PlusOffsetX;
		InResultNode->NodePosY = CenterY;
		InResultNode->SnapToGrid(SNodePanel::GetSnapGridSize());
	}
}

void FBlueprintEditor::CollapseNodes(TSet<UEdGraphNode*>& InCollapsableNodes)
{
	const UEdGraphSchema_K2* K2Schema = GetDefault<UEdGraphSchema_K2>();

	TSharedPtr<SGraphEditor> FocusedGraphEd = FocusedGraphEdPtr.Pin();
	if (!FocusedGraphEd.IsValid())
	{
		return;
	}

	UEdGraph* SourceGraph = FocusedGraphEd->GetCurrentGraph();
	SourceGraph->Modify();

	// Create the composite node that will serve as the gateway into the subgraph
	UK2Node_Composite* GatewayNode = NULL;
	{
		UK2Node_Composite* TemplateNode = NewObject<UK2Node_Composite>();
		GatewayNode = FEdGraphSchemaAction_K2NewNode::SpawnNodeFromTemplate<UK2Node_Composite>(SourceGraph, TemplateNode, FVector2D(0,0));
		GatewayNode->bCanRenameNode = true;
		check(GatewayNode);
	}

	FName GraphName;
	GraphName = FBlueprintEditorUtils::FindUniqueKismetName(GetBlueprintObj(), TEXT("CollapseGraph"));

	// Rename the graph to the correct name
	UEdGraph* DestinationGraph = GatewayNode->BoundGraph;
	TSharedPtr<INameValidatorInterface> NameValidator = MakeShareable(new FKismetNameValidator(GetBlueprintObj(), GraphName));
	FBlueprintEditorUtils::RenameGraphWithSuggestion(DestinationGraph, NameValidator, GraphName.ToString());

	CollapseNodesIntoGraph(GatewayNode, GatewayNode->GetInputSink(), GatewayNode->GetOutputSource(), SourceGraph, DestinationGraph, InCollapsableNodes);
}

UEdGraph* FBlueprintEditor::CollapseSelectionToFunction(TSharedPtr<SGraphEditor> InRootGraph, TSet<class UEdGraphNode*>& InCollapsableNodes, UEdGraphNode*& OutFunctionNode)
{
	TSharedPtr<SGraphEditor> FocusedGraphEd = InRootGraph;
	if (!FocusedGraphEd.IsValid())
	{
		return NULL;
	}

	UEdGraph* SourceGraph = FocusedGraphEd->GetCurrentGraph();
	SourceGraph->Modify();

	UEdGraph* NewGraph = NULL;

	FName DocumentName = FBlueprintEditorUtils::FindUniqueKismetName(GetBlueprintObj(), TEXT("NewFunction"));

	NewGraph = FBlueprintEditorUtils::CreateNewGraph(GetBlueprintObj(), DocumentName, UEdGraph::StaticClass(), UEdGraphSchema_K2::StaticClass());
	FBlueprintEditorUtils::AddFunctionGraph<UClass>(GetBlueprintObj(), NewGraph, /*bIsUserCreated=*/ true, NULL);

	TArray<UK2Node_FunctionEntry*> EntryNodes;
	NewGraph->GetNodesOfClass(EntryNodes);
	UK2Node_FunctionEntry* EntryNode = EntryNodes[0];
	UK2Node_FunctionResult* ResultNode = NULL;

	// Create Result
	FGraphNodeCreator<UK2Node_FunctionResult> ResultNodeCreator(*NewGraph);
	UK2Node_FunctionResult* FunctionResult = ResultNodeCreator.CreateNode();

	const UEdGraphSchema_K2* Schema = Cast<UEdGraphSchema_K2>(FunctionResult->GetSchema());
	FunctionResult->NodePosX = EntryNode->NodePosX + EntryNode->NodeWidth + 256;
	FunctionResult->NodePosY = EntryNode->NodePosY;

	ResultNodeCreator.Finalize();

	ResultNode = FunctionResult;

	const UEdGraphSchema_K2* K2Schema = GetDefault<UEdGraphSchema_K2>();

	// make temp list builder
	FGraphActionListBuilderBase TempListBuilder;
	TempListBuilder.OwnerOfTemporaries = NewObject<UEdGraph>(GetBlueprintObj());
	TempListBuilder.OwnerOfTemporaries->SetFlags(RF_Transient);

	IBlueprintNodeBinder::FBindingSet Bindings;
	OutFunctionNode = UBlueprintFunctionNodeSpawner::Create(FindField<UFunction>(GetBlueprintObj()->SkeletonGeneratedClass, DocumentName))->Invoke(SourceGraph, Bindings, FVector2D::ZeroVector);

	check(OutFunctionNode);

	CollapseNodesIntoGraph(OutFunctionNode, EntryNode, ResultNode, SourceGraph, NewGraph, InCollapsableNodes);

	FBlueprintEditorUtils::MarkBlueprintAsStructurallyModified(GetBlueprintObj());
	OutFunctionNode->ReconstructNode();

	return NewGraph;
}

UEdGraph* FBlueprintEditor::CollapseSelectionToMacro(TSharedPtr<SGraphEditor> InRootGraph, TSet<UEdGraphNode*>& InCollapsableNodes, UEdGraphNode*& OutMacroNode)
{
	TSharedPtr<SGraphEditor> FocusedGraphEd = InRootGraph;
	if (!FocusedGraphEd.IsValid())
	{
		return NULL;
	}

	UEdGraph* SourceGraph = FocusedGraphEd->GetCurrentGraph();
	SourceGraph->Modify();

	UEdGraph* DestinationGraph = NULL;

	FName DocumentName = FBlueprintEditorUtils::FindUniqueKismetName(GetBlueprintObj(), TEXT("NewMacro"));

	DestinationGraph = FBlueprintEditorUtils::CreateNewGraph(GetBlueprintObj(), DocumentName, UEdGraph::StaticClass(), UEdGraphSchema_K2::StaticClass());
	FBlueprintEditorUtils::AddMacroGraph(GetBlueprintObj(), DestinationGraph, /*bIsUserCreated=*/ true, NULL);

	UK2Node_MacroInstance* MacroTemplate = NewObject<UK2Node_MacroInstance>();
	MacroTemplate->SetMacroGraph(DestinationGraph);

	UK2Node_MacroInstance* GatewayNode = FEdGraphSchemaAction_K2NewNode::SpawnNodeFromTemplate<UK2Node_MacroInstance>(SourceGraph, MacroTemplate, FVector2D(0.0f, 0.0f), false);

	TArray<UK2Node_Tunnel*> TunnelNodes;
	GatewayNode->GetMacroGraph()->GetNodesOfClass(TunnelNodes);

	UK2Node_EditablePinBase* InputSink = nullptr;
	UK2Node_EditablePinBase* OutputSink = nullptr;

	// Retrieve the tunnel nodes to use them to match up pin links that connect to the gateway.
	for (UK2Node_Tunnel* Node : TunnelNodes)
	{
		if (Node->IsEditable())
		{
			if (Node->bCanHaveOutputs)
			{
				InputSink = Node;
			}
			else if (Node->bCanHaveInputs)
			{
				OutputSink = Node;
			}
		}
	}

	CollapseNodesIntoGraph(GatewayNode, InputSink, OutputSink, SourceGraph, DestinationGraph, InCollapsableNodes);

	OutMacroNode = GatewayNode;
	OutMacroNode->ReconstructNode();

	return DestinationGraph;
}

void FBlueprintEditor::ExpandNode(UEdGraphNode* InNodeToExpand, UEdGraph* InSourceGraph, TSet<UEdGraphNode*>& OutExpandedNodes)
{
	UEdGraph* DestinationGraph = InNodeToExpand->GetGraph();
	UEdGraph* SourceGraph = InSourceGraph;
	check(SourceGraph);

	// Mark all edited objects so they will appear in the transaction record if needed.
	DestinationGraph->Modify();
	SourceGraph->Modify();
	InNodeToExpand->Modify();

	UEdGraphNode* Entry = NULL;
	UEdGraphNode* Result = NULL;

	const bool bIsCollapsedGraph = InNodeToExpand->IsA<UK2Node_Composite>();

	// Move the nodes over, remembering any that are boundary nodes
	while (SourceGraph->Nodes.Num())
	{
		UEdGraphNode* Node = SourceGraph->Nodes.Pop();

		Node->Modify();
		Node->Rename(/*NewName=*/ NULL, /*NewOuter=*/ DestinationGraph);

		// We do not check CanPasteHere when determining CanCollapseNodes, unlike CanCollapseSelectionToFunction/Macro,
		// so when expanding a collapsed graph we don't want to check the CanPasteHere function:
		if (!bIsCollapsedGraph && !Node->CanPasteHere(DestinationGraph))
		{
			Node->BreakAllNodeLinks();
			continue;
		}

		// Successfully added the node to the graph, we may need to remove flags
		if (Node->HasAllFlags(RF_Transient) && !DestinationGraph->HasAllFlags(RF_Transient))
		{
			Node->ClearFlags(RF_Transient);
			TArray<UObject*> Subobjects;
			GetObjectsWithOuter(Node, Subobjects);
			for (auto Subobject : Subobjects)
			{
				Subobject->ClearFlags(RF_Transient);
			}
		}
		DestinationGraph->Nodes.Add(Node);

		// Want to test exactly against tunnel, we shouldn't collapse embedded collapsed
		// nodes or macros, only the tunnels in/out of the collapsed graph
		if (Node->GetClass() == UK2Node_Tunnel::StaticClass())
		{
			UK2Node_Tunnel* TunnelNode = Cast<UK2Node_Tunnel>(Node);
			if(TunnelNode->bCanHaveOutputs)
			{
				Entry = Node;
			}
			else if(TunnelNode->bCanHaveInputs)
			{
				Result = Node;
			}
		}
		else if (Node->GetClass() == UK2Node_FunctionEntry::StaticClass())
		{
			Entry = Node;
		}
		else if(Node->GetClass() == UK2Node_FunctionResult::StaticClass())
		{
			Result = Node;
		}
		else
		{
			OutExpandedNodes.Add(Node);
		}
	}

	UEdGraphPin* OutputExecPinReconnect = NULL;
	if(UK2Node_CallFunction* CallFunction = Cast<UK2Node_CallFunction>(InNodeToExpand))
	{
		auto ThenPin = CallFunction->GetThenPin();
		if (ThenPin && ThenPin->LinkedTo.Num())
		{
			OutputExecPinReconnect = ThenPin->LinkedTo[0];
		}
	}

	const UEdGraphSchema_K2* K2Schema = GetDefault<UEdGraphSchema_K2>();
	K2Schema->CollapseGatewayNode(Cast<UK2Node>(InNodeToExpand), Entry, Result);

	if(Entry)
	{
		Entry->DestroyNode();
	}

	if(Result)
	{
		Result->DestroyNode();
	}

	// Make sure any subgraphs get propagated appropriately
	if (SourceGraph->SubGraphs.Num() > 0)
	{
		DestinationGraph->SubGraphs.Append(SourceGraph->SubGraphs);
		SourceGraph->SubGraphs.Empty();
	}

	// Remove the gateway node and source graph
	InNodeToExpand->DestroyNode();

	// This should be set for function nodes, all expanded nodes should connect their output exec pins to the original pin.
	if(OutputExecPinReconnect)
	{
		for (TSet<UEdGraphNode*>::TConstIterator NodeIt(OutExpandedNodes); NodeIt; ++NodeIt)
		{
			UEdGraphNode* Node = *NodeIt;
			for (int32 PinIndex = 0; PinIndex < Node->Pins.Num(); ++PinIndex)
			{
				// Only hookup output exec pins that do not have a connection
				if(Node->Pins[PinIndex]->PinType.PinCategory == K2Schema->PC_Exec && Node->Pins[PinIndex]->Direction == EGPD_Output && Node->Pins[PinIndex]->LinkedTo.Num() == 0)
				{
					Node->Pins[PinIndex]->MakeLinkTo(OutputExecPinReconnect);
				}
			}
		}
	}
}

void FBlueprintEditor::SaveEditedObjectState()
{
	check(IsEditingSingleBlueprint());

	// Clear currently edited documents
	GetBlueprintObj()->LastEditedDocuments.Empty();

	// Ask all open documents to save their state, which will update LastEditedDocuments
	DocumentManager->SaveAllState();
}

void FBlueprintEditor::RequestSaveEditedObjectState()
{
	bRequestedSavingOpenDocumentState = true;
}

void FBlueprintEditor::Tick(float DeltaTime)
{
	// Create or update the Blueprint actor instance in the preview scene
	if ( GetPreviewActor() == nullptr )
	{
		UpdatePreviewActor(GetBlueprintObj(), true);
	}

	if (bRequestedSavingOpenDocumentState)
	{
		bRequestedSavingOpenDocumentState = false;

		SaveEditedObjectState();
	}

	if (InstructionsFadeCountdown > 0.f)
	{
		InstructionsFadeCountdown -= DeltaTime;
	}

	if (bPendingDeferredClose)
	{
		IAssetEditorInstance* EditorInst = FAssetEditorManager::Get().FindEditorForAsset(GetBlueprintObj(), /*bFocusIfOpen =*/false);
		check(EditorInst != nullptr);
		EditorInst->CloseWindow();
	}
}
TStatId FBlueprintEditor::GetStatId() const
{
	RETURN_QUICK_DECLARE_CYCLE_STAT(FBlueprintEditor, STATGROUP_Tickables);
}


void FBlueprintEditor::OnStartEditingDefaultsClicked()
{
	StartEditingDefaults(/*bAutoFocus=*/ true);
}

void FBlueprintEditor::OnListObjectsReferencedByClass()
{
	ObjectTools::ShowReferencedObjs(GetBlueprintObj()->GeneratedClass);
}

void FBlueprintEditor::OnListObjectsReferencedByBlueprint()
{
	ObjectTools::ShowReferencedObjs(GetBlueprintObj());
}

void FBlueprintEditor::OnRepairCorruptedBlueprint()
{
	IKismetCompilerInterface& Compiler = FModuleManager::LoadModuleChecked<IKismetCompilerInterface>(KISMET_COMPILER_MODULENAME);
	Compiler.RecoverCorruptedBlueprint(GetBlueprintObj());
}

void FBlueprintEditor::StartEditingDefaults(bool bAutoFocus, bool bForceRefresh)
{
	SetUISelectionState(FBlueprintEditor::SelectionState_ClassDefaults);

	const bool bSingleLayoutBPEditor = GetDefault<UEditorExperimentalSettings>()->bUnifiedBlueprintEditor;

	if (IsEditingSingleBlueprint())
	{
		if (GetBlueprintObj()->GeneratedClass != nullptr)
		{
			if (bSingleLayoutBPEditor)
			{
				if ( SCSEditor.IsValid() && GetBlueprintObj()->GeneratedClass->IsChildOf<AActor>() )
				{
					SCSEditor->SelectRoot();
				}
				else
				{
					UObject* DefaultObject = GetBlueprintObj()->GeneratedClass->GetDefaultObject();

					// Update the details panel
					FString Title;
					DefaultObject->GetName(Title);
					SKismetInspector::FShowDetailsOptions Options(FText::FromString(Title), bForceRefresh);
					Options.bShowComponents = false;

					Inspector->ShowDetailsForSingleObject(DefaultObject, Options);

					if ( bAutoFocus )
					{
						TryInvokingDetailsTab();
					}
				}
			}
		}
	}
	
	RefreshStandAloneDefaultsEditor();
}

void FBlueprintEditor::RefreshStandAloneDefaultsEditor()
{
	// Update the details panel
	SKismetInspector::FShowDetailsOptions Options(FText::GetEmpty(), true);

	TArray<UObject*> DefaultObjects;
	for ( int32 i = 0; i < GetEditingObjects().Num(); ++i )
	{
		UBlueprintCore* Blueprint = Cast<UBlueprintCore>(GetEditingObjects()[i]);
		if ( Blueprint && Blueprint->GeneratedClass )
		{
			DefaultObjects.Add(Blueprint->GeneratedClass->GetDefaultObject());
		}
	}

	if ( DefaultObjects.Num() )
	{
		DefaultEditor->ShowDetailsForObjects(DefaultObjects);
	}
}

void FBlueprintEditor::RenameNewlyAddedAction(FName InActionName)
{
	TabManager->InvokeTab(FBlueprintEditorTabs::MyBlueprintID);
	TryInvokingDetailsTab(/*Flash*/false);

	if (MyBlueprintWidget.IsValid())
	{
		// Force a refresh immediately, the item has to be present in the list for the rename requests to be successful.
		MyBlueprintWidget->Refresh();
		MyBlueprintWidget->SelectItemByName(InActionName,ESelectInfo::OnMouseClick);
		MyBlueprintWidget->OnRequestRenameOnActionNode();
	}
}

void FBlueprintEditor::OnAddNewVariable()
{
	const FScopedTransaction Transaction( LOCTEXT("AddVariable", "Add Variable") );

	// Reset MyBlueprint item filter so new variable is visible
	if (MyBlueprintWidget.IsValid())
	{
		MyBlueprintWidget->OnResetItemFilter();
	}

	FName VarName = FBlueprintEditorUtils::FindUniqueKismetName(GetBlueprintObj(), TEXT("NewVar"));

	bool bSuccess = MyBlueprintWidget.IsValid() && FBlueprintEditorUtils::AddMemberVariable(GetBlueprintObj(), VarName, MyBlueprintWidget->GetLastPinTypeUsed());

	if(!bSuccess)
	{
		LogSimpleMessage( LOCTEXT("AddVariable_Error", "Adding new variable failed.") );
	}
	else
	{
		RenameNewlyAddedAction(VarName);
	}
}

bool FBlueprintEditor::CanAddNewLocalVariable() const
{
	if (InEditingMode())
	{
		UEdGraph* TargetGraph = FBlueprintEditorUtils::GetTopLevelGraph(FocusedGraphEdPtr.Pin()->GetCurrentGraph());

		return TargetGraph->GetSchema()->GetGraphType(TargetGraph) == GT_Function;
	}
	return false;
}

void FBlueprintEditor::OnAddNewLocalVariable()
{
	// Find the top level graph to place the local variables into
	UEdGraph* TargetGraph = FBlueprintEditorUtils::GetTopLevelGraph(FocusedGraphEdPtr.Pin()->GetCurrentGraph());
	check(TargetGraph->GetSchema()->GetGraphType(TargetGraph) == GT_Function);

	FName VarName = FBlueprintEditorUtils::FindUniqueKismetName(GetBlueprintObj(), TEXT("NewLocalVar"), FindField<UFunction>(GetBlueprintObj()->SkeletonGeneratedClass, TargetGraph->GetFName()));

	bool bSuccess = MyBlueprintWidget.IsValid() && FBlueprintEditorUtils::AddLocalVariable(GetBlueprintObj(), TargetGraph, VarName, MyBlueprintWidget->GetLastPinTypeUsed());

	if(!bSuccess)
	{
		LogSimpleMessage( LOCTEXT("AddLocalVariable_Error", "Adding new local variable failed.") );
	}
	else
	{
		RenameNewlyAddedAction(VarName);
	}
}

void FBlueprintEditor::OnAddNewDelegate()
{
	const UEdGraphSchema_K2* K2Schema = GetDefault<UEdGraphSchema_K2>();
	check(NULL != K2Schema);
	UBlueprint* const Blueprint = GetBlueprintObj();
	check(NULL != Blueprint);

	// Reset MyBlueprint item filter so new variable is visible
	if (MyBlueprintWidget.IsValid())
	{
		MyBlueprintWidget->OnResetItemFilter();
	}

	FName Name = FBlueprintEditorUtils::FindUniqueKismetName(GetBlueprintObj(), TEXT("NewEventDispatcher"));


	const FScopedTransaction Transaction( LOCTEXT("AddNewDelegate", "Add New Event Dispatcher") ); 
	Blueprint->Modify();

	FEdGraphPinType DelegateType;
	DelegateType.PinCategory = K2Schema->PC_MCDelegate;
	const bool bVarCreatedSuccess = FBlueprintEditorUtils::AddMemberVariable(Blueprint, Name, DelegateType);
	if(!bVarCreatedSuccess)
	{
		LogSimpleMessage( LOCTEXT("AddDelegateVariable_Error", "Adding new delegate variable failed.") );
		return;
	}

	UEdGraph* const NewGraph = FBlueprintEditorUtils::CreateNewGraph(Blueprint, Name, UEdGraph::StaticClass(), UEdGraphSchema_K2::StaticClass());
	if(!NewGraph)
	{
		FBlueprintEditorUtils::RemoveMemberVariable(Blueprint, Name);
		LogSimpleMessage( LOCTEXT("AddDelegateVariable_Error", "Adding new delegate variable failed.") );
		return;
	}

	NewGraph->bEditable = false;

	K2Schema->CreateDefaultNodesForGraph(*NewGraph);
	K2Schema->CreateFunctionGraphTerminators(*NewGraph, (UClass*)NULL);
	K2Schema->AddExtraFunctionFlags(NewGraph, (FUNC_BlueprintCallable|FUNC_BlueprintEvent|FUNC_Public));
	K2Schema->MarkFunctionEntryAsEditable(NewGraph, true);

	Blueprint->DelegateSignatureGraphs.Add(NewGraph);
	FBlueprintEditorUtils::MarkBlueprintAsStructurallyModified(Blueprint);

	RenameNewlyAddedAction(Name);
}

void FBlueprintEditor::NewDocument_OnClicked(ECreatedDocumentType GraphType)
{
	FText DocumentNameText;
	bool bResetMyBlueprintFilter = false;

	switch (GraphType)
	{
	case CGT_NewFunctionGraph:
		DocumentNameText = LOCTEXT("NewDocFuncName", "NewFunction");
		bResetMyBlueprintFilter = true;
		break;
	case CGT_NewEventGraph:
		DocumentNameText = LOCTEXT("NewDocEventGraphName", "NewEventGraph");
		bResetMyBlueprintFilter = true;
		break;
	case CGT_NewMacroGraph:
		DocumentNameText = LOCTEXT("NewDocMacroName", "NewMacro");
		bResetMyBlueprintFilter = true;
		break;
	case CGT_NewAnimationGraph:
		DocumentNameText = LOCTEXT("NewDocAnimationGraphName", "NewAnimationGraph");
		bResetMyBlueprintFilter = true;
		break;
	default:
		DocumentNameText = LOCTEXT("NewDocNewName", "NewDocument");
		break;
	}
	
	// Reset MyBlueprint item filter so new variable is visible
	if( bResetMyBlueprintFilter )
	{
		MyBlueprintWidget->OnResetItemFilter();
	}

	FName DocumentName = FName(*DocumentNameText.ToString());

	// Make sure the new name is valid
	DocumentName = FBlueprintEditorUtils::FindUniqueKismetName(GetBlueprintObj(), DocumentNameText.ToString());

	check(IsEditingSingleBlueprint());

	const FScopedTransaction Transaction( LOCTEXT("AddNewFunction", "Add New Function") ); 
	GetBlueprintObj()->Modify();

	UEdGraph* NewGraph = NULL;

	if (GraphType == CGT_NewFunctionGraph)
	{
		NewGraph = FBlueprintEditorUtils::CreateNewGraph(GetBlueprintObj(), DocumentName, UEdGraph::StaticClass(), UEdGraphSchema_K2::StaticClass());
		FBlueprintEditorUtils::AddFunctionGraph<UClass>(GetBlueprintObj(), NewGraph, /*bIsUserCreated=*/ true, NULL);
	}
	else if (GraphType == CGT_NewMacroGraph)
	{
		NewGraph = FBlueprintEditorUtils::CreateNewGraph(GetBlueprintObj(), DocumentName, UEdGraph::StaticClass(),  UEdGraphSchema_K2::StaticClass());
		FBlueprintEditorUtils::AddMacroGraph(GetBlueprintObj(), NewGraph, /*bIsUserCreated=*/ true, NULL);
	}
	else if (GraphType == CGT_NewEventGraph)
	{
		NewGraph = FBlueprintEditorUtils::CreateNewGraph(GetBlueprintObj(), DocumentName, UEdGraph::StaticClass(), UEdGraphSchema_K2::StaticClass());
		FBlueprintEditorUtils::AddUbergraphPage(GetBlueprintObj(), NewGraph);
	}
	else if (GraphType == CGT_NewAnimationGraph)
	{
		//@TODO: ANIMREFACTOR: This code belongs in Persona, not in BlueprintEditor
		NewGraph = FBlueprintEditorUtils::CreateNewGraph(GetBlueprintObj(), DocumentName, UAnimationGraph::StaticClass(), UAnimationGraphSchema::StaticClass());
		FBlueprintEditorUtils::AddDomainSpecificGraph(GetBlueprintObj(), NewGraph);
	}
	else
	{
		ensureMsgf(false, TEXT("GraphType is invalid") );
	}

	// Now open the new graph
	if (NewGraph)
	{
		OpenDocument(NewGraph, FDocumentTracker::OpenNewDocument);

		RenameNewlyAddedAction(DocumentName);
	}
	else
	{
		LogSimpleMessage( LOCTEXT("AddDocument_Error", "Adding new document failed.") );
	}
}

bool FBlueprintEditor::NewDocument_IsVisibleForType(ECreatedDocumentType GraphType) const
{
	switch (GraphType)
	{
	case CGT_NewVariable:
		return (GetBlueprintObj()->BlueprintType != BPTYPE_FunctionLibrary) 
			&& (GetBlueprintObj()->BlueprintType != BPTYPE_Interface) 
			&& (GetBlueprintObj()->BlueprintType != BPTYPE_MacroLibrary);
	case CGT_NewFunctionGraph:
		return (GetBlueprintObj()->BlueprintType != BPTYPE_MacroLibrary);
	case CGT_NewMacroGraph:
		return (GetBlueprintObj()->BlueprintType == BPTYPE_MacroLibrary) || (GetBlueprintObj()->BlueprintType == BPTYPE_Normal) || (GetBlueprintObj()->BlueprintType == BPTYPE_LevelScript);
	case CGT_NewAnimationGraph:
		return GetBlueprintObj()->IsA(UAnimBlueprint::StaticClass());
	case CGT_NewEventGraph:
		return FBlueprintEditorUtils::DoesSupportEventGraphs(GetBlueprintObj());
	case CGT_NewLocalVariable:
		return FBlueprintEditorUtils::DoesSupportLocalVariables(GetFocusedGraph()) 
			&& IsFocusedGraphEditable();
	}

	return false;
}

bool FBlueprintEditor::AddNewDelegateIsVisible() const
{
	const UBlueprint* Blueprint = GetBlueprintObj();
	return (NULL != Blueprint)
		&& (Blueprint->BlueprintType != BPTYPE_Interface) 
		&& (Blueprint->BlueprintType != BPTYPE_MacroLibrary)
		&& (Blueprint->BlueprintType != BPTYPE_FunctionLibrary);
}

void FBlueprintEditor::NotifyPreChange(UProperty* PropertyAboutToChange)
{
	// this only delivers message to the "FOCUSED" one, not every one
	// internally it will only deliver the message to the selected node, not all nodes
	FString PropertyName = PropertyAboutToChange->GetName();
	if (FocusedGraphEdPtr.IsValid())
	{
		FocusedGraphEdPtr.Pin()->NotifyPrePropertyChange(PropertyName);
	}
}

void FBlueprintEditor::NotifyPostChange(const FPropertyChangedEvent& PropertyChangedEvent, UProperty* PropertyThatChanged)
{
	FString PropertyName = PropertyThatChanged->GetName();
	if (FocusedGraphEdPtr.IsValid())
	{
		FocusedGraphEdPtr.Pin()->NotifyPostPropertyChange(PropertyChangedEvent, PropertyName);
	}
	
	// Note: if change type is "interactive," hold off on applying the change (e.g. this will occur if the user is scrubbing a spinbox value; we don't want to apply the change until the mouse is released, for performance reasons)
	if( IsEditingSingleBlueprint() && PropertyChangedEvent.ChangeType != EPropertyChangeType::Interactive )
	{
		UBlueprint* Blueprint = GetBlueprintObj();
		FBlueprintEditorUtils::MarkBlueprintAsModified(Blueprint);

		// Call PostEditChange() on any Actors that might be based on this Blueprint
		FBlueprintEditorUtils::PostEditChangeBlueprintActors(Blueprint);
	}

	// Force updates to occur immediately during interactive mode (otherwise the preview won't refresh because it won't be ticking)
	UpdateSCSPreview(PropertyChangedEvent.ChangeType == EPropertyChangeType::Interactive);
}

void FBlueprintEditor::OnFinishedChangingProperties(const FPropertyChangedEvent& PropertyChangedEvent)
{
	FName PropertyName = (PropertyChangedEvent.Property != NULL) ? PropertyChangedEvent.Property->GetFName() : NAME_None;

	//@TODO: This code does not belong here (might not even be necessary anymore as they seem to have PostEditChangeProperty impls now)!
	if ((PropertyName == GET_MEMBER_NAME_CHECKED(UK2Node_Switch, bHasDefaultPin)) ||
		(PropertyName == GET_MEMBER_NAME_CHECKED(UK2Node_SwitchInteger, StartIndex)) ||
		(PropertyName == GET_MEMBER_NAME_CHECKED(UK2Node_SwitchString, PinNames)) ||
		(PropertyName == GET_MEMBER_NAME_CHECKED(UK2Node_SwitchName, PinNames)) ||
		(PropertyName == GET_MEMBER_NAME_CHECKED(UK2Node_SwitchString, bIsCaseSensitive)))
	{
		DocumentManager->RefreshAllTabs();
	}
}

FName FBlueprintEditor::GetToolkitFName() const
{
	return FName("BlueprintEditor");
}

FName FBlueprintEditor::GetContextFromBlueprintType(EBlueprintType InType)
{
	switch (InType)
	{
	default:
	case BPTYPE_Normal:
		return FName("BlueprintEditor");
	case BPTYPE_MacroLibrary:
		return FName("BlueprintEditor.MacroLibrary");
	case BPTYPE_Interface:
		return FName("BlueprintEditor.Interface");
	case BPTYPE_LevelScript:
		return FName("BlueprintEditor.LevelScript");
	}
}

FName FBlueprintEditor::GetToolkitContextFName() const
{
	if(GetBlueprintObj())
	{
		return GetContextFromBlueprintType(GetBlueprintObj()->BlueprintType);
	}

	return FName("BlueprintEditor");
}

FText FBlueprintEditor::GetBaseToolkitName() const
{
	return LOCTEXT( "AppLabel", "Blueprint Editor" );
}

FText FBlueprintEditor::GetToolkitName() const
{
	const auto EditingObjects = GetEditingObjects();

	if( IsEditingSingleBlueprint() )
	{
		const bool bDirtyState = GetBlueprintObj()->GetOutermost()->IsDirty();

		FFormatNamedArguments Args;
		Args.Add( TEXT("DirtyState"), bDirtyState ? FText::FromString( TEXT( "*" ) ) : FText::GetEmpty() );

		if (FBlueprintEditorUtils::IsLevelScriptBlueprint(GetBlueprintObj()))
		{
			const FString& LevelName = FPackageName::GetShortFName( GetBlueprintObj()->GetOutermost()->GetFName().GetPlainNameString() ).GetPlainNameString();	

			Args.Add( TEXT("LevelName"), FText::FromString( LevelName ) );
			return FText::Format( NSLOCTEXT("KismetEditor", "LevelScriptAppLabel", "{LevelName}{DirtyState} - Level Blueprint Editor"), Args );
		}
		else
		{
			Args.Add( TEXT("BlueprintName"), FText::FromString( GetBlueprintObj()->GetName() ) );
			return FText::Format( NSLOCTEXT("KismetEditor", "BlueprintScriptAppLabel", "{BlueprintName}{DirtyState}"), Args );
		}
	}

	TSubclassOf< UObject > SharedParentClass = NULL;

	for( auto ObjectIter = EditingObjects.CreateConstIterator(); ObjectIter; ++ObjectIter )
	{
		UBlueprint* Blueprint = Cast<UBlueprint>( *ObjectIter );;
		check( Blueprint );

		// Initialize with the class of the first object we encounter.
		if( *SharedParentClass == NULL )
		{
			SharedParentClass = Blueprint->ParentClass;
		}

		// If we've encountered an object that's not a subclass of the current best baseclass,
		// climb up a step in the class hierarchy.
		while( !Blueprint->ParentClass->IsChildOf( SharedParentClass ) )
		{
			SharedParentClass = SharedParentClass->GetSuperClass();
		}
	}

	FFormatNamedArguments Args;
	Args.Add( TEXT("NumberOfObjects"), EditingObjects.Num() );
	Args.Add( TEXT("ObjectName"), FText::FromString( SharedParentClass->GetName() ) );
	return FText::Format( NSLOCTEXT("KismetEditor", "ToolkitTitle_UniqueLayerName", "{NumberOfObjects} {ClassName} - Class Defaults"), Args );
}

FText FBlueprintEditor::GetToolkitToolTipText() const
{
	const auto EditingObjects = GetEditingObjects();

	if( IsEditingSingleBlueprint() )
	{
		if (FBlueprintEditorUtils::IsLevelScriptBlueprint(GetBlueprintObj()))
		{
			const FString& LevelName = FPackageName::GetShortFName( GetBlueprintObj()->GetOutermost()->GetFName().GetPlainNameString() ).GetPlainNameString();	

			FFormatNamedArguments Args;
			Args.Add( TEXT("LevelName"), FText::FromString( LevelName ) );
			return FText::Format( NSLOCTEXT("KismetEditor", "LevelScriptAppToolTip", "{LevelName} - Level Blueprint Editor"), Args );
		}
		else
		{
			return FAssetEditorToolkit::GetToolTipTextForObject( GetBlueprintObj() );
		}
	}

	TSubclassOf< UObject > SharedParentClass = NULL;

	for( auto ObjectIter = EditingObjects.CreateConstIterator(); ObjectIter; ++ObjectIter )
	{
		UBlueprint* Blueprint = Cast<UBlueprint>( *ObjectIter );;
		check( Blueprint );

		// Initialize with the class of the first object we encounter.
		if( *SharedParentClass == NULL )
		{
			SharedParentClass = Blueprint->ParentClass;
		}

		// If we've encountered an object that's not a subclass of the current best baseclass,
		// climb up a step in the class hierarchy.
		while( !Blueprint->ParentClass->IsChildOf( SharedParentClass ) )
		{
			SharedParentClass = SharedParentClass->GetSuperClass();
		}
	}

	FFormatNamedArguments Args;
	Args.Add( TEXT("NumberOfObjects"), EditingObjects.Num() );
	Args.Add( TEXT("ObjectName"), FText::FromString( SharedParentClass->GetName() ) );
	return FText::Format( NSLOCTEXT("KismetEditor", "ToolkitTitle_UniqueLayerName", "{NumberOfObjects} {ClassName} - Class Defaults"), Args );
}

FLinearColor FBlueprintEditor::GetWorldCentricTabColorScale() const
{
	if ((IsEditingSingleBlueprint()) && FBlueprintEditorUtils::IsLevelScriptBlueprint(GetBlueprintObj()))
	{
		return FLinearColor( 0.0f, 0.2f, 0.3f, 0.5f );
	}
	else
	{
		return FLinearColor( 0.0f, 0.0f, 0.3f, 0.5f );
	}
}

bool FBlueprintEditor::IsBlueprintEditor() const
{
	return true;
}

FString FBlueprintEditor::GetWorldCentricTabPrefix() const
{
	check(IsEditingSingleBlueprint());

	if (FBlueprintEditorUtils::IsLevelScriptBlueprint(GetBlueprintObj()))
	{
		return NSLOCTEXT("KismetEditor", "WorldCentricTabPrefix_LevelScript", "Script ").ToString();
	}
	else
	{
		return NSLOCTEXT("KismetEditor", "WorldCentricTabPrefix_Blueprint", "Blueprint ").ToString();
	}
}

void FBlueprintEditor::VariableListWasUpdated()
{
	StartEditingDefaults(/*bAutoFocus=*/ false);
}

bool FBlueprintEditor::GetBoundsForSelectedNodes(class FSlateRect& Rect, float Padding)
{
	TSharedPtr<SGraphEditor> FocusedGraphEd = FocusedGraphEdPtr.Pin();
	if (FocusedGraphEd.IsValid())
	{
		return FocusedGraphEd->GetBoundsForSelectedNodes(Rect, Padding);
	}
	return false;
}

void FBlueprintEditor::OnRenameNode()
{
	TSharedPtr<SGraphEditor> FocusedGraphEd = FocusedGraphEdPtr.Pin();
	if(FocusedGraphEd.IsValid())
	{
		const FGraphPanelSelectionSet SelectedNodes = GetSelectedNodes();
		for (FGraphPanelSelectionSet::TConstIterator NodeIt(SelectedNodes); NodeIt; ++NodeIt)
		{
			UEdGraphNode* SelectedNode = Cast<UEdGraphNode>(*NodeIt);
			if (SelectedNode != NULL && SelectedNode->bCanRenameNode)
			{
				FKismetEditorUtilities::BringKismetToFocusAttentionOnObject(SelectedNode, true);
				break;
			}
		}
	}
}

bool FBlueprintEditor::CanRenameNodes() const
{
	if (IsEditable(GetFocusedGraph()))
	{
		const FGraphPanelSelectionSet SelectedNodes = GetSelectedNodes();
		bool bCanRenameNodes = (SelectedNodes.Num() == 1) ? true : false;

		for (FGraphPanelSelectionSet::TConstIterator NodeIt(SelectedNodes); NodeIt; ++NodeIt)
		{
			UEdGraphNode* SelectedNode = Cast<UEdGraphNode>(*NodeIt);
			if (SelectedNode && !SelectedNode->bCanRenameNode)
			{
				bCanRenameNodes = false;
				break;
			}
		}
		return bCanRenameNodes;
	}
	return false;
}

bool FBlueprintEditor::OnNodeVerifyTitleCommit(const FText& NewText, UEdGraphNode* NodeBeingChanged, FText& OutErrorMessage)
{
	bool bValid(false);

	if (NodeBeingChanged && NodeBeingChanged->bCanRenameNode)
	{
		// Clear off any existing error message 
		NodeBeingChanged->ErrorMsg.Empty();
		NodeBeingChanged->bHasCompilerMessage = false;

		if (!NameEntryValidator.IsValid())
		{
			NameEntryValidator = FNameValidatorFactory::MakeValidator(NodeBeingChanged);
		}

		EValidatorResult VResult = NameEntryValidator->IsValid(NewText.ToString(), true);
		if (VResult == EValidatorResult::Ok)
		{
			bValid = true;
		}
		else if (FocusedGraphEdPtr.IsValid()) 
		{
			EValidatorResult Valid = NameEntryValidator->IsValid(NewText.ToString(), false);
			
			NodeBeingChanged->bHasCompilerMessage = true;
			NodeBeingChanged->ErrorMsg = NameEntryValidator->GetErrorString(NewText.ToString(), Valid);
			NodeBeingChanged->ErrorType = EMessageSeverity::Error;
		}
	}
	NameEntryValidator.Reset();

	return bValid;
}

void FBlueprintEditor::OnNodeTitleCommitted(const FText& NewText, ETextCommit::Type CommitInfo, UEdGraphNode* NodeBeingChanged)
{
	if (NodeBeingChanged)
	{
		const FScopedTransaction Transaction( NSLOCTEXT( "K2_RenameNode", "RenameNode", "Rename Node" ) );
		NodeBeingChanged->Modify();
		NodeBeingChanged->OnRenameNode(NewText.ToString());
	}
}



/////////////////////////////////////////////////////

void FBlueprintEditor::OnEditTabClosed(TSharedRef<SDockTab> Tab)
{
	// Update the edited object state
	if (GetBlueprintObj())
	{
		SaveEditedObjectState();
	}
}

// Tries to open the specified graph and bring it's document to the front
TSharedPtr<SGraphEditor> FBlueprintEditor::OpenGraphAndBringToFront(UEdGraph* Graph)
{
	// First, switch back to standard mode
	SetCurrentMode(FBlueprintEditorApplicationModes::StandardBlueprintEditorMode);

	// Next, try to make sure there is a copy open
	TSharedPtr<SDockTab> TabWithGraph = OpenDocument(Graph, FDocumentTracker::CreateHistoryEvent);

	// We know that the contents of the opened tabs will be a graph editor.
	return StaticCastSharedRef<SGraphEditor>(TabWithGraph->GetContent());
}

TSharedPtr<SDockTab> FBlueprintEditor::OpenDocument(UObject* DocumentID, FDocumentTracker::EOpenDocumentCause Cause)
{
	TSharedRef<FTabPayload_UObject> Payload = FTabPayload_UObject::Make(DocumentID);
	return DocumentManager->OpenDocument(Payload, Cause);
}

void FBlueprintEditor::NavigateTab(FDocumentTracker::EOpenDocumentCause InCause)
{
	OpenDocument(NULL, InCause);
}

void FBlueprintEditor::CloseDocumentTab(UObject* DocumentID)
{
	TSharedRef<FTabPayload_UObject> Payload = FTabPayload_UObject::Make(DocumentID);
	DocumentManager->CloseTab(Payload);
}

// Finds any open tabs containing the specified document and adds them to the specified array; returns true if at least one is found
bool FBlueprintEditor::FindOpenTabsContainingDocument(UObject* DocumentID, /*inout*/ TArray< TSharedPtr<SDockTab> >& Results)
{
	int32 StartingCount = Results.Num();

	TSharedRef<FTabPayload_UObject> Payload = FTabPayload_UObject::Make(DocumentID);

	DocumentManager->FindMatchingTabs( Payload, /*inout*/ Results);

	// Did we add anything new?
	return (StartingCount != Results.Num());
}

void FBlueprintEditor::RestoreEditedObjectState()
{
	check(IsEditingSingleBlueprint());	

	UBlueprint* Blueprint = GetBlueprintObj();
	if (Blueprint->LastEditedDocuments.Num() == 0)
	{
		if (FBlueprintEditorUtils::SupportsConstructionScript(Blueprint))
		{
			Blueprint->LastEditedDocuments.Add(FBlueprintEditorUtils::FindUserConstructionScript(Blueprint));
		}

		Blueprint->LastEditedDocuments.Add(FBlueprintEditorUtils::FindEventGraph(Blueprint));
	}

	for (int32 i = 0; i < Blueprint->LastEditedDocuments.Num(); i++)
	{
		if (UObject* Obj = Blueprint->LastEditedDocuments[i].EditedObject)
		{
			if(UEdGraph* Graph = Cast<UEdGraph>(Obj))
			{
				struct LocalStruct
				{
					static TSharedPtr<SDockTab> OpenGraphTree(FBlueprintEditor* InBlueprintEditor, UEdGraph* InGraph)
					{
						FDocumentTracker::EOpenDocumentCause OpenCause = FDocumentTracker::QuickNavigateCurrentDocument;

						for (UObject* OuterObject = InGraph->GetOuter(); OuterObject; OuterObject = OuterObject->GetOuter())
						{
							if (OuterObject->IsA<UBlueprint>())
							{
								// reached up to the blueprint for the graph, we are done climbing the tree
								OpenCause = FDocumentTracker::OpenNewDocument;
								break;
							}
							else if(UEdGraph* OuterGraph = Cast<UEdGraph>(OuterObject))
							{
								// Found another graph, open it up
								OpenGraphTree(InBlueprintEditor, OuterGraph);
								break;
							}
						}

						return InBlueprintEditor->OpenDocument(InGraph, OpenCause);
					}
				};
				TSharedPtr<SDockTab> TabWithGraph = LocalStruct::OpenGraphTree(this, Graph);

				TSharedRef<SGraphEditor> GraphEditor = StaticCastSharedRef<SGraphEditor>(TabWithGraph->GetContent());
				GraphEditor->SetViewLocation(Blueprint->LastEditedDocuments[i].SavedViewOffset, Blueprint->LastEditedDocuments[i].SavedZoomAmount);
			}
			else
			{
				TSharedPtr<SDockTab> TabWithGraph = OpenDocument(Obj, FDocumentTracker::RestorePreviousDocument);
			}
		}
	}
}

bool FBlueprintEditor::CanRecompileModules()
{
	// We're not able to recompile if a compile is already in progress!
	return !IHotReloadModule::Get().IsCurrentlyCompiling();
}

void FBlueprintEditor::OnCreateComment()
{
	auto GraphEditor = FocusedGraphEdPtr.Pin();
	if (GraphEditor.IsValid())
	{
		if (UEdGraph* Graph = GraphEditor->GetCurrentGraph())
		{
			if (const UEdGraphSchema* Schema = Graph->GetSchema())
			{
				if (Schema->IsA(UEdGraphSchema_K2::StaticClass()))
				{
					FEdGraphSchemaAction_K2AddComment CommentAction;
					CommentAction.PerformAction(Graph, NULL, GraphEditor->GetPasteLocation());
				}
			}
		}
	}
}

void FBlueprintEditor::SetPinVisibility(SGraphEditor::EPinVisibility Visibility)
{
	PinVisibility = Visibility;
	OnSetPinVisibility.Broadcast(PinVisibility);
}

void FBlueprintEditor::GotoNativeFunctionDefinition()
{
	auto GraphEditor = FocusedGraphEdPtr.Pin();
	if( GraphEditor.IsValid() && IsSelectionNativeFunction() )
	{
		const FGraphPanelSelectionSet SelectedNodes = GraphEditor->GetSelectedNodes();
		FGraphPanelSelectionSet::TConstIterator NodeIter( SelectedNodes );

		const UK2Node_CallFunction* FunctionNode = Cast<UK2Node_CallFunction>( *NodeIter );

		if( FunctionNode )
		{
			UFunction* TargetFunction = FunctionNode->GetTargetFunction();

			if( TargetFunction )
			{
				FString NativeParentClassHeaderPath;
				const bool bFileFound = FSourceCodeNavigation::FindClassHeaderPath(TargetFunction, NativeParentClassHeaderPath) 
										&& (IFileManager::Get().FileSize(*NativeParentClassHeaderPath) != INDEX_NONE);
				if( bFileFound )
				{
					const FString AbsNativeParentClassHeaderPath = FPaths::ConvertRelativePathToFull( NativeParentClassHeaderPath );
					FSourceCodeNavigation::OpenSourceFile( AbsNativeParentClassHeaderPath );
				}
			}
		}
	}
}

bool FBlueprintEditor::IsSelectionNativeFunction()
{
	auto GraphEditor = FocusedGraphEdPtr.Pin();
	if( GraphEditor.IsValid() && FSourceCodeNavigation::IsCompilerAvailable() )
	{
		FGraphPanelSelectionSet SelectedNodes = GraphEditor->GetSelectedNodes();
		FGraphPanelSelectionSet::TIterator NodeIter( SelectedNodes );

		if(NodeIter)
		{
			const UK2Node_CallFunction* FunctionNode = Cast<UK2Node_CallFunction>( *NodeIter );

			if( FunctionNode && SelectedNodes.Num() == 1 )
			{
				UFunction* FunctionPtr = FunctionNode->FunctionReference.ResolveMember<UFunction>( FunctionNode->GetBlueprintClassFromNode() );
				UClass* OwningClass = FunctionPtr ? FunctionPtr->GetOuterUClass() : NULL;

				if( OwningClass && OwningClass->HasAllClassFlags( CLASS_Native ))
				{
					return true;
				}
			}
		}
	}
	return false;
}

void FBlueprintEditor::GotoNativeVariableDefinition()
{
	auto GraphEditor = FocusedGraphEdPtr.Pin();
	if( GraphEditor.IsValid() && IsSelectionNativeVariable() )
	{
		const FGraphPanelSelectionSet SelectedNodes = GraphEditor->GetSelectedNodes();
		FGraphPanelSelectionSet::TConstIterator NodeIter( SelectedNodes );
		const UK2Node_Variable* VarNode = Cast<UK2Node_Variable>( *NodeIter );

		if( VarNode )
		{
			UProperty* VariableProperty = VarNode->VariableReference.ResolveMember<UProperty>( VarNode->GetBlueprintClassFromNode() );

			if( VariableProperty )
			{
				FString NativeParentClassHeaderPath;
				const bool bFileFound = FSourceCodeNavigation::FindClassHeaderPath(VariableProperty, NativeParentClassHeaderPath) 
										&& (IFileManager::Get().FileSize(*NativeParentClassHeaderPath) != INDEX_NONE);
				if( bFileFound )
				{
					const FString AbsNativeParentClassHeaderPath = FPaths::ConvertRelativePathToFull( NativeParentClassHeaderPath );
					FSourceCodeNavigation::OpenSourceFile( AbsNativeParentClassHeaderPath );
				}
			}
		}
	}
}

bool FBlueprintEditor::IsSelectionNativeVariable()
{
	auto GraphEditor = FocusedGraphEdPtr.Pin();
	if( GraphEditor.IsValid() )
	{
		FGraphPanelSelectionSet SelectedNodes = GraphEditor->GetSelectedNodes();
		FGraphPanelSelectionSet::TIterator NodeIter( SelectedNodes );

		if(NodeIter)
		{
			const UK2Node_Variable* VarNode = Cast<UK2Node_Variable>( *NodeIter );

			if( VarNode && SelectedNodes.Num() == 1 )
			{
				UProperty* VariableProperty = VarNode->VariableReference.ResolveMember<UProperty>( VarNode->GetBlueprintClassFromNode() );

				if( VariableProperty && VariableProperty->IsNative())
				{
					return true;
				}
			}
		}
	}
	return false;
}

bool FBlueprintEditor::IsNativeCodeBrowsingAvailable() const
{
	return bCodeBasedProject;
}

void FBlueprintEditor::OnFindReferences()
{
	auto GraphEditor = FocusedGraphEdPtr.Pin();
	if (GraphEditor.IsValid())
	{
		FString SearchTerm;

		const FGraphPanelSelectionSet SelectedNodes = GraphEditor->GetSelectedNodes();
		for (FGraphPanelSelectionSet::TConstIterator NodeIt(SelectedNodes); NodeIt; ++NodeIt)
		{
			UEdGraphNode* SelectedNode = Cast<UEdGraphNode>(*NodeIt);
			if (SelectedNode != NULL)
			{
				if (UK2Node_CustomEvent* CustomEvent = Cast<UK2Node_CustomEvent>(SelectedNode))
				{
					SearchTerm =  CustomEvent->CustomFunctionName.ToString();
<<<<<<< HEAD
				}
				else if (Cast<UK2Node_Variable>(SelectedNode) && !Cast<UK2Node_StructOperation>(SelectedNode))
				{
					UK2Node_Variable* VariableNode = Cast<UK2Node_Variable>(SelectedNode);
					SearchTerm = FName::NameToDisplayString(VariableNode->GetVarName().ToString(), VariableNode->GetPropertyForVariable()->IsA(UBoolProperty::StaticClass()) );
=======
					if (!SearchTerm.IsEmpty())
					{
						SummonSearchUI(true, FString::Printf(TEXT("\"%s\""), *SearchTerm));
					}
>>>>>>> 73f66985
				}
				else
				{
					SearchTerm = SelectedNode->GetFindReferenceSearchString();
					if (!SearchTerm.IsEmpty())
					{
						SummonSearchUI(true, SearchTerm);
					}
				}
			}
		}
	}
}

bool FBlueprintEditor::CanFindReferences()
{
	auto GraphEditor = FocusedGraphEdPtr.Pin();
	if (GraphEditor.IsValid())
	{
		const FGraphPanelSelectionSet SelectedNodes = GraphEditor->GetSelectedNodes();
		if( SelectedNodes.Num() == 1 )
		{
			return true;
		}
	}
	return false;
}

AActor* FBlueprintEditor::GetPreviewActor() const
{
	UBlueprint* PreviewBlueprint = GetBlueprintObj();

	// Note: The weak ptr can become stale if the actor is reinstanced due to a Blueprint change, etc. In that 
	// case we look to see if we can find the new instance in the preview world and then update the weak ptr.
	if ( PreviewActorPtr.IsStale(true) && PreviewBlueprint )
	{
		UWorld* PreviewWorld = PreviewScene.GetWorld();
		for ( TActorIterator<AActor> It(PreviewWorld); It; ++It )
		{
			AActor* Actor = *It;
			if ( !Actor->IsPendingKillPending()
				&& Actor->GetClass()->ClassGeneratedBy == PreviewBlueprint )
			{
				PreviewActorPtr = Actor;
				break;
			}
		}
	}

	return PreviewActorPtr.Get();
}

void FBlueprintEditor::UpdatePreviewActor(UBlueprint* InBlueprint, bool bInForceFullUpdate/* = false*/)
{
	// If the components mode isn't available there's no reason to update the preview actor.
	if ( !CanAccessComponentsMode() )
	{
		return;
	}

	AActor* PreviewActor = GetPreviewActor();

	// Signal that we're going to be constructing editor components
	if ( InBlueprint != NULL && InBlueprint->SimpleConstructionScript != NULL )
	{
		InBlueprint->SimpleConstructionScript->BeginEditorComponentConstruction();
	}

	UBlueprint* PreviewBlueprint = GetBlueprintObj();

	// If the Blueprint is changing
	if ( InBlueprint != PreviewBlueprint || bInForceFullUpdate )
	{
		// Destroy the previous actor instance
		DestroyPreview();

		// Save the Blueprint we're creating a preview for
		PreviewBlueprint = InBlueprint;

		// Spawn a new preview actor based on the Blueprint's generated class if it's Actor-based
		if ( PreviewBlueprint && PreviewBlueprint->GeneratedClass && PreviewBlueprint->GeneratedClass->IsChildOf(AActor::StaticClass()) )
		{
			FVector SpawnLocation = FVector::ZeroVector;
			FRotator SpawnRotation = FRotator::ZeroRotator;

			// Spawn an Actor based on the Blueprint's generated class
			FActorSpawnParameters SpawnInfo;
			SpawnInfo.SpawnCollisionHandlingOverride = ESpawnActorCollisionHandlingMethod::AlwaysSpawn;
			SpawnInfo.bNoFail = true;
			SpawnInfo.ObjectFlags = RF_Transient|RF_Transactional;

			// Temporarily remove the deprecated flag so we can respawn the Blueprint in the viewport
			bool bIsClassDeprecated = PreviewBlueprint->GeneratedClass->HasAnyClassFlags(CLASS_Deprecated);
			PreviewBlueprint->GeneratedClass->ClassFlags &= ~CLASS_Deprecated;

			PreviewActorPtr = PreviewActor = PreviewScene.GetWorld()->SpawnActor(PreviewBlueprint->GeneratedClass, &SpawnLocation, &SpawnRotation, SpawnInfo);

			// Reassign the deprecated flag if it was previously assigned
			if ( bIsClassDeprecated )
			{
				PreviewBlueprint->GeneratedClass->ClassFlags |= CLASS_Deprecated;
			}

			check(PreviewActor);

			// Ensure that the actor is visible
			if ( PreviewActor->bHidden )
			{
				PreviewActor->bHidden = false;
				PreviewActor->MarkComponentsRenderStateDirty();				
			}

			// Prevent any audio from playing as a result of spawning
			if (FAudioDevice* AudioDevice = GEngine->GetMainAudioDevice())
			{
				AudioDevice->Flush(PreviewScene.GetWorld());
			}

			// Set the reference to the preview actor for component editing purposes
			if ( PreviewBlueprint->SimpleConstructionScript != nullptr )
			{
				PreviewBlueprint->SimpleConstructionScript->SetComponentEditorActorInstance(PreviewActor);
			}
		}
	}
	else if ( PreviewActor )
	{
		PreviewActor->ReregisterAllComponents();
		PreviewActor->RerunConstructionScripts();
	}

	// Signal that we're done constructing editor components
	if ( InBlueprint != nullptr && InBlueprint->SimpleConstructionScript != nullptr )
	{
		InBlueprint->SimpleConstructionScript->EndEditorComponentConstruction();
	}
}

void FBlueprintEditor::DestroyPreview()
{
	// If the components mode isn't available there's no reason to delete the preview actor.
	if ( !CanAccessComponentsMode() )
	{
		return;
	}

	AActor* PreviewActor = GetPreviewActor();
	if ( PreviewActor != nullptr )
	{
		check(PreviewScene.GetWorld());
		PreviewScene.GetWorld()->EditorDestroyActor(PreviewActor, false);
	}

	UBlueprint* PreviewBlueprint = GetBlueprintObj();

	if ( PreviewBlueprint != nullptr )
	{
		if ( PreviewBlueprint->SimpleConstructionScript != nullptr
			&& PreviewActor == PreviewBlueprint->SimpleConstructionScript->GetComponentEditorActorInstance() )
		{
			// Ensure that all editable component references are cleared
			PreviewBlueprint->SimpleConstructionScript->ClearEditorComponentReferences();

			// Clear the reference to the preview actor instance
			PreviewBlueprint->SimpleConstructionScript->SetComponentEditorActorInstance(nullptr);
		}

		PreviewBlueprint = nullptr;
	}

	PreviewActorPtr = nullptr;
}


FReply FBlueprintEditor::OnSpawnGraphNodeByShortcut(FInputChord InChord, const FVector2D& InPosition, UEdGraph* InGraph)
{
	UEdGraph* Graph = InGraph;
	if (Graph == nullptr)
	{
		return FReply::Handled();
	}

	TArray<UEdGraphNode*> OutNodes;
	FVector2D NodeSpawnPos = InPosition;
	FBlueprintSpawnNodeCommands::Get().GetGraphActionByChord(InChord, InGraph, NodeSpawnPos, OutNodes);

	TSet<const UEdGraphNode*> NodesToSelect;

	for (UEdGraphNode* CurrentNode : OutNodes)
	{
		NodesToSelect.Add(CurrentNode);
	}

	// Do not change node selection if no actions were performed
	if(OutNodes.Num() > 0)
	{
		Graph->SelectNodeSet(NodesToSelect, /*bFromUI =*/true);
	}

	return FReply::Handled();
}

void FBlueprintEditor::ToolkitBroughtToFront()
{
	UBlueprint* CurrentBlueprint = GetBlueprintObj();
	if( CurrentBlueprint != NULL )
	{
		UObject* DebugInstance = CurrentBlueprint->GetObjectBeingDebugged();
		CurrentBlueprint->SetObjectBeingDebugged( NULL );
		CurrentBlueprint->SetObjectBeingDebugged( DebugInstance );
	}
}

void FBlueprintEditor::OnNodeSpawnedByKeymap()
{
	UpdateNodeCreationStats( ENodeCreateAction::Keymap );
}

void FBlueprintEditor::UpdateNodeCreationStats( const ENodeCreateAction::Type CreateAction )
{
	switch( CreateAction )
	{
	case ENodeCreateAction::MyBlueprintDragPlacement:
		AnalyticsStats.MyBlueprintNodeDragPlacementCount++;
		break;
	case ENodeCreateAction::PaletteDragPlacement:
		AnalyticsStats.PaletteNodeDragPlacementCount++;
		break;
	case ENodeCreateAction::GraphContext:
		AnalyticsStats.NodeGraphContextCreateCount++;
		break;
	case ENodeCreateAction::PinContext:
		AnalyticsStats.NodePinContextCreateCount++;
		break;
	case ENodeCreateAction::Keymap:
		AnalyticsStats.NodeKeymapCreateCount++;
		break;
	}
}

TSharedPtr<ISCSEditorCustomization> FBlueprintEditor::CustomizeSCSEditor(USceneComponent* InComponentToCustomize) const
{
	check(InComponentToCustomize != NULL);
	const TSharedPtr<ISCSEditorCustomization>* FoundCustomization = SCSEditorCustomizations.Find(InComponentToCustomize->GetClass()->GetFName());
	if(FoundCustomization != NULL)
	{
		return *FoundCustomization;
	}

	return TSharedPtr<ISCSEditorCustomization>();
}

FText FBlueprintEditor::GetPIEStatus() const
{
	UBlueprint* CurrentBlueprint = GetBlueprintObj();
	UWorld *DebugWorld = NULL;
	ENetMode NetMode = NM_Standalone;
	if (CurrentBlueprint)
	{
		DebugWorld = CurrentBlueprint->GetWorldBeingDebugged();
		if (DebugWorld)
		{
			NetMode = DebugWorld->GetNetMode();
		}
		else
		{
			UObject* ObjOuter = CurrentBlueprint->GetObjectBeingDebugged();
			while(DebugWorld == NULL && ObjOuter != NULL)
			{
				ObjOuter = ObjOuter->GetOuter();
				DebugWorld = Cast<UWorld>(ObjOuter);
			}
		}
	}
	
	if (DebugWorld)
	{
		NetMode = DebugWorld->GetNetMode();
	}

	if (NetMode == NM_ListenServer || NetMode == NM_DedicatedServer)
	{
		return LOCTEXT("PIEStatusServerSimulating", "SERVER - SIMULATING");
	}
	else if (NetMode == NM_Client)
	{
		return LOCTEXT("PIEStatusClientSimulating", "CLIENT - SIMULATING");
	}

	return LOCTEXT("PIEStatusSimulating", "SIMULATING");
}

bool FBlueprintEditor::IsEditingAnimGraph() const
{
	if (FocusedGraphEdPtr.IsValid())
	{
		if (UEdGraph* CurrentGraph = FocusedGraphEdPtr.Pin()->GetCurrentGraph())
		{
			if (CurrentGraph->Schema->IsChildOf(UAnimationGraphSchema::StaticClass()) || (CurrentGraph->Schema == UAnimationStateMachineSchema::StaticClass()))
			{
				return true;
			}
		}
	}

	return false;
}

UEdGraph* FBlueprintEditor::GetFocusedGraph() const
{
	if(FocusedGraphEdPtr.IsValid())
	{
		return FocusedGraphEdPtr.Pin()->GetCurrentGraph();
	}
	return nullptr;
}

bool FBlueprintEditor::IsEditable(UEdGraph* InGraph) const
{
	return InEditingMode() && !FBlueprintEditorUtils::IsGraphReadOnly(InGraph);
}

bool FBlueprintEditor::IsGraphReadOnly(UEdGraph* InGraph) const
{
	return FBlueprintEditorUtils::IsGraphReadOnly(InGraph);
}

float FBlueprintEditor::GetInstructionTextOpacity(UEdGraph* InGraph) const
{
	UBlueprintEditorSettings const* Settings = GetDefault<UBlueprintEditorSettings>();
	if ((InGraph == nullptr) || !IsEditable(InGraph) || FBlueprintEditorUtils::IsGraphReadOnly(InGraph) || !Settings->bShowGraphInstructionText)
	{
		return 0.0f;
	}
	else if ((InstructionsFadeCountdown > 0.0f) || (HasOpenActionMenu == InGraph))
	{
		return InstructionsFadeCountdown / BlueprintEditorImpl::InstructionFadeDuration;
	}
	else if (BlueprintEditorImpl::GraphHasUserPlacedNodes(InGraph))
	{
		return 0.0f;
	}
	return 1.0f;
}

FText FBlueprintEditor::GetGraphDecorationString(UEdGraph* InGraph) const
{
	return FText::GetEmpty();
}

bool FBlueprintEditor::IsGraphInCurrentBlueprint(UEdGraph* InGraph) const
{
	bool bEditable = true;

	UBlueprint* EditingBP = GetBlueprintObj();
	if(EditingBP)
	{
		TArray<UEdGraph*> Graphs;
		EditingBP->GetAllGraphs(Graphs);
		bEditable &= Graphs.Contains(InGraph);
	}

	return bEditable;
}

bool FBlueprintEditor::IsFocusedGraphEditable() const
{
	UEdGraph* FocusedGraph = GetFocusedGraph();
	if (FocusedGraph != nullptr)
	{
		return IsEditable(FocusedGraph);
	}
	return true;
}

void FBlueprintEditor::SaveAsset_Execute()
{
	for (auto Object : GetEditingObjects())
	{
		auto Blueprint = Cast<UBlueprint>(Object);
		if (Blueprint)
		{
			// Update the Blueprint's search data
			FFindInBlueprintSearchManager::Get().AddOrUpdateBlueprintSearchMetadata(Blueprint);
		}
	}

	IBlueprintEditor::SaveAsset_Execute();
}

void FBlueprintEditor::TryInvokingDetailsTab(bool bFlash)
{
	if ( TabManager->CanSpawnTab(FBlueprintEditorTabs::DetailsID) )
	{
		TSharedPtr<SDockTab> BlueprintTab = FGlobalTabmanager::Get()->GetMajorTabForTabManager(TabManager.ToSharedRef());

		// We don't want to force this tab into existence when the blueprint editor isn't in the foreground and actively
		// being interacted with.  So we make sure the window it's in is focused and the tab is in the foreground.
		if ( BlueprintTab.IsValid() && BlueprintTab->IsForeground() && BlueprintTab->GetParentWindow()->HasFocusedDescendants()  )
		{
			if (!Inspector.IsValid() || !Inspector->GetOwnerTab().IsValid() || Inspector->GetOwnerTab()->GetDockArea().IsValid())
			{
				// Show the details panel if it doesn't exist.
				TabManager->InvokeTab(FBlueprintEditorTabs::DetailsID);

				if(bFlash)
				{
					TSharedPtr<SDockTab> OwnerTab = Inspector->GetOwnerTab();
					if(OwnerTab.IsValid())
					{
						OwnerTab->FlashTab();
					}
				}
			}
		}
	}
}

void FBlueprintEditor::SelectGraphActionItemByName(const FName& ItemName, ESelectInfo::Type SelectInfo, int32 SectionId, bool bIsCategory)
{
	if (MyBlueprintWidget.IsValid() && Inspector.IsValid())
	{
		// Select Item in "My Blueprint"
		MyBlueprintWidget->SelectItemByName(ItemName, SelectInfo, SectionId, bIsCategory);

		// Find associated variable
		if (FEdGraphSchemaAction_K2Var* SelectedVar = MyBlueprintWidget->SelectionAsVar())
		{
			if (UProperty* SelectedProperty = SelectedVar->GetProperty())
			{
				// Update Details Panel
				Inspector->ShowDetailsForSingleObject(SelectedProperty);
			}
		}
	}
}

/////////////////////////////////////////////////////
/////////////////////////////////////////////////////
/////////////////////////////////////////////////////

#undef LOCTEXT_NAMESPACE
<|MERGE_RESOLUTION|>--- conflicted
+++ resolved
@@ -2871,11 +2871,7 @@
 		// This will occur during post-undo/redo of deletions
 		if (!bFoundMatchingSubObject)
 		{
-<<<<<<< HEAD
-			UObject* NewSubObject = DuplicateObject(PropertySubObject, InObject, *PropertySubObject->GetName());
-=======
 			UObject* NewSubObject = DuplicateObject(PropertySubObject, InObject, PropertySubObject->GetFName());
->>>>>>> 73f66985
 
 			// Don't forget to fix up all references and sub-object references
 			OldToNewInstanceMap.Add(PropertySubObject, NewSubObject);
@@ -7877,18 +7873,10 @@
 				if (UK2Node_CustomEvent* CustomEvent = Cast<UK2Node_CustomEvent>(SelectedNode))
 				{
 					SearchTerm =  CustomEvent->CustomFunctionName.ToString();
-<<<<<<< HEAD
-				}
-				else if (Cast<UK2Node_Variable>(SelectedNode) && !Cast<UK2Node_StructOperation>(SelectedNode))
-				{
-					UK2Node_Variable* VariableNode = Cast<UK2Node_Variable>(SelectedNode);
-					SearchTerm = FName::NameToDisplayString(VariableNode->GetVarName().ToString(), VariableNode->GetPropertyForVariable()->IsA(UBoolProperty::StaticClass()) );
-=======
 					if (!SearchTerm.IsEmpty())
 					{
 						SummonSearchUI(true, FString::Printf(TEXT("\"%s\""), *SearchTerm));
 					}
->>>>>>> 73f66985
 				}
 				else
 				{
