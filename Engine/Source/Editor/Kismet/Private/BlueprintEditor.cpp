// Copyright 1998-2015 Epic Games, Inc. All Rights Reserved.

#include "BlueprintEditorPrivatePCH.h"
#include "Engine/LevelScriptBlueprint.h"
#include "Engine/Breakpoint.h"
#include "ScopedTransaction.h"
#include "Editor/UnrealEd/Public/Kismet2/KismetDebugUtilities.h"
#include "Editor/UnrealEd/Public/Kismet2/BlueprintEditorUtils.h"
#include "GraphEditor.h"
#include "BlueprintUtilities.h"
#include "Editor/PropertyEditor/Public/IDetailsView.h"
#include "Editor/KismetCompiler/Public/KismetCompilerModule.h"
#include "Editor/ClassViewer/Public/ClassViewerModule.h"
#include "Editor/UnrealEd/Public/FileHelpers.h"
#include "Runtime/Engine/Public/EngineUtils.h"
#include "EdGraphUtilities.h"
#include "Toolkits/IToolkitHost.h"
#include "Developer/MessageLog/Public/MessageLogModule.h"
#include "MessageLog.h"
#include "UObjectToken.h"
#include "Kismet/GameplayStatics.h"
#include "Editor/Kismet/Public/FindInBlueprintManager.h"
#include "BlueprintEditorCommands.h"
#include "BlueprintEditor.h"
#include "BlueprintEditorModule.h"
#include "GraphEditorActions.h"
#include "SNodePanel.h"
#include "SDockTab.h"
#include "EditorClassUtils.h"
#include "IDocumentation.h"
#include "BlueprintFunctionNodeSpawner.h"

#include "SBlueprintEditorToolbar.h"
#include "FindInBlueprints.h"
#include "SGraphTitleBar.h"
#include "Editor/UnrealEd/Public/Kismet2/Kismet2NameValidators.h"
#include "Editor/UnrealEd/Public/Kismet2/DebuggerCommands.h"
#include "Editor/WorkspaceMenuStructure/Public/WorkspaceMenuStructureModule.h"

#include "BlueprintEditorTabs.h"
#include "StructureEditorUtils.h"

#include "ClassIconFinder.h"

// Core kismet tabs
#include "SGraphNode.h"
#include "SSCSEditor.h"
#include "SSCSEditorViewport.h"
#include "STimelineEditor.h"
#include "SKismetInspector.h"
#include "SBlueprintPalette.h"
#include "SBlueprintActionMenu.h"
#include "SMyBlueprint.h"
#include "FindInBlueprints.h"
// End of core kismet tabs

// Debugging
#include "Debugging/SKismetDebuggingView.h"
#include "Debugging/KismetDebugCommands.h"
// End of debugging

// Misc diagnostics
#include "ObjectTools.h"
// End of misc diagnostics

#include "AssetRegistryModule.h"
#include "BlueprintEditorTabFactories.h"
#include "SPinTypeSelector.h"
#include "AnimGraphDefinitions.h"
#include "AnimStateConduitNode.h"
#include "AnimationGraphSchema.h"
#include "AnimationStateGraph.h"
#include "AnimationStateMachineSchema.h"
#include "AnimationTransitionGraph.h"
#include "BlueprintEditorModes.h"
#include "BlueprintEditorSettings.h"
#include "K2Node_SwitchString.h"

#include "EngineAnalytics.h"
#include "IAnalyticsProvider.h"
#include "ISCSEditorCustomization.h"
#include "Editor/UnrealEd/Public/SourceCodeNavigation.h"
#include "Developer/HotReload/Public/IHotReload.h"

#include "AudioDevice.h"

// Blueprint merging
#include "Merge.h"
#include "SHyperlink.h"
#include "GenericCommands.h"
#include "SNotificationList.h"
#include "NotificationManager.h"
#include "NativeCodeGenerationTool.h"
#include "GeneralProjectSettings.h"
#include "Engine/LevelStreaming.h"
#include "Engine/LevelStreamingKismet.h"

#define LOCTEXT_NAMESPACE "BlueprintEditor"

/////////////////////////////////////////////////////
// FSelectionDetailsSummoner

FSelectionDetailsSummoner::FSelectionDetailsSummoner(TSharedPtr<class FAssetEditorToolkit> InHostingApp)
	: FWorkflowTabFactory(FBlueprintEditorTabs::DetailsID, InHostingApp)
{
	TabLabel = LOCTEXT("DetailsView_TabTitle", "Details");
	TabIcon = FSlateIcon(FEditorStyle::GetStyleSetName(), "LevelEditor.Tabs.Details");

	bIsSingleton = true;

	ViewMenuDescription = LOCTEXT("DetailsView_MenuTitle", "Details");
	ViewMenuTooltip = LOCTEXT("DetailsView_ToolTip", "Shows the details view");
}

TSharedRef<SWidget> FSelectionDetailsSummoner::CreateTabBody(const FWorkflowTabSpawnInfo& Info) const
{
	TSharedPtr<FBlueprintEditor> BlueprintEditorPtr = StaticCastSharedPtr<FBlueprintEditor>(HostingApp.Pin());

	return BlueprintEditorPtr->GetInspector();
}

TSharedRef<SDockTab> FSelectionDetailsSummoner::SpawnTab(const FWorkflowTabSpawnInfo& Info) const
{
	TSharedRef<SDockTab> Tab = FWorkflowTabFactory::SpawnTab(Info);

	TSharedPtr<FBlueprintEditor> BlueprintEditorPtr = StaticCastSharedPtr<FBlueprintEditor>(HostingApp.Pin());
	BlueprintEditorPtr->GetInspector()->SetOwnerTab(Tab);

	return Tab;
}

/////////////////////////////////////////////////////
// SChildGraphPicker

class SChildGraphPicker : public SCompoundWidget
{
public:
	SLATE_BEGIN_ARGS(SChildGraphPicker) {}
	SLATE_END_ARGS()
public:
	void Construct(const FArguments& InArgs, UEdGraph* ParentGraph)
	{
		this->ChildSlot
		[
			SNew(SBorder)
			.BorderImage(FEditorStyle::GetBrush("Menu.Background"))
			.Padding(5)
			.ToolTipText(LOCTEXT("ChildGraphPickerTooltip", "Pick the graph to enter"))
			[
				SNew(SVerticalBox)
				+SVerticalBox::Slot()
				.AutoHeight()
				[
					SNew(STextBlock)
					.Text(LOCTEXT("ChildGraphPickerDesc", "Navigate to graph"))
					.Font( FEditorStyle::GetFontStyle(TEXT("Kismet.GraphPicker.Title.Font")) )
				]
				+SVerticalBox::Slot()
				.AutoHeight()
				[
					SNew(SListView<UEdGraph*>)
					.ItemHeight(20)
					.ListItemsSource(&(ParentGraph->SubGraphs))
					.OnGenerateRow( this, &SChildGraphPicker::GenerateMenuItemRow )
				]
			]
		];	
	}
private:
	/** Generate a row for the InItem in the combo box's list (passed in as OwnerTable). Do this by calling the user-specified OnGenerateWidget */
	TSharedRef<ITableRow> GenerateMenuItemRow(UEdGraph* InItem, const TSharedRef<STableViewBase>& OwnerTable)
	{
		check(InItem != NULL);

		const FText DisplayName = FLocalKismetCallbacks::GetGraphDisplayName(InItem);

		return SNew( STableRow<UEdGraph*>, OwnerTable )
			[
				SNew(SHyperlink)
					.Text(DisplayName)
					.Style(FEditorStyle::Get(), "HoverOnlyHyperlink")
					.OnNavigate(this, &SChildGraphPicker::NavigateToGraph, InItem)
			]
		;
	}

	void NavigateToGraph(UEdGraph* ChildGraph)
	{
		FKismetEditorUtilities::BringKismetToFocusAttentionOnObject(ChildGraph);

		FSlateApplication::Get().DismissAllMenus();
	}
};

/////////////////////////////////////////////////////
// FBlueprintEditor

namespace BlueprintEditorImpl
{
	static const float InstructionFadeDuration = 0.5f;

	/**
	 * Utility function that will check to see if the specified graph has any 
	 * nodes other than those that come default, pre-placed, in the graph.
	 *
	 * @param  InGraph  The graph to check.
	 * @return True if the graph has any nodes added by the user, otherwise false.
	 */
	static bool GraphHasUserPlacedNodes(UEdGraph const* InGraph);

	/**
	 * Utility function that will check to see if the specified graph has any
	 * nodes that were default, pre-placed, in the graph.
	 *
	 * @param  InGraph  The graph to check.
	 * @return True if the graph has any pre-placed nodes, otherwise false.
	 */
	static bool GraphHasDefaultNode(UEdGraph const* InGraph);

	/**
	 * Utility function that will set the global save-on-compile setting to the
	 * specified value.
	 * 
	 * @param  NewSetting	The new save-on-compile setting that you want applied.
	 */
	static void SetSaveOnCompileSetting(ESaveOnCompile NewSetting);

	/**
	 * Utility function used to determine what save-on-compile setting should be 
	 * presented to the user.
	 * 
	 * @param  Editor	The editor currently querying for the setting value.
	 * @param  Option	The setting to check for.
	 * @return False if the option isn't set, or if the save-on-compile is disabled for the blueprint being edited (otherwise true). 
	 */
	static bool IsSaveOnCompileOptionSet(TWeakPtr<FBlueprintEditor> Editor, ESaveOnCompile Option);

	/**  Flips the value of the editor's "JumpToNodeErrors" setting. */
	static void ToggleJumpToErrorNodeSetting();

	/**
	 * Utility function that will check to see if the "Jump to Error Nodes" 
	 * setting is enabled.
	 * 
	 * @return True if UBlueprintEditorSettings::bJumpToNodeErrors is set, otherwise false.
	 */
	static bool IsJumpToErrorNodeOptionSet();

	/**
	 * Searches through a blueprint, looking for the most severe error'ing node.
	 * 
	 * @param  Blueprint	The blueprint to search through.
	 * @param  Severity		Defines the severity of the error/warning to search for.
	 * @return The first node found with the specified error.
	 */
	static UEdGraphNode* FindNodeWithError(UBlueprint* Blueprint, EMessageSeverity::Type Severity = EMessageSeverity::Error);

	/**
	 * Searches through an error log, looking for the most severe error'ing node.
	 * 
	 * @param  ErrorLog		The error log you want to search through.
	 * @param  Severity		Defines the severity of the error/warning to search for.
	 * @return The first node found with the specified error.
	 */
	static UEdGraphNode* FindNodeWithError(FCompilerResultsLog const& ErrorLog, EMessageSeverity::Type Severity = EMessageSeverity::Error);
}

static bool BlueprintEditorImpl::GraphHasUserPlacedNodes(UEdGraph const* InGraph)
{
	bool bHasUserPlacedNodes = false;

	for (UEdGraphNode const* Node : InGraph->Nodes)
	{
		if (Node == nullptr)
		{
			continue;
		}

		if (!Node->GetOutermost()->GetMetaData()->HasValue(Node, FNodeMetadata::DefaultGraphNode))
		{
			bHasUserPlacedNodes = true;
			break;
		}
	}

	return bHasUserPlacedNodes;
}

static bool BlueprintEditorImpl::GraphHasDefaultNode(UEdGraph const* InGraph)
{
	bool bHasDefaultNodes = false;

	for (UEdGraphNode const* Node : InGraph->Nodes)
	{
		if (Node == nullptr)
		{
			continue;
		}

		if (Node->GetOutermost()->GetMetaData()->HasValue(Node, FNodeMetadata::DefaultGraphNode) && Node->bIsNodeEnabled)
		{
			bHasDefaultNodes = true;
			break;
		}
	}

	return bHasDefaultNodes;
}

static void BlueprintEditorImpl::SetSaveOnCompileSetting(ESaveOnCompile NewSetting)
{
	UBlueprintEditorSettings* Settings = GetMutableDefault<UBlueprintEditorSettings>();
	Settings->SaveOnCompile = NewSetting;
	Settings->SaveConfig();
}

static bool BlueprintEditorImpl::IsSaveOnCompileOptionSet(TWeakPtr<FBlueprintEditor> Editor, ESaveOnCompile Option)
{
	const UBlueprintEditorSettings* Settings = GetDefault<UBlueprintEditorSettings>();

	ESaveOnCompile CurrentSetting = Settings->SaveOnCompile;
	if (!Editor.IsValid() || !Editor.Pin()->IsSaveOnCompileEnabled())
	{
		// if save-on-compile is disabled for the blueprint, then we want to 
		// show "Never" as being selected
		// 
		// @TODO: a tooltip explaining why would be nice too
		CurrentSetting = SoC_Never;
	}

	return (CurrentSetting == Option);
}

static void BlueprintEditorImpl::ToggleJumpToErrorNodeSetting()
{
	UBlueprintEditorSettings* Settings = GetMutableDefault<UBlueprintEditorSettings>();
	Settings->bJumpToNodeErrors = !Settings->bJumpToNodeErrors;
	Settings->SaveConfig();
}

static bool BlueprintEditorImpl::IsJumpToErrorNodeOptionSet()
{
	const UBlueprintEditorSettings* Settings = GetDefault<UBlueprintEditorSettings>();
	return Settings->bJumpToNodeErrors;
}

static UEdGraphNode* BlueprintEditorImpl::FindNodeWithError(UBlueprint* Blueprint, EMessageSeverity::Type Severity/* = EMessageSeverity::Error*/)
{
	TArray<UEdGraph*> Graphs;
	Blueprint->GetAllGraphs(Graphs);

	UEdGraphNode* ChoiceNode = nullptr;
	for (UEdGraph* Graph : Graphs)
	{
		for (UEdGraphNode* Node : Graph->Nodes)
		{
			if (Node->bHasCompilerMessage && !Node->ErrorMsg.IsEmpty() && (Node->ErrorType <= Severity))
			{
				if ((ChoiceNode == nullptr) || (ChoiceNode->ErrorType > Node->ErrorType))
				{
					ChoiceNode = Node;
					if (ChoiceNode->ErrorType == 0)
					{
						break;
					}
				}
			}
		}
	}
	return ChoiceNode;
}

static UEdGraphNode* BlueprintEditorImpl::FindNodeWithError(FCompilerResultsLog const& ErrorLog, EMessageSeverity::Type Severity/* = EMessageSeverity::Error*/)
{
	UEdGraphNode* ChoiceNode = nullptr;
	for (TWeakObjectPtr<UEdGraphNode> NodePtr : ErrorLog.AnnotatedNodes)
	{
		UEdGraphNode* Node = NodePtr.Get();
		if ((Node != nullptr) && (Node->ErrorType <= Severity))
		{
			if ((ChoiceNode == nullptr) || (Node->ErrorType < ChoiceNode->ErrorType))
			{
				ChoiceNode = Node;
				if (ChoiceNode->ErrorType == 0)
				{
					break;
				}
			}
		}
	}

	return ChoiceNode;
}


FName FBlueprintEditor::SelectionState_MyBlueprint(TEXT("MyBlueprint"));
FName FBlueprintEditor::SelectionState_Components(TEXT("Components"));
FName FBlueprintEditor::SelectionState_Graph(TEXT("Graph"));
FName FBlueprintEditor::SelectionState_ClassSettings(TEXT("ClassSettings"));
FName FBlueprintEditor::SelectionState_ClassDefaults(TEXT("ClassDefaults"));


bool FBlueprintEditor::IsASubGraph( const UEdGraph* GraphPtr )
{
	if( GraphPtr && GraphPtr->GetOuter() )
	{
		//Check whether the outer is a composite node
		if( GraphPtr->GetOuter()->IsA( UK2Node_Composite::StaticClass() ) )
		{
			return true;
		}
	}
	return false;
}

/** Util for finding a glyph for a graph */
const FSlateBrush* FBlueprintEditor::GetGlyphForGraph(const UEdGraph* Graph, bool bInLargeIcon)
{
	const FSlateBrush* ReturnValue = FEditorStyle::GetBrush( bInLargeIcon ? TEXT("GraphEditor.Function_24x") : TEXT("GraphEditor.Function_16x") );

	check(Graph != NULL);
	const UEdGraphSchema* Schema = Graph->GetSchema();
	if (Schema != NULL)
	{
		const EGraphType GraphType = Schema->GetGraphType(Graph);
		switch (GraphType)
		{
		default:
		case GT_StateMachine:
			{
				ReturnValue = FEditorStyle::GetBrush( bInLargeIcon ? TEXT("GraphEditor.StateMachine_24x") : TEXT("GraphEditor.StateMachine_16x") );
			}
			break;
		case GT_Function:
			{
				if ( Graph->IsA(UAnimationTransitionGraph::StaticClass()) )
				{
					UObject* GraphOuter = Graph->GetOuter();
					if ( GraphOuter != NULL && GraphOuter->IsA(UAnimStateConduitNode::StaticClass()) )
					{
						ReturnValue = FEditorStyle::GetBrush( bInLargeIcon ? TEXT("GraphEditor.Conduit_24x") : TEXT("GraphEditor.Conduit_16x") );
					}
					else
					{
						ReturnValue = FEditorStyle::GetBrush( bInLargeIcon ? TEXT("GraphEditor.Rule_24x") : TEXT("GraphEditor.Rule_16x") );
					}
				}
				else
				{
					//Check for subgraph
					if( IsASubGraph( Graph ) )
					{
						ReturnValue = FEditorStyle::GetBrush( bInLargeIcon ? TEXT("GraphEditor.SubGraph_24x") : TEXT("GraphEditor.SubGraph_16x") );
					}
					else
					{
						ReturnValue = FEditorStyle::GetBrush( bInLargeIcon ? TEXT("GraphEditor.Function_24x") : TEXT("GraphEditor.Function_16x") );
					}
				}
			}
			break;
		case GT_Macro:
			{
				ReturnValue = FEditorStyle::GetBrush( bInLargeIcon ? TEXT("GraphEditor.Macro_24x") : TEXT("GraphEditor.Macro_16x") );
			}
			break;
		case GT_Ubergraph:
			{
				ReturnValue = FEditorStyle::GetBrush( bInLargeIcon ? TEXT("GraphEditor.EventGraph_24x") : TEXT("GraphEditor.EventGraph_16x") );
			}
			break;
		case GT_Animation:
			{
				if ( Graph->IsA(UAnimationStateGraph::StaticClass()) )
				{
					ReturnValue = FEditorStyle::GetBrush( bInLargeIcon ? TEXT("GraphEditor.State_24x") : TEXT("GraphEditor.State_16x") );
				}
				else
				{
					ReturnValue = FEditorStyle::GetBrush( bInLargeIcon ? TEXT("GraphEditor.Animation_24x") : TEXT("GraphEditor.Animation_16x") );
				}
			}
		}
	}

	return ReturnValue;
}

FSlateBrush const* FBlueprintEditor::GetVarIconAndColor(const UStruct* VarScope, FName VarName, FSlateColor& IconColorOut)
{
	FLinearColor ColorOut;
	const FSlateBrush* IconBrush = FEditorStyle::GetBrush(UK2Node_Variable::GetVariableIconAndColor(VarScope, VarName, ColorOut));
	IconColorOut = ColorOut;
	return IconBrush;
}

bool FBlueprintEditor::IsInAScriptingMode() const
{
	return IsModeCurrent(FBlueprintEditorApplicationModes::StandardBlueprintEditorMode) || IsModeCurrent(FBlueprintEditorApplicationModes::BlueprintMacroMode);
}

bool FBlueprintEditor::OnRequestClose()
{
	bEditorMarkedAsClosed = true;
	return FWorkflowCentricApplication::OnRequestClose();
}

bool FBlueprintEditor::InEditingMode() const
{
	return !InDebuggingMode();
}

bool FBlueprintEditor::IsCompilingEnabled() const
{
	UBlueprint* Blueprint = GetBlueprintObj();
	return Blueprint && Blueprint->BlueprintType != BPTYPE_MacroLibrary && InEditingMode();
}

bool FBlueprintEditor::InDebuggingMode() const
{
	return GEditor->PlayWorld != NULL;
}

EVisibility FBlueprintEditor::IsDebuggerVisible() const
{
	return InDebuggingMode() ? EVisibility::Visible : EVisibility::Collapsed;
}

int32 FBlueprintEditor::GetNumberOfSelectedNodes() const
{
	return GetSelectedNodes().Num();
}

FGraphPanelSelectionSet FBlueprintEditor::GetSelectedNodes() const
{
	FGraphPanelSelectionSet CurrentSelection;
	TSharedPtr<SGraphEditor> FocusedGraphEd = FocusedGraphEdPtr.Pin();
	if (FocusedGraphEd.IsValid())
	{
		CurrentSelection = FocusedGraphEd->GetSelectedNodes();
	}
	return CurrentSelection;
}

void FBlueprintEditor::AnalyticsTrackNodeEvent( UBlueprint* Blueprint, UEdGraphNode *GraphNode, bool bNodeDelete ) const
{
	if( Blueprint && GraphNode && FEngineAnalytics::IsAvailable() )
	{
		// we'd like to see if this was happening in normal blueprint editor or persona 
		const FString EditorName = Cast<UAnimBlueprint>(Blueprint) != NULL ? TEXT("Persona") : TEXT("BlueprintEditor");

		// Build Node Details
		const UGeneralProjectSettings& ProjectSettings = *GetDefault<UGeneralProjectSettings>();
		FString ProjectID = ProjectSettings.ProjectID.ToString();
		TArray< FAnalyticsEventAttribute > NodeAttributes;
		NodeAttributes.Add( FAnalyticsEventAttribute( TEXT( "ProjectId" ), ProjectID ) );
		NodeAttributes.Add( FAnalyticsEventAttribute( TEXT( "BlueprintId" ), Blueprint->GetBlueprintGuid().ToString() ) );
		TArray< TKeyValuePair<FString, FString> > Attributes;

		if( UK2Node* K2Node = Cast<UK2Node>( GraphNode ))
		{
			K2Node->GetNodeAttributes( Attributes );
		}
		else if( UEdGraphNode_Comment* CommentNode = Cast<UEdGraphNode_Comment>( GraphNode ))
		{
			Attributes.Add( TKeyValuePair<FString, FString>( TEXT( "Type" ), TEXT( "Comment" ) ));
			Attributes.Add( TKeyValuePair<FString, FString>( TEXT( "Class" ), CommentNode->GetClass()->GetName() ));
			Attributes.Add( TKeyValuePair<FString, FString>( TEXT( "Name" ), CommentNode->GetName() ));
		}
		if( Attributes.Num() > 0 )
		{
			// Build Node Attributes
			for( auto Iter = Attributes.CreateConstIterator(); Iter; ++Iter )
			{
				NodeAttributes.Add( FAnalyticsEventAttribute( Iter->Key, Iter->Value ));
			}
			// Send Analytics event 
			FString EventType = bNodeDelete ?	FString::Printf(TEXT( "Editor.Usage.%s.NodeDeleted" ), *EditorName) :
												FString::Printf(TEXT( "Editor.Usage.%s.NodeCreated" ), *EditorName);
			FEngineAnalytics::GetProvider().RecordEvent( EventType, NodeAttributes );
		}
	}
}

void FBlueprintEditor::AnalyticsTrackCompileEvent( UBlueprint* Blueprint, int32 NumErrors, int32 NumWarnings ) const
{
	if(Blueprint && FEngineAnalytics::IsAvailable())
	{
		// we'd like to see if this was happening in normal blueprint editor or persona 
		const FString EditorName = Cast<UAnimBlueprint>(Blueprint) != NULL ? TEXT("Persona") : TEXT("BlueprintEditor");

		// Build Node Details
		const UGeneralProjectSettings& ProjectSettings = *GetDefault<UGeneralProjectSettings>();
		FString ProjectID = ProjectSettings.ProjectID.ToString();

		const bool bSuccess = NumErrors == 0;
		TArray< FAnalyticsEventAttribute > Attributes;
		Attributes.Add(FAnalyticsEventAttribute(TEXT("ProjectId"), ProjectID));
		Attributes.Add(FAnalyticsEventAttribute(TEXT("BlueprintId"), Blueprint->GetBlueprintGuid().ToString()));
		Attributes.Add(FAnalyticsEventAttribute(TEXT("Success"), bSuccess? TEXT("True") : TEXT("False") ));
		Attributes.Add(FAnalyticsEventAttribute(TEXT("NumErrors"), FString::FromInt(NumErrors)));
		Attributes.Add(FAnalyticsEventAttribute(TEXT("NumWarnings"), FString::FromInt(NumWarnings)));

		// Send Analytics event 
		FEngineAnalytics::GetProvider().RecordEvent(FString::Printf(TEXT("Editor.Usage.%s.Compile"), *EditorName), Attributes);
	}
}

void FBlueprintEditor::RefreshEditors(ERefreshBlueprintEditorReason::Type Reason)
{
	bool bForceFocusOnSelectedNodes = false;

	if (CurrentUISelection == SelectionState_MyBlueprint)
	{
		// Handled below, here to avoid tripping the ensure
	}
	else if (CurrentUISelection == SelectionState_Components)
	{
		if (SCSEditor.IsValid())
		{
			SCSEditor->RefreshSelectionDetails();
		}
	}
	else if (CurrentUISelection == SelectionState_Graph)
	{
		bForceFocusOnSelectedNodes = true;
	}
	else if (CurrentUISelection == SelectionState_ClassSettings)
	{
		// No need for a refresh, the Blueprint object didn't change
	}
	else if (CurrentUISelection == SelectionState_ClassDefaults)
	{
		StartEditingDefaults(/*bAutoFocus=*/ false, true);
	}
<<<<<<< HEAD

	//@TODO: Should determine when we need to do the invalid/refresh business and if the graph node selection change
	// under non-compiles is necessary (except when the selection mode is appropriate, as already detected above)
	if (Reason != ERefreshBlueprintEditorReason::BlueprintCompiled)
	{
		DocumentManager->CleanInvalidTabs();

		DocumentManager->RefreshAllTabs();

=======

	//@TODO: Should determine when we need to do the invalid/refresh business and if the graph node selection change
	// under non-compiles is necessary (except when the selection mode is appropriate, as already detected above)
	if (Reason != ERefreshBlueprintEditorReason::BlueprintCompiled)
	{
		DocumentManager->CleanInvalidTabs();

		DocumentManager->RefreshAllTabs();

>>>>>>> cce8678d
		bForceFocusOnSelectedNodes = true;
	}

	if (bForceFocusOnSelectedNodes)
	{
		FocusInspectorOnGraphSelection(GetSelectedNodes(), /*bForceRefresh=*/ true);
	}

	if (MyBlueprintWidget.IsValid())
	{
		MyBlueprintWidget->Refresh();
	}

	if (SCSEditor.IsValid())
	{
		SCSEditor->UpdateTree();
		
		// Note: Don't pass 'true' here because we don't want the preview actor to be reconstructed until after Blueprint modification is complete.
		UpdateSCSPreview();
	}

	// Note: There is an optimization inside of ShowDetailsForSingleObject() that skips the refresh if the object being selected is the same as the previous object.
	// The SKismetInspector class is shared between both Defaults mode and Components mode, but in Defaults mode the object selected is always going to be the CDO. Given
	// that the selection does not really change, we force it to refresh and skip the optimization. Otherwise, some things may not work correctly in Defaults mode. For
	// example, transform details are customized and the rotation value is cached at customization time; if we don't force refresh here, then after an undo of a previous
	// rotation edit, transform details won't be re-customized and thus the cached rotation value will be stale, resulting in an invalid rotation value on the next edit.
	//@TODO: Probably not always necessary
	RefreshStandAloneDefaultsEditor();

	// Update associated controls like the function editor
	BroadcastRefresh();
}

void FBlueprintEditor::SetUISelectionState(FName SelectionOwner)
{
	if ( SelectionOwner != CurrentUISelection )
	{
		ClearSelectionStateFor(CurrentUISelection);

		CurrentUISelection = SelectionOwner;
	}
}
<<<<<<< HEAD

void FBlueprintEditor::ClearSelectionStateFor(FName SelectionOwner)
{
	if ( SelectionOwner == SelectionState_Graph )
	{
		TArray< TSharedPtr<SDockTab> > GraphEditorTabs;
		DocumentManager->FindAllTabsForFactory(GraphEditorTabFactoryPtr, /*out*/ GraphEditorTabs);

		for ( auto GraphEditorTabIt = GraphEditorTabs.CreateIterator(); GraphEditorTabIt; ++GraphEditorTabIt )
		{
			TSharedRef<SGraphEditor> Editor = StaticCastSharedRef<SGraphEditor>(( *GraphEditorTabIt )->GetContent());

			Editor->ClearSelectionSet();
		}
	}
	else if ( SelectionOwner == SelectionState_Components )
	{
=======

void FBlueprintEditor::ClearSelectionStateFor(FName SelectionOwner)
{
	if ( SelectionOwner == SelectionState_Graph )
	{
		TArray< TSharedPtr<SDockTab> > GraphEditorTabs;
		DocumentManager->FindAllTabsForFactory(GraphEditorTabFactoryPtr, /*out*/ GraphEditorTabs);

		for ( auto GraphEditorTabIt = GraphEditorTabs.CreateIterator(); GraphEditorTabIt; ++GraphEditorTabIt )
		{
			TSharedRef<SGraphEditor> Editor = StaticCastSharedRef<SGraphEditor>(( *GraphEditorTabIt )->GetContent());

			Editor->ClearSelectionSet();
		}
	}
	else if ( SelectionOwner == SelectionState_Components )
	{
>>>>>>> cce8678d
		if ( SCSEditor.IsValid() )
		{
			SCSEditor->ClearSelection();
		}
	}
	else if ( SelectionOwner == SelectionState_MyBlueprint )
	{
		if ( MyBlueprintWidget.IsValid() )
		{
			MyBlueprintWidget->ClearGraphActionMenuSelection();
		}
	}
}

void FBlueprintEditor::SummonSearchUI(bool bSetFindWithinBlueprint, FString NewSearchTerms, bool bSelectFirstResult)
{
	TabManager->InvokeTab(FBlueprintEditorTabs::FindResultsID);
	FindResults->FocusForUse(bSetFindWithinBlueprint, NewSearchTerms, bSelectFirstResult);
}

void FBlueprintEditor::EnableSCSPreview(bool bEnable)
{
	if(SCSViewport.IsValid())
	{
		SCSViewport->EnablePreview(bEnable);
	}
}

void FBlueprintEditor::UpdateSCSPreview(bool bUpdateNow)
{
	// refresh widget
	if(SCSViewport.IsValid())
	{
		if ( GetDefault<UEditorExperimentalSettings>()->bUnifiedBlueprintEditor )
		{
			TSharedPtr<SDockTab> OwnerTab = Inspector->GetOwnerTab();
			if ( OwnerTab.IsValid() )
			{
				bUpdateNow &= OwnerTab->IsForeground();
			}

			// Only request a refresh immediately if the viewport tab is in the foreground.
			SCSViewport->RequestRefresh(false, bUpdateNow);
		}
		else
		{
			// Ignore 'bUpdateNow' if "Components" mode is not current. Otherwise the preview actor might be spawned in as a result, which can lead to a few odd behaviors if the mode is not current.
			SCSViewport->RequestRefresh(false, bUpdateNow && IsModeCurrent(FBlueprintEditorApplicationModes::BlueprintComponentsMode));
		}
	}
}

AActor* FBlueprintEditor::GetSCSEditorActorContext() const
{
	// Return the current CDO that was last generated for the class
	UBlueprint* Blueprint = GetBlueprintObj();
	if(Blueprint != nullptr && Blueprint->GeneratedClass != nullptr)
	{
		return Blueprint->GeneratedClass->GetDefaultObject<AActor>();
	}
	
	return nullptr;
}

void FBlueprintEditor::OnSelectionUpdated(const TArray<FSCSEditorTreeNodePtrType>& SelectedNodes)
{
	if (SCSViewport.IsValid())
	{
		SCSViewport->OnComponentSelectionChanged();
	}

	UBlueprint* Blueprint = GetBlueprintObj();
	check(Blueprint != nullptr && Blueprint->SimpleConstructionScript != nullptr);

	// Update the selection visualization
	AActor* EditorActorInstance = Blueprint->SimpleConstructionScript->GetComponentEditorActorInstance();
	if (EditorActorInstance != NULL)
	{
		TInlineComponentArray<UPrimitiveComponent*> PrimitiveComponents;
		EditorActorInstance->GetComponents(PrimitiveComponents);

		for (int32 Idx = 0; Idx < PrimitiveComponents.Num(); ++Idx)
		{
			PrimitiveComponents[Idx]->PushSelectionToProxy();
		}
	}

	if (Inspector.IsValid())
	{
		// Clear the my blueprints selection
		bool bSingleLayoutBPEditor = GetDefault<UEditorExperimentalSettings>()->bUnifiedBlueprintEditor;
		if ( bSingleLayoutBPEditor && SelectedNodes.Num() > 0 )
		{
			SetUISelectionState(FBlueprintEditor::SelectionState_Components);
		}

		// Convert the selection set to an array of UObject* pointers
		FText InspectorTitle = FText::GetEmpty();
		TArray<UObject*> InspectorObjects;
		bool bShowComponents = true;
		InspectorObjects.Empty(SelectedNodes.Num());
		for (auto NodeIt = SelectedNodes.CreateConstIterator(); NodeIt; ++NodeIt)
		{
			auto NodePtr = *NodeIt;
			if (NodePtr.IsValid())
			{
				if (NodePtr->GetNodeType() == FSCSEditorTreeNode::RootActorNode)
				{
					AActor* DefaultActor = GetSCSEditorActorContext();
					InspectorObjects.Add(DefaultActor);
					
					FString Title; 
					DefaultActor->GetName(Title);
					InspectorTitle = FText::FromString(Title);
					bShowComponents = false;

					TryInvokingDetailsTab();
				}
				else
				{
					UActorComponent* EditableComponent = NodePtr->GetEditableComponentTemplate(GetBlueprintObj());
					if (EditableComponent)
					{
						InspectorTitle = FText::FromString(NodePtr->GetDisplayString());
						InspectorObjects.Add(EditableComponent);
					}

					if ( SCSViewport.IsValid() )
					{
						TSharedPtr<SDockTab> OwnerTab = SCSViewport->GetOwnerTab();
						if ( OwnerTab.IsValid() )
						{
							OwnerTab->FlashTab();
						}
					}
				}
			}
		}

		// Update the details panel
		SKismetInspector::FShowDetailsOptions Options(InspectorTitle, true);
		Options.bShowComponents = bShowComponents;
		Inspector->ShowDetailsForObjects(InspectorObjects, Options);
	}
}

void FBlueprintEditor::OnComponentDoubleClicked(TSharedPtr<class FSCSEditorTreeNode> Node)
{
	TSharedPtr<SDockTab> OwnerTab = Inspector->GetOwnerTab();
	if ( OwnerTab.IsValid() )
	{
		GetTabManager()->InvokeTab(FBlueprintEditorTabs::SCSViewportID);
	}
}

/** Create new tab for the supplied graph - don't call this directly.*/
TSharedRef<SGraphEditor> FBlueprintEditor::CreateGraphEditorWidget(TSharedRef<FTabInfo> InTabInfo, UEdGraph* InGraph)
{
	check((InGraph != NULL) && IsEditingSingleBlueprint());

	// No need to regenerate the commands.
	if(!GraphEditorCommands.IsValid())
	{
		GraphEditorCommands = MakeShareable( new FUICommandList );
		{
			GraphEditorCommands->MapAction(FGraphEditorCommands::Get().PromoteToVariable,
				FExecuteAction::CreateSP( this, &FBlueprintEditor::OnPromoteToVariable ),
				FCanExecuteAction::CreateSP( this, &FBlueprintEditor::CanPromoteToVariable )
				);

			GraphEditorCommands->MapAction(FGraphEditorCommands::Get().SplitStructPin,
				FExecuteAction::CreateSP( this, &FBlueprintEditor::OnSplitStructPin ),
				FCanExecuteAction::CreateSP( this, &FBlueprintEditor::CanSplitStructPin )
				);

			GraphEditorCommands->MapAction(FGraphEditorCommands::Get().RecombineStructPin,
				FExecuteAction::CreateSP( this, &FBlueprintEditor::OnRecombineStructPin ),
				FCanExecuteAction::CreateSP( this, &FBlueprintEditor::CanRecombineStructPin )
				);

			GraphEditorCommands->MapAction( FGraphEditorCommands::Get().AddExecutionPin,
				FExecuteAction::CreateSP( this, &FBlueprintEditor::OnAddExecutionPin ),
				FCanExecuteAction::CreateSP( this, &FBlueprintEditor::CanAddExecutionPin )
				);

			GraphEditorCommands->MapAction( FGraphEditorCommands::Get().RemoveExecutionPin,
				FExecuteAction::CreateSP( this, &FBlueprintEditor::OnRemoveExecutionPin ),
				FCanExecuteAction::CreateSP( this, &FBlueprintEditor::CanRemoveExecutionPin )
				);

			GraphEditorCommands->MapAction(FGraphEditorCommands::Get().RemoveThisStructVarPin,
				FExecuteAction::CreateSP(this, &FBlueprintEditor::OnRemoveThisStructVarPin),
				FCanExecuteAction::CreateSP(this, &FBlueprintEditor::CanRemoveThisStructVarPin)
				);

			GraphEditorCommands->MapAction(FGraphEditorCommands::Get().RemoveOtherStructVarPins,
				FExecuteAction::CreateSP(this, &FBlueprintEditor::OnRemoveOtherStructVarPins),
				FCanExecuteAction::CreateSP(this, &FBlueprintEditor::CanRemoveOtherStructVarPins)
				);

			GraphEditorCommands->MapAction(FGraphEditorCommands::Get().RestoreAllStructVarPins,
				FExecuteAction::CreateSP(this, &FBlueprintEditor::OnRestoreAllStructVarPins),
				FCanExecuteAction::CreateSP(this, &FBlueprintEditor::CanRestoreAllStructVarPins)
				);

			GraphEditorCommands->MapAction( FGraphEditorCommands::Get().AddOptionPin,
				FExecuteAction::CreateSP( this, &FBlueprintEditor::OnAddOptionPin ),
				FCanExecuteAction::CreateSP( this, &FBlueprintEditor::CanAddOptionPin )
				);

			GraphEditorCommands->MapAction( FGraphEditorCommands::Get().RemoveOptionPin,
				FExecuteAction::CreateSP( this, &FBlueprintEditor::OnRemoveOptionPin ),
				FCanExecuteAction::CreateSP( this, &FBlueprintEditor::CanRemoveOptionPin )
				);

			GraphEditorCommands->MapAction( FGraphEditorCommands::Get().ChangePinType,
				FExecuteAction::CreateSP( this, &FBlueprintEditor::OnChangePinType ),
				FCanExecuteAction::CreateSP( this, &FBlueprintEditor::CanChangePinType )
				);

			GraphEditorCommands->MapAction( FGraphEditorCommands::Get().AddParentNode,
				FExecuteAction::CreateSP( this, &FBlueprintEditor::OnAddParentNode ),
				FCanExecuteAction::CreateSP( this, &FBlueprintEditor::CanAddParentNode )
				);

			// Debug actions
			GraphEditorCommands->MapAction( FGraphEditorCommands::Get().AddBreakpoint,
				FExecuteAction::CreateSP( this, &FBlueprintEditor::OnAddBreakpoint ),
				FCanExecuteAction::CreateSP( this, &FBlueprintEditor::CanAddBreakpoint ),
				FIsActionChecked(),
				FIsActionButtonVisible::CreateSP( this, &FBlueprintEditor::CanAddBreakpoint )
				);

			GraphEditorCommands->MapAction( FGraphEditorCommands::Get().RemoveBreakpoint,
				FExecuteAction::CreateSP( this, &FBlueprintEditor::OnRemoveBreakpoint ),
				FCanExecuteAction::CreateSP( this, &FBlueprintEditor::CanRemoveBreakpoint ),
				FIsActionChecked(),
				FIsActionButtonVisible::CreateSP( this, &FBlueprintEditor::CanRemoveBreakpoint )
				);

			GraphEditorCommands->MapAction( FGraphEditorCommands::Get().EnableBreakpoint,
				FExecuteAction::CreateSP( this, &FBlueprintEditor::OnEnableBreakpoint ),
				FCanExecuteAction::CreateSP( this, &FBlueprintEditor::CanEnableBreakpoint ),
				FIsActionChecked(),
				FIsActionButtonVisible::CreateSP( this, &FBlueprintEditor::CanEnableBreakpoint )
				);

			GraphEditorCommands->MapAction( FGraphEditorCommands::Get().DisableBreakpoint,
				FExecuteAction::CreateSP( this, &FBlueprintEditor::OnDisableBreakpoint ),
				FCanExecuteAction::CreateSP( this, &FBlueprintEditor::CanDisableBreakpoint ),
				FIsActionChecked(),
				FIsActionButtonVisible::CreateSP( this, &FBlueprintEditor::CanDisableBreakpoint )
				);

			GraphEditorCommands->MapAction( FGraphEditorCommands::Get().ToggleBreakpoint,
				FExecuteAction::CreateSP( this, &FBlueprintEditor::OnToggleBreakpoint ),
				FCanExecuteAction::CreateSP( this, &FBlueprintEditor::CanToggleBreakpoint ),
				FIsActionChecked(),
				FIsActionButtonVisible::CreateSP( this, &FBlueprintEditor::CanToggleBreakpoint )
				);

			// Encapsulation commands
			GraphEditorCommands->MapAction( FGraphEditorCommands::Get().CollapseNodes,
				FExecuteAction::CreateSP( this, &FBlueprintEditor::OnCollapseNodes ),
				FCanExecuteAction::CreateSP( this, &FBlueprintEditor::CanCollapseNodes )
				);

			GraphEditorCommands->MapAction( FGraphEditorCommands::Get().CollapseSelectionToFunction,
				FExecuteAction::CreateSP( this, &FBlueprintEditor::OnCollapseSelectionToFunction ),
				FCanExecuteAction::CreateSP( this, &FBlueprintEditor::CanCollapseSelectionToFunction ),
				FIsActionChecked(),
				FIsActionButtonVisible::CreateSP( this, &FBlueprintEditor::NewDocument_IsVisibleForType, CGT_NewFunctionGraph )
				);

			GraphEditorCommands->MapAction( FGraphEditorCommands::Get().CollapseSelectionToMacro,
				FExecuteAction::CreateSP( this, &FBlueprintEditor::OnCollapseSelectionToMacro ),
				FCanExecuteAction::CreateSP( this, &FBlueprintEditor::CanCollapseSelectionToMacro ),
				FIsActionChecked(),
				FIsActionButtonVisible::CreateSP( this, &FBlueprintEditor::NewDocument_IsVisibleForType, CGT_NewMacroGraph )
				);

			GraphEditorCommands->MapAction( FGraphEditorCommands::Get().PromoteSelectionToFunction,
				FExecuteAction::CreateSP( this, &FBlueprintEditor::OnPromoteSelectionToFunction ),
				FCanExecuteAction::CreateSP( this, &FBlueprintEditor::CanPromoteSelectionToFunction ),
				FIsActionChecked(),
				FIsActionButtonVisible::CreateSP( this, &FBlueprintEditor::NewDocument_IsVisibleForType, CGT_NewFunctionGraph )
				);

			GraphEditorCommands->MapAction( FGraphEditorCommands::Get().PromoteSelectionToMacro,
				FExecuteAction::CreateSP( this, &FBlueprintEditor::OnPromoteSelectionToMacro ),
				FCanExecuteAction::CreateSP( this, &FBlueprintEditor::CanPromoteSelectionToMacro ),
				FIsActionChecked(),
				FIsActionButtonVisible::CreateSP( this, &FBlueprintEditor::NewDocument_IsVisibleForType, CGT_NewMacroGraph )
				);

			GraphEditorCommands->MapAction( FGenericCommands::Get().Rename,
				FExecuteAction::CreateSP( this, &FBlueprintEditor::OnRenameNode ),
				FCanExecuteAction::CreateSP( this, &FBlueprintEditor::CanRenameNodes )
				);

			GraphEditorCommands->MapAction( FGraphEditorCommands::Get().ExpandNodes,
				FExecuteAction::CreateSP( this, &FBlueprintEditor::OnExpandNodes ),
				FCanExecuteAction::CreateSP( this, &FBlueprintEditor::CanExpandNodes ),
				FIsActionChecked(),
				FIsActionButtonVisible::CreateSP( this, &FBlueprintEditor::CanExpandNodes )
				);

			// Editing commands
			GraphEditorCommands->MapAction( FGenericCommands::Get().SelectAll,
				FExecuteAction::CreateSP( this, &FBlueprintEditor::SelectAllNodes ),
				FCanExecuteAction::CreateSP( this, &FBlueprintEditor::CanSelectAllNodes )
				);

			GraphEditorCommands->MapAction( FGenericCommands::Get().Delete,
				FExecuteAction::CreateSP( this, &FBlueprintEditor::DeleteSelectedNodes ),
				FCanExecuteAction::CreateSP( this, &FBlueprintEditor::CanDeleteNodes )
				);

			GraphEditorCommands->MapAction( FGenericCommands::Get().Copy,
				FExecuteAction::CreateSP( this, &FBlueprintEditor::CopySelectedNodes ),
				FCanExecuteAction::CreateSP( this, &FBlueprintEditor::CanCopyNodes )
				);

			GraphEditorCommands->MapAction( FGenericCommands::Get().Cut,
				FExecuteAction::CreateSP( this, &FBlueprintEditor::CutSelectedNodes ),
				FCanExecuteAction::CreateSP( this, &FBlueprintEditor::CanCutNodes )
				);

			GraphEditorCommands->MapAction( FGenericCommands::Get().Paste,
				FExecuteAction::CreateSP( this, &FBlueprintEditor::PasteNodes ),
				FCanExecuteAction::CreateSP( this, &FBlueprintEditor::CanPasteNodes )
				);

			GraphEditorCommands->MapAction( FGenericCommands::Get().Duplicate,
				FExecuteAction::CreateSP( this, &FBlueprintEditor::DuplicateNodes ),
				FCanExecuteAction::CreateSP( this, &FBlueprintEditor::CanDuplicateNodes )
				);

			GraphEditorCommands->MapAction( FGraphEditorCommands::Get().SelectReferenceInLevel,
				FExecuteAction::CreateSP( this, &FBlueprintEditor::OnSelectReferenceInLevel ),
				FCanExecuteAction::CreateSP( this, &FBlueprintEditor::CanSelectReferenceInLevel ),
				FIsActionChecked(),
				FIsActionButtonVisible::CreateSP( this, &FBlueprintEditor::CanSelectReferenceInLevel )
				);

			GraphEditorCommands->MapAction( FGraphEditorCommands::Get().AssignReferencedActor,
				FExecuteAction::CreateSP( this, &FBlueprintEditor::OnAssignReferencedActor ),
				FCanExecuteAction::CreateSP( this, &FBlueprintEditor::CanAssignReferencedActor ) );

			GraphEditorCommands->MapAction( FGraphEditorCommands::Get().StartWatchingPin,
				FExecuteAction::CreateSP( this, &FBlueprintEditor::OnStartWatchingPin ),
				FCanExecuteAction::CreateSP( this, &FBlueprintEditor::CanStartWatchingPin )
				);

			GraphEditorCommands->MapAction( FGraphEditorCommands::Get().StopWatchingPin,
				FExecuteAction::CreateSP( this, &FBlueprintEditor::OnStopWatchingPin ),
				FCanExecuteAction::CreateSP( this, &FBlueprintEditor::CanStopWatchingPin )
				);

			GraphEditorCommands->MapAction( FGraphEditorCommands::Get().SelectBone,
				FExecuteAction::CreateSP( this, &FBlueprintEditor::OnSelectBone ),
				FCanExecuteAction::CreateSP( this, &FBlueprintEditor::CanSelectBone )
				);

			GraphEditorCommands->MapAction( FGraphEditorCommands::Get().AddBlendListPin,
				FExecuteAction::CreateSP( this, &FBlueprintEditor::OnAddPosePin ),
				FCanExecuteAction::CreateSP( this, &FBlueprintEditor::CanAddPosePin )
				);

			GraphEditorCommands->MapAction( FGraphEditorCommands::Get().RemoveBlendListPin,
				FExecuteAction::CreateSP( this, &FBlueprintEditor::OnRemovePosePin ),
				FCanExecuteAction::CreateSP( this, &FBlueprintEditor::CanRemovePosePin )
				);

			GraphEditorCommands->MapAction( FGraphEditorCommands::Get().ConvertToSeqEvaluator,
				FExecuteAction::CreateSP( this, &FBlueprintEditor::OnConvertToSequenceEvaluator )
				);

			GraphEditorCommands->MapAction( FGraphEditorCommands::Get().ConvertToSeqPlayer,
				FExecuteAction::CreateSP( this, &FBlueprintEditor::OnConvertToSequencePlayer )
				);

			GraphEditorCommands->MapAction( FGraphEditorCommands::Get().ConvertToBSEvaluator,
				FExecuteAction::CreateSP( this, &FBlueprintEditor::OnConvertToBlendSpaceEvaluator )
				);

			GraphEditorCommands->MapAction( FGraphEditorCommands::Get().ConvertToBSPlayer,
				FExecuteAction::CreateSP( this, &FBlueprintEditor::OnConvertToBlendSpacePlayer )
				);

			GraphEditorCommands->MapAction( FGraphEditorCommands::Get().OpenRelatedAsset,
				FExecuteAction::CreateSP( this, &FBlueprintEditor::OnOpenRelatedAsset )
				);

			GraphEditorCommands->MapAction( FGraphEditorCommands::Get().CreateComment,
				FExecuteAction::CreateSP( this, &FBlueprintEditor::OnCreateComment )
				);

			GraphEditorCommands->MapAction(FGraphEditorCommands::Get().ShowAllPins,
				FExecuteAction::CreateSP(this, &FBlueprintEditor::SetPinVisibility, SGraphEditor::Pin_Show)
				);

			GraphEditorCommands->MapAction(FGraphEditorCommands::Get().HideNoConnectionPins,
				FExecuteAction::CreateSP(this, &FBlueprintEditor::SetPinVisibility, SGraphEditor::Pin_HideNoConnection)
				);

			GraphEditorCommands->MapAction(FGraphEditorCommands::Get().HideNoConnectionNoDefaultPins,
				FExecuteAction::CreateSP(this, &FBlueprintEditor::SetPinVisibility, SGraphEditor::Pin_HideNoConnectionNoDefault)
				);

			GraphEditorCommands->MapAction( FGraphEditorCommands::Get().FindInstancesOfCustomEvent,
				FExecuteAction::CreateSP( this, &FBlueprintEditor::OnFindInstancesCustomEvent )
				);

			GraphEditorCommands->MapAction( FGraphEditorCommands::Get().FindVariableReferences,
				FExecuteAction::CreateSP( this, &FBlueprintEditor::OnFindVariableReferences ),
				FCanExecuteAction::CreateSP( this, &FBlueprintEditor::CanFindVariableReferences )
				);

			GraphEditorCommands->MapAction( FGraphEditorCommands::Get().GotoNativeFunctionDefinition,
				FExecuteAction::CreateSP( this, &FBlueprintEditor::GotoNativeFunctionDefinition ),
				FCanExecuteAction::CreateSP(this, &FBlueprintEditor::IsSelectionNativeFunction),
				FIsActionChecked(),
				FIsActionButtonVisible::CreateSP( this, &FBlueprintEditor::IsNativeCodeBrowsingAvailable )
				);

			GraphEditorCommands->MapAction( FGraphEditorCommands::Get().GoToDefinition,
				FExecuteAction::CreateSP( this, &FBlueprintEditor::OnGoToDefinition ),
				FCanExecuteAction::CreateSP( this, &FBlueprintEditor::CanGoToDefinition )
				);

			GraphEditorCommands->MapAction( FGraphEditorCommands::Get().GotoNativeVariableDefinition,
				FExecuteAction::CreateSP( this, &FBlueprintEditor::GotoNativeVariableDefinition ),
				FCanExecuteAction::CreateSP(this, &FBlueprintEditor::IsSelectionNativeVariable),
				FIsActionChecked(),
				FIsActionButtonVisible::CreateSP( this, &FBlueprintEditor::IsNativeCodeBrowsingAvailable )
				);

			GraphEditorCommands->MapAction(FGraphEditorCommands::Get().GoToDocumentation,
				FExecuteAction::CreateSP(this, &FBlueprintEditor::OnGoToDocumentation),
				FCanExecuteAction::CreateSP(this, &FBlueprintEditor::CanGoToDocumentation)
				);
		}
	}

	// Create the title bar widget
	TSharedPtr<SWidget> TitleBarWidget = SNew(SGraphTitleBar)
		.EdGraphObj(InGraph)
		.Kismet2(SharedThis(this))
		.OnDifferentGraphCrumbClicked(this, &FBlueprintEditor::OnChangeBreadCrumbGraph)
		.HistoryNavigationWidget(InTabInfo->CreateHistoryNavigationWidget());

	SGraphEditor::FGraphEditorEvents InEvents;
	InEvents.OnSelectionChanged = SGraphEditor::FOnSelectionChanged::CreateSP( this, &FBlueprintEditor::OnSelectedNodesChanged );
	InEvents.OnDropActor = SGraphEditor::FOnDropActor::CreateSP( this, &FBlueprintEditor::OnGraphEditorDropActor );
	InEvents.OnDropStreamingLevel = SGraphEditor::FOnDropStreamingLevel::CreateSP( this, &FBlueprintEditor::OnGraphEditorDropStreamingLevel );
	InEvents.OnNodeDoubleClicked = FSingleNodeEvent::CreateSP(this, &FBlueprintEditor::OnNodeDoubleClicked);
	InEvents.OnVerifyTextCommit = FOnNodeVerifyTextCommit::CreateSP(this, &FBlueprintEditor::OnNodeVerifyTitleCommit);
	InEvents.OnTextCommitted = FOnNodeTextCommitted::CreateSP(this, &FBlueprintEditor::OnNodeTitleCommitted);
	InEvents.OnSpawnNodeByShortcut = SGraphEditor::FOnSpawnNodeByShortcut::CreateSP(this, &FBlueprintEditor::OnSpawnGraphNodeByShortcut, InGraph);
	InEvents.OnNodeSpawnedByKeymap = SGraphEditor::FOnNodeSpawnedByKeymap::CreateSP(this, &FBlueprintEditor::OnNodeSpawnedByKeymap );
	InEvents.OnDisallowedPinConnection = SGraphEditor::FOnDisallowedPinConnection::CreateSP(this, &FBlueprintEditor::OnDisallowedPinConnection);

	// Custom menu for K2 schemas
	if(InGraph->Schema != NULL && InGraph->Schema->IsChildOf(UEdGraphSchema_K2::StaticClass()))
	{
		InEvents.OnCreateActionMenu = SGraphEditor::FOnCreateActionMenu::CreateSP(this, &FBlueprintEditor::OnCreateGraphActionMenu);
	}


	bool const bEnableTitleBarOnly = !IsGraphPanelEnabled(InGraph);
	TSharedRef<SGraphEditor> Editor = SNew(SGraphEditor)
		.AdditionalCommands(GraphEditorCommands)
		.IsEditable(this, &FBlueprintEditor::IsEditable, InGraph)
		.TitleBar(TitleBarWidget)
		.TitleBarEnabledOnly(bEnableTitleBarOnly)
		.Appearance(this, &FBlueprintEditor::GetGraphAppearance, InGraph)
		.GraphToEdit(InGraph)
		.GraphEvents(InEvents)
		.OnNavigateHistoryBack(FSimpleDelegate::CreateSP(this, &FBlueprintEditor::NavigateTab, FDocumentTracker::NavigateBackwards))
		.OnNavigateHistoryForward(FSimpleDelegate::CreateSP(this, &FBlueprintEditor::NavigateTab, FDocumentTracker::NavigateForwards));
		//@TODO: Crashes in command list code during the callback .OnGraphModuleReloaded(FEdGraphEvent::CreateSP(this, &FBlueprintEditor::ChangeOpenGraphInDocumentEditorWidget, WeakParent))
		;

	OnSetPinVisibility.AddSP(&Editor.Get(), &SGraphEditor::SetPinVisibility);

	FVector2D ViewOffset = FVector2D::ZeroVector;
	float ZoomAmount = INDEX_NONE;

	TSharedPtr<SDockTab> ActiveTab = DocumentManager->GetActiveTab();
	if(ActiveTab.IsValid())
	{
		// Check if the graph is already opened in the current tab, if it is we want to start at the same position to stop the graph from jumping around oddly
		TSharedPtr<SGraphEditor> GraphEditor = StaticCastSharedRef<SGraphEditor>(ActiveTab->GetContent());

		if(GraphEditor.IsValid() && GraphEditor->GetCurrentGraph() == InGraph)
		{
			GraphEditor->GetViewLocation(ViewOffset, ZoomAmount);
		}
	}

	Editor->SetViewLocation(ViewOffset, ZoomAmount);

	return Editor;
}

FGraphAppearanceInfo FBlueprintEditor::GetCurrentGraphAppearance() const
{
	return GetGraphAppearance(GetFocusedGraph());
}

FGraphAppearanceInfo FBlueprintEditor::GetGraphAppearance(UEdGraph* InGraph) const
{
	// Create the appearance info
	FGraphAppearanceInfo AppearanceInfo;

	UBlueprint* Blueprint = (InGraph != nullptr) ? FBlueprintEditorUtils::FindBlueprintForGraph(InGraph) : GetBlueprintObj();
	if (Blueprint != NULL)
	{
	switch (Blueprint->BlueprintType)
	{
	case BPTYPE_LevelScript:
		AppearanceInfo.CornerText = LOCTEXT("AppearanceCornerText_LevelScript", "LEVEL BLUEPRINT");
		break;
	case BPTYPE_MacroLibrary:
		AppearanceInfo.CornerText = LOCTEXT("AppearanceCornerText_Macro", "MACRO");
		break;
	case BPTYPE_Interface:
		AppearanceInfo.CornerText = LOCTEXT("AppearanceCornerText_Interface", "INTERFACE");
		break;
	default:
		AppearanceInfo.CornerText = LOCTEXT("AppearanceCornerText_Blueprint", "BLUEPRINT");
		break;
	}
	}

	UEdGraph const* EditingGraph = GetFocusedGraph();
	if (InGraph && BlueprintEditorImpl::GraphHasDefaultNode(InGraph))
	{
		AppearanceInfo.InstructionText = LOCTEXT("AppearanceInstructionText_DefaultGraph", "Drag Off Pins to Create/Connect New Nodes.");
	}
	else // if the graph is empty...
	{
		AppearanceInfo.InstructionText = LOCTEXT("AppearanceInstructionText_EmptyGraph", "Right-Click to Create New Nodes.");
	}
	auto InstructionOpacityDelegate = TAttribute<float>::FGetter::CreateSP(this, &FBlueprintEditor::GetInstructionTextOpacity, InGraph);
	AppearanceInfo.InstructionFade.Bind(InstructionOpacityDelegate);

	AppearanceInfo.PIENotifyText = GetPIEStatus();

	return AppearanceInfo;
}

// Open the editor for a given graph
void FBlueprintEditor::OnChangeBreadCrumbGraph(class UEdGraph* InGraph)
{
	if (InGraph && FocusedGraphEdPtr.IsValid())
	{
		OpenDocument(InGraph, FDocumentTracker::NavigatingCurrentDocument);
	}
}

FBlueprintEditor::FBlueprintEditor()
	: bSaveIntermediateBuildProducts(false)
	, bPendingDeferredClose(false)
	, bRequestedSavingOpenDocumentState(false)
	, bBlueprintModifiedOnOpen (false)
	, PinVisibility(SGraphEditor::Pin_Show)
	, bIsActionMenuContextSensitive(true)
	, CurrentUISelection(NAME_None)
	, bEditorMarkedAsClosed(false)
	, bCodeBasedProject(false)
	, HasOpenActionMenu(nullptr)
	, InstructionsFadeCountdown(0.f)
{
	AnalyticsStats.GraphActionMenusNonCtxtSensitiveExecCount = 0;
	AnalyticsStats.GraphActionMenusCtxtSensitiveExecCount = 0;
	AnalyticsStats.GraphActionMenusCancelledCount = 0;
	AnalyticsStats.MyBlueprintNodeDragPlacementCount = 0;
	AnalyticsStats.PaletteNodeDragPlacementCount = 0;
	AnalyticsStats.NodeGraphContextCreateCount = 0;
	AnalyticsStats.NodePinContextCreateCount = 0;
	AnalyticsStats.NodeKeymapCreateCount = 0;
	AnalyticsStats.NodePasteCreateCount = 0;

	UEditorEngine* Editor = (UEditorEngine*)GEngine;
	if (Editor != NULL)
	{
		Editor->RegisterForUndo(this);
	}

	DocumentManager = MakeShareable(new FDocumentTracker);
}

void FBlueprintEditor::EnsureBlueprintIsUpToDate(UBlueprint* BlueprintObj)
{
	// Purge any NULL graphs
	FBlueprintEditorUtils::PurgeNullGraphs(BlueprintObj);

	// Make sure the blueprint is cosmetically up to date
	FKismetEditorUtilities::UpgradeCosmeticallyStaleBlueprint(BlueprintObj);

	if (FBlueprintEditorUtils::SupportsConstructionScript(BlueprintObj))
	{
		// If we don't have an SCS yet, make it
		if(BlueprintObj->SimpleConstructionScript == NULL)
		{
			check(NULL != BlueprintObj->GeneratedClass);
			BlueprintObj->SimpleConstructionScript = NewObject<USimpleConstructionScript>(BlueprintObj->GeneratedClass);
			BlueprintObj->SimpleConstructionScript->SetFlags(RF_Transactional);

			// Recreate (or create) any widgets that depend on the SCS
			CreateSCSEditors();
		}

		// If we should have a UCS but don't yet, make it
		if(!FBlueprintEditorUtils::FindUserConstructionScript(BlueprintObj))
		{
			const UEdGraphSchema_K2* K2Schema = GetDefault<UEdGraphSchema_K2>();
			UEdGraph* UCSGraph = FBlueprintEditorUtils::CreateNewGraph(BlueprintObj, K2Schema->FN_UserConstructionScript, UEdGraph::StaticClass(), UEdGraphSchema_K2::StaticClass());
			FBlueprintEditorUtils::AddFunctionGraph(BlueprintObj, UCSGraph, /*bIsUserCreated=*/ false, AActor::StaticClass());
			UCSGraph->bAllowDeletion = false;
		}

		// Check to see if we have gained a component from our parent (that would require us removing our scene root)
		// (or lost one, which requires adding one)
		if (BlueprintObj->SimpleConstructionScript != nullptr)
		{
			BlueprintObj->SimpleConstructionScript->ValidateSceneRootNodes();
		}
	}
	else
	{
		// If we have an SCS but don't support it, then we remove it
		if(BlueprintObj->SimpleConstructionScript)
		{
			// Remove any SCS variable nodes
			TArray<USCS_Node*> AllSCSNodes = BlueprintObj->SimpleConstructionScript->GetAllNodes();
			for(auto SCSNodeIt = AllSCSNodes.CreateConstIterator(); SCSNodeIt; ++SCSNodeIt)
			{
				USCS_Node* SCS_Node = *SCSNodeIt;
				if(SCS_Node)
				{
					FBlueprintEditorUtils::RemoveVariableNodes(BlueprintObj, SCS_Node->VariableName);
				}
			}
		
			// Remove the SCS object reference
			BlueprintObj->SimpleConstructionScript = NULL;

			// Mark the Blueprint as having been structurally modified
			FBlueprintEditorUtils::MarkBlueprintAsStructurallyModified(BlueprintObj);
		}
	}

	// Make sure that this blueprint is up-to-date with regards to its parent functions
	FBlueprintEditorUtils::ConformCallsToParentFunctions(BlueprintObj);

	// Make sure that this blueprint is up-to-date with regards to its implemented events
	FBlueprintEditorUtils::ConformImplementedEvents(BlueprintObj);

	// Make sure that this blueprint is up-to-date with regards to its implemented interfaces
	FBlueprintEditorUtils::ConformImplementedInterfaces(BlueprintObj);

	// Update old composite nodes(can't do this in PostLoad)
	FBlueprintEditorUtils::UpdateOutOfDateCompositeNodes(BlueprintObj);

	// Update any nodes which might have dropped their RF_Transactional flag due to copy-n-paste issues
	FBlueprintEditorUtils::UpdateTransactionalFlags(BlueprintObj);
}

struct FLoadObjectsFromAssetRegistryHelper
{
	template<class TObjectType>
	static void Load(TSet<TWeakObjectPtr<TObjectType>>& Collection)
	{
		FAssetRegistryModule& AssetRegistryModule = FModuleManager::LoadModuleChecked<FAssetRegistryModule>(TEXT("AssetRegistry"));

		const double CompileStartTime = FPlatformTime::Seconds();

		TArray<FAssetData> AssetData;
		AssetRegistryModule.Get().GetAssetsByClass(TObjectType::StaticClass()->GetFName(), AssetData);

		for (int32 AssetIndex = 0; AssetIndex < AssetData.Num(); ++AssetIndex)
		{
			if(AssetData[AssetIndex].IsValid())
			{
				FString AssetPath = AssetData[AssetIndex].ObjectPath.ToString();
				TObjectType* Object = LoadObject<TObjectType>(NULL, *AssetPath, NULL, 0, NULL);
				if (Object)
				{
					Collection.Add( TWeakObjectPtr<TObjectType>(Object) );
				}
			}
		}

		const double FinishTime = FPlatformTime::Seconds();

		UE_LOG(LogBlueprint, Log, TEXT("Loading all assets of type: %s took %.2f seconds"), *TObjectType::StaticClass()->GetName(), static_cast<float>(FinishTime - CompileStartTime));
	}
};

void FBlueprintEditor::CommonInitialization(const TArray<UBlueprint*>& InitBlueprints)
{
	TSharedPtr<FBlueprintEditor> ThisPtr(SharedThis(this));

	// @todo TabManagement
	DocumentManager->Initialize(ThisPtr);

	// Register the document factories
	{
		DocumentManager->RegisterDocumentFactory(MakeShareable(new FTimelineEditorSummoner(ThisPtr)));

		TSharedRef<FDocumentTabFactory> GraphEditorFactory = MakeShareable(new FGraphEditorSummoner(ThisPtr,
			FGraphEditorSummoner::FOnCreateGraphEditorWidget::CreateSP(this, &FBlueprintEditor::CreateGraphEditorWidget)
			));

		// Also store off a reference to the grapheditor factory so we can find all the tabs spawned by it later.
		GraphEditorTabFactoryPtr = GraphEditorFactory;
		DocumentManager->RegisterDocumentFactory(GraphEditorFactory);
	}

	// Make sure we know when tabs become active to update details tab
	OnActiveTabChangedDelegateHandle = FGlobalTabmanager::Get()->OnActiveTabChanged_Subscribe( FOnActiveTabChanged::FDelegate::CreateRaw(this, &FBlueprintEditor::OnActiveTabChanged) );

	if (InitBlueprints.Num() == 1)
	{
		// Load blueprint libraries
		LoadLibrariesFromAssetRegistry();

		FLoadObjectsFromAssetRegistryHelper::Load<UUserDefinedEnum>(UserDefinedEnumerators);

		UBlueprint* InitBlueprint = InitBlueprints[0];

		// Update the blueprint if required
		EBlueprintStatus OldStatus = InitBlueprint->Status;
		EnsureBlueprintIsUpToDate(InitBlueprint);
		bBlueprintModifiedOnOpen = (InitBlueprint->Status != OldStatus);

		// Flag the blueprint as having been opened
		InitBlueprint->bIsNewlyCreated = false;

		// When the blueprint that we are observing changes, it will notify this wrapper widget.
		InitBlueprint->OnChanged().AddSP(this, &FBlueprintEditor::OnBlueprintChanged);
		InitBlueprint->OnCompiled().AddSP(this, &FBlueprintEditor::OnBlueprintCompiled);
	}

	CreateDefaultCommands();
	CreateDefaultTabContents(InitBlueprints);

	FKismetEditorUtilities::OnBlueprintUnloaded.AddSP(this, &FBlueprintEditor::OnBlueprintUnloaded);
}

void FBlueprintEditor::LoadLibrariesFromAssetRegistry()
{
	if( GetBlueprintObj() )
	{
		FString UserDeveloperPath = FPackageName::FilenameToLongPackageName( FPaths::GameUserDeveloperDir());
		FString DeveloperPath = FPackageName::FilenameToLongPackageName( FPaths::GameDevelopersDir() );

		//Don't allow loading blueprint macros & functions for interface & data-only blueprints
		if( GetBlueprintObj()->BlueprintType != BPTYPE_Interface && GetBlueprintObj()->BlueprintType != BPTYPE_Const)
		{
			// Load the asset registry module
			FAssetRegistryModule& AssetRegistryModule = FModuleManager::LoadModuleChecked<FAssetRegistryModule>(TEXT("AssetRegistry"));

			// Collect a full list of assets with the specified class
			TArray<FAssetData> AssetData;
			AssetRegistryModule.Get().GetAssetsByClass(UBlueprint::StaticClass()->GetFName(), AssetData);

			GWarn->BeginSlowTask(LOCTEXT("LoadingBlueprintAssetData", "Loading Blueprint Asset Data"), true );

			const FName BPTypeName( TEXT( "BlueprintType" ) );
			const FString BPMacroTypeStr( TEXT( "BPTYPE_MacroLibrary" ) );
			const FString BPFunctionTypeStr( TEXT( "BPTYPE_FunctionLibrary" ) );

			for (int32 AssetIndex = 0; AssetIndex < AssetData.Num(); ++AssetIndex)
			{
				bool FoundBPType = false;
				for (TMap<FName, FString>::TConstIterator TagIt(AssetData[ AssetIndex ].TagsAndValues); TagIt; ++TagIt)
				{
					FString TagValue = AssetData[ AssetIndex ].TagsAndValues.FindRef(BPTypeName);

					//Only check for Blueprint Macros & Functions in the asset data for loading
					if ( TagValue == BPMacroTypeStr || TagValue == BPFunctionTypeStr )
					{
						FoundBPType = true;
						break;
					}
				}

				if( FoundBPType )
				{
					FString BlueprintPath = AssetData[AssetIndex].ObjectPath.ToString();

					//For blueprints inside developers folder, only allow the ones inside current user's developers folder.
					bool AllowLoadBP = true;
					if( BlueprintPath.StartsWith(DeveloperPath) )
					{
						if(  !BlueprintPath.StartsWith(UserDeveloperPath) )
						{
							AllowLoadBP = false;
						}
					}

					if( AllowLoadBP )
					{
						// Load the blueprint
						UBlueprint* BlueprintLibPtr = LoadObject<UBlueprint>(NULL, *BlueprintPath, NULL, 0, NULL);
						if (BlueprintLibPtr )
						{
							StandardLibraries.AddUnique(BlueprintLibPtr);
						}
					}
				}

			}
			GWarn->EndSlowTask();
		}
	}
}

void FBlueprintEditor::RegisterTabSpawners(const TSharedRef<class FTabManager>& TabManager)
{
	//@TODO: Can't we do this sooner?
	DocumentManager->SetTabManager(TabManager);

	FWorkflowCentricApplication::RegisterTabSpawners(TabManager);
}

void FBlueprintEditor::SetCurrentMode(FName NewMode)
{
	// Clear the selection state when the mode changes.
	SetUISelectionState(NAME_None);

	OnModeSetData.Broadcast( NewMode );
	FWorkflowCentricApplication::SetCurrentMode(NewMode);
}

void FBlueprintEditor::InitBlueprintEditor(
	const EToolkitMode::Type Mode,
	const TSharedPtr< IToolkitHost >& InitToolkitHost,
	const TArray<UBlueprint*>& InBlueprints,
	bool bShouldOpenInDefaultsMode)
{
	check(InBlueprints.Num() == 1 || bShouldOpenInDefaultsMode);

	// TRUE if a single Blueprint is being opened and is marked as newly created
	bool bNewlyCreated = InBlueprints.Num() == 1 && InBlueprints[0]->bIsNewlyCreated;

	TArray< UObject* > Objects;
	for( auto BlueprintIter = InBlueprints.CreateConstIterator(); BlueprintIter; ++BlueprintIter )
	{
		auto Blueprint = *BlueprintIter;

		// Flag the blueprint as having been opened
		Blueprint->bIsNewlyCreated = false;

		Objects.Add( Blueprint );
	}
	
	if (!Toolbar.IsValid())
	{
		Toolbar = MakeShareable(new FBlueprintEditorToolbar(SharedThis(this)));
	}

	GetToolkitCommands()->Append(FPlayWorldCommands::GlobalPlayWorldActions.ToSharedRef());

	// Initialize the asset editor and spawn nothing (dummy layout)
	const TSharedRef<FTabManager::FLayout> DummyLayout = FTabManager::NewLayout("NullLayout")->AddArea(FTabManager::NewPrimaryArea());
	const bool bCreateDefaultStandaloneMenu = true;
	const bool bCreateDefaultToolbar = true;
	InitAssetEditor(Mode, InitToolkitHost, BlueprintEditorAppName, DummyLayout, bCreateDefaultStandaloneMenu, bCreateDefaultToolbar, Objects);
	
	CommonInitialization(InBlueprints);
	
	TSharedPtr<FExtender> MenuExtender = MakeShareable(new FExtender);
	FKismet2Menu::SetupBlueprintEditorMenu( MenuExtender, *this );
	AddMenuExtender(MenuExtender);

	FBlueprintEditorModule* BlueprintEditorModule = &FModuleManager::LoadModuleChecked<FBlueprintEditorModule>( "Kismet" );
	AddMenuExtender(BlueprintEditorModule->GetMenuExtensibilityManager()->GetAllExtenders(GetToolkitCommands(), GetEditingObjects()));
	
	RegenerateMenusAndToolbars();

	RegisterApplicationModes(InBlueprints, bShouldOpenInDefaultsMode, bNewlyCreated);

	// Cache the project type ( Blueprint or Code Based )
	if( FPaths::IsProjectFilePathSet() )
	{
		FProjectStatus ProjectStatus;
		if( IProjectManager::Get().QueryStatusForProject( FPaths::GetProjectFilePath(), ProjectStatus ) && ProjectStatus.bCodeBasedProject )
		{
			bCodeBasedProject = true;
		}
	}

	// Post-layout initialization
	PostLayoutBlueprintEditorInitialization();

	// Find and set any instances of this blueprint type if any exists and we are not already editing one
	FBlueprintEditorUtils::FindAndSetDebuggableBlueprintInstances();

	if ( bNewlyCreated )
	{
		if ( UBlueprint* Blueprint = GetBlueprintObj() )
		{
			if ( Blueprint->BlueprintType == BPTYPE_MacroLibrary )
			{
				NewDocument_OnClick(CGT_NewMacroGraph);
			}
			else if ( Blueprint->BlueprintType == BPTYPE_Interface )
			{
				NewDocument_OnClick(CGT_NewFunctionGraph);
			}
			else if ( Blueprint->BlueprintType == BPTYPE_FunctionLibrary )
			{
				NewDocument_OnClick(CGT_NewFunctionGraph);
			}
		}
	}

	if ( UBlueprint* Blueprint = GetBlueprintObj() )
	{
		if ( Blueprint->GetClass() == UBlueprint::StaticClass() && Blueprint->BlueprintType == BPTYPE_Normal )
		{
			if ( !bShouldOpenInDefaultsMode )
			{
				GetToolkitCommands()->ExecuteAction(FFullBlueprintEditorCommands::Get().EditClassDefaults.ToSharedRef());
			}
		}
	}
}

void FBlueprintEditor::RegisterApplicationModes(const TArray<UBlueprint*>& InBlueprints, bool bShouldOpenInDefaultsMode, bool bNewlyCreated/* = false*/)
{
	// Newly-created Blueprints will open in Components mode rather than Standard mode
	bool bShouldOpenInComponentsMode = !bShouldOpenInDefaultsMode && bNewlyCreated;

	// Create the modes and activate one (which will populate with a real layout)
	if ( UBlueprint* SingleBP = GetBlueprintObj() )
	{
		if ( !bShouldOpenInDefaultsMode && FBlueprintEditorUtils::IsInterfaceBlueprint(SingleBP) )
		{
			// Interfaces are only valid in the Interface mode
			AddApplicationMode(
				FBlueprintEditorApplicationModes::BlueprintInterfaceMode,
				MakeShareable(new FBlueprintInterfaceApplicationMode(SharedThis(this))));
			SetCurrentMode(FBlueprintEditorApplicationModes::BlueprintInterfaceMode);
		}
		else if ( SingleBP->BlueprintType == BPTYPE_MacroLibrary )
		{
			// Macro libraries are only valid in the Macro mode
			AddApplicationMode(
				FBlueprintEditorApplicationModes::BlueprintMacroMode,
				MakeShareable(new FBlueprintMacroApplicationMode(SharedThis(this))));
			SetCurrentMode(FBlueprintEditorApplicationModes::BlueprintMacroMode);
		}
		else if ( SingleBP->BlueprintType == BPTYPE_FunctionLibrary )
		{
			if ( GetDefault<UEditorExperimentalSettings>()->bUnifiedBlueprintEditor )
			{
				AddApplicationMode(
					FBlueprintEditorApplicationModes::StandardBlueprintEditorMode,
					MakeShareable(new FBlueprintEditorUnifiedMode(SharedThis(this), FBlueprintEditorApplicationModes::StandardBlueprintEditorMode, FBlueprintEditorApplicationModes::GetLocalizedMode, CanAccessComponentsMode())));
				SetCurrentMode(FBlueprintEditorApplicationModes::StandardBlueprintEditorMode);
			}
			else
			{
				AddApplicationMode(
					FBlueprintEditorApplicationModes::StandardBlueprintEditorMode,
					MakeShareable(new FBlueprintEditorApplicationMode(SharedThis(this), FBlueprintEditorApplicationModes::StandardBlueprintEditorMode, FBlueprintEditorApplicationModes::GetLocalizedMode)));
				SetCurrentMode(FBlueprintEditorApplicationModes::StandardBlueprintEditorMode);
			}
		}
		else
		{
			if ( GetDefault<UEditorExperimentalSettings>()->bUnifiedBlueprintEditor )
			{
				if ( bShouldOpenInDefaultsMode )
				{
					// We either have no blueprints or many, open in the defaults mode for multi-editing
					AddApplicationMode(
						FBlueprintEditorApplicationModes::BlueprintDefaultsMode,
						MakeShareable(new FBlueprintDefaultsApplicationMode(SharedThis(this))));
					SetCurrentMode(FBlueprintEditorApplicationModes::BlueprintDefaultsMode);
				}
				else
				{
					AddApplicationMode(
						FBlueprintEditorApplicationModes::StandardBlueprintEditorMode,
						MakeShareable(new FBlueprintEditorUnifiedMode(SharedThis(this), FBlueprintEditorApplicationModes::StandardBlueprintEditorMode, FBlueprintEditorApplicationModes::GetLocalizedMode, CanAccessComponentsMode())));
					SetCurrentMode(FBlueprintEditorApplicationModes::StandardBlueprintEditorMode);

					if ( bShouldOpenInComponentsMode && CanAccessComponentsMode() )
					{
						TabManager->InvokeTab(FBlueprintEditorTabs::SCSViewportID);
					}
				}
			}
			else
			{
				AddApplicationMode(
					FBlueprintEditorApplicationModes::StandardBlueprintEditorMode,
					MakeShareable(new FBlueprintEditorApplicationMode(SharedThis(this), FBlueprintEditorApplicationModes::StandardBlueprintEditorMode, FBlueprintEditorApplicationModes::GetLocalizedMode)));
				AddApplicationMode(
					FBlueprintEditorApplicationModes::BlueprintDefaultsMode,
					MakeShareable(new FBlueprintDefaultsApplicationMode(SharedThis(this))));
				AddApplicationMode(
					FBlueprintEditorApplicationModes::BlueprintComponentsMode,
					MakeShareable(new FBlueprintComponentsApplicationMode(SharedThis(this))));

				if ( bShouldOpenInDefaultsMode )
				{
					SetCurrentMode(FBlueprintEditorApplicationModes::BlueprintDefaultsMode);
				}
				else if ( bShouldOpenInComponentsMode && CanAccessComponentsMode() )
				{
					SetCurrentMode(FBlueprintEditorApplicationModes::BlueprintComponentsMode);
				}
				else
				{
					SetCurrentMode(FBlueprintEditorApplicationModes::StandardBlueprintEditorMode);
				}
			}
		}
	}
	else
	{
		// We either have no blueprints or many, open in the defaults mode for multi-editing
		AddApplicationMode(
			FBlueprintEditorApplicationModes::BlueprintDefaultsMode,
			MakeShareable(new FBlueprintDefaultsApplicationMode(SharedThis(this))));
		SetCurrentMode(FBlueprintEditorApplicationModes::BlueprintDefaultsMode);
	}
}

void FBlueprintEditor::PostRegenerateMenusAndToolbars()
{
	UBlueprint* BluePrint = GetBlueprintObj();

	if ( BluePrint && !FBlueprintEditorUtils::IsLevelScriptBlueprint( BluePrint ) )
	{
		// build and attach the menu overlay
		TSharedRef<SHorizontalBox> MenuOverlayBox = SNew(SHorizontalBox)
			+SHorizontalBox::Slot()
			.AutoWidth()
			.VAlign(VAlign_Center)
			[
				SNew(STextBlock)
				.ColorAndOpacity( FSlateColor::UseSubduedForeground() )
				.ShadowOffset( FVector2D::UnitVector )
				.Text(LOCTEXT("BlueprintEditor_ParentClass", "Parent class: "))
			]
			+SHorizontalBox::Slot()
			.AutoWidth()
			.VAlign(VAlign_Center)
			[
				SNew(SSpacer)
				.Size(FVector2D(2.0f,1.0f))
			]
			+SHorizontalBox::Slot()
			.AutoWidth()
			.VAlign(VAlign_Center)
			[
				SNew(STextBlock)
				.ShadowOffset(FVector2D::UnitVector)
				.Text(this, &FBlueprintEditor::GetParentClassNameText)
				.TextStyle(FEditorStyle::Get(), "Common.InheritedFromBlueprintTextStyle")
				.ToolTipText(LOCTEXT("ParentClassToolTip", "The class that the current Blueprint is based on. The parent provides the base definition, which the current Blueprint extends."))
				.Visibility(this, &FBlueprintEditor::GetParentClassNameVisibility)
			]
			+SHorizontalBox::Slot()
			.AutoWidth()
			[
				SNew(SButton)
				.VAlign(VAlign_Center)
				.ButtonStyle( FEditorStyle::Get(), "HoverHintOnly" )
				.OnClicked( this, &FBlueprintEditor::OnFindParentClassInContentBrowserClicked )
				.IsEnabled( this, &FBlueprintEditor::IsParentClassABlueprint )
				.Visibility( this, &FBlueprintEditor::ParentClassButtonsVisibility )
				.ToolTipText( LOCTEXT("FindParentInCBToolTip", "Find parent in Content Browser") )
				.ContentPadding(4.0f)
				.ForegroundColor( FSlateColor::UseForeground() )
				[
					SNew(SImage)
					.Image(FEditorStyle::GetBrush("PropertyWindow.Button_Browse"))
				]
			]
			+SHorizontalBox::Slot()
			.AutoWidth()
			[
				SNew(SButton)
				.VAlign(VAlign_Center)
				.ButtonStyle( FEditorStyle::Get(), "HoverHintOnly" )
				.OnClicked( this, &FBlueprintEditor::OnEditParentClassClicked )
				.IsEnabled( this, &FBlueprintEditor::IsParentClassABlueprint )
				.Visibility( this, &FBlueprintEditor::ParentClassButtonsVisibility )
				.ToolTipText( LOCTEXT("EditParentClassToolTip", "Open parent in editor") )
				.ContentPadding(4.0f)
				.ForegroundColor( FSlateColor::UseForeground() )
				[
					SNew(SImage)
					.Image(FEditorStyle::GetBrush("PropertyWindow.Button_Edit"))
				]
			]
			+ SHorizontalBox::Slot()
			.AutoWidth()
			.VAlign(VAlign_Center)
			[
				SNew(SHyperlink)
				.Style(FEditorStyle::Get(), "Common.GotoNativeCodeHyperlink")
				.IsEnabled(this, &FBlueprintEditor::IsNativeParentClassCodeLinkEnabled)
				.Visibility(this, &FBlueprintEditor::GetNativeParentClassButtonsVisibility)
				.OnNavigate(this, &FBlueprintEditor::OnEditParentClassNativeCodeClicked)
				.Text(this, &FBlueprintEditor::GetTextForNativeParentClassHeaderLink)
				.ToolTipText(FText::Format(LOCTEXT("GoToCode_ToolTip", "Click to open this source file in {0}"), FSourceCodeNavigation::GetSuggestedSourceCodeIDE()))
			]
			+ SHorizontalBox::Slot()
			.AutoWidth()
			.VAlign(VAlign_Center)
			[
				SNew(SSpacer)
				.Size(FVector2D(8.0f, 1.0f))
			]
			;
		SetMenuOverlay( MenuOverlayBox );
	}
}

FText FBlueprintEditor::GetParentClassNameText() const
{
	UClass* ParentClass = (GetBlueprintObj() != NULL) ? GetBlueprintObj()->ParentClass : NULL;
	return (ParentClass != NULL) ? ParentClass->GetDisplayNameText() : LOCTEXT("BlueprintEditor_NoParentClass", "None");
}

bool FBlueprintEditor::IsParentClassOfObjectABlueprint( const UBlueprint* Blueprint ) const
{
	if ( Blueprint != NULL )
	{
		UObject* ParentClass = Blueprint->ParentClass;
		if ( ParentClass != NULL )
		{
			if ( ParentClass->IsA( UBlueprintGeneratedClass::StaticClass() ) )
			{
				return true;
			}
		}
	}

	return false;
}

bool FBlueprintEditor::IsParentClassABlueprint() const
{
	const UBlueprint* Blueprint = GetBlueprintObj();

	return IsParentClassOfObjectABlueprint( Blueprint );
}

EVisibility FBlueprintEditor::ParentClassButtonsVisibility() const
{
	return IsParentClassABlueprint() ? EVisibility::Visible : EVisibility::Collapsed;
}

bool FBlueprintEditor::IsParentClassNative() const
{
	const UBlueprint* Blueprint = GetBlueprintObj();
	if (Blueprint != NULL)
	{
		UClass* ParentClass = Blueprint->ParentClass;
		if (ParentClass != NULL)
		{
			if (ParentClass->HasAllClassFlags(CLASS_Native))
			{
				return true;
			}
		}
	}

	return false;
}

bool FBlueprintEditor::IsNativeParentClassCodeLinkEnabled() const
{
	return IsParentClassNative() && FSourceCodeNavigation::IsCompilerAvailable();
}

EVisibility FBlueprintEditor::GetNativeParentClassButtonsVisibility() const
{
	return IsNativeParentClassCodeLinkEnabled() ? EVisibility::Visible : EVisibility::Collapsed;
}

EVisibility FBlueprintEditor::GetParentClassNameVisibility() const
{
	return !IsNativeParentClassCodeLinkEnabled() ? EVisibility::Visible : EVisibility::Collapsed;
}

void FBlueprintEditor::OnEditParentClassNativeCodeClicked()
{
	const UBlueprint* Blueprint = GetBlueprintObj();
	UClass* ParentClass = Blueprint ? Blueprint->ParentClass : NULL;
	if (IsNativeParentClassCodeLinkEnabled() && ParentClass)
	{
		FString NativeParentClassHeaderPath;
		const bool bFileFound = FSourceCodeNavigation::FindClassHeaderPath(ParentClass, NativeParentClassHeaderPath) 
			&& (IFileManager::Get().FileSize(*NativeParentClassHeaderPath) != INDEX_NONE);
		if (bFileFound)
		{
			const FString AbsoluteHeaderPath = IFileManager::Get().ConvertToAbsolutePathForExternalAppForRead(*NativeParentClassHeaderPath);
			FSourceCodeNavigation::OpenSourceFile( AbsoluteHeaderPath );
		}
	}
}

FText FBlueprintEditor::GetTextForNativeParentClassHeaderLink() const
{
	// it could be done using FSourceCodeNavigation, but it could be slow
	return FText::FromString(*GetParentClassNameText().ToString());
}

FReply FBlueprintEditor::OnFindParentClassInContentBrowserClicked()
{
	UBlueprint* Blueprint = GetBlueprintObj();
	if ( Blueprint != NULL )
	{
		UObject* ParentClass = Blueprint->ParentClass;
		if ( ParentClass != NULL )
		{
			UBlueprintGeneratedClass* ParentBlueprintGeneratedClass = Cast<UBlueprintGeneratedClass>( ParentClass );
			if ( ParentBlueprintGeneratedClass != NULL )
			{
				if ( ParentBlueprintGeneratedClass->ClassGeneratedBy != NULL )
				{
					TArray< UObject* > ParentObjectList;
					ParentObjectList.Add( ParentBlueprintGeneratedClass->ClassGeneratedBy );
					GEditor->SyncBrowserToObjects( ParentObjectList );
				}
			}
		}
	}

	return FReply::Handled();
}

FReply FBlueprintEditor::OnEditParentClassClicked()
{
	UBlueprint* Blueprint = GetBlueprintObj();
	if ( Blueprint != NULL )
	{
		UObject* ParentClass = Blueprint->ParentClass;
		if ( ParentClass != NULL )
		{
			UBlueprintGeneratedClass* ParentBlueprintGeneratedClass = Cast<UBlueprintGeneratedClass>( ParentClass );
			if ( ParentBlueprintGeneratedClass != NULL )
			{
				FAssetEditorManager::Get().OpenEditorForAsset( ParentBlueprintGeneratedClass->ClassGeneratedBy );
			}
		}
	}

	return FReply::Handled();
}

void FBlueprintEditor::PostLayoutBlueprintEditorInitialization()
{
	if (GetBlueprintObj() != NULL)
	{
		// Refresh the graphs
		RefreshEditors();
		
		// EnsureBlueprintIsUpToDate may have updated the blueprint so show notifications to user.
		if (bBlueprintModifiedOnOpen)
		{
			bBlueprintModifiedOnOpen = false;

			if (FocusedGraphEdPtr.IsValid())
			{
				FNotificationInfo Info( NSLOCTEXT("Kismet", "Blueprint Modified", "Blueprint requires updating. Please resave.") );
				Info.Image = FEditorStyle::GetBrush(TEXT("Icons.Info"));
				Info.bFireAndForget = true;
				Info.bUseSuccessFailIcons = false;
				Info.ExpireDuration = 5.0f;

				FocusedGraphEdPtr.Pin()->AddNotification(Info, true);
			}

			// Fire log message
			FString BlueprintName;
			GetBlueprintObj()->GetName(BlueprintName);

			FFormatNamedArguments Args;
			Args.Add( TEXT("BlueprintName"), FText::FromString( BlueprintName ) );
			LogSimpleMessage( FText::Format( LOCTEXT("Blueprint Modified Long", "Blueprint \"{BlueprintName}\" was updated to fix issues detected on load. Please resave."), Args ) );
		}
	}
}

void FBlueprintEditor::SetupViewForBlueprintEditingMode()
{
	// Make sure the defaults tab is pointing to the defaults
	StartEditingDefaults(/*bAutoFocus=*/ true);

	// Make sure the inspector is always on top
	//@TODO: This is necessary right now because of a bug in restoring layouts not remembering which tab is on top (to get it right initially), but do we want this behavior always?
	TryInvokingDetailsTab();

	UBlueprint* Blueprint = GetBlueprintObj();
	if ((Blueprint != nullptr) && (Blueprint->Status == EBlueprintStatus::BS_Error))
	{
		UBlueprintEditorSettings const* BpEditorSettings = GetDefault<UBlueprintEditorSettings>();
		if (BpEditorSettings->bJumpToNodeErrors)
		{
			if (UEdGraphNode* NodeWithError = BlueprintEditorImpl::FindNodeWithError(Blueprint))
			{
				JumpToNode(NodeWithError, /*bRequestRename =*/false);
			}
		}
	}
}

FBlueprintEditor::~FBlueprintEditor()
{
	// Clean up the preview
	DestroyPreview();

	// NOTE: Any tabs that we still have hanging out when destroyed will be cleaned up by FBaseToolkit's destructor
	UEditorEngine* Editor = (UEditorEngine*)GEngine;
	if (Editor)
	{
		Editor->UnregisterForUndo( this );
	}

	CloseMergeTool();

	if (GetBlueprintObj())
	{
		GetBlueprintObj()->OnChanged().RemoveAll( this );
	}

	FGlobalTabmanager::Get()->OnActiveTabChanged_Unsubscribe( OnActiveTabChangedDelegateHandle );

	if (FEngineAnalytics::IsAvailable())
	{
		const UGeneralProjectSettings& ProjectSettings = *GetDefault<UGeneralProjectSettings>();
		FString ProjectID = ProjectSettings.ProjectID.ToString();

		TArray< FAnalyticsEventAttribute > BPEditorAttribs;
		BPEditorAttribs.Add( FAnalyticsEventAttribute( FString( "GraphActionMenusExecuted.NonContextSensitive" ), AnalyticsStats.GraphActionMenusNonCtxtSensitiveExecCount ));
		BPEditorAttribs.Add( FAnalyticsEventAttribute( FString( "GraphActionMenusExecuted.ContextSensitive" ), AnalyticsStats.GraphActionMenusCtxtSensitiveExecCount ));
		BPEditorAttribs.Add( FAnalyticsEventAttribute( FString( "GraphActionMenusClosed" ), AnalyticsStats.GraphActionMenusCancelledCount ));

		BPEditorAttribs.Add( FAnalyticsEventAttribute( FString( "MyBlueprintDragPlacedNodesCreated" ), AnalyticsStats.MyBlueprintNodeDragPlacementCount ));
		BPEditorAttribs.Add( FAnalyticsEventAttribute( FString( "BlueprintPaletteDragPlacedNodesCreated" ), AnalyticsStats.PaletteNodeDragPlacementCount ));
		BPEditorAttribs.Add( FAnalyticsEventAttribute( FString( "GraphContextNodesCreated" ), AnalyticsStats.NodeGraphContextCreateCount ));
		BPEditorAttribs.Add( FAnalyticsEventAttribute( FString( "GraphPinContextNodesCreated" ), AnalyticsStats.NodePinContextCreateCount ));
		BPEditorAttribs.Add( FAnalyticsEventAttribute( FString( "KeymapNodesCreated" ), AnalyticsStats.NodeKeymapCreateCount ));
		BPEditorAttribs.Add( FAnalyticsEventAttribute( FString( "PastedNodesCreated" ), AnalyticsStats.NodePasteCreateCount ));

		BPEditorAttribs.Add( FAnalyticsEventAttribute( FString( "ProjectId" ), ProjectID ) );
		FEngineAnalytics::GetProvider().RecordEvent( FString( "Editor.Usage.BlueprintEditorSummary" ), BPEditorAttribs );

		for (auto Iter = AnalyticsStats.GraphDisallowedPinConnections.CreateConstIterator(); Iter; ++Iter)
		{
			TArray< FAnalyticsEventAttribute > BPEditorPinConnectAttribs;
			BPEditorPinConnectAttribs.Add( FAnalyticsEventAttribute( FString( "FromPin.Category" ), Iter->PinTypeCategoryA ));
			BPEditorPinConnectAttribs.Add( FAnalyticsEventAttribute( FString( "FromPin.IsArray" ), Iter->bPinIsArrayA ));
			BPEditorPinConnectAttribs.Add( FAnalyticsEventAttribute( FString( "FromPin.IsReference" ), Iter->bPinIsReferenceA ));
			BPEditorPinConnectAttribs.Add( FAnalyticsEventAttribute( FString( "FromPin.IsWeakPointer" ), Iter->bPinIsWeakPointerA ));
			BPEditorPinConnectAttribs.Add( FAnalyticsEventAttribute( FString( "ToPin.Category" ), Iter->PinTypeCategoryB ));
			BPEditorPinConnectAttribs.Add( FAnalyticsEventAttribute( FString( "ToPin.IsArray" ), Iter->bPinIsArrayB ));
			BPEditorPinConnectAttribs.Add( FAnalyticsEventAttribute( FString( "ToPin.IsReference" ), Iter->bPinIsReferenceB ));
			BPEditorPinConnectAttribs.Add( FAnalyticsEventAttribute( FString( "ToPin.IsWeakPointer" ), Iter->bPinIsWeakPointerB ));
			BPEditorPinConnectAttribs.Add( FAnalyticsEventAttribute( FString( "ProjectId" ), ProjectID ) );

			FEngineAnalytics::GetProvider().RecordEvent( FString( "Editor.Usage.BPDisallowedPinConnection" ), BPEditorPinConnectAttribs );
		}
	}
}

void FBlueprintEditor::FocusInspectorOnGraphSelection(const FGraphPanelSelectionSet& NewSelection, bool bForceRefresh)
{
	// If this graph has selected nodes update the details panel to match.
	if ( NewSelection.Num() > 0 || CurrentUISelection == FBlueprintEditor::SelectionState_Graph )
	{
		SetUISelectionState(FBlueprintEditor::SelectionState_Graph);

		SKismetInspector::FShowDetailsOptions ShowDetailsOptions;
		ShowDetailsOptions.bForceRefresh = bForceRefresh;

		Inspector->ShowDetailsForObjects(NewSelection.Array(), ShowDetailsOptions);
	}
}

void FBlueprintEditor::CreateDefaultTabContents(const TArray<UBlueprint*>& InBlueprints)
{
	UBlueprint* InBlueprint = InBlueprints.Num() == 1 ? InBlueprints[0] : NULL;

	// Cache off whether or not this is an interface, since it is used to govern multiple widget's behavior
	const bool bIsInterface = (InBlueprint && InBlueprint->BlueprintType == BPTYPE_Interface);
	const bool bIsMacro = (InBlueprint && InBlueprint->BlueprintType == BPTYPE_MacroLibrary);

	if (InBlueprint)
	{
		this->DebuggingView =
			SNew(SKismetDebuggingView)
			. BlueprintToWatch(InBlueprint)
			. IsEnabled(!bIsInterface && !bIsMacro);

		this->Palette = 
			SNew(SBlueprintPalette, SharedThis(this))
				.IsEnabled(this, &FBlueprintEditor::IsFocusedGraphEditable);
	}

	FIsPropertyEditingEnabled IsPropertyEditingEnabledDelegate = FIsPropertyEditingEnabled::CreateSP(this, &FBlueprintEditor::IsFocusedGraphEditable);

	if (IsEditingSingleBlueprint())
	{
		this->MyBlueprintWidget = SNew(SMyBlueprint, SharedThis(this));
	}
	
	FMessageLogModule& MessageLogModule = FModuleManager::LoadModuleChecked<FMessageLogModule>("MessageLog");
	CompilerResultsListing = MessageLogModule.CreateLogListing( "BlueprintEditorCompileResults" );
	CompilerResultsListing->OnMessageTokenClicked().AddSP(this, &FBlueprintEditor::OnLogTokenClicked);

	CompilerResults = MessageLogModule.CreateLogListingWidget( CompilerResultsListing.ToSharedRef() );
	FindResults = SNew(SFindInBlueprints, SharedThis(this));
	
	this->Inspector = 
		SNew(SKismetInspector)
		. HideNameArea(true)
		. ViewIdentifier(FName("BlueprintInspector"))
		. Kismet2(SharedThis(this))
		. IsPropertyEditingEnabledDelegate( IsPropertyEditingEnabledDelegate )
		. OnFinishedChangingProperties( FOnFinishedChangingProperties::FDelegate::CreateSP(this, &FBlueprintEditor::OnFinishedChangingProperties) );

	if ( InBlueprints.Num() > 0 )
	{
		const bool bShowPublicView = true;
		const bool bHideNameArea = false;

		this->DefaultEditor = 
			SNew(SKismetInspector)
			. Kismet2(SharedThis(this))
			. ViewIdentifier(FName("BlueprintDefaults"))
			. IsEnabled(!bIsInterface)
			. ShowPublicViewControl(bShowPublicView)
			. ShowTitleArea(false)
			. HideNameArea(bHideNameArea)
			. IsPropertyEditingEnabledDelegate( IsPropertyEditingEnabledDelegate )
			. OnFinishedChangingProperties( FOnFinishedChangingProperties::FDelegate::CreateSP( this, &FBlueprintEditor::OnFinishedChangingProperties ) );
	}

	if (InBlueprint && 
		InBlueprint->ParentClass &&
		InBlueprint->ParentClass->IsChildOf(AActor::StaticClass()) && 
		InBlueprint->SimpleConstructionScript )
	{
		CreateSCSEditors();
	}
}

void FBlueprintEditor::CreateSCSEditors()
{
	SCSEditor = SAssignNew(SCSEditor, SSCSEditor)
		.ActorContext(this, &FBlueprintEditor::GetSCSEditorActorContext)
		.PreviewActor(this, &FBlueprintEditor::GetPreviewActor)
		.AllowEditing(this, &FBlueprintEditor::InEditingMode)
		.OnSelectionUpdated(this, &FBlueprintEditor::OnSelectionUpdated)
		.OnItemDoubleClicked(this, &FBlueprintEditor::OnComponentDoubleClicked);

	SCSViewport = SAssignNew(SCSViewport, SSCSEditorViewport)
		.BlueprintEditor(SharedThis(this));
}

void FBlueprintEditor::OnLogTokenClicked(const TSharedRef<IMessageToken>& Token)
{
	if( Token->GetType() == EMessageToken::Object )
	{
		const TSharedRef<FUObjectToken> UObjectToken = StaticCastSharedRef<FUObjectToken>(Token);
		if(UObjectToken->GetObject().IsValid())
		{
			JumpToHyperlink(UObjectToken->GetObject().Get());
		}
	}
}

/** Create Default Commands **/
void FBlueprintEditor::CreateDefaultCommands()
{
	// Tell Kismet2 how to handle all the UI actions that it can handle
	// @todo: remove this once GraphEditorActions automatically register themselves.

	FGraphEditorCommands::Register();
	FBlueprintEditorCommands::Register();
	FFullBlueprintEditorCommands::Register();
	FMyBlueprintCommands::Register();
	FBlueprintSpawnNodeCommands::Register();

	static const FName BpEditorModuleName("Kismet");
	FBlueprintEditorModule& BlueprintEditorModule = FModuleManager::LoadModuleChecked<FBlueprintEditorModule>(BpEditorModuleName);
	ToolkitCommands->Append(BlueprintEditorModule.GetsSharedBlueprintEditorCommands());

	ToolkitCommands->MapAction(
		FFullBlueprintEditorCommands::Get().Compile,
		FExecuteAction::CreateSP(this, &FBlueprintEditor::Compile),
		FCanExecuteAction::CreateSP(this, &FBlueprintEditor::IsCompilingEnabled));

	TWeakPtr<FBlueprintEditor> WeakThisPtr = SharedThis(this);
	ToolkitCommands->MapAction(
		FFullBlueprintEditorCommands::Get().SaveOnCompile_Never,
		FExecuteAction::CreateStatic(&BlueprintEditorImpl::SetSaveOnCompileSetting, (ESaveOnCompile)SoC_Never),
		FCanExecuteAction::CreateSP(this, &FBlueprintEditor::IsSaveOnCompileEnabled),
		FIsActionChecked::CreateStatic(&BlueprintEditorImpl::IsSaveOnCompileOptionSet, WeakThisPtr, (ESaveOnCompile)SoC_Never)
	);
	ToolkitCommands->MapAction(
		FFullBlueprintEditorCommands::Get().SaveOnCompile_SuccessOnly,
		FExecuteAction::CreateStatic(&BlueprintEditorImpl::SetSaveOnCompileSetting, (ESaveOnCompile)SoC_SuccessOnly),
		FCanExecuteAction::CreateSP(this, &FBlueprintEditor::IsSaveOnCompileEnabled),
		FIsActionChecked::CreateStatic(&BlueprintEditorImpl::IsSaveOnCompileOptionSet, WeakThisPtr, (ESaveOnCompile)SoC_SuccessOnly)
	);
	ToolkitCommands->MapAction(
		FFullBlueprintEditorCommands::Get().SaveOnCompile_Always,
		FExecuteAction::CreateStatic(&BlueprintEditorImpl::SetSaveOnCompileSetting, (ESaveOnCompile)SoC_Always),
		FCanExecuteAction::CreateSP(this, &FBlueprintEditor::IsSaveOnCompileEnabled),
		FIsActionChecked::CreateStatic(&BlueprintEditorImpl::IsSaveOnCompileOptionSet, WeakThisPtr, (ESaveOnCompile)SoC_Always)
	);

	ToolkitCommands->MapAction(
		FFullBlueprintEditorCommands::Get().JumpToErrorNode,
		FExecuteAction::CreateStatic(&BlueprintEditorImpl::ToggleJumpToErrorNodeSetting),
		FCanExecuteAction(),
		FIsActionChecked::CreateStatic(&BlueprintEditorImpl::IsJumpToErrorNodeOptionSet)
	);
	
	ToolkitCommands->MapAction(
		FFullBlueprintEditorCommands::Get().SwitchToScriptingMode,
		FExecuteAction::CreateSP(this, &FBlueprintEditor::SetCurrentMode, FBlueprintEditorApplicationModes::StandardBlueprintEditorMode),
		FCanExecuteAction::CreateSP(this, &FBlueprintEditor::IsEditingSingleBlueprint),
		FIsActionChecked::CreateSP(this, &FBlueprintEditor::IsModeCurrent, FBlueprintEditorApplicationModes::StandardBlueprintEditorMode));

	ToolkitCommands->MapAction(
		FFullBlueprintEditorCommands::Get().SwitchToBlueprintDefaultsMode,
		FExecuteAction::CreateSP(this, &FBlueprintEditor::SetCurrentMode, FBlueprintEditorApplicationModes::BlueprintDefaultsMode),
		FCanExecuteAction(),
		FIsActionChecked::CreateSP(this, &FBlueprintEditor::IsModeCurrent, FBlueprintEditorApplicationModes::BlueprintDefaultsMode));
	
	ToolkitCommands->MapAction(
		FFullBlueprintEditorCommands::Get().SwitchToComponentsMode,
		FExecuteAction::CreateSP(this, &FBlueprintEditor::SetCurrentMode, FBlueprintEditorApplicationModes::BlueprintComponentsMode),
		FCanExecuteAction::CreateSP(this, &FBlueprintEditor::CanAccessComponentsMode),
		FIsActionChecked::CreateSP(this, &FBlueprintEditor::IsModeCurrent, FBlueprintEditorApplicationModes::BlueprintComponentsMode));

	ToolkitCommands->MapAction(
		FFullBlueprintEditorCommands::Get().EditGlobalOptions,
		FExecuteAction::CreateSP(this, &FBlueprintEditor::EditGlobalOptions_Clicked),
		FCanExecuteAction(),
		FIsActionChecked::CreateSP(this, &FBlueprintEditor::IsDetailsPanelEditingGlobalOptions));

	ToolkitCommands->MapAction(
		FFullBlueprintEditorCommands::Get().EditClassDefaults,
		FExecuteAction::CreateSP(this, &FBlueprintEditor::EditClassDefaults_Clicked),
		FCanExecuteAction(),
		FIsActionChecked::CreateSP(this, &FBlueprintEditor::IsDetailsPanelEditingClassDefaults));

	// Edit menu actions
	ToolkitCommands->MapAction( FBlueprintEditorCommands::Get().FindInBlueprint,
		FExecuteAction::CreateSP(this, &FBlueprintEditor::FindInBlueprint_Clicked),
		FCanExecuteAction::CreateSP( this, &FBlueprintEditor::IsInAScriptingMode )
		);

	ToolkitCommands->MapAction( FBlueprintEditorCommands::Get().ReparentBlueprint,
		FExecuteAction::CreateSP(this, &FBlueprintEditor::ReparentBlueprint_Clicked),
		FCanExecuteAction(),
		FIsActionChecked(),
		FIsActionButtonVisible::CreateSP(this, &FBlueprintEditor::ReparentBlueprint_IsVisible)
		);

	ToolkitCommands->MapAction( FGenericCommands::Get().Undo,
		FExecuteAction::CreateSP( this, &FBlueprintEditor::UndoGraphAction ),
		FCanExecuteAction::CreateSP( this, &FBlueprintEditor::CanUndoGraphAction )
		);

	ToolkitCommands->MapAction( FGenericCommands::Get().Redo,
		FExecuteAction::CreateSP( this, &FBlueprintEditor::RedoGraphAction ),
		FCanExecuteAction::CreateSP( this, &FBlueprintEditor::CanRedoGraphAction )
		);


	// View commands
	ToolkitCommands->MapAction( FBlueprintEditorCommands::Get().ZoomToWindow,
		FExecuteAction::CreateSP( this, &FBlueprintEditor::ZoomToWindow_Clicked ),
		FCanExecuteAction::CreateSP( this, &FBlueprintEditor::CanZoomToWindow )
		);

	ToolkitCommands->MapAction( FBlueprintEditorCommands::Get().ZoomToSelection,
		FExecuteAction::CreateSP( this, &FBlueprintEditor::ZoomToSelection_Clicked ),
		FCanExecuteAction::CreateSP( this, &FBlueprintEditor::CanZoomToSelection )
		);

	ToolkitCommands->MapAction( FBlueprintEditorCommands::Get().NavigateToParent,
		FExecuteAction::CreateSP( this, &FBlueprintEditor::NavigateToParentGraph_Clicked ),
		FCanExecuteAction::CreateSP( this, &FBlueprintEditor::CanNavigateToParentGraph )
		);

	ToolkitCommands->MapAction( FBlueprintEditorCommands::Get().NavigateToParentBackspace,
		FExecuteAction::CreateSP( this, &FBlueprintEditor::NavigateToParentGraph_Clicked ),
		FCanExecuteAction::CreateSP( this, &FBlueprintEditor::CanNavigateToParentGraph )
		);

	ToolkitCommands->MapAction( FBlueprintEditorCommands::Get().NavigateToChild,
		FExecuteAction::CreateSP( this, &FBlueprintEditor::NavigateToChildGraph_Clicked ),
		FCanExecuteAction::CreateSP( this, &FBlueprintEditor::CanNavigateToChildGraph )
		);

	ToolkitCommands->MapAction(FGraphEditorCommands::Get().ShowAllPins,
		FExecuteAction::CreateSP(this, &FBlueprintEditor::SetPinVisibility, SGraphEditor::Pin_Show),
		FCanExecuteAction(),
		FIsActionChecked::CreateSP(this, &FBlueprintEditor::GetPinVisibility, SGraphEditor::Pin_Show));

	ToolkitCommands->MapAction(FGraphEditorCommands::Get().HideNoConnectionPins,
		FExecuteAction::CreateSP(this, &FBlueprintEditor::SetPinVisibility, SGraphEditor::Pin_HideNoConnection),
		FCanExecuteAction(),
		FIsActionChecked::CreateSP(this, &FBlueprintEditor::GetPinVisibility, SGraphEditor::Pin_HideNoConnection));

	ToolkitCommands->MapAction(FGraphEditorCommands::Get().HideNoConnectionNoDefaultPins,
		FExecuteAction::CreateSP(this, &FBlueprintEditor::SetPinVisibility, SGraphEditor::Pin_HideNoConnectionNoDefault),
		FCanExecuteAction(),
		FIsActionChecked::CreateSP(this, &FBlueprintEditor::GetPinVisibility, SGraphEditor::Pin_HideNoConnectionNoDefault));

	// Compile
	ToolkitCommands->MapAction( FBlueprintEditorCommands::Get().CompileBlueprint,
		FExecuteAction::CreateSP(this, &FBlueprintEditor::Compile),
		FCanExecuteAction::CreateSP(this, &FBlueprintEditor::IsCompilingEnabled)
		);

	ToolkitCommands->MapAction( FBlueprintEditorCommands::Get().RefreshAllNodes,
		FExecuteAction::CreateSP(this, &FBlueprintEditor::RefreshAllNodes_OnClicked),
		FCanExecuteAction::CreateSP( this, &FBlueprintEditor::IsInAScriptingMode )
		);

	ToolkitCommands->MapAction( FBlueprintEditorCommands::Get().DeleteUnusedVariables,
		FExecuteAction::CreateSP(this, &FBlueprintEditor::DeleteUnusedVariables_OnClicked),
		FCanExecuteAction::CreateSP( this, &FBlueprintEditor::IsInAScriptingMode )
		);
	
	ToolkitCommands->MapAction( FBlueprintEditorCommands::Get().FindInBlueprints,
		FExecuteAction::CreateSP(this, &FBlueprintEditor::FindInBlueprints_OnClicked)
		);

	// Debug actions
	ToolkitCommands->MapAction( FBlueprintEditorCommands::Get().ClearAllBreakpoints,
		FExecuteAction::CreateSP(this, &FBlueprintEditor::ClearAllBreakpoints),
		FCanExecuteAction::CreateSP(this, &FBlueprintEditor::HasAnyBreakpoints)
		);

	ToolkitCommands->MapAction( FBlueprintEditorCommands::Get().DisableAllBreakpoints,
		FExecuteAction::CreateSP(this, &FBlueprintEditor::DisableAllBreakpoints),
		FCanExecuteAction::CreateSP(this, &FBlueprintEditor::HasAnyEnabledBreakpoints)
		);

	ToolkitCommands->MapAction( FBlueprintEditorCommands::Get().EnableAllBreakpoints,
		FExecuteAction::CreateSP(this, &FBlueprintEditor::EnableAllBreakpoints),
		FCanExecuteAction::CreateSP(this, &FBlueprintEditor::HasAnyDisabledBreakpoints)
		);

	ToolkitCommands->MapAction( FBlueprintEditorCommands::Get().ClearAllWatches,
		FExecuteAction::CreateSP(this, &FBlueprintEditor::ClearAllWatches),
		FCanExecuteAction::CreateSP(this, &FBlueprintEditor::HasAnyWatches)
		);

	// New document actions
	ToolkitCommands->MapAction( FBlueprintEditorCommands::Get().AddNewVariable,
		FExecuteAction::CreateSP(this, &FBlueprintEditor::OnAddNewVariable),
		FCanExecuteAction::CreateSP(this, &FBlueprintEditor::InEditingMode),
		FIsActionChecked(),
		FIsActionButtonVisible::CreateSP(this, &FBlueprintEditor::NewDocument_IsVisibleForType, CGT_NewVariable));
	
	ToolkitCommands->MapAction( FBlueprintEditorCommands::Get().AddNewLocalVariable,
		FExecuteAction::CreateSP(this, &FBlueprintEditor::OnAddNewLocalVariable),
		FCanExecuteAction::CreateSP(this, &FBlueprintEditor::InEditingMode),
		FIsActionChecked(),
		FIsActionButtonVisible::CreateSP(this, &FBlueprintEditor::NewDocument_IsVisibleForType, CGT_NewLocalVariable));

	ToolkitCommands->MapAction( FBlueprintEditorCommands::Get().AddNewFunction,
		FExecuteAction::CreateSP(this, &FBlueprintEditor::NewDocument_OnClicked, CGT_NewFunctionGraph),
		FCanExecuteAction::CreateSP(this, &FBlueprintEditor::InEditingMode),
		FIsActionChecked(),
		FIsActionButtonVisible::CreateSP(this, &FBlueprintEditor::NewDocument_IsVisibleForType, CGT_NewFunctionGraph));

	ToolkitCommands->MapAction( FBlueprintEditorCommands::Get().AddNewEventGraph,
		FExecuteAction::CreateSP(this, &FBlueprintEditor::NewDocument_OnClicked, CGT_NewEventGraph),
		FCanExecuteAction::CreateSP(this, &FBlueprintEditor::InEditingMode),
		FIsActionChecked(),
		FIsActionButtonVisible::CreateSP(this, &FBlueprintEditor::NewDocument_IsVisibleForType, CGT_NewEventGraph));

	ToolkitCommands->MapAction( FBlueprintEditorCommands::Get().AddNewMacroDeclaration,
		FExecuteAction::CreateSP(this, &FBlueprintEditor::NewDocument_OnClicked, CGT_NewMacroGraph),
		FCanExecuteAction::CreateSP(this, &FBlueprintEditor::InEditingMode),
		FIsActionChecked(),
		FIsActionButtonVisible::CreateSP(this, &FBlueprintEditor::NewDocument_IsVisibleForType, CGT_NewMacroGraph));

	ToolkitCommands->MapAction( FBlueprintEditorCommands::Get().AddNewDelegate,
		FExecuteAction::CreateSP(this, &FBlueprintEditor::OnAddNewDelegate),
		FCanExecuteAction::CreateSP(this, &FBlueprintEditor::InEditingMode),
		FIsActionChecked(),
		FIsActionButtonVisible::CreateSP(this, &FBlueprintEditor::AddNewDelegateIsVisible));

	ToolkitCommands->MapAction( FBlueprintEditorCommands::Get().FindReferencesFromClass,
		FExecuteAction::CreateSP(this, &FBlueprintEditor::OnListObjectsReferencedByClass),
		FCanExecuteAction());

	ToolkitCommands->MapAction( FBlueprintEditorCommands::Get().FindReferencesFromBlueprint,
		FExecuteAction::CreateSP(this, &FBlueprintEditor::OnListObjectsReferencedByBlueprint),
		FCanExecuteAction());

	ToolkitCommands->MapAction( FBlueprintEditorCommands::Get().RepairCorruptedBlueprint,
		FExecuteAction::CreateSP(this, &FBlueprintEditor::OnRepairCorruptedBlueprint),
		FCanExecuteAction());

	/*
	ToolkitCommands->MapAction( FBlueprintEditorCommands::Get().AddNewAnimationGraph,
		FExecuteAction::CreateSP(this, &FBlueprintEditor::NewDocument_OnClicked, CGT_NewAnimationGraph),
		FCanExecuteAction(),
		FIsActionChecked(),
		FIsActionButtonVisible::CreateSP(this, &FBlueprintEditor::NewDocument_IsVisibleForType, CGT_NewAnimationGraph));
	*/
	
	ToolkitCommands->MapAction(FBlueprintEditorCommands::Get().SaveIntermediateBuildProducts,
		FExecuteAction::CreateSP(this, &FBlueprintEditor::ToggleSaveIntermediateBuildProducts),
		FCanExecuteAction(),
		FIsActionChecked::CreateSP(this, &FBlueprintEditor::GetSaveIntermediateBuildProducts));
	ToolkitCommands->MapAction( FBlueprintEditorCommands::Get().RecompileGraphEditor,
		FExecuteAction::CreateStatic( &FLocalKismetCallbacks::RecompileGraphEditor_OnClicked ),
		FCanExecuteAction::CreateStatic( &FBlueprintEditor::CanRecompileModules ));
	ToolkitCommands->MapAction( FBlueprintEditorCommands::Get().RecompileKismetCompiler,
		FExecuteAction::CreateStatic( &FLocalKismetCallbacks::RecompileKismetCompiler_OnClicked ),
		FCanExecuteAction::CreateStatic( &FBlueprintEditor::CanRecompileModules ));
	ToolkitCommands->MapAction( FBlueprintEditorCommands::Get().RecompileBlueprintEditor,
		FExecuteAction::CreateStatic( &FLocalKismetCallbacks::RecompileBlueprintEditor_OnClicked ),
		FCanExecuteAction::CreateStatic( &FBlueprintEditor::CanRecompileModules ));
	ToolkitCommands->MapAction( FBlueprintEditorCommands::Get().RecompilePersona,
		FExecuteAction::CreateStatic( &FLocalKismetCallbacks::RecompilePersona_OnClicked ),
		FCanExecuteAction::CreateStatic( &FBlueprintEditor::CanRecompileModules ));

	ToolkitCommands->MapAction(FBlueprintEditorCommands::Get().BeginBlueprintMerge,
		FExecuteAction::CreateSP(this, &FBlueprintEditor::CreateMergeToolTab),
		FCanExecuteAction());

	ToolkitCommands->MapAction(FBlueprintEditorCommands::Get().GenerateNativeCode,
		FExecuteAction::CreateSP(this, &FBlueprintEditor::OpenNativeCodeGenerationTool),
		FCanExecuteAction::CreateSP(this, &FBlueprintEditor::CanGenerateNativeCode));
}

void FBlueprintEditor::OpenNativeCodeGenerationTool()
{
	auto Blueprint = GetBlueprintObj();
	if (Blueprint)
	{
		FNativeCodeGenerationTool::Open(*Blueprint, SharedThis(this));
	}
}

bool FBlueprintEditor::CanGenerateNativeCode() const
{
	auto Blueprint = GetBlueprintObj();
	return Blueprint && FNativeCodeGenerationTool::CanGenerate(*Blueprint);
}

void FBlueprintEditor::FindInBlueprint_Clicked()
{
	TabManager->InvokeTab(FBlueprintEditorTabs::FindResultsID);
	FindResults->FocusForUse(true);
}

void FBlueprintEditor::ReparentBlueprint_Clicked()
{
	TArray<UBlueprint*> Blueprints;
	for (int32 i = 0; i < GetEditingObjects().Num(); ++i)
	{
		auto Blueprint = Cast<UBlueprint>(GetEditingObjects()[i]);
		if (Blueprint) 
		{
			Blueprints.Add(Blueprint);
		}
	}
	FBlueprintEditorUtils::OpenReparentBlueprintMenu(Blueprints, GetToolkitHost()->GetParentWidget(), FOnClassPicked::CreateSP(this, &FBlueprintEditor::ReparentBlueprint_NewParentChosen));
}

void FBlueprintEditor::ReparentBlueprint_NewParentChosen(UClass* ChosenClass)
{
	UBlueprint* BlueprintObj = GetBlueprintObj();

	if ((BlueprintObj != NULL) && (ChosenClass != NULL) && (ChosenClass != BlueprintObj->ParentClass))
	{
		// Notify user, about common interfaces
		bool bReparent = true;
		{
			FString CommonInterfacesNames;
			for (auto InterdaceDesc : BlueprintObj->ImplementedInterfaces)
			{
				if (ChosenClass->ImplementsInterface(*InterdaceDesc.Interface))
				{
					CommonInterfacesNames += InterdaceDesc.Interface->GetName();
					CommonInterfacesNames += TCHAR('\n');
				}
			}
			if (!CommonInterfacesNames.IsEmpty())
			{
				const FText Title = LOCTEXT("CommonInterfacesTitle", "Common interfaces");
				const FText Message = FText::Format(
					LOCTEXT("ReparentWarning", "Following interfaces are already implemented. Continue reparenting? \n {0}"),
					FText::FromString(CommonInterfacesNames));

				FSuppressableWarningDialog::FSetupInfo Info(Message, Title, "Warning_CommonInterfacesWhileReparenting");
				Info.ConfirmText = LOCTEXT("ReparentYesButton", "Reparent");
				Info.CancelText = LOCTEXT("ReparentNoButton", "Cancel");

				FSuppressableWarningDialog ReparentBlueprintDlg(Info);
				if (ReparentBlueprintDlg.ShowModal() == FSuppressableWarningDialog::Cancel)
				{
					bReparent = false;
				}
			}
		}

		// If the chosen class differs hierarchically from the current class, warn that there may be data loss
		if (bReparent && !ChosenClass->GetDefaultObject()->IsA(BlueprintObj->ParentClass))
		{
			const FText Title = LOCTEXT("ReparentTitle", "Reparent Blueprint"); 
			const FText Message = LOCTEXT("ReparentWarning", "Reparenting this blueprint may cause data loss.  Continue reparenting?"); 

			// Warn the user that this may result in data loss
			FSuppressableWarningDialog::FSetupInfo Info( Message, Title, "Warning_ReparentTitle" );
			Info.ConfirmText = LOCTEXT("ReparentYesButton", "Reparent");
			Info.CancelText = LOCTEXT("ReparentNoButton", "Cancel");
			Info.CheckBoxText = FText::GetEmpty();	// not suppressible

			FSuppressableWarningDialog ReparentBlueprintDlg( Info );
			if( ReparentBlueprintDlg.ShowModal() == FSuppressableWarningDialog::Cancel )
			{
				bReparent = false;
			}
		}

		if ( bReparent )
		{
			UE_LOG(LogBlueprint, Warning, TEXT("Reparenting blueprint %s from %s to %s..."), *BlueprintObj->GetFullName(), *BlueprintObj->ParentClass->GetName(), *ChosenClass->GetName());

			UClass* OldParentClass = BlueprintObj->ParentClass ;
			BlueprintObj->ParentClass = ChosenClass;

			// Ensure that the Blueprint is up-to-date (valid SCS etc.) before compiling
			EnsureBlueprintIsUpToDate(BlueprintObj);
			FBlueprintEditorUtils::MarkBlueprintAsModified(BlueprintObj);

			Compile();

			// Ensure that the Blueprint is up-to-date (valid SCS etc.) after compiling (new parent class)
			EnsureBlueprintIsUpToDate(BlueprintObj);

			if (SCSEditor.IsValid())
			{
				SCSEditor->UpdateTree();
			}
		}
	}

	FSlateApplication::Get().DismissAllMenus();
}

bool FBlueprintEditor::ReparentBlueprint_IsVisible() const
{
	UBlueprint* Blueprint = GetBlueprintObj();
	if (Blueprint != NULL)
	{
		// Don't show the reparent option if it's an Interface or we're not in editing mode
		return !FBlueprintEditorUtils::IsInterfaceBlueprint(Blueprint) && InEditingMode() && (BPTYPE_FunctionLibrary != Blueprint->BlueprintType);
	}
	else
	{
		return false;
	}
}

bool FBlueprintEditor::IsDetailsPanelEditingGlobalOptions() const
{
	return CurrentUISelection == FBlueprintEditor::SelectionState_ClassSettings;
}

void FBlueprintEditor::EditGlobalOptions_Clicked()
{
	UBlueprint* Blueprint = GetBlueprintObj();
	if ( Blueprint != nullptr )
	{
		SetUISelectionState(FBlueprintEditor::SelectionState_ClassSettings);

		// Show details for the Blueprint instance we're editing
		Inspector->ShowDetailsForSingleObject(Blueprint);

		TryInvokingDetailsTab();
	}
}

bool FBlueprintEditor::IsDetailsPanelEditingClassDefaults() const
{
	UBlueprint* Blueprint = GetBlueprintObj();
	if ( Blueprint != nullptr )
	{
		if ( Blueprint->GeneratedClass != nullptr )
		{
			UObject* DefaultObject = GetBlueprintObj()->GeneratedClass->GetDefaultObject();
			return Inspector->IsSelected(DefaultObject);
		}
	}

	return false;
}

void FBlueprintEditor::EditClassDefaults_Clicked()
{
	if ( IsEditingSingleBlueprint() )
	{
		UBlueprint* Blueprint = GetBlueprintObj();
		StartEditingDefaults( true, true );
	}
}

// Zooming to fit the entire graph
void FBlueprintEditor::ZoomToWindow_Clicked()
{
	if (SGraphEditor* GraphEd = FocusedGraphEdPtr.Pin().Get())
	{
		GraphEd->ZoomToFit(/*bOnlySelection=*/ false);
	}
}

bool FBlueprintEditor::CanZoomToWindow() const
{
	return FocusedGraphEdPtr.IsValid();
}

// Zooming to fit the current selection
void FBlueprintEditor::ZoomToSelection_Clicked()
{
	if (SGraphEditor* GraphEd = FocusedGraphEdPtr.Pin().Get())
	{
		GraphEd->ZoomToFit(/*bOnlySelection=*/ true);
	}
}

bool FBlueprintEditor::CanZoomToSelection() const
{
	return FocusedGraphEdPtr.IsValid();
}

// Navigating into/out of graphs
void FBlueprintEditor::NavigateToParentGraph_Clicked()
{
	if (FocusedGraphEdPtr.IsValid())
	{
		if (UEdGraph* ParentGraph = Cast<UEdGraph>(FocusedGraphEdPtr.Pin()->GetCurrentGraph()->GetOuter()))
		{
			OpenDocument(ParentGraph, FDocumentTracker::NavigatingCurrentDocument);
		}
	}
}

bool FBlueprintEditor::CanNavigateToParentGraph() const
{
	return FocusedGraphEdPtr.IsValid() && (FocusedGraphEdPtr.Pin()->GetCurrentGraph()->GetOuter()->IsA(UEdGraph::StaticClass()));
}

void FBlueprintEditor::NavigateToChildGraph_Clicked()
{
	if (FocusedGraphEdPtr.IsValid())
	{
		UEdGraph* CurrentGraph = FocusedGraphEdPtr.Pin()->GetCurrentGraph();

		if (CurrentGraph->SubGraphs.Num() > 0)
		{
			// Display a child jump list
			FSlateApplication::Get().PushMenu( 
				GetToolkitHost()->GetParentWidget(),
				SNew(SChildGraphPicker, CurrentGraph),
				FSlateApplication::Get().GetCursorPos(), // summon location
				FPopupTransitionEffect( FPopupTransitionEffect::TypeInPopup )
			);
		}
		else if (CurrentGraph->SubGraphs.Num() == 1)
		{
			// Jump immediately to the child if there is only one
			UEdGraph* ChildGraph = CurrentGraph->SubGraphs[0];
			OpenDocument(ChildGraph, FDocumentTracker::NavigatingCurrentDocument);
		}
	}
}

bool FBlueprintEditor::CanNavigateToChildGraph() const
{
	return FocusedGraphEdPtr.IsValid() && (FocusedGraphEdPtr.Pin()->GetCurrentGraph()->SubGraphs.Num() > 0);
}

void FBlueprintEditor::PostUndo(bool bSuccess)
{	
	// Clear selection, to avoid holding refs to nodes that go away
	if (bSuccess && GetBlueprintObj())
	{
<<<<<<< HEAD
		SetUISelectionState(NAME_None);
=======
		bool bAffectsBlueprint = false;
		const UPackage* BlueprintOutermost = GetBlueprintObj()->GetOutermost();
>>>>>>> cce8678d

		// Look at the transaction this function is responding to, see if any object in it has an outermost of the Blueprint
		const FTransaction* Transaction = GEditor->Trans->GetTransaction(GEditor->Trans->GetQueueLength() - GEditor->Trans->GetUndoCount());
		TArray<UObject*> TransactionObjects;
		Transaction->GetTransactionObjects(TransactionObjects);
		for (UObject* Object : TransactionObjects)
		{
			if (Object->GetOutermost() == BlueprintOutermost)
			{
				bAffectsBlueprint = true;
				break;
			}
		}

		// Transaction affects the Blueprint this editor handles, so react as necessary
		if (bAffectsBlueprint)
		{
			SetUISelectionState(NAME_None);

			// Will cause a call to RefreshEditors()
			FBlueprintEditorUtils::MarkBlueprintAsStructurallyModified(GetBlueprintObj());

			FSlateApplication::Get().DismissAllMenus();
		}
	}
}

void FBlueprintEditor::PostRedo(bool bSuccess)
{
	UBlueprint* BlueprintObj = GetBlueprintObj();
	if (BlueprintObj && bSuccess)
	{
		bool bAffectsBlueprint = false;
		const UPackage* BlueprintOutermost = GetBlueprintObj()->GetOutermost();

		// Look at the transaction this function is responding to, see if any object in it has an outermost of the Blueprint
		const FTransaction* Transaction = GEditor->Trans->GetTransaction(GEditor->Trans->GetQueueLength() - GEditor->Trans->GetUndoCount() - 1);
		TArray<UObject*> TransactionObjects;
		Transaction->GetTransactionObjects(TransactionObjects);
		for (UObject* Object : TransactionObjects)
		{
			if (Object->GetOutermost() == BlueprintOutermost)
			{
				bAffectsBlueprint = true;
				break;
			}
		}

		// Transaction affects the Blueprint this editor handles, so react as necessary
		if (bAffectsBlueprint)
		{
			// Will cause a call to RefreshEditors()
			FBlueprintEditorUtils::MarkBlueprintAsStructurallyModified( BlueprintObj );

			FSlateApplication::Get().DismissAllMenus();
		}
	}
}

void FBlueprintEditor::UndoGraphAction()
{
	GEditor->UndoTransaction();
}

bool FBlueprintEditor::CanUndoGraphAction() const
{
	return !InDebuggingMode();
}

void FBlueprintEditor::RedoGraphAction()
{
<<<<<<< HEAD
	// Clear selection, to avoid holding refs to nodes that go away
	if (GetBlueprintObj())
	{
		SetUISelectionState(NAME_None);

		GEditor->RedoTransaction();

		RefreshEditors();

		FBlueprintEditorUtils::MarkBlueprintAsStructurallyModified(GetBlueprintObj());
	}
=======
	GEditor->RedoTransaction();
>>>>>>> cce8678d
}

bool FBlueprintEditor::CanRedoGraphAction() const
{
	return !InDebuggingMode();
}

void FBlueprintEditor::OnActiveTabChanged(TSharedPtr<SDockTab> PreviouslyActive, TSharedPtr<SDockTab> NewlyActivated)
{
}

void FBlueprintEditor::OnGraphEditorFocused(const TSharedRef<SGraphEditor>& InGraphEditor)
{
	// Update the graph editor that is currently focused
	FocusedGraphEdPtr = InGraphEditor;
	InGraphEditor->SetPinVisibility(PinVisibility);

	// Update the inspector as well, to show selection from the focused graph editor
	FGraphPanelSelectionSet SelectedNodes = GetSelectedNodes();
	FocusInspectorOnGraphSelection(SelectedNodes);

	// During undo, garbage graphs can be temporarily brought into focus, ensure that before a refresh of the MyBlueprint window that the graph is owned by a Blueprint
	if ( FocusedGraphEdPtr.IsValid() && MyBlueprintWidget.IsValid() )
	{
		// The focused graph can be garbage as well
		TWeakObjectPtr< UEdGraph > FocusedGraphPtr = FocusedGraphEdPtr.Pin()->GetCurrentGraph();
		UEdGraph* FocusedGraph = FocusedGraphPtr.Get();

		if ( FocusedGraph != nullptr )
		{
			if ( FBlueprintEditorUtils::FindBlueprintForGraph(FocusedGraph) )
			{
				MyBlueprintWidget->Refresh();
			}
		}
	}
}

void FBlueprintEditor::OnGraphEditorBackgrounded(const TSharedRef<SGraphEditor>& InGraphEditor)
{
	// If the newly active document tab isn't a graph we want to make sure we clear the focused graph pointer.
	// Several other UI reads that, like the MyBlueprints view uses it to determine if it should show the "Local Variable" section.
	FocusedGraphEdPtr = nullptr;

	if ( MyBlueprintWidget.IsValid() == true )
	{
		MyBlueprintWidget->Refresh();
	}
}

void FBlueprintEditor::OnGraphEditorDropActor(const TArray< TWeakObjectPtr<AActor> >& Actors, UEdGraph* Graph, const FVector2D& DropLocation)
{
	// We need to check that the dropped actor is in the right sublevel for the reference
	ULevel* BlueprintLevel = FBlueprintEditorUtils::GetLevelFromBlueprint(GetBlueprintObj());

	if (BlueprintLevel && FBlueprintEditorUtils::IsLevelScriptBlueprint(GetBlueprintObj()))
	{
		FVector2D NodeLocation = DropLocation;
		for (int32 i = 0; i < Actors.Num(); i++)
		{
			AActor* DroppedActor = Actors[i].Get();
			if ((DroppedActor != NULL) && (DroppedActor->GetLevel() == BlueprintLevel))
			{
				UK2Node_Literal* LiteralNodeTemplate = NewObject<UK2Node_Literal>();
				LiteralNodeTemplate->SetObjectRef(DroppedActor);

				UK2Node_Literal* ActorRefNode = FEdGraphSchemaAction_K2NewNode::SpawnNodeFromTemplate<UK2Node_Literal>(Graph, LiteralNodeTemplate, NodeLocation);
				NodeLocation.Y += UEdGraphSchema_K2::EstimateNodeHeight(ActorRefNode);
			}
		}
	}
}

void FBlueprintEditor::OnGraphEditorDropStreamingLevel(const TArray< TWeakObjectPtr<ULevelStreaming> >& Levels, UEdGraph* Graph, const FVector2D& DropLocation)
{
	UFunction* TargetFunc = UGameplayStatics::StaticClass()->FindFunctionByName(GET_FUNCTION_NAME_CHECKED(UGameplayStatics, GetStreamingLevel));
	check(TargetFunc);

	for (int32 i = 0; i < Levels.Num(); i++)
	{
		ULevelStreaming* DroppedLevel = Levels[i].Get();
		if ((DroppedLevel != NULL) && 
			(DroppedLevel->IsA(ULevelStreamingKismet::StaticClass()))) 
		{
			const FVector2D NodeLocation = DropLocation + (i * FVector2D(0,80));
				
			UK2Node_CallFunction* NodeTemplate = NewObject<UK2Node_CallFunction>();
			UK2Node_CallFunction* Node = FEdGraphSchemaAction_K2NewNode::SpawnNodeFromTemplate<UK2Node_CallFunction>(Graph, NodeTemplate, NodeLocation);
			Node->SetFromFunction(TargetFunc);
						
			// Set dropped level package name
			Node->AllocateDefaultPins();
			UEdGraphPin* PackageNameInputPin = Node->FindPinChecked(TEXT("PackageName"));
			PackageNameInputPin->DefaultValue = DroppedLevel->GetWorldAssetPackageName();
		}
	}
}

FActionMenuContent FBlueprintEditor::OnCreateGraphActionMenu(UEdGraph* InGraph, const FVector2D& InNodePosition, const TArray<UEdGraphPin*>& InDraggedPins, bool bAutoExpand, SGraphEditor::FActionMenuClosed InOnMenuClosed)
{
	HasOpenActionMenu = InGraph;
	if (!BlueprintEditorImpl::GraphHasUserPlacedNodes(InGraph))
	{
		InstructionsFadeCountdown = BlueprintEditorImpl::InstructionFadeDuration;
	}

	TSharedRef<SBlueprintActionMenu> ActionMenu = 
		SNew(SBlueprintActionMenu, SharedThis(this))
		.GraphObj(InGraph)
		.NewNodePosition(InNodePosition)
		.DraggedFromPins(InDraggedPins)
		.AutoExpandActionMenu(bAutoExpand)
		.OnClosedCallback(InOnMenuClosed)
		.OnCloseReason(this, &FBlueprintEditor::OnGraphActionMenuClosed);

	return FActionMenuContent( ActionMenu, ActionMenu->GetFilterTextBox() );
}

void FBlueprintEditor::OnGraphActionMenuClosed(bool bActionExecuted, bool bContextSensitiveChecked, bool bGraphPinContext)
{
	if (bActionExecuted)
	{
		bContextSensitiveChecked ? AnalyticsStats.GraphActionMenusCtxtSensitiveExecCount++ : AnalyticsStats.GraphActionMenusNonCtxtSensitiveExecCount++;
		UpdateNodeCreationStats( bGraphPinContext ? ENodeCreateAction::PinContext : ENodeCreateAction::GraphContext );
	}
	else
	{
		AnalyticsStats.GraphActionMenusCancelledCount++;
	}

	if (UEdGraph* EditingGraph = GetFocusedGraph())
	{
		// if the user didn't place any nodes...
		if (!BlueprintEditorImpl::GraphHasUserPlacedNodes(EditingGraph))
		{
			InstructionsFadeCountdown = 0.0f;
		}
	}
	HasOpenActionMenu = nullptr;
}

void FBlueprintEditor::OnSelectedNodesChanged(const FGraphPanelSelectionSet& NewSelection)
{
	if ( NewSelection.Num() > 0 )
	{
		SetUISelectionState(FBlueprintEditor::SelectionState_Graph);
	}

	Inspector->ShowDetailsForObjects(NewSelection.Array());
}

void FBlueprintEditor::OnBlueprintChangedImpl(UBlueprint* InBlueprint, bool bIsJustBeingCompiled )
{
	if (InBlueprint)
	{
<<<<<<< HEAD
		DestroyPreview();

=======
>>>>>>> cce8678d
		// Notify that the blueprint has been changed (update Content browser, etc)
		InBlueprint->PostEditChange();

		// Call PostEditChange() on any Actors that are based on this Blueprint
		FBlueprintEditorUtils::PostEditChangeBlueprintActors(InBlueprint);

		// Refresh the graphs
		ERefreshBlueprintEditorReason::Type Reason = bIsJustBeingCompiled ? ERefreshBlueprintEditorReason::BlueprintCompiled : ERefreshBlueprintEditorReason::UnknownReason;
		RefreshEditors(Reason);

		// In case objects were deleted, which should close the tab
		if (GetCurrentMode() == FBlueprintEditorApplicationModes::StandardBlueprintEditorMode)
		{
			SaveEditedObjectState();
		}
	}
}

void FBlueprintEditor::OnBlueprintCompiled(UBlueprint* InBlueprint)
{	
	if( InBlueprint )
	{
		// This could be made more efficient by tracking which nodes change
		// their bHasCompilerMessage flag, or immediately updating the error info
		// when we assign the flag:
		TArray<UEdGraph*> Graphs;
		InBlueprint->GetAllGraphs(Graphs);
		for (const auto Graph : Graphs)
		{
			for (const auto Node : Graph->Nodes)
			{
				if (Node)
				{
					auto Widget = Node->NodeWidget.Pin();
					if (Widget.IsValid())
					{
						Widget->RefreshErrorInfo();
					}
				}
			}
		}
	}

	OnBlueprintChangedImpl( InBlueprint, true );
}

void FBlueprintEditor::OnBlueprintUnloaded(UBlueprint* InBlueprint)
{
	for (UObject* EditingObj : GetEditingObjects())
	{
		if (Cast<UBlueprint>(EditingObj) == InBlueprint)
		{
			// give the editor a chance to open a replacement
			bPendingDeferredClose = true;
			break;
		}
	}
}

void FBlueprintEditor::Compile()
{
	UBlueprint* BlueprintObj = GetBlueprintObj();
	if (BlueprintObj)
	{
		FMessageLog BlueprintLog("BlueprintLog");

		FFormatNamedArguments Arguments;
		Arguments.Add(TEXT("BlueprintName"), FText::FromString(BlueprintObj->GetName()));
		BlueprintLog.NewPage(FText::Format(LOCTEXT("CompilationPageLabel", "Compile {BlueprintName}"), Arguments));

		FCompilerResultsLog LogResults;
		LogResults.bLogDetailedResults = GetDefault<UBlueprintEditorSettings>()->bShowDetailedCompileResults;
		LogResults.EventDisplayThresholdMs = GetDefault<UBlueprintEditorSettings>()->CompileEventDisplayThresholdMs;
		FKismetEditorUtilities::CompileBlueprint(BlueprintObj, false, false, bSaveIntermediateBuildProducts, &LogResults);

		bool bForceMessageDisplay = ((LogResults.NumWarnings > 0) || (LogResults.NumErrors > 0)) && !BlueprintObj->bIsRegeneratingOnLoad;
		DumpMessagesToCompilerLog(LogResults.Messages, bForceMessageDisplay);

		UBlueprintEditorSettings const* BpEditorSettings = GetDefault<UBlueprintEditorSettings>();
		if ((LogResults.NumErrors > 0) && BpEditorSettings->bJumpToNodeErrors)
		{
			if (UEdGraphNode* NodeWithError = BlueprintEditorImpl::FindNodeWithError(LogResults))
			{
				JumpToNode(NodeWithError, /*bRequestRename =*/false);
			}
		}

		// send record when player clicks compile and send the result
		// this will make sure how the users activity is
		AnalyticsTrackCompileEvent(BlueprintObj, LogResults.NumErrors, LogResults.NumWarnings);
	}
}

bool FBlueprintEditor::IsSaveOnCompileEnabled() const
{
	UBlueprint* Blueprint = GetBlueprintObj();
	bool const bIsLevelScript = (Cast<ULevelScriptBlueprint>(Blueprint) != nullptr);

	return !bIsLevelScript;
}

FReply FBlueprintEditor::Compile_OnClickWithReply()
{
	Compile();
	return FReply::Handled();
}

void FBlueprintEditor::RefreshAllNodes_OnClicked()
{
	FBlueprintEditorUtils::RefreshAllNodes(GetBlueprintObj());
	RefreshEditors();
	Compile();
}

void FBlueprintEditor::DeleteUnusedVariables_OnClicked()
{
	auto BlueprintObj = GetBlueprintObj();
	
	bool bHasAtLeastOneVariableToCheck = false;
	FString PropertyList;
	TArray<FName> VariableNames;
	for (TFieldIterator<UProperty> PropertyIt(BlueprintObj->SkeletonGeneratedClass, EFieldIteratorFlags::ExcludeSuper); PropertyIt; ++PropertyIt)
	{
		UProperty* Property = *PropertyIt;
		// Don't show delegate properties, there is special handling for these
		const bool bDelegateProp = Property->IsA(UDelegateProperty::StaticClass()) || Property->IsA(UMulticastDelegateProperty::StaticClass());
		const bool bShouldShowProp = (!Property->HasAnyPropertyFlags(CPF_Parm) && Property->HasAllPropertyFlags(CPF_BlueprintVisible) && !bDelegateProp);

		if (bShouldShowProp)
		{
			bHasAtLeastOneVariableToCheck = true;
			FName VarName = Property->GetFName();
			
			const int32 VarInfoIndex = FBlueprintEditorUtils::FindNewVariableIndex(BlueprintObj, VarName);
			const bool bHasVarInfo = (VarInfoIndex != INDEX_NONE);
			
			const UObjectPropertyBase* ObjectProperty = Cast<const UObjectPropertyBase>(Property);
			bool bIsTimeline = ObjectProperty &&
				ObjectProperty->PropertyClass &&
				ObjectProperty->PropertyClass->IsChildOf(UTimelineComponent::StaticClass());
			if (!FBlueprintEditorUtils::IsVariableUsed(BlueprintObj, VarName) && !bIsTimeline && bHasVarInfo)
			{
				VariableNames.Add(Property->GetFName());
				if (PropertyList.IsEmpty()) {PropertyList = UEditorEngine::GetFriendlyName(Property);}
				else {PropertyList += FString::Printf(TEXT(", %s"), *UEditorEngine::GetFriendlyName(Property));}
			}
		}
	}

	if (VariableNames.Num() > 0)
	{
		FBlueprintEditorUtils::BulkRemoveMemberVariables(GetBlueprintObj(), VariableNames);
		LogSimpleMessage( FText::Format( LOCTEXT("UnusedVariablesDeletedMessage", "The following variable(s) were deleted successfully: {0}."), FText::FromString( PropertyList ) ) );
	}
	else if (bHasAtLeastOneVariableToCheck)
	{
		LogSimpleMessage(LOCTEXT("AllVariablesInUseMessage", "All variables are currently in use."));
	}
	else
	{
		LogSimpleMessage(LOCTEXT("NoVariablesToSeeMessage", "No variables to check for."));
	}
}

void FBlueprintEditor::FindInBlueprints_OnClicked()
{
	TabManager->InvokeTab(FBlueprintEditorTabs::FindResultsID);
	FindResults->FocusForUse(false);
}

void FBlueprintEditor::ClearAllBreakpoints()
{
	FDebuggingActionCallbacks::ClearBreakpoints(GetBlueprintObj());
}

void FBlueprintEditor::DisableAllBreakpoints()
{
	FDebuggingActionCallbacks::SetEnabledOnAllBreakpoints(GetBlueprintObj(), false);
}

void FBlueprintEditor::EnableAllBreakpoints()
{
	FDebuggingActionCallbacks::SetEnabledOnAllBreakpoints(GetBlueprintObj(), true);
}

void FBlueprintEditor::ClearAllWatches()
{
	FDebuggingActionCallbacks::ClearWatches(GetBlueprintObj());
}

bool FBlueprintEditor::HasAnyBreakpoints() const
{
	return GetBlueprintObj() && GetBlueprintObj()->Breakpoints.Num() > 0;
}

bool FBlueprintEditor::HasAnyEnabledBreakpoints() const
{
	if (!IsEditingSingleBlueprint()) {return false;}

	for (TArray<UBreakpoint*>::TIterator BreakpointIt(GetBlueprintObj()->Breakpoints); BreakpointIt; ++BreakpointIt)
	{
		UBreakpoint* BP = *BreakpointIt;
		if (BP->IsEnabledByUser())
		{
			return true;
		}
	}

	return false;
}

bool FBlueprintEditor::HasAnyDisabledBreakpoints() const
{
	if (!IsEditingSingleBlueprint()) {return false;}

	for (TArray<UBreakpoint*>::TIterator BreakpointIt(GetBlueprintObj()->Breakpoints); BreakpointIt; ++BreakpointIt)
	{
		UBreakpoint* BP = *BreakpointIt;
		if (!BP->IsEnabledByUser())
		{
			return true;
		}
	}

	return false;
}

bool FBlueprintEditor::HasAnyWatches() const
{
	return GetBlueprintObj() && GetBlueprintObj()->PinWatches.Num() > 0;
}

// Jumps to a hyperlinked node, pin, or graph, if it belongs to this blueprint
void FBlueprintEditor::JumpToHyperlink(const UObject* ObjectReference, bool bRequestRename)
{
	SetCurrentMode(FBlueprintEditorApplicationModes::StandardBlueprintEditorMode);

	if (const UEdGraphNode* Node = Cast<const UEdGraphNode>(ObjectReference))
	{
		if( bRequestRename )
		{
			IsNodeTitleVisible(Node, bRequestRename);
		}
		else
		{
			JumpToNode(Node, false);
		}
	}
	else if (const UEdGraphPin* Pin = Cast<const UEdGraphPin>(ObjectReference))
	{
		JumpToPin(Pin);
	}
	else if (const UEdGraph* Graph = Cast<const UEdGraph>(ObjectReference))
	{
		// Only ubergraphs should re-use the current tab
		if(Graph->GetSchema()->GetGraphType(Graph) == GT_Ubergraph || Cast<UK2Node_Composite>(Graph->GetOuter()))
		{
			OpenDocument(const_cast<UEdGraph*>(Graph), FDocumentTracker::NavigatingCurrentDocument);
		}
		else
		{
			OpenDocument(const_cast<UEdGraph*>(Graph), FDocumentTracker::OpenNewDocument);
		}
	}
	else if (const AActor* ReferencedActor = Cast<const AActor>(ObjectReference))
	{
		// Select the in-level actors referred to by this node
		GEditor->SelectNone(false, false);
		GEditor->SelectActor(const_cast<AActor*>(ReferencedActor), true, true, true);

		// Point the camera at it
		GUnrealEd->Exec( ReferencedActor->GetWorld(), TEXT("CAMERA ALIGN ACTIVEVIEWPORTONLY"));
	}
	else if(const UFunction* Function = Cast<const UFunction>(ObjectReference))
	{
		UEdGraph* FunctionGraph = FBlueprintEditorUtils::FindScopeGraph(GetBlueprintObj(), Function);
		if(FunctionGraph)
		{
			OpenDocument(const_cast<UEdGraph*>(FunctionGraph), FDocumentTracker::OpenNewDocument);
		}
	}
	else
	{
		UE_LOG(LogBlueprint, Warning, TEXT("Unknown type of hyperlinked object"));
	}

	//@TODO: Hacky way to ensure a message is seen when hitting an exception and doing intraframe debugging
	const FText ExceptionMessage = FKismetDebugUtilities::GetAndClearLastExceptionMessage();
	if (!ExceptionMessage.IsEmpty())
	{
		LogSimpleMessage( ExceptionMessage );
	}
}

void FBlueprintEditor::AddReferencedObjects( FReferenceCollector& Collector )
{
	for (int32 i = 0; i < GetEditingObjects().Num(); ++i)
	{
		UObject* EditingObject = GetEditingObjects()[i];
		Collector.AddReferencedObject(EditingObject);
	}

	Collector.AddReferencedObjects(StandardLibraries);

	UserDefinedEnumerators.Remove(TWeakObjectPtr<UUserDefinedEnum>()); // Remove NULLs
	for (auto ObjectPtr : UserDefinedEnumerators)
	{
		if(UObject* Obj = ObjectPtr.Get())
		{
			Collector.AddReferencedObject(Obj);
		}
	}

	UserDefinedStructures.Remove(TWeakObjectPtr<UUserDefinedStruct>()); // Remove NULLs
	for (auto ObjectPtr : UserDefinedStructures)
	{
		if(UObject* Obj = ObjectPtr.Get())
		{
			Collector.AddReferencedObject(Obj);
		}
	}
}

bool FBlueprintEditor::IsNodeTitleVisible(const UEdGraphNode* Node, bool bRequestRename)
{
	TSharedPtr<SGraphEditor> GraphEditor;
	if(bRequestRename)
	{
		// If we are renaming, the graph will be open already, just grab the tab and it's content and jump to the node.
		TSharedPtr<SDockTab> ActiveTab = DocumentManager->GetActiveTab();
		check(ActiveTab.IsValid());
		GraphEditor = StaticCastSharedRef<SGraphEditor>(ActiveTab->GetContent());
	}
	else
	{
		// Open a graph editor and jump to the node
		GraphEditor = OpenGraphAndBringToFront(Node->GetGraph());
	}

	bool bVisible = false;
	if (GraphEditor.IsValid())
	{
		bVisible = GraphEditor->IsNodeTitleVisible(Node, bRequestRename);
	}
	return bVisible;
}

void FBlueprintEditor::JumpToNode(const UEdGraphNode* Node, bool bRequestRename)
{
	TSharedPtr<SGraphEditor> GraphEditor;
	if(bRequestRename)
	{
		// If we are renaming, the graph will be open already, just grab the tab and it's content and jump to the node.
		TSharedPtr<SDockTab> ActiveTab = DocumentManager->GetActiveTab();
		check(ActiveTab.IsValid());
		GraphEditor = StaticCastSharedRef<SGraphEditor>(ActiveTab->GetContent());
	}
	else
	{
		// Open a graph editor and jump to the node
		GraphEditor = OpenGraphAndBringToFront(Node->GetGraph());
	}

	if (GraphEditor.IsValid())
	{
		GraphEditor->JumpToNode(Node, bRequestRename);
	}
}

void FBlueprintEditor::JumpToPin(const UEdGraphPin* Pin)
{
	if( !Pin->IsPendingKill() )
	{
		// Open a graph editor and jump to the pin
		TSharedPtr<SGraphEditor> GraphEditor = OpenGraphAndBringToFront(Pin->GetOwningNode()->GetGraph());
		if (GraphEditor.IsValid())
		{
			GraphEditor->JumpToPin(Pin);
		}
	}
}

UBlueprint* FBlueprintEditor::GetBlueprintObj() const
{
	return GetEditingObjects().Num() == 1 ? Cast<UBlueprint>(GetEditingObjects()[0]) : NULL;
}

bool FBlueprintEditor::IsEditingSingleBlueprint() const
{
	return GetBlueprintObj() != NULL;
}

FString FBlueprintEditor::GetDocumentationLink() const
{
	UBlueprint* Blueprint = GetBlueprintObj();
	if(Blueprint)
	{
		// Jump to more relevant docs if editing macro library or interface
		if(Blueprint->BlueprintType == BPTYPE_MacroLibrary)
		{
			return TEXT("Engine/Blueprints/UserGuide/Types/MacroLibrary");
		}
		else if (Blueprint->BlueprintType == BPTYPE_Interface)
		{
			return TEXT("Engine/Blueprints/UserGuide/Types/Interface");
		}
	}

	return FString(TEXT("Engine/Blueprints"));
}


bool FBlueprintEditor::CanAccessComponentsMode() const
{
	bool bCanAccess = false;

	// Ensure that we're editing a Blueprint
	if(IsEditingSingleBlueprint())
	{
		UBlueprint* Blueprint = GetBlueprintObj();
		bCanAccess = FBlueprintEditorUtils::DoesSupportComponents(Blueprint);
	}
	
	return bCanAccess;
}

void FBlueprintEditor::RegisterToolbarTab(const TSharedRef<class FTabManager>& TabManager)
{
	FAssetEditorToolkit::RegisterTabSpawners(TabManager);
}

void FBlueprintEditor::LogSimpleMessage(const FText& MessageText)
{
	FNotificationInfo Info( MessageText );
	Info.ExpireDuration = 3.0f;
	Info.bUseLargeFont = false;
	TSharedPtr<SNotificationItem> Notification = FSlateNotificationManager::Get().AddNotification(Info);
	if ( Notification.IsValid() )
	{
		Notification->SetCompletionState( SNotificationItem::CS_Fail );
	}
}

void FBlueprintEditor::DumpMessagesToCompilerLog(const TArray<TSharedRef<FTokenizedMessage>>& Messages, bool bForceMessageDisplay)
{
	CompilerResultsListing->ClearMessages();
	CompilerResultsListing->AddMessages(Messages);
	
	if (!bEditorMarkedAsClosed && bForceMessageDisplay && GetCurrentMode() == FBlueprintEditorApplicationModes::StandardBlueprintEditorMode)
	{
		TabManager->InvokeTab(FBlueprintEditorTabs::CompilerResultsID);
	}
}

void FBlueprintEditor::DoPromoteToVariable( UBlueprint* InBlueprint, UEdGraphPin* InTargetPin )
{
	UEdGraphNode* PinNode = InTargetPin->GetOwningNode();
	check(PinNode);
	UEdGraph* GraphObj = PinNode->GetGraph();
	check(GraphObj);

	const FScopedTransaction Transaction( LOCTEXT("PromoteToVariable", "Promote To Variable") );
	InBlueprint->Modify();
	GraphObj->Modify();

	FString VarNameString = TEXT("NewVar");
	FName VarName = FName(*VarNameString);

	// Make sure the new name is valid
	TSharedPtr<INameValidatorInterface> NameValidator = MakeShareable(new FKismetNameValidator(InBlueprint));
	int32 Index = 0;
	while (NameValidator->IsValid(VarName) != Ok)
	{
		VarName = FName(*FString::Printf(TEXT("%s%i"), *VarNameString, Index));
		++Index;
	}

	const bool bWasSuccessful = FBlueprintEditorUtils::AddMemberVariable( GetBlueprintObj(), VarName, InTargetPin->PinType, InTargetPin->GetDefaultAsString() );

	if (bWasSuccessful)
	{
		// Create the new setter node
		FEdGraphSchemaAction_K2NewNode NodeInfo;

		// Create get or set node, depending on whether we clicked on an input or output pin
		UK2Node_Variable* TemplateNode = NULL;
		if (InTargetPin->Direction == EGPD_Input)
		{
			TemplateNode = NewObject<UK2Node_VariableGet>();
		}
		else
		{
			TemplateNode = NewObject<UK2Node_VariableSet>();
		}

		TemplateNode->VariableReference.SetSelfMember(VarName);
		NodeInfo.NodeTemplate = TemplateNode;

		// Set position of new node to be close to node we clicked on
		FVector2D NewNodePos;
		NewNodePos.X = (InTargetPin->Direction == EGPD_Input) ? PinNode->NodePosX - 200 : PinNode->NodePosX + 400;
		NewNodePos.Y = PinNode->NodePosY;

		NodeInfo.PerformAction(GraphObj, InTargetPin, NewNodePos, false);

		RenameNewlyAddedAction(VarName);
	}
}

void FBlueprintEditor::OnPromoteToVariable()
{
	TSharedPtr<SGraphEditor> FocusedGraphEd = FocusedGraphEdPtr.Pin();
	if (FocusedGraphEd.IsValid())
	{
		UEdGraphPin* TargetPin = FocusedGraphEd->GetGraphPinForMenu();

		check(IsEditingSingleBlueprint());
		check(GetBlueprintObj()->SkeletonGeneratedClass);
		check(TargetPin);

		DoPromoteToVariable( GetBlueprintObj(), TargetPin );
	}
}

bool FBlueprintEditor::CanPromoteToVariable() const
{
	const UEdGraphSchema_K2* K2Schema = GetDefault<UEdGraphSchema_K2>();

	bool bCanPromote = false;
	TSharedPtr<SGraphEditor> FocusedGraphEd = FocusedGraphEdPtr.Pin();
	if (FocusedGraphEd.IsValid())
	{
		if (UEdGraphPin* Pin = FocusedGraphEd->GetGraphPinForMenu())
		{
			bCanPromote = K2Schema->CanPromotePinToVariable(*Pin);
		}
	}
	
	return bCanPromote;
}

void FBlueprintEditor::OnSplitStructPin()
{
	TSharedPtr<SGraphEditor> FocusedGraphEd = FocusedGraphEdPtr.Pin();
	if (FocusedGraphEd.IsValid())
	{
		UEdGraphPin* TargetPin = FocusedGraphEd->GetGraphPinForMenu();

		check(IsEditingSingleBlueprint());
		check(GetBlueprintObj()->SkeletonGeneratedClass);
		check(TargetPin);

		const FScopedTransaction Transaction( LOCTEXT("SplitStructPin", "Split Struct Pin") );

		const UEdGraphSchema_K2* K2Schema = GetDefault<UEdGraphSchema_K2>();
		K2Schema->SplitPin(TargetPin);
	}
}

bool FBlueprintEditor::CanSplitStructPin() const
{
	const UEdGraphSchema_K2* K2Schema = GetDefault<UEdGraphSchema_K2>();

	bool bCanSplit = false;
	TSharedPtr<SGraphEditor> FocusedGraphEd = FocusedGraphEdPtr.Pin();
	if (FocusedGraphEd.IsValid())
	{
		if (UEdGraphPin* Pin = FocusedGraphEd->GetGraphPinForMenu())
		{
			bCanSplit = K2Schema->CanSplitStructPin(*Pin);
		}
	}

	return bCanSplit;
}

void FBlueprintEditor::OnRecombineStructPin()
{
	TSharedPtr<SGraphEditor> FocusedGraphEd = FocusedGraphEdPtr.Pin();
	if (FocusedGraphEd.IsValid())
	{
		UEdGraphPin* TargetPin = FocusedGraphEd->GetGraphPinForMenu();

		check(IsEditingSingleBlueprint());
		check(GetBlueprintObj()->SkeletonGeneratedClass);
		check(TargetPin);

		const FScopedTransaction Transaction( LOCTEXT("RecombineStructPin", "Recombine Struct Pin") );

		const UEdGraphSchema_K2* K2Schema = GetDefault<UEdGraphSchema_K2>();
		K2Schema->RecombinePin(TargetPin);
	}
}

bool FBlueprintEditor::CanRecombineStructPin() const
{
	const UEdGraphSchema_K2* K2Schema = GetDefault<UEdGraphSchema_K2>();

	bool bCanRecombine = false;
	TSharedPtr<SGraphEditor> FocusedGraphEd = FocusedGraphEdPtr.Pin();
	if (FocusedGraphEd.IsValid())
	{
		if (UEdGraphPin* Pin = FocusedGraphEd->GetGraphPinForMenu())
		{
			bCanRecombine = K2Schema->CanRecombineStructPin(*Pin);
		}
	}

	return bCanRecombine;
}

void FBlueprintEditor::OnAddExecutionPin()
{
	const FGraphPanelSelectionSet& SelectedNodes = GetSelectedNodes();
	
	// Iterate over all nodes, and add the pin
	for (FGraphPanelSelectionSet::TConstIterator It(SelectedNodes); It; ++It)
	{
		UK2Node_ExecutionSequence* SeqNode = Cast<UK2Node_ExecutionSequence>(*It);
		if (SeqNode != NULL)
		{
			const FScopedTransaction Transaction( LOCTEXT("AddExecutionPin", "Add Execution Pin") );
			SeqNode->Modify();

			SeqNode->AddPinToExecutionNode();

			const UEdGraphSchema* Schema = SeqNode->GetSchema();
			Schema->ReconstructNode(*SeqNode);
		}
		else if (UK2Node_Switch* SwitchNode = Cast<UK2Node_Switch>(*It))
		{
			const FScopedTransaction Transaction( LOCTEXT("AddExecutionPin", "Add Execution Pin") );
			SwitchNode->Modify();

			SwitchNode->AddPinToSwitchNode();

			const UEdGraphSchema* Schema = SwitchNode->GetSchema();
			Schema->ReconstructNode(*SwitchNode);
		}
	}

	// Refresh the current graph, so the pins can be updated
	TSharedPtr<SGraphEditor> FocusedGraphEd = FocusedGraphEdPtr.Pin();
	if (FocusedGraphEd.IsValid())
	{
		FocusedGraphEd->NotifyGraphChanged();
	}
}

bool FBlueprintEditor::CanAddExecutionPin() const
{
	return true;
}

void  FBlueprintEditor::OnRemoveExecutionPin()
{
	TSharedPtr<SGraphEditor> FocusedGraphEd = FocusedGraphEdPtr.Pin();
	if (FocusedGraphEd.IsValid())
	{
		const FScopedTransaction Transaction( LOCTEXT("RemoveExecutionPin", "Remove Execution Pin") );

		UEdGraphPin* SelectedPin = FocusedGraphEd->GetGraphPinForMenu();
		UEdGraphNode* OwningNode = SelectedPin->GetOwningNode();

		OwningNode->Modify();
		SelectedPin->Modify();

		if (UK2Node_ExecutionSequence* SeqNode = Cast<UK2Node_ExecutionSequence>(OwningNode))
		{
			SeqNode->RemovePinFromExecutionNode(SelectedPin);
		}
		else if (UK2Node_Switch* SwitchNode = Cast<UK2Node_Switch>(OwningNode))
		{
			SwitchNode->RemovePinFromSwitchNode(SelectedPin);
		}

		// Update the graph so that the node will be refreshed
		FocusedGraphEd->NotifyGraphChanged();
	
		UEdGraph* CurrentGraph = FocusedGraphEd->GetCurrentGraph();
		UBlueprint* Blueprint = FBlueprintEditorUtils::FindBlueprintForGraphChecked(CurrentGraph);
		FBlueprintEditorUtils::MarkBlueprintAsModified(Blueprint);
	}
}

bool FBlueprintEditor::CanRemoveExecutionPin() const
{
	bool bReturnValue = true;

	const FGraphPanelSelectionSet& SelectedNodes = GetSelectedNodes();

	// Iterate over all nodes, and make sure all execution sequence nodes will always have at least 2 outs
	for (FGraphPanelSelectionSet::TConstIterator It(SelectedNodes); It; ++It)
	{
		UK2Node_ExecutionSequence* SeqNode = Cast<UK2Node_ExecutionSequence>(*It);
		if (SeqNode != NULL)
		{
			bReturnValue = SeqNode->CanRemoveExecutionPin();
			if (!bReturnValue)
			{
				break;
			}
		}
	}

	return bReturnValue;
}

void  FBlueprintEditor::OnRemoveThisStructVarPin()
{
	TSharedPtr<SGraphEditor> FocusedGraphEd = FocusedGraphEdPtr.Pin();
	UEdGraphPin* SelectedPin = FocusedGraphEd.IsValid() ? FocusedGraphEd->GetGraphPinForMenu() : NULL;
	UEdGraphNode* OwningNode = SelectedPin ? SelectedPin->GetOwningNodeUnchecked() : NULL;
	if (auto SetFilestInStructNode = Cast<UK2Node_SetFieldsInStruct>(OwningNode))
	{
		const FScopedTransaction Transaction(LOCTEXT("RemoveThisStructVarPin", "Remove Struct Var Pin"));
		SetFilestInStructNode->Modify();
		SelectedPin->Modify();
		SetFilestInStructNode->RemoveFieldPins(SelectedPin, UK2Node_SetFieldsInStruct::EPinsToRemove::GivenPin);

		// Update the graph so that the node will be refreshed
		FocusedGraphEd->NotifyGraphChanged();

		UEdGraph* CurrentGraph = FocusedGraphEd->GetCurrentGraph();
		UBlueprint* Blueprint = FBlueprintEditorUtils::FindBlueprintForGraphChecked(CurrentGraph);
		FBlueprintEditorUtils::MarkBlueprintAsModified(Blueprint);
	}
}

bool FBlueprintEditor::CanRemoveThisStructVarPin() const
{
	auto FocusedGraphEd = FocusedGraphEdPtr.Pin();
	const auto SelectedPin = FocusedGraphEd.IsValid() ? FocusedGraphEd->GetGraphPinForMenu() : NULL;
	return UK2Node_SetFieldsInStruct::ShowCustomPinActions(SelectedPin, false);
}

void  FBlueprintEditor::OnRemoveOtherStructVarPins()
{
	TSharedPtr<SGraphEditor> FocusedGraphEd = FocusedGraphEdPtr.Pin();
	UEdGraphPin* SelectedPin = FocusedGraphEd.IsValid() ? FocusedGraphEd->GetGraphPinForMenu() : NULL;
	UEdGraphNode* OwningNode = SelectedPin ? SelectedPin->GetOwningNodeUnchecked() : NULL;
	if (auto SetFilestInStructNode = Cast<UK2Node_SetFieldsInStruct>(OwningNode))
	{
		const FScopedTransaction Transaction(LOCTEXT("RemoveOtherStructVarPins", "Remove Other Struct Var Pins"));
		SetFilestInStructNode->Modify();
		SelectedPin->Modify();
		SetFilestInStructNode->RemoveFieldPins(SelectedPin, UK2Node_SetFieldsInStruct::EPinsToRemove::AllOtherPins);

		// Update the graph so that the node will be refreshed
		FocusedGraphEd->NotifyGraphChanged();

		UEdGraph* CurrentGraph = FocusedGraphEd->GetCurrentGraph();
		UBlueprint* Blueprint = FBlueprintEditorUtils::FindBlueprintForGraphChecked(CurrentGraph);
		FBlueprintEditorUtils::MarkBlueprintAsModified(Blueprint);
	}
}

bool FBlueprintEditor::CanRemoveOtherStructVarPins() const
{
	auto FocusedGraphEd = FocusedGraphEdPtr.Pin();
	const auto SelectedPin = FocusedGraphEd.IsValid() ? FocusedGraphEd->GetGraphPinForMenu() : NULL;
	return UK2Node_SetFieldsInStruct::ShowCustomPinActions(SelectedPin, false);
}

void FBlueprintEditor::OnRestoreAllStructVarPins()
{
	const FGraphPanelSelectionSet& SelectedNodes = GetSelectedNodes();
	FGraphPanelSelectionSet::TConstIterator It(SelectedNodes);
	UK2Node_SetFieldsInStruct* Node = (!!It) ? Cast<UK2Node_SetFieldsInStruct>(*It) : NULL;
	if (Node && !Node->AllPinsAreShown())
	{
		const FScopedTransaction Transaction(LOCTEXT("RestoreAllStructVarPins", "Restore all struct var pins"));
		Node->Modify();
		Node->RestoreAllPins();

		// Refresh the current graph, so the pins can be updated
		TSharedPtr<SGraphEditor> FocusedGraphEd = FocusedGraphEdPtr.Pin();
		if (FocusedGraphEd.IsValid())
		{
			UEdGraph* CurrentGraph = FocusedGraphEd->GetCurrentGraph();
			UBlueprint* Blueprint = FBlueprintEditorUtils::FindBlueprintForGraphChecked(CurrentGraph);
			FBlueprintEditorUtils::MarkBlueprintAsModified(Blueprint);

			FocusedGraphEd->NotifyGraphChanged();
		}
	}

	
}

bool FBlueprintEditor::CanRestoreAllStructVarPins() const
{
	const FGraphPanelSelectionSet& SelectedNodes = GetSelectedNodes();
	FGraphPanelSelectionSet::TConstIterator It(SelectedNodes);
	UK2Node_SetFieldsInStruct* Node = (!!It) ? Cast<UK2Node_SetFieldsInStruct>(*It) : NULL;
	return Node && !Node->AllPinsAreShown();
}

void FBlueprintEditor::OnAddOptionPin()
{
	const FGraphPanelSelectionSet& SelectedNodes = GetSelectedNodes();

	// Iterate over all nodes, and add the pin
	for (FGraphPanelSelectionSet::TConstIterator It(SelectedNodes); It; ++It)
	{
		UK2Node_Select* SeqNode = Cast<UK2Node_Select>(*It);
		if (SeqNode != NULL)
		{
			const FScopedTransaction Transaction( LOCTEXT("AddOptionPin", "Add Option Pin") );
			SeqNode->Modify();

			SeqNode->AddOptionPinToNode();

			const UEdGraphSchema* Schema = SeqNode->GetSchema();
			Schema->ReconstructNode(*SeqNode);
		}
	}

	// Refresh the current graph, so the pins can be updated
	TSharedPtr<SGraphEditor> FocusedGraphEd = FocusedGraphEdPtr.Pin();
	if (FocusedGraphEd.IsValid())
	{
		FocusedGraphEd->NotifyGraphChanged();
	}
}

bool FBlueprintEditor::CanAddOptionPin() const
{
	const FGraphPanelSelectionSet& SelectedNodes = GetSelectedNodes();

	// Iterate over all nodes, and see if all can have a pin removed
	for (FGraphPanelSelectionSet::TConstIterator It(SelectedNodes); It; ++It)
	{
		UK2Node_Select* SeqNode = Cast<UK2Node_Select>(*It);
		// There's a bad node so return false
		if (SeqNode == NULL || !SeqNode->CanAddOptionPinToNode())
		{
			return false;
		}
	}

	return true;
}

void FBlueprintEditor::OnRemoveOptionPin()
{
	const FGraphPanelSelectionSet& SelectedNodes = GetSelectedNodes();

	// Iterate over all nodes, and add the pin
	for (FGraphPanelSelectionSet::TConstIterator It(SelectedNodes); It; ++It)
	{
		UK2Node_Select* SeqNode = Cast<UK2Node_Select>(*It);
		if (SeqNode != NULL)
		{
			const FScopedTransaction Transaction( LOCTEXT("RemoveOptionPin", "Remove Option Pin") );
			SeqNode->Modify();

			SeqNode->RemoveOptionPinToNode();

			const UEdGraphSchema* Schema = SeqNode->GetSchema();
			Schema->ReconstructNode(*SeqNode);
		}
	}

	// Refresh the current graph, so the pins can be updated
	TSharedPtr<SGraphEditor> FocusedGraphEd = FocusedGraphEdPtr.Pin();
	if (FocusedGraphEd.IsValid())
	{
		FocusedGraphEd->NotifyGraphChanged();
	}
}

bool FBlueprintEditor::CanRemoveOptionPin() const
{
	const FGraphPanelSelectionSet& SelectedNodes = GetSelectedNodes();

	// Iterate over all nodes, and see if all can have a pin removed
	for (FGraphPanelSelectionSet::TConstIterator It(SelectedNodes); It; ++It)
	{
		UK2Node_Select* SeqNode = Cast<UK2Node_Select>(*It);
		// There's a bad node so return false
		if (SeqNode == NULL || !SeqNode->CanRemoveOptionPinToNode())
		{
			return false;
		}
		// If this node doesn't have at least 3 options return false (need at least 2)
		else
		{
			TArray<UEdGraphPin*> OptionPins;
			SeqNode->GetOptionPins(OptionPins);
			if (OptionPins.Num() <= 2)
			{
				return false;
			}
		}
	}

	return true;
}

void FBlueprintEditor::OnChangePinType()
{
	if (UEdGraphPin* Pin = GetCurrentlySelectedPin())
	{
		TSharedPtr<SGraphEditor> FocusedGraphEd = FocusedGraphEdPtr.Pin();
		if (FocusedGraphEd.IsValid())
		{
			UEdGraphPin* SelectedPin = FocusedGraphEd->GetGraphPinForMenu();
			if (SelectedPin)
			{
				const UEdGraphSchema_K2* Schema = GetDefault<UEdGraphSchema_K2>();

				// If this is the index node of the select node, we need to use the index list of types
				UK2Node_Select* SelectNode = Cast<UK2Node_Select>(SelectedPin->GetOwningNode());
				if (SelectNode && SelectNode->GetIndexPin() == SelectedPin)
				{
					TSharedRef<SCompoundWidget> PinChange = SNew(SPinTypeSelector, FGetPinTypeTree::CreateUObject(Schema, &UEdGraphSchema_K2::GetVariableIndexTypeTree))
						.TargetPinType(this, &FBlueprintEditor::OnGetPinType, SelectedPin)
						.OnPinTypeChanged(this, &FBlueprintEditor::OnChangePinTypeFinished, SelectedPin)
						.Schema(Schema)
						.bAllowExec(false)
						.IsEnabled(true)
						.bAllowArrays(false);

					PinTypeChangePopupWindow = FSlateApplication::Get().PushMenu( 
						GetToolkitHost()->GetParentWidget(), // Parent widget should be k2 not the menu thats open or it will be closed when the menu is dismissed
						PinChange,
						FSlateApplication::Get().GetCursorPos(), // summon location
						FPopupTransitionEffect(FPopupTransitionEffect::TypeInPopup)
						);
				}
				else
				{
					TSharedRef<SCompoundWidget> PinChange = SNew(SPinTypeSelector, FGetPinTypeTree::CreateUObject(Schema, &UEdGraphSchema_K2::GetVariableTypeTree))
						.TargetPinType(this, &FBlueprintEditor::OnGetPinType, SelectedPin)
						.OnPinTypeChanged(this, &FBlueprintEditor::OnChangePinTypeFinished, SelectedPin)
						.Schema(Schema)
						.bAllowExec(false)
						.IsEnabled(true)
						.bAllowArrays(false);

					PinTypeChangePopupWindow = FSlateApplication::Get().PushMenu( 
						GetToolkitHost()->GetParentWidget(), // Parent widget should be k2 not the menu thats open or it will be closed when the menu is dismissed
						PinChange,
						FSlateApplication::Get().GetCursorPos(), // summon location
						FPopupTransitionEffect(FPopupTransitionEffect::TypeInPopup)
						);
				}
			}
		}
	}
}

FEdGraphPinType FBlueprintEditor::OnGetPinType(UEdGraphPin* SelectedPin) const
{
	return SelectedPin->PinType;
}

void FBlueprintEditor::OnChangePinTypeFinished(const FEdGraphPinType& PinType, UEdGraphPin* InSelectedPin)
{
	if (FBlueprintEditorUtils::IsPinTypeValid(PinType))
	{
		InSelectedPin->PinType = PinType;
		if (UEdGraphPin* SelectedPin = GetCurrentlySelectedPin())
		{
			if (UK2Node_Select* SelectNode = Cast<UK2Node_Select>(SelectedPin->GetOwningNode()))
			{
				SelectNode->ChangePinType(SelectedPin);
			}
		}
	}

	if (PinTypeChangePopupWindow.IsValid())
	{
		PinTypeChangePopupWindow.Pin()->RequestDestroyWindow();
	}
}

bool FBlueprintEditor::CanChangePinType() const
{
	if (UEdGraphPin* Pin = GetCurrentlySelectedPin())
	{
		if (UK2Node_Select* SelectNode = Cast<UK2Node_Select>(Pin->GetOwningNode()))
		{
			return SelectNode->CanChangePinType(Pin);
		}
	}
	return false;
}

void FBlueprintEditor::OnAddParentNode()
{
	const UEdGraphSchema_K2* Schema = GetDefault<UEdGraphSchema_K2>();

	const FGraphPanelSelectionSet& SelectedNodes = GetSelectedNodes();
	if( SelectedNodes.Num() == 1 )
	{
		UObject* SelectedObj = NULL;
		for (FGraphPanelSelectionSet::TConstIterator It(SelectedNodes); It; ++It)
		{
			SelectedObj = *It;
		}

		// Get the function that the event node or function entry represents
		FFunctionFromNodeHelper FunctionFromNode(SelectedObj);
		if (FunctionFromNode.Function && FunctionFromNode.Node)
		{
			UFunction* ValidParent = Schema->GetCallableParentFunction(FunctionFromNode.Function);
			UEdGraph* TargetGraph = FunctionFromNode.Node->GetGraph();
			if (ValidParent && TargetGraph)
			{
				FGraphNodeCreator<UK2Node_CallParentFunction> FunctionNodeCreator(*TargetGraph);
				UK2Node_CallParentFunction* ParentFunctionNode = FunctionNodeCreator.CreateNode();
				ParentFunctionNode->SetFromFunction(ValidParent);
				ParentFunctionNode->AllocateDefaultPins();

				int32 NodeSizeY = 15;
				if( UK2Node* Node = Cast<UK2Node>(SelectedObj))
				{
					NodeSizeY += Node->NodeWidget.IsValid() ? static_cast<int32>(Node->NodeWidget.Pin()->GetDesiredSize().Y) : 0;
				}
				ParentFunctionNode->NodePosX = FunctionFromNode.Node->NodePosX;
				ParentFunctionNode->NodePosY = FunctionFromNode.Node->NodePosY + NodeSizeY;
				FunctionNodeCreator.Finalize();
			}
		}
	}
}

bool FBlueprintEditor::CanAddParentNode() const
{
	const UEdGraphSchema_K2* Schema = GetDefault<UEdGraphSchema_K2>();

	const FGraphPanelSelectionSet& SelectedNodes = GetSelectedNodes();
	if (SelectedNodes.Num() == 1)
	{
		UObject* SelectedObj = NULL;
		for (FGraphPanelSelectionSet::TConstIterator It(SelectedNodes); It; ++It)
		{
			SelectedObj = *It;
		}

		// Get the function that the event node or function entry represents
		FFunctionFromNodeHelper FunctionFromNode(SelectedObj);
		if (FunctionFromNode.Function)
		{
			return (Schema->GetCallableParentFunction(FunctionFromNode.Function) != NULL);
		}
	}

	return false;
}

void FBlueprintEditor::OnToggleBreakpoint()
{
	const FGraphPanelSelectionSet SelectedNodes = GetSelectedNodes();
	for (FGraphPanelSelectionSet::TConstIterator NodeIt(SelectedNodes); NodeIt; ++NodeIt)
	{
		UK2Node* SelectedNode = Cast<UK2Node>(*NodeIt);
		if ((SelectedNode != NULL) && SelectedNode->CanPlaceBreakpoints())
		{
			UBreakpoint* ExistingBreakpoint = FKismetDebugUtilities::FindBreakpointForNode(GetBlueprintObj(), SelectedNode);
			if (ExistingBreakpoint == NULL)
			{
				// Add a breakpoint on this node if there isn't one there already
				UBreakpoint* NewBreakpoint = NewObject<UBreakpoint>(GetBlueprintObj());
				FKismetDebugUtilities::SetBreakpointEnabled(NewBreakpoint, true);
				FKismetDebugUtilities::SetBreakpointLocation(NewBreakpoint, SelectedNode);
				GetBlueprintObj()->Breakpoints.Add(NewBreakpoint);
				GetBlueprintObj()->MarkPackageDirty();
			}
			else
			{
				// Remove the breakpoint if it was present
				FKismetDebugUtilities::StartDeletingBreakpoint(ExistingBreakpoint, GetBlueprintObj());
			}
		}
	}
}

bool FBlueprintEditor::CanToggleBreakpoint() const
{
	const FGraphPanelSelectionSet SelectedNodes = GetSelectedNodes();
	for (FGraphPanelSelectionSet::TConstIterator NodeIt(SelectedNodes); NodeIt; ++NodeIt)
	{
		UK2Node* SelectedNode = Cast<UK2Node>(*NodeIt);
		if ((SelectedNode != NULL) && SelectedNode->CanPlaceBreakpoints())
		{
			return true;
		}
	}

	return false;
}

void FBlueprintEditor::OnAddBreakpoint()
{
	const FGraphPanelSelectionSet SelectedNodes = GetSelectedNodes();
	for (FGraphPanelSelectionSet::TConstIterator NodeIt(SelectedNodes); NodeIt; ++NodeIt)
	{
		UK2Node* SelectedNode = Cast<UK2Node>(*NodeIt);
		if ((SelectedNode != NULL) && SelectedNode->CanPlaceBreakpoints())
		{
			// Add a breakpoint on this node if there isn't one there already
			UBreakpoint* ExistingBreakpoint = FKismetDebugUtilities::FindBreakpointForNode(GetBlueprintObj(), SelectedNode);
			if (ExistingBreakpoint == NULL)
			{
				// Add a new breakpoint
				UBreakpoint* NewBreakpoint = NewObject<UBreakpoint>(GetBlueprintObj());
				FKismetDebugUtilities::SetBreakpointEnabled(NewBreakpoint, true);
				FKismetDebugUtilities::SetBreakpointLocation(NewBreakpoint, SelectedNode);
				GetBlueprintObj()->Breakpoints.Add(NewBreakpoint);
				GetBlueprintObj()->MarkPackageDirty();
			}
		}
	}
}

bool FBlueprintEditor::CanAddBreakpoint() const
{
	// See if any of the selected nodes are impure, and thus could have a breakpoint set on them
	const FGraphPanelSelectionSet SelectedNodes = GetSelectedNodes();
	for (FGraphPanelSelectionSet::TConstIterator NodeIt(SelectedNodes); NodeIt; ++NodeIt)
	{
		UK2Node* SelectedNode = Cast<UK2Node>(*NodeIt);
		if ((SelectedNode != NULL) && SelectedNode->CanPlaceBreakpoints())
		{
			UBreakpoint* ExistingBreakpoint = FKismetDebugUtilities::FindBreakpointForNode(GetBlueprintObj(), SelectedNode);
			if (ExistingBreakpoint == NULL)
			{
				return true;
			}
		}
	}

	return false;
}

void FBlueprintEditor::OnRemoveBreakpoint()
{
	const FGraphPanelSelectionSet SelectedNodes = GetSelectedNodes();
	for (FGraphPanelSelectionSet::TConstIterator NodeIt(SelectedNodes); NodeIt; ++NodeIt)
	{
		UEdGraphNode* SelectedNode = CastChecked<UEdGraphNode>(*NodeIt);

		// Remove any pre-existing breakpoint on this node
		if (UBreakpoint* ExistingBreakpoint = FKismetDebugUtilities::FindBreakpointForNode(GetBlueprintObj(), SelectedNode))
		{
			// Remove the breakpoint
			FKismetDebugUtilities::StartDeletingBreakpoint(ExistingBreakpoint, GetBlueprintObj());
		}
	}
}

bool FBlueprintEditor::CanRemoveBreakpoint() const
{
	// See if any of the selected nodes have a breakpoint set
	const FGraphPanelSelectionSet SelectedNodes = GetSelectedNodes();
	for (FGraphPanelSelectionSet::TConstIterator NodeIt(SelectedNodes); NodeIt; ++NodeIt)
	{
		UEdGraphNode* SelectedNode = CastChecked<UEdGraphNode>(*NodeIt);
		if (UBreakpoint* ExistingBreakpoint = FKismetDebugUtilities::FindBreakpointForNode(GetBlueprintObj(), SelectedNode))
		{
			return true;
		}
	}

	return false;
}

void FBlueprintEditor::OnDisableBreakpoint()
{
	const FGraphPanelSelectionSet SelectedNodes = GetSelectedNodes();
	for (FGraphPanelSelectionSet::TConstIterator NodeIt(SelectedNodes); NodeIt; ++NodeIt)
	{
		UEdGraphNode* SelectedNode = CastChecked<UEdGraphNode>(*NodeIt);

		if (UBreakpoint* ExistingBreakpoint = FKismetDebugUtilities::FindBreakpointForNode(GetBlueprintObj(), SelectedNode))
		{
			FKismetDebugUtilities::SetBreakpointEnabled(ExistingBreakpoint, false);
		}
	}
}

bool FBlueprintEditor::CanDisableBreakpoint() const
{
	// See if any of the selected nodes have a breakpoint set
	const FGraphPanelSelectionSet SelectedNodes = GetSelectedNodes();
	for (FGraphPanelSelectionSet::TConstIterator NodeIt(SelectedNodes); NodeIt; ++NodeIt)
	{
		UEdGraphNode* SelectedNode = CastChecked<UEdGraphNode>(*NodeIt);
		if (UBreakpoint* ExistingBreakpoint = FKismetDebugUtilities::FindBreakpointForNode(GetBlueprintObj(), SelectedNode))
		{
			if (ExistingBreakpoint->IsEnabledByUser())
			{
				return true;
			}
		}
	}

	return false;
}

void FBlueprintEditor::OnEnableBreakpoint()
{
	const FGraphPanelSelectionSet SelectedNodes = GetSelectedNodes();
	for (FGraphPanelSelectionSet::TConstIterator NodeIt(SelectedNodes); NodeIt; ++NodeIt)
	{
		UEdGraphNode* SelectedNode = CastChecked<UEdGraphNode>(*NodeIt);

		if (UBreakpoint* ExistingBreakpoint = FKismetDebugUtilities::FindBreakpointForNode(GetBlueprintObj(), SelectedNode))
		{
			FKismetDebugUtilities::SetBreakpointEnabled(ExistingBreakpoint, true);
		}
	}
}

bool FBlueprintEditor::CanEnableBreakpoint() const
{
	// See if any of the selected nodes have a breakpoint set
	const FGraphPanelSelectionSet SelectedNodes = GetSelectedNodes();
	for (FGraphPanelSelectionSet::TConstIterator NodeIt(SelectedNodes); NodeIt; ++NodeIt)
	{
		UEdGraphNode* SelectedNode = CastChecked<UEdGraphNode>(*NodeIt);
		if (UBreakpoint* ExistingBreakpoint = FKismetDebugUtilities::FindBreakpointForNode(GetBlueprintObj(), SelectedNode))
		{
			if (!ExistingBreakpoint->IsEnabledByUser())
			{
				return true;
			}
		}
	}

	return false;
}

void FBlueprintEditor::OnCollapseNodes()
{
	const UEdGraphSchema_K2* Schema = GetDefault<UEdGraphSchema_K2>();

	// Does the selection set contain anything that is legal to collapse?
	TSet<UEdGraphNode*> CollapsableNodes;
	const FGraphPanelSelectionSet SelectedNodes = GetSelectedNodes();
	for (FGraphPanelSelectionSet::TConstIterator NodeIt(SelectedNodes); NodeIt; ++NodeIt)
	{
		if (UEdGraphNode* SelectedNode = Cast<UEdGraphNode>(*NodeIt))
		{
			if (Schema->CanEncapuslateNode(*SelectedNode))
			{
				CollapsableNodes.Add(SelectedNode);
			}
		}
	}

	// Collapse them
	if (CollapsableNodes.Num())
	{
		UBlueprint* BlueprintObj = GetBlueprintObj();
		const FScopedTransaction Transaction( FGraphEditorCommands::Get().CollapseNodes->GetDescription() );
		BlueprintObj->Modify();

		CollapseNodes(CollapsableNodes);

		FBlueprintEditorUtils::MarkBlueprintAsStructurallyModified( BlueprintObj );
	}
}

bool FBlueprintEditor::CanCollapseNodes() const
{
	//@TODO: ANIM: Determine what collapsing nodes means in an animation graph, and add any necessary compiler support for it
	if (IsEditingAnimGraph())
	{
		return false;
	}

	// Does the selection set contain anything that is legal to collapse?
	const UEdGraphSchema_K2* Schema = GetDefault<UEdGraphSchema_K2>();
	FGraphPanelSelectionSet SelectedNodes = GetSelectedNodes();
	for (FGraphPanelSelectionSet::TConstIterator NodeIt(SelectedNodes); NodeIt; ++NodeIt)
	{
		if (UEdGraphNode* Node = Cast<UEdGraphNode>(*NodeIt))
		{
			if (Schema->CanEncapuslateNode(*Node))
			{
				return true;
			}
		}
	}

	return false;
}

void FBlueprintEditor::OnCollapseSelectionToFunction()
{
	const UEdGraphSchema_K2* Schema = GetDefault<UEdGraphSchema_K2>();

	// Does the selection set contain anything that is legal to collapse?
	TSet<UEdGraphNode*> CollapsableNodes;
	const FGraphPanelSelectionSet SelectedNodes = GetSelectedNodes();
	for (FGraphPanelSelectionSet::TConstIterator NodeIt(SelectedNodes); NodeIt; ++NodeIt)
	{
		if (UEdGraphNode* SelectedNode = Cast<UEdGraphNode>(*NodeIt))
		{
			if (Schema->CanEncapuslateNode(*SelectedNode))
			{
				CollapsableNodes.Add(SelectedNode);
			}
		}
	}

	// Collapse them
	if (CollapsableNodes.Num() && CanCollapseSelectionToFunction(CollapsableNodes))
	{
		UBlueprint* BlueprintObj = GetBlueprintObj();
		const FScopedTransaction Transaction( FGraphEditorCommands::Get().CollapseNodes->GetDescription() );
		BlueprintObj->Modify();

		UEdGraphNode* FunctionNode = NULL;
		UEdGraph* FunctionGraph = CollapseSelectionToFunction(FocusedGraphEdPtr.Pin(), CollapsableNodes, FunctionNode);

		FBlueprintEditorUtils::MarkBlueprintAsStructurallyModified( BlueprintObj );

		RenameNewlyAddedAction(FunctionGraph->GetFName());
	}
}

bool FBlueprintEditor::CanCollapseSelectionToFunction(TSet<class UEdGraphNode*>& InSelection) const
{
	bool bBadConnection = false;
	UEdGraphPin* OutputConnection = NULL;
	UEdGraphPin* InputConnection = NULL;

	// Create a function graph
	UEdGraph* FunctionGraph = FBlueprintEditorUtils::CreateNewGraph(GetBlueprintObj(), FBlueprintEditorUtils::FindUniqueKismetName(GetBlueprintObj(), TEXT("TempGraph")), UEdGraph::StaticClass(), UEdGraphSchema_K2::StaticClass());
	FBlueprintEditorUtils::AddFunctionGraph<UClass>(GetBlueprintObj(), FunctionGraph, /*bIsUserCreated=*/ true, NULL);

	const UEdGraphSchema_K2* K2Schema = GetDefault<UEdGraphSchema_K2>();

	FCompilerResultsLog LogResults;
	LogResults.bAnnotateMentionedNodes = false;

	UEdGraphNode* InterfaceTemplateNode = nullptr;

	// Runs through every node and fully validates errors with placing selection in a function graph, reporting all errors.
	for (TSet<UEdGraphNode*>::TConstIterator NodeIt(InSelection); NodeIt; ++NodeIt)
	{
		UEdGraphNode* Node = *NodeIt;

		if(!Node->CanPasteHere(FunctionGraph))
		{
			if (UK2Node_CustomEvent* const CustomEvent = Cast<UK2Node_CustomEvent>(Node))
			{
				UEdGraphPin* EventExecPin = K2Schema->FindExecutionPin(*CustomEvent, EGPD_Output);
				check(EventExecPin);

				if(InterfaceTemplateNode)
				{
					LogResults.Error(*LOCTEXT("TooManyCustomEvents_Error", "Can use @@ as a template for creating the function, can only have a single custom event! Previously found @@").ToString(), CustomEvent, InterfaceTemplateNode);
				}
				else
				{
					// The custom event will be used as the template interface for the function.
					InterfaceTemplateNode = CustomEvent;
					if(InputConnection)
					{
						InputConnection = EventExecPin->LinkedTo[0];
					}
					continue;
				}
			}

			LogResults.Error(*LOCTEXT("CannotPasteNodeFunction_Error", "@@ cannot be placed in function graph").ToString(), Node);
			bBadConnection = true;
		}
		else
		{
			for (int32 PinIndex = 0; PinIndex < Node->Pins.Num(); ++PinIndex)
			{
				if(Node->Pins[PinIndex]->PinType.PinCategory == K2Schema->PC_Exec)
				{
					for (int32 LinkIndex = 0; LinkIndex < Node->Pins[PinIndex]->LinkedTo.Num(); ++LinkIndex)
					{
						if(!InSelection.Contains(Node->Pins[PinIndex]->LinkedTo[LinkIndex]->GetOwningNode()))
						{
							if(Node->Pins[PinIndex]->Direction == EGPD_Input)
							{
								// For input pins, there must be a single connection 
								if(InputConnection == NULL || InputConnection == Node->Pins[PinIndex])
								{
									InputConnection = Node->Pins[PinIndex];
								}
								else
								{
									// Check if the input connection was linked, report what node it is connected to
									LogResults.Error(*LOCTEXT("TooManyPathsMultipleInput_Error", "Found too many input connections in selection! @@ is connected to @@, previously found @@ connected to @@").ToString(), Node, Node->Pins[PinIndex]->LinkedTo[LinkIndex]->GetOwningNode(), InputConnection->GetOwningNode(), InputConnection->LinkedTo[0]->GetOwningNode());
									bBadConnection = true;
								}
							}
							else
							{
								// For output pins, as long as they all connect to the same pin, we consider the selection valid for being made into a function
								if(OutputConnection == NULL || OutputConnection == Node->Pins[PinIndex]->LinkedTo[LinkIndex])
								{
									OutputConnection = Node->Pins[PinIndex]->LinkedTo[LinkIndex];
								}
								else
								{
									check(OutputConnection->LinkedTo.Num());

									LogResults.Error(*LOCTEXT("TooManyPathsMultipleOutput_Error", "Found too many output connections in selection! @@ is connected to @@, previously found @@ connected to @@").ToString(), Node, Node->Pins[PinIndex]->LinkedTo[LinkIndex]->GetOwningNode(), OutputConnection->GetOwningNode(), OutputConnection->LinkedTo[0]->GetOwningNode());
									bBadConnection = true;
								}
							}
						}
					}
				}
			}
		}
	}

	// No need to check for cycling if the selection is invalid anyways.
	if(!bBadConnection && FBlueprintEditorUtils::CheckIfSelectionIsCycling(InSelection, LogResults))
	{
		bBadConnection = true;
	}

	FMessageLog MessageLog("BlueprintLog");
	MessageLog.NewPage(LOCTEXT("CollapseToFunctionPageLabel", "Collapse to Function"));
	MessageLog.AddMessages(LogResults.Messages);
	MessageLog.Notify(LOCTEXT("CollapseToFunctionError", "Collapsing to Function Failed!"));

	FBlueprintEditorUtils::RemoveGraph(GetBlueprintObj(), FunctionGraph);
	FunctionGraph->MarkPendingKill();
	return !bBadConnection;
}

bool FBlueprintEditor::CanCollapseSelectionToFunction() const
{
	return !IsEditingAnimGraph();
}

void FBlueprintEditor::OnCollapseSelectionToMacro()
{
	const UEdGraphSchema_K2* Schema = GetDefault<UEdGraphSchema_K2>();

	// Does the selection set contain anything that is legal to collapse?
	TSet<UEdGraphNode*> CollapsableNodes;
	const FGraphPanelSelectionSet SelectedNodes = GetSelectedNodes();

	for (FGraphPanelSelectionSet::TConstIterator NodeIt(SelectedNodes); NodeIt; ++NodeIt)
	{
		if (UEdGraphNode* SelectedNode = Cast<UEdGraphNode>(*NodeIt))
		{
			if (Schema->CanEncapuslateNode(*SelectedNode))
			{
				CollapsableNodes.Add(SelectedNode);
			}
		}
	}

	// Collapse them
	if (CollapsableNodes.Num() && CanCollapseSelectionToMacro(CollapsableNodes))
	{
		UBlueprint* BlueprintObj = GetBlueprintObj();
		const FScopedTransaction Transaction( FGraphEditorCommands::Get().CollapseNodes->GetDescription() );
		BlueprintObj->Modify();

		UEdGraphNode* MacroNode = NULL;
		UEdGraph* MacroGraph = CollapseSelectionToMacro(FocusedGraphEdPtr.Pin(), CollapsableNodes, MacroNode);

		FBlueprintEditorUtils::MarkBlueprintAsStructurallyModified( BlueprintObj );

		RenameNewlyAddedAction(MacroGraph->GetFName());
	}
}

bool FBlueprintEditor::CanCollapseSelectionToMacro(TSet<class UEdGraphNode*>& InSelection) const
{
	// Create a temporary macro graph
	UEdGraph* MacroGraph = FBlueprintEditorUtils::CreateNewGraph(GetBlueprintObj(), FBlueprintEditorUtils::FindUniqueKismetName(GetBlueprintObj(), TEXT("TempGraph")), UEdGraph::StaticClass(), UEdGraphSchema_K2::StaticClass());
	FBlueprintEditorUtils::AddMacroGraph(GetBlueprintObj(), MacroGraph, /*bIsUserCreated=*/ true, NULL);

	// Does the selection set contain anything that is legal to collapse?
	const UEdGraphSchema_K2* Schema = GetDefault<UEdGraphSchema_K2>();
	FGraphPanelSelectionSet SelectedNodes = GetSelectedNodes();

	bool bCollapseAllowed = true;
	FCompilerResultsLog LogResults;
	LogResults.bAnnotateMentionedNodes = false;

	for (FGraphPanelSelectionSet::TConstIterator NodeIt(SelectedNodes); NodeIt; ++NodeIt)
	{
		UEdGraphNode* Node = Cast<UEdGraphNode>(*NodeIt);

		if(!Node->CanPasteHere(MacroGraph))
		{
			LogResults.Error(*LOCTEXT("CannotPasteNodeMacro_Error", "@@ cannot be placed in macro graph").ToString(), Node);
			bCollapseAllowed = false;
		}
	}

	FMessageLog MessageLog("BlueprintLog");
	MessageLog.NewPage(LOCTEXT("CollapseToMacroPageLabel", "Collapse to Macro"));
	MessageLog.AddMessages(LogResults.Messages);
	MessageLog.Notify(LOCTEXT("CollapseToMacroError", "Collapsing to Macro Failed!"));

	FBlueprintEditorUtils::RemoveGraph(GetBlueprintObj(), MacroGraph);
	MacroGraph->MarkPendingKill();
	return bCollapseAllowed;
}

bool FBlueprintEditor::CanCollapseSelectionToMacro() const
{
	if (FocusedGraphEdPtr.IsValid())
	{
		if(IsEditingAnimGraph())
		{
			return false;
		}
	}

	return true;
}

void FBlueprintEditor::OnPromoteSelectionToFunction()
{
	const FScopedTransaction Transaction( LOCTEXT("ConvertCollapsedGraphToFunction", "Convert Collapse Graph to Function") );
	GetBlueprintObj()->Modify();

	TSharedPtr<SGraphEditor> FocusedGraphEd = FocusedGraphEdPtr.Pin();

	// Set of nodes to select when finished
	TSet<class UEdGraphNode*> NodesToSelect;

	const FGraphPanelSelectionSet SelectedNodes = GetSelectedNodes();
	for (FGraphPanelSelectionSet::TConstIterator It(SelectedNodes); It; ++It)
	{
		if (UK2Node_Composite* CompositeNode = Cast<UK2Node_Composite>(*It))
		{
			// Check if there is only one input and one output connection
			TSet<class UEdGraphNode*> NodesInGraph;
			NodesInGraph.Add(CompositeNode);

			if(CanCollapseSelectionToFunction(NodesInGraph))
			{
				DocumentManager->CleanInvalidTabs();

				// Expand the composite node back into the world
				UEdGraph* SourceGraph = CompositeNode->BoundGraph;

				// Expand all composite nodes back in place
				TSet<UEdGraphNode*> ExpandedNodes;
				ExpandNode(CompositeNode, SourceGraph, /*inout*/ ExpandedNodes);
				FBlueprintEditorUtils::RemoveGraph(GetBlueprintObj(), SourceGraph, EGraphRemoveFlags::Recompile);

				//Remove this node from selection
				FocusedGraphEd->SetNodeSelection(CompositeNode, false);

				UEdGraphNode* FunctionNode = NULL;
				CollapseSelectionToFunction(FocusedGraphEd, ExpandedNodes, FunctionNode);
				NodesToSelect.Add(FunctionNode);
			}
			else
			{
				NodesToSelect.Add(CompositeNode);
			}
		}
		else if(UEdGraphNode* Node = Cast<UEdGraphNode>(*It))
		{
			NodesToSelect.Add(Node);
		}
	}

	// Select all nodes that should still be part of selection
	for (auto NodeIt = NodesToSelect.CreateConstIterator(); NodeIt; ++NodeIt)
	{
		FocusedGraphEd->SetNodeSelection(*NodeIt, true);
	}
}

bool FBlueprintEditor::CanPromoteSelectionToFunction() const
{
	const FGraphPanelSelectionSet SelectedNodes = GetSelectedNodes();
	for (FGraphPanelSelectionSet::TConstIterator NodeIt(SelectedNodes); NodeIt; ++NodeIt)
	{
		if (UK2Node_Composite* CompositeNode = Cast<UK2Node_Composite>(*NodeIt))
		{
			// Check if there is only one input and one output connection
			TSet<class UEdGraphNode*> NodesInGraph;
			NodesInGraph.Add(CompositeNode);

			return true;
		}
	}
	return false;
}

void FBlueprintEditor::OnPromoteSelectionToMacro()
{
	const FScopedTransaction Transaction( LOCTEXT("ConvertCollapsedGraphToMacro", "Convert Collapse Graph to Macro") );
	GetBlueprintObj()->Modify();

	// Set of nodes to select when finished
	TSet<class UEdGraphNode*> NodesToSelect;

	TSharedPtr<SGraphEditor> FocusedGraphEd = FocusedGraphEdPtr.Pin();

	const FGraphPanelSelectionSet SelectedNodes = GetSelectedNodes();
	for (FGraphPanelSelectionSet::TConstIterator It(SelectedNodes); It; ++It)
	{
		if (UK2Node_Composite* CompositeNode = Cast<UK2Node_Composite>(*It))
		{
			TSet<class UEdGraphNode*> NodesInGraph;

			// Collect all the nodes to test if they can be made into a function
			for (auto NodeIt = CompositeNode->BoundGraph->Nodes.CreateConstIterator(); NodeIt; ++NodeIt)
			{
				UEdGraphNode* Node = *NodeIt;

				// Ignore the tunnel nodes
				if (Node->GetClass() != UK2Node_Tunnel::StaticClass())
				{
					NodesInGraph.Add(Node);
				}
			}

			if(CanCollapseSelectionToMacro(NodesInGraph))
			{
				DocumentManager->CleanInvalidTabs();

				// Expand the composite node back into the world
				UEdGraph* SourceGraph = CompositeNode->BoundGraph;

				// Expand all composite nodes back in place
				TSet<UEdGraphNode*> ExpandedNodes;
				ExpandNode(CompositeNode, SourceGraph, /*inout*/ ExpandedNodes);
				FBlueprintEditorUtils::RemoveGraph(GetBlueprintObj(), SourceGraph, EGraphRemoveFlags::Recompile);

				//Remove this node from selection
				FocusedGraphEd->SetNodeSelection(CompositeNode, false);

				UEdGraphNode* MacroNode = NULL;
				CollapseSelectionToMacro(FocusedGraphEd, ExpandedNodes, MacroNode);
				NodesToSelect.Add(MacroNode);
			}
			else
			{
				NodesToSelect.Add(CompositeNode);
			}
		}
		else if(UEdGraphNode* Node = Cast<UEdGraphNode>(*It))
		{
			NodesToSelect.Add(Node);
		}
	}

	// Select all nodes that should still be part of selection
	for (auto NodeIt = NodesToSelect.CreateConstIterator(); NodeIt; ++NodeIt)
	{
		FocusedGraphEd->SetNodeSelection(*NodeIt, true);
	}
}

bool FBlueprintEditor::CanPromoteSelectionToMacro() const
{
	if (FocusedGraphEdPtr.IsValid())
	{
		if(IsEditingAnimGraph())
		{
			return false;
		}
	}

	for (UObject* SelectedNode : GetSelectedNodes())
	{
		if (UK2Node_Composite* CompositeNode = Cast<UK2Node_Composite>(SelectedNode))
		{
			TSet<class UEdGraphNode*> NodesInGraph;

			// Collect all the nodes to test if they can be made into a function
			for (UEdGraphNode* Node : CompositeNode->BoundGraph->Nodes)
			{
				// Ignore the tunnel nodes
				if (Node->GetClass() != UK2Node_Tunnel::StaticClass())
				{
					NodesInGraph.Add(Node);
				}
			}

			return true;
		}
	}
	return false;
}

void FBlueprintEditor::OnExpandNodes()
{
	const FScopedTransaction Transaction( FGraphEditorCommands::Get().ExpandNodes->GetDescription() );
	GetBlueprintObj()->Modify();

	// Expand all composite nodes back in place
	TSet<UEdGraphNode*> ExpandedNodes;

	TSharedPtr<SGraphEditor> FocusedGraphEd = FocusedGraphEdPtr.Pin();

	const FGraphPanelSelectionSet SelectedNodes = GetSelectedNodes();
	for (FGraphPanelSelectionSet::TConstIterator NodeIt(SelectedNodes); NodeIt; ++NodeIt)
	{
		if (UK2Node_MacroInstance* SelectedMacroInstanceNode = Cast<UK2Node_MacroInstance>(*NodeIt))
		{
			UEdGraph* MacroGraph = SelectedMacroInstanceNode->GetMacroGraph();
			if(MacroGraph)
			{
				DocumentManager->CleanInvalidTabs();

				// Clone the graph so that we do not delete the original
				UEdGraph* ClonedGraph = FEdGraphUtilities::CloneGraph(MacroGraph, NULL);
				ExpandNode(SelectedMacroInstanceNode, ClonedGraph, /*inout*/ ExpandedNodes);

				//Remove this node from selection
				FocusedGraphEd->SetNodeSelection(SelectedMacroInstanceNode, false);

				ClonedGraph->MarkPendingKill();

				//Add expanded nodes to selection
				for (auto ExpandedNodesIt = ExpandedNodes.CreateIterator(); ExpandedNodesIt; ++ExpandedNodesIt)
				{
					FocusedGraphEd->SetNodeSelection(*ExpandedNodesIt,true);
				}
			}
		}
		else if (UK2Node_Composite* SelectedCompositeNode = Cast<UK2Node_Composite>(*NodeIt))
		{
			DocumentManager->CleanInvalidTabs();

			// Expand the composite node back into the world
			UEdGraph* SourceGraph = SelectedCompositeNode->BoundGraph;

			ExpandNode(SelectedCompositeNode, SourceGraph, /*inout*/ ExpandedNodes);
			FBlueprintEditorUtils::RemoveGraph(GetBlueprintObj(), SourceGraph, EGraphRemoveFlags::Recompile);

			//Remove this node from selection
			FocusedGraphEd->SetNodeSelection(SelectedCompositeNode, false);

			//Add expanded nodes to selection
			for (auto ExpandedNodesIt = ExpandedNodes.CreateIterator(); ExpandedNodesIt; ++ExpandedNodesIt)
			{
				FocusedGraphEd->SetNodeSelection(*ExpandedNodesIt,true);
			}
		}
		else if (UK2Node_CallFunction* SelectedCallFunctionNode = Cast<UK2Node_CallFunction>(*NodeIt))
		{
			const UEdGraphNode* ResultEventNode = NULL;
			UEdGraph* FunctionGraph = SelectedCallFunctionNode->GetFunctionGraph(ResultEventNode);

			// We should never get here when attempting to expand a call function that calls an event.
			check(!ResultEventNode);

			if(FunctionGraph)
			{
				DocumentManager->CleanInvalidTabs();

				// Clone the graph so that we do not delete the original
				UEdGraph* ClonedGraph = FEdGraphUtilities::CloneGraph(FunctionGraph, NULL);
				ExpandNode(SelectedCallFunctionNode, ClonedGraph, ExpandedNodes);

				//Remove this node from selection
				FocusedGraphEd->SetNodeSelection(SelectedCallFunctionNode, false);

				ClonedGraph->MarkPendingKill();

				//Add expanded nodes to selection
				for (auto ExpandedNodesIt = ExpandedNodes.CreateIterator(); ExpandedNodesIt; ++ExpandedNodesIt)
				{
					FocusedGraphEd->SetNodeSelection(*ExpandedNodesIt,true);
				}
			}
		}
	}

	FBlueprintEditorUtils::MarkBlueprintAsStructurallyModified(GetBlueprintObj());
}

bool FBlueprintEditor::CanExpandNodes() const
{
	// Does the selection set contain any composite nodes that are legal to expand?
	const FGraphPanelSelectionSet SelectedNodes = GetSelectedNodes();
	for (FGraphPanelSelectionSet::TConstIterator NodeIt(SelectedNodes); NodeIt; ++NodeIt)
	{
		if (Cast<UK2Node_Composite>(*NodeIt))
		{
			return true;
		}
		else if (UK2Node_MacroInstance* SelectedMacroInstanceNode = Cast<UK2Node_MacroInstance>(*NodeIt))
		{
			return SelectedMacroInstanceNode->GetMacroGraph() != NULL;
		}
		else if (UK2Node_CallFunction* SelectedCallFunctionNode = Cast<UK2Node_CallFunction>(*NodeIt))
		{
			// If ResultEventNode is non-NULL, it means it is sourced by an event, we do not want to expand events
			const UEdGraphNode* ResultEventNode = NULL;
			return SelectedCallFunctionNode->GetFunctionGraph(ResultEventNode) != NULL && ResultEventNode == NULL;
		}
	}

	return false;
}

void FBlueprintEditor::SelectAllNodes()
{
	TSharedPtr<SGraphEditor> FocusedGraphEd = FocusedGraphEdPtr.Pin();
	if (FocusedGraphEd.IsValid())
	{
		FocusedGraphEd->SelectAllNodes();
	}
}

bool FBlueprintEditor::CanSelectAllNodes() const
{
	return true;
}

void FBlueprintEditor::DeleteSelectedNodes()
{
	TSharedPtr<SGraphEditor> FocusedGraphEd = FocusedGraphEdPtr.Pin();
	if (!FocusedGraphEd.IsValid())
	{
		return;
	}

	const FScopedTransaction Transaction( FGenericCommands::Get().Delete->GetDescription() );
	FocusedGraphEd->GetCurrentGraph()->Modify();

	bool bNeedToModifyStructurally = false;

	const FGraphPanelSelectionSet SelectedNodes = GetSelectedNodes();

	SetUISelectionState(NAME_None);

	for (FGraphPanelSelectionSet::TConstIterator NodeIt( SelectedNodes ); NodeIt; ++NodeIt)
	{
		if (UEdGraphNode* Node = Cast<UEdGraphNode>(*NodeIt))
		{
			if (Node->CanUserDeleteNode())
			{
				UK2Node* K2Node = Cast<UK2Node>(Node);
				if (K2Node != NULL && K2Node->NodeCausesStructuralBlueprintChange())
				{
					bNeedToModifyStructurally = true;
				}

				if (UK2Node_Composite* SelectedNode = Cast<UK2Node_Composite>(*NodeIt))
				{
					//Close the tab for the composite if it was open
					if (SelectedNode->BoundGraph)
					{
						DocumentManager->CleanInvalidTabs();
					}
				}
				else if (UK2Node_Timeline* TimelineNode = Cast<UK2Node_Timeline>(*NodeIt))
				{
					DocumentManager->CleanInvalidTabs();
				}
				AnalyticsTrackNodeEvent( GetBlueprintObj(), Node, true );
				FBlueprintEditorUtils::RemoveNode(GetBlueprintObj(), Node, true);
			}
		}
	}

	if (bNeedToModifyStructurally)
	{
		FBlueprintEditorUtils::MarkBlueprintAsStructurallyModified(GetBlueprintObj());
	}
	else
	{
		FBlueprintEditorUtils::MarkBlueprintAsModified(GetBlueprintObj());
	}

	//@TODO: Reselect items that were not deleted
}

bool FBlueprintEditor::CanDeleteNodes() const
{
	const FGraphPanelSelectionSet SelectedNodes = GetSelectedNodes();

	bool bCanUserDeleteNode = false;

	if(IsEditable(GetFocusedGraph()) && SelectedNodes.Num() > 0)
	{
		for( UObject* NodeObject : SelectedNodes )
		{
			// If any nodes allow deleting, then do not disable the delete option
			UEdGraphNode* Node = Cast<UEdGraphNode>(NodeObject);
			if(Node->CanUserDeleteNode())
			{
				bCanUserDeleteNode = true;
				break;
			}
		}
	}

	return bCanUserDeleteNode;
}

void FBlueprintEditor::DeleteSelectedDuplicatableNodes()
{
	// Cache off the old selection
	const FGraphPanelSelectionSet OldSelectedNodes = GetSelectedNodes();
	
	// Clear the selection and only select the nodes that can be duplicated
	FGraphPanelSelectionSet CurrentSelection;
	TSharedPtr<SGraphEditor> FocusedGraphEd = FocusedGraphEdPtr.Pin();
	if (FocusedGraphEd.IsValid())
	{
		FocusedGraphEd->ClearSelectionSet();

		FGraphPanelSelectionSet RemainingNodes;
		for (FGraphPanelSelectionSet::TConstIterator SelectedIter(OldSelectedNodes); SelectedIter; ++SelectedIter)
		{
			UEdGraphNode* Node = Cast<UEdGraphNode>(*SelectedIter);
			if ((Node != NULL) && Node->CanDuplicateNode())
			{
				FocusedGraphEd->SetNodeSelection(Node, true);
			}
			else
			{
				RemainingNodes.Add(Node);
			}
		}

		// Delete the duplicatable nodes
		DeleteSelectedNodes();

		// Reselect whatever's left from the original selection after the deletion
		FocusedGraphEd->ClearSelectionSet();

		for (FGraphPanelSelectionSet::TConstIterator SelectedIter(RemainingNodes); SelectedIter; ++SelectedIter)
		{
			if (UEdGraphNode* Node = Cast<UEdGraphNode>(*SelectedIter))
			{
				FocusedGraphEd->SetNodeSelection(Node, true);
			}
		}
	}
}

void FBlueprintEditor::CutSelectedNodes()
{
	CopySelectedNodes();
	// Cut should only delete nodes that can be duplicated
	DeleteSelectedDuplicatableNodes();
}

bool FBlueprintEditor::CanCutNodes() const
{
	return CanCopyNodes() && CanDeleteNodes();
}

void FBlueprintEditor::CopySelectedNodes()
{
	// Export the selected nodes and place the text on the clipboard
	const FGraphPanelSelectionSet SelectedNodes = GetSelectedNodes();

	FString ExportedText;

	for (FGraphPanelSelectionSet::TConstIterator SelectedIter(SelectedNodes); SelectedIter; ++SelectedIter)
	{
		if(UEdGraphNode* Node = Cast<UEdGraphNode>(*SelectedIter))
		{
			Node->PrepareForCopying();
		}
	}

	FEdGraphUtilities::ExportNodesToText(SelectedNodes, /*out*/ ExportedText);
	FPlatformMisc::ClipboardCopy(*ExportedText);
}

bool FBlueprintEditor::CanCopyNodes() const
{
	// If any of the nodes can be duplicated then we should allow copying
	const FGraphPanelSelectionSet SelectedNodes = GetSelectedNodes();
	for (FGraphPanelSelectionSet::TConstIterator SelectedIter(SelectedNodes); SelectedIter; ++SelectedIter)
	{
		UEdGraphNode* Node = Cast<UEdGraphNode>(*SelectedIter);
		if ((Node != NULL) && Node->CanDuplicateNode())
		{
			return true;
		}
	}
	return false;
}

void FBlueprintEditor::PasteNodes()
{
	// Find the graph editor with focus
	TSharedPtr<SGraphEditor> FocusedGraphEd = FocusedGraphEdPtr.Pin();
	if (!FocusedGraphEd.IsValid())
	{
		return;
	}

	PasteNodesHere(FocusedGraphEd->GetCurrentGraph(), FocusedGraphEd->GetPasteLocation());
}


/**
 *	When copying and pasting functions from the LSBP operating on an instance to a class BP, 
 *	we should automatically transfer the functions from actors to the components
 */
struct FUpdatePastedNodes
{
	TSet<UK2Node_VariableGet*> AddedTargets;
	TSet<UK2Node_CallFunction*> AddedFunctions;
	TSet<UK2Node_Literal*> ReplacedTargets;
	TSet<UK2Node_CallFunctionOnMember*> ReplacedFunctions;

	UClass* CurrentClass;
	UEdGraph* Graph;
	TSet<UEdGraphNode*>& PastedNodes;
	const UEdGraphSchema_K2* K2Schema;

	FUpdatePastedNodes(UClass* InCurrentClass, TSet<UEdGraphNode*>& InPastedNodes, UEdGraph* InDestinationGraph)
		: CurrentClass(InCurrentClass)
		, Graph(InDestinationGraph)
		, PastedNodes(InPastedNodes)
		, K2Schema(GetDefault<UEdGraphSchema_K2>())
	{
		check(InCurrentClass && InDestinationGraph && K2Schema);
	}

	/**
	 *	Replace UK2Node_CallFunctionOnMember called on actor with a UK2Node_CallFunction. 
	 *	When the blueprint has the member.
	 */
	void ReplaceAll()
	{
		for(auto PastedNode : PastedNodes)
		{
			if (auto CallOnMember = Cast<UK2Node_CallFunctionOnMember>(PastedNode))
			{
				if (auto TargetInPin = CallOnMember->FindPin(K2Schema->PN_Self))
				{
					const auto TargetClass = Cast<const UClass>(TargetInPin->PinType.PinSubCategoryObject.Get());

					const bool bTargetIsNullOrSingleLinked = (TargetInPin->LinkedTo.Num() == 1) ||
						(!TargetInPin->LinkedTo.Num() && !TargetInPin->DefaultObject);

					const bool bCanCurrentBlueprintReplace = TargetClass
						&& CurrentClass->IsChildOf(TargetClass) // If current class if of the same type, it has the called member
						&& (!CallOnMember->MemberVariableToCallOn.IsSelfContext() && (TargetClass != CurrentClass)) // Make sure the class isn't self, using a explicit check in case the class hasn't been compiled since the member was added
						&& bTargetIsNullOrSingleLinked;

					if (bCanCurrentBlueprintReplace) 
					{
						UEdGraphNode* TargetNode = TargetInPin->LinkedTo.Num() ? TargetInPin->LinkedTo[0]->GetOwningNode() : NULL;
						auto TargetLiteralNode = Cast<UK2Node_Literal>(TargetNode);

						const bool bPastedNodeShouldBeReplacedWithTarget = TargetLiteralNode
							&& !TargetLiteralNode->GetObjectRef() //The node delivering target actor is invalid
							&& PastedNodes.Contains(TargetLiteralNode);
						const bool bPastedNodeShouldBeReplacedWithoutTarget = !TargetNode || !PastedNodes.Contains(TargetNode);

						if (bPastedNodeShouldBeReplacedWithTarget || bPastedNodeShouldBeReplacedWithoutTarget)
						{
							Replace(TargetLiteralNode, CallOnMember);
						}
					}
				}
			}
		}

		UpdatePastedCollection();
	}

private:

	void UpdatePastedCollection()
	{
		for(auto ReplacedTarget : ReplacedTargets)
		{
			if (ReplacedTarget && ReplacedTarget->GetValuePin() && !ReplacedTarget->GetValuePin()->LinkedTo.Num())
			{
				PastedNodes.Remove(ReplacedTarget);
				Graph->RemoveNode(ReplacedTarget);
			}
		}
		for(auto ReplacedFunction : ReplacedFunctions)
		{
			PastedNodes.Remove(ReplacedFunction);
			Graph->RemoveNode(ReplacedFunction);
		}
		for(auto AddedTarget : AddedTargets)
		{
			PastedNodes.Add(AddedTarget);
		}
		for(auto AddedFunction : AddedFunctions)
		{
			PastedNodes.Add(AddedFunction);
		}
	}

	bool MoveAllLinksExeptSelf(UK2Node* NewNode, UK2Node* OldNode)
	{
		bool bResult = true;
		for(auto OldPin : OldNode->Pins)
		{
			if(OldPin && (OldPin->PinName != K2Schema->PN_Self))
			{
				auto NewPin = NewNode->FindPin(OldPin->PinName);
				if (NewPin)
				{
					if (!K2Schema->MovePinLinks(*OldPin, *NewPin).CanSafeConnect())
					{
						UE_LOG(LogBlueprint, Error, TEXT("FUpdatePastedNodes: Cannot connect pin '%s' node '%s'"),
							*OldPin->PinName, *OldNode->GetName());
						bResult = false;
					}
				}
				else
				{
					UE_LOG(LogBlueprint, Error, TEXT("FUpdatePastedNodes: Cannot find pin '%s'"), *OldPin->PinName);
					bResult = false;
				}
			}
		}
		return bResult;
	}

	void InitializeNewNode(UK2Node* NewNode, UK2Node* OldNode, float NodePosX = 0.0f, float NodePosY = 0.0f)
	{	
		NewNode->NodePosX = OldNode ? OldNode->NodePosX : NodePosX;
		NewNode->NodePosY = OldNode ? OldNode->NodePosY : NodePosY;
		NewNode->SetFlags(RF_Transactional);
		Graph->AddNode(NewNode, false, false);
		NewNode->PostPlacedNewNode();
		NewNode->AllocateDefaultPins();
	}

	bool Replace(UK2Node_Literal* OldTarget, UK2Node_CallFunctionOnMember* OldCall)
	{
		bool bResult = true;
		check(OldCall);

		UK2Node_VariableGet* NewTarget = NULL;
		
		const UProperty* Property = OldCall->MemberVariableToCallOn.ResolveMember<UProperty>((UClass*)NULL);
		for (auto AddedTarget : AddedTargets)
		{
			if (AddedTarget && (Property == AddedTarget->VariableReference.ResolveMember<UProperty>(CurrentClass)))
			{
				NewTarget = AddedTarget;
				break;
			}
		}

		if (!NewTarget)
		{
			NewTarget = NewObject<UK2Node_VariableGet>(Graph);
			check(NewTarget);
			NewTarget->SetFromProperty(Property, true);
			AddedTargets.Add(NewTarget);
			const float AutoNodeOffsetX = 160.0f;
			InitializeNewNode(NewTarget, OldTarget, OldCall->NodePosX - AutoNodeOffsetX, OldCall->NodePosY);
		}

		if (OldTarget)
		{
			ReplacedTargets.Add(OldTarget);
		}

		UK2Node_CallFunction* NewCall = NewObject<UK2Node_CallFunction>(Graph);
		check(NewCall);
		NewCall->SetFromFunction(OldCall->GetTargetFunction());
		InitializeNewNode(NewCall, OldCall);
		AddedFunctions.Add(NewCall);

		if (!MoveAllLinksExeptSelf(NewCall, OldCall))
		{
			bResult = false;
		}

		if (NewTarget)
		{
			auto SelfPin = NewCall->FindPinChecked(K2Schema->PN_Self);
			if (!K2Schema->TryCreateConnection(SelfPin, NewTarget->GetValuePin()))
			{
				UE_LOG(LogBlueprint, Error, TEXT("FUpdatePastedNodes: Cannot connect new self."));
				bResult = false;
			}
		}

		OldCall->BreakAllNodeLinks();

		ReplacedFunctions.Add(OldCall);
		return bResult;
	}
};

void FBlueprintEditor::PasteNodesHere(class UEdGraph* DestinationGraph, const FVector2D& GraphLocation)
{
	// Find the graph editor with focus
	TSharedPtr<SGraphEditor> FocusedGraphEd = FocusedGraphEdPtr.Pin();
	if (!FocusedGraphEd.IsValid())
	{
		return;
	}
	const FScopedTransaction Transaction( FGenericCommands::Get().Paste->GetDescription() );
	DestinationGraph->Modify();

	// Clear the selection set (newly pasted stuff will be selected)
	SetUISelectionState(NAME_None);

	// Grab the text to paste from the clipboard.
	FString TextToImport;
	FPlatformMisc::ClipboardPaste(TextToImport);

	// Import the nodes
	TSet<UEdGraphNode*> PastedNodes;
	FEdGraphUtilities::ImportNodesFromText(DestinationGraph, TextToImport, /*out*/ PastedNodes);

	// Update Paste Analytics
	AnalyticsStats.NodePasteCreateCount += PastedNodes.Num();

	{
		auto Blueprint = FBlueprintEditorUtils::FindBlueprintForGraph(DestinationGraph);
		auto CurrentClass = Blueprint ? Blueprint->GeneratedClass : NULL;
		if (CurrentClass)
		{
			FUpdatePastedNodes ReplaceNodes(CurrentClass, PastedNodes, DestinationGraph);
			ReplaceNodes.ReplaceAll();
		}
	}

	// Select the newly pasted stuff
	bool bNeedToModifyStructurally = false;

	//Average position of nodes so we can move them while still maintaining relative distances to each other
	FVector2D AvgNodePosition(0.0f,0.0f);

	for (TSet<UEdGraphNode*>::TIterator It(PastedNodes); It; ++It)
	{
		UEdGraphNode* Node = *It;
		AvgNodePosition.X += Node->NodePosX;
		AvgNodePosition.Y += Node->NodePosY;
	}

	float InvNumNodes = 1.0f/float(PastedNodes.Num());
	AvgNodePosition.X *= InvNumNodes;
	AvgNodePosition.Y *= InvNumNodes;

	for (TSet<UEdGraphNode*>::TIterator It(PastedNodes); It; ++It)
	{
		UEdGraphNode* Node = *It;
		FocusedGraphEd->SetNodeSelection(Node, true);

		Node->NodePosX = (Node->NodePosX - AvgNodePosition.X) + GraphLocation.X ;
		Node->NodePosY = (Node->NodePosY - AvgNodePosition.Y) + GraphLocation.Y ;

		Node->SnapToGrid(SNodePanel::GetSnapGridSize());

		// Give new node a different Guid from the old one
		Node->CreateNewGuid();

		UK2Node* K2Node = Cast<UK2Node>(Node);
		if ((K2Node != NULL) && K2Node->NodeCausesStructuralBlueprintChange())
		{
			bNeedToModifyStructurally = true;
		}

		// For pasted Event nodes, we need to see if there is an already existing node in a disabled state that needs to be cleaned up
		if (UK2Node_Event* EventNode = Cast<UK2Node_Event>(Node))
		{
			// Gather all existing event nodes
			TArray<UK2Node_Event*> ExistingEventNodes;
			FBlueprintEditorUtils::GetAllNodesOfClass<UK2Node_Event>(GetBlueprintObj(), ExistingEventNodes);

			for (UK2Node_Event* ExistingEventNode : ExistingEventNodes)
			{
				bool bIdenticalNode = EventNode != ExistingEventNode && ExistingEventNode->bOverrideFunction && UK2Node_Event::AreEventNodesIdentical(EventNode, ExistingEventNode);

				// Check if the nodes are identical, if they are we need to delete the original because it is disabled. Identical nodes that are in an enabled state will never make it this far and still be enabled.
				if(bIdenticalNode)
				{
					// Should not have made it to being a pasted node if the pre-existing node wasn't disabled.
					ensure(!ExistingEventNode->bIsNodeEnabled);

					// Destroy the pre-existing node, we do not need it.
					ExistingEventNode->DestroyNode();
				}
			}
		}
		// Log new node created to analytics
		AnalyticsTrackNodeEvent( GetBlueprintObj(), Node, false );
	}

	if (bNeedToModifyStructurally)
	{
		FBlueprintEditorUtils::MarkBlueprintAsStructurallyModified(GetBlueprintObj());
	}
	else
	{
		FBlueprintEditorUtils::MarkBlueprintAsModified(GetBlueprintObj());
	}

	// Update UI
	FocusedGraphEd->NotifyGraphChanged();
}


bool FBlueprintEditor::CanPasteNodes() const
{
	// Do not allow pasting into interface Blueprints
	if (GetBlueprintObj()->BlueprintType == BPTYPE_Interface)
	{
		return false;
	}

	// Find the graph editor with focus
	TSharedPtr<SGraphEditor> FocusedGraphEd = FocusedGraphEdPtr.Pin();
	if (!FocusedGraphEd.IsValid())
	{
		return false;
	}

	FString ClipboardContent;
	FPlatformMisc::ClipboardPaste(ClipboardContent);

	return IsEditable(GetFocusedGraph()) && FEdGraphUtilities::CanImportNodesFromText(FocusedGraphEd->GetCurrentGraph(), ClipboardContent);
}

void FBlueprintEditor::DuplicateNodes()
{
	// Copy and paste current selection
	CopySelectedNodes();
	PasteNodes();
}

bool FBlueprintEditor::CanDuplicateNodes() const
{
	return CanCopyNodes() && IsEditable(GetFocusedGraph());
}

void FBlueprintEditor::OnAssignReferencedActor()
{
	const FGraphPanelSelectionSet SelectedNodes = GetSelectedNodes();
	USelection* SelectedActors = GEditor->GetSelectedActors();
	if ( SelectedNodes.Num() > 0 && SelectedActors != NULL && SelectedActors->Num() == 1 )
	{
		AActor* SelectedActor = Cast<AActor>( SelectedActors->GetSelectedObject(0) );
		if ( SelectedActor != NULL )
		{
			TArray<UK2Node_ActorBoundEvent*> NodesToAlter;

			for ( FGraphPanelSelectionSet::TConstIterator NodeIt(SelectedNodes); NodeIt; ++NodeIt )
			{
				UK2Node_ActorBoundEvent* SelectedNode = Cast<UK2Node_ActorBoundEvent>(*NodeIt);
				if ( SelectedNode != NULL )
				{
					NodesToAlter.Add( SelectedNode );
				}
			}

			// only create a transaction if there is a node that is affected.
			if ( NodesToAlter.Num() > 0 )
			{
				const FScopedTransaction Transaction( LOCTEXT("AssignReferencedActor", "Assign referenced Actor") );
				{
					for ( int32 NodeIndex = 0; NodeIndex < NodesToAlter.Num(); NodeIndex++ )
					{
						UK2Node_ActorBoundEvent* CurrentEvent = NodesToAlter[NodeIndex];

						// Store the node's current state and replace the referenced actor
						CurrentEvent->Modify();
						CurrentEvent->EventOwner = SelectedActor;
						CurrentEvent->ReconstructNode();
					}
					FBlueprintEditorUtils::MarkBlueprintAsModified(GetBlueprintObj());
				}
			}
		}
	}
}

bool FBlueprintEditor::CanAssignReferencedActor() const
{
	bool bWouldAssignActors = false;

	const FGraphPanelSelectionSet SelectedNodes = GetSelectedNodes();
	if ( SelectedNodes.Num() > 0 )
	{
		USelection* SelectedActors = GEditor->GetSelectedActors();

		// If there is only one actor selected and at least one Blueprint graph
		// node is able to receive the assignment then return true.
		if ( SelectedActors != NULL && SelectedActors->Num() == 1 )
		{
			AActor* SelectedActor = Cast<AActor>( SelectedActors->GetSelectedObject(0) );
			if ( SelectedActor != NULL )
			{
				for ( FGraphPanelSelectionSet::TConstIterator NodeIt(SelectedNodes); NodeIt; ++NodeIt )
				{
					UK2Node_ActorBoundEvent* SelectedNode = Cast<UK2Node_ActorBoundEvent>(*NodeIt);
					if ( SelectedNode != NULL )
					{
						if ( SelectedNode->EventOwner != SelectedActor )
						{
							bWouldAssignActors = true;
							break;
						}
					}
				}
			}
		}
	}

	return bWouldAssignActors;
}

void FBlueprintEditor::OnSelectReferenceInLevel()
{
	const FGraphPanelSelectionSet SelectedNodes = GetSelectedNodes();

	if (SelectedNodes.Num() > 0)
	{
		TArray<AActor*> ActorsToSelect;

		// Iterate over all nodes, and select referenced actors.
		for (FGraphPanelSelectionSet::TConstIterator NodeIt(SelectedNodes); NodeIt; ++NodeIt)
		{
			UK2Node* SelectedNode = Cast<UK2Node>(*NodeIt);
			AActor* ReferencedActor = (SelectedNode) ? SelectedNode->GetReferencedLevelActor() : NULL;

			if (ReferencedActor != NULL)
			{
				ActorsToSelect.AddUnique(ReferencedActor);
			}
		}
		// If we found any actors to select clear the existing selection, select them and move the camera to show them.
		if( ActorsToSelect.Num() != 0 )
		{
			// First clear the previous selection
			GEditor->GetSelectedActors()->Modify();
			GEditor->SelectNone( false, true );

			// Now select the actors.
			for (int32 iActor = 0; iActor < ActorsToSelect.Num(); iActor++)
			{
				GEditor->SelectActor(ActorsToSelect[ iActor ], true, true, false);
			}

			// Execute the command to move camera to the object(s).
			GUnrealEd->Exec_Camera( TEXT("ALIGN ACTIVEVIEWPORTONLY"),*GLog); 
		}
	}
}

bool FBlueprintEditor::CanSelectReferenceInLevel() const
{
	const FGraphPanelSelectionSet SelectedNodes = GetSelectedNodes();

	bool bCanSelectActors = false;
	if (SelectedNodes.Num() > 0)
	{
		// Iterate over all nodes, testing if they're pointing to actors.
		for (FGraphPanelSelectionSet::TConstIterator NodeIt(SelectedNodes); NodeIt; ++NodeIt)
		{
			UK2Node* SelectedNode = Cast<UK2Node>(*NodeIt);
			const AActor* ReferencedActor = (SelectedNode) ? SelectedNode->GetReferencedLevelActor() : NULL;

			bCanSelectActors = (ReferencedActor != NULL);
			if (ReferencedActor == NULL)
			{
				// Bail early if the selected node isn't referencing an actor
				return false;
			}
		}
	}

	return bCanSelectActors;
}

// Utility helper to get the currently hovered pin in the currently visible graph, or NULL if there isn't one
UEdGraphPin* FBlueprintEditor::GetCurrentlySelectedPin() const
{
	TSharedPtr<SGraphEditor> FocusedGraphEd = FocusedGraphEdPtr.Pin();
	if (FocusedGraphEd.IsValid())
	{
		return FocusedGraphEd->GetGraphPinForMenu();
	}

	return NULL;
}

void FBlueprintEditor::RegisterSCSEditorCustomization(const FName& InComponentName, TSharedPtr<ISCSEditorCustomization> InCustomization)
{
	SCSEditorCustomizations.Add(InComponentName, InCustomization);
}

void FBlueprintEditor::UnregisterSCSEditorCustomization(const FName& InComponentName)
{
	SCSEditorCustomizations.Remove(InComponentName);
}

void FBlueprintEditor::CreateMergeToolTab()
{
	MergeTool = IMerge::Get().GenerateMergeWidget(*GetBlueprintObj(), SharedThis(this));
}

void FBlueprintEditor::CreateMergeToolTab(const UBlueprint* BaseBlueprint, const UBlueprint* RemoteBlueprint, const FOnMergeResolved& ResolutionCallback)
{
	OnMergeResolved = ResolutionCallback;
	MergeTool = IMerge::Get().GenerateMergeWidget(BaseBlueprint, RemoteBlueprint, GetBlueprintObj(), ResolutionCallback, SharedThis(this));
}

void FBlueprintEditor::CloseMergeTool()
{
	auto MergeToolPtr = MergeTool.Pin();
	if( MergeToolPtr.IsValid() )
	{
		UBlueprint* Blueprint = GetBlueprintObj();
		UPackage* BpPackage = (Blueprint == nullptr) ? nullptr : Blueprint->GetOutermost();
		// @TODO: right now crashes the editor on closing of the BP editor
		//OnMergeResolved.ExecuteIfBound(BpPackage, EMergeResult::Unknown);
		OnMergeResolved.Unbind();

		MergeToolPtr->RequestCloseTab();
	}
}

TArray<FSCSEditorTreeNodePtrType>  FBlueprintEditor::GetSelectedSCSEditorTreeNodes() const
{
	TArray<FSCSEditorTreeNodePtrType>  Nodes;
	if (SCSEditor.IsValid())
	{
		Nodes = SCSEditor->GetSelectedNodes();
	}
	return Nodes;
}

FSCSEditorTreeNodePtrType FBlueprintEditor::FindAndSelectSCSEditorTreeNode(const UActorComponent* InComponent, bool IsCntrlDown) 
{
	FSCSEditorTreeNodePtrType NodePtr;

	if (SCSEditor.IsValid())
	{
		NodePtr = SCSEditor->GetNodeFromActorComponent(InComponent);
		if(NodePtr.IsValid())
		{
			SCSEditor->SelectNode(NodePtr, IsCntrlDown);
		}
	}

	return NodePtr;
}

void FBlueprintEditor::OnDisallowedPinConnection(const UEdGraphPin* PinA, const UEdGraphPin* PinB)
{
	FDisallowedPinConnection NewRecord;
	NewRecord.PinTypeCategoryA = PinA->PinType.PinCategory;
	NewRecord.bPinIsArrayA = PinA->PinType.bIsArray;
	NewRecord.bPinIsReferenceA = PinA->PinType.bIsReference;
	NewRecord.bPinIsWeakPointerA = PinA->PinType.bIsWeakPointer;
	NewRecord.PinTypeCategoryB = PinB->PinType.PinCategory;
	NewRecord.bPinIsArrayB = PinB->PinType.bIsArray;
	NewRecord.bPinIsReferenceB = PinB->PinType.bIsReference;
	NewRecord.bPinIsWeakPointerB = PinB->PinType.bIsWeakPointer;
	AnalyticsStats.GraphDisallowedPinConnections.Add(NewRecord);
}

void FBlueprintEditor::OnStartWatchingPin()
{
	if (UEdGraphPin* Pin = GetCurrentlySelectedPin())
	{
		// Follow an input back to it's output
		if ((Pin->Direction == EGPD_Input) && (Pin->LinkedTo.Num() > 0))
		{
			Pin = Pin->LinkedTo[0];
		}

		// Start watching it
		FKismetDebugUtilities::TogglePinWatch(GetBlueprintObj(), Pin);
	}
}

bool FBlueprintEditor::CanStartWatchingPin() const
{
	if (UEdGraphPin* Pin = GetCurrentlySelectedPin())
	{
		// Follow an input back to it's output
		if ((Pin->Direction == EGPD_Input) && (Pin->LinkedTo.Num() > 0))
		{
			Pin = Pin->LinkedTo[0];
		}

		return FKismetDebugUtilities::CanWatchPin(GetBlueprintObj(), Pin);
	}
	return false;
}

void FBlueprintEditor::OnStopWatchingPin()
{
	if (UEdGraphPin* Pin = GetCurrentlySelectedPin())
	{
		// Follow an input back to it's output
		if ((Pin->Direction == EGPD_Input) && (Pin->LinkedTo.Num() > 0))
		{
			Pin = Pin->LinkedTo[0];
		}

		FKismetDebugUtilities::TogglePinWatch(GetBlueprintObj(), Pin);
	}
}

bool FBlueprintEditor::CanStopWatchingPin() const
{
	if (UEdGraphPin* Pin = GetCurrentlySelectedPin())
	{
		// Follow an input back to it's output
		if ((Pin->Direction == EGPD_Input) && (Pin->LinkedTo.Num() > 0))
		{
			Pin = Pin->LinkedTo[0];
		}

		return FKismetDebugUtilities::IsPinBeingWatched(GetBlueprintObj(), Pin);
	}

	return false;
}

bool FBlueprintEditor::CanGoToDefinition() const
{
	const FGraphPanelSelectionSet SelectedNodes = GetSelectedNodes();
	if(SelectedNodes.Num() == 1)
	{
		UObject* Node = *SelectedNodes.CreateConstIterator();
		if(UK2Node_CallFunction* FunctionCall = Cast<UK2Node_CallFunction>(Node))
		{
			const UEdGraphNode* ResultEventNode = NULL;
			if(FunctionCall->GetFunctionGraph(ResultEventNode))
			{
				return true;
			}
		}
		else if (UK2Node_MacroInstance* MacroNode = Cast<UK2Node_MacroInstance>(Node))
		{
			UEdGraph* MacroGraph = MacroNode->GetMacroGraph();
			if (MacroGraph)
			{
				return true;
			}
		}
		else if(UK2Node_Composite* Composite = Cast<UK2Node_Composite>(Node))
		{
			return true;
		}
	}

	return false;
}

void FBlueprintEditor::OnGoToDefinition()
{
	const FGraphPanelSelectionSet SelectedNodes = GetSelectedNodes();
	check(SelectedNodes.Num() == 1);
	OnNodeDoubleClicked(Cast<UEdGraphNode>(*SelectedNodes.CreateConstIterator()));
}

FString FBlueprintEditor::GetDocLinkForSelectedNode()
{
	FString DocumentationLink;

	const FGraphPanelSelectionSet SelectedNodes = GetSelectedNodes();
	if (SelectedNodes.Num() == 1)
	{
		UEdGraphNode* SelectedGraphNode = Cast<UEdGraphNode>(*SelectedNodes.CreateConstIterator());
		if (SelectedGraphNode != NULL)
		{
			FString DocLink = SelectedGraphNode->GetDocumentationLink();
			FString DocExcerpt = SelectedGraphNode->GetDocumentationExcerptName();

			if (!DocLink.IsEmpty() && !DocExcerpt.IsEmpty())
			{
				DocumentationLink = FEditorClassUtils::GetDocumentationLinkFromExcerpt(DocLink, DocExcerpt);
			}
		}
	}

	return DocumentationLink;
}

void FBlueprintEditor::OnGoToDocumentation()
{
	FString DocumentationLink = GetDocLinkForSelectedNode();
	if (!DocumentationLink.IsEmpty())
	{
		IDocumentation::Get()->Open(DocumentationLink, FDocumentationSourceInfo(TEXT("rightclick_bpnode")));
	}
}

bool FBlueprintEditor::CanGoToDocumentation()
{
	FString DocumentationLink = GetDocLinkForSelectedNode();
	return !DocumentationLink.IsEmpty();
}

void FBlueprintEditor::ToggleSaveIntermediateBuildProducts()
{
	bSaveIntermediateBuildProducts = !bSaveIntermediateBuildProducts;
}

bool FBlueprintEditor::GetSaveIntermediateBuildProducts() const
{
	return bSaveIntermediateBuildProducts;
}

void FBlueprintEditor::OnNodeDoubleClicked(class UEdGraphNode* Node)
{
	//@TODO: Pull these last few stragglers out into their respective nodes; requires asking the same question in a different way without knowledge of the Explorer
	if (UK2Node_CallFunction* FunctionCall = Cast<UK2Node_CallFunction>(Node))
	{
		const UEdGraphNode* ResultEventNode = NULL;

		if(UEdGraph* FunctionGraph = FunctionCall->GetFunctionGraph(ResultEventNode))
		{
			// If there is an event node, jump to it, otherwise jump to the function graph
			if(ResultEventNode)
			{
				FKismetEditorUtilities::BringKismetToFocusAttentionOnObject(ResultEventNode, false);
			}
			else
			{
				FKismetEditorUtilities::BringKismetToFocusAttentionOnObject(FunctionGraph);
			}
		}
	}
	else if (UK2Node_MacroInstance* MacroNode = Cast<UK2Node_MacroInstance>(Node))
	{
		UEdGraph* MacroGraph = MacroNode->GetMacroGraph();
		if (MacroGraph)
		{
			FKismetEditorUtilities::BringKismetToFocusAttentionOnObject(MacroGraph);
		}
	}
	else if (UK2Node_Timeline* TimelineNode = Cast<UK2Node_Timeline>(Node))
	{
		if (UTimelineTemplate* Timeline = GetBlueprintObj()->FindTimelineTemplateByVariableName(TimelineNode->TimelineName))
		{
			OpenDocument(Timeline, FDocumentTracker::OpenNewDocument);
		}
	}
	else if(UK2Node_Variable* VariableNode = Cast<UK2Node_Variable>(Node))
	{
		// Jump to the RepNotify function graph
		FName RepNotifyFunc = FBlueprintEditorUtils::GetBlueprintVariableRepNotifyFunc(GetBlueprintObj(), VariableNode->GetVarName());
		if(RepNotifyFunc != NAME_None)
		{
			for( UEdGraph* Graph : GetBlueprintObj()->FunctionGraphs )
			{
				if(Graph->GetFName() == RepNotifyFunc)
				{
					FKismetEditorUtilities::BringKismetToFocusAttentionOnObject(Graph);
					break;
				}
			}
		}
	}
	else if (UObject* HyperlinkTarget = Node->GetJumpTargetForDoubleClick())
	{
		// true if jumping to a level actor, do not handle the node further
		bool bJumpToLevelActor = false;

		// If double clicking on a node that references level actors, jump to hyperlink so that they are selected in the level
		UK2Node* K2Node = Cast<UK2Node>(Node);
		if(K2Node)
		{
			if (AActor* Actor = K2Node->GetReferencedLevelActor())
			{
				JumpToHyperlink(Actor);
				bJumpToLevelActor = true;
			}
		}

		if(!bJumpToLevelActor)
		{
			// Check to see if our outer chain contains a blueprint. If we're inside a blueprint (a graph, pin, etc.) then
			// focus on the target; otherwise open the editor for the target.
			UBlueprint* TargetBP = Cast<UBlueprint>(const_cast<UObject*>(HyperlinkTarget));
			if(TargetBP == NULL)
			{
				for(UObject* TestOuter = HyperlinkTarget->GetOuter(); TestOuter; TestOuter = TestOuter->GetOuter())
				{
					TargetBP = Cast<UBlueprint>(TestOuter);
					if(TargetBP != NULL)
					{
						break;
					}
				}
			}

			if(TargetBP)
			{
				FKismetEditorUtilities::BringKismetToFocusAttentionOnObject(HyperlinkTarget);
			}
			else
			{
				FAssetEditorManager::Get().OpenEditorForAsset(HyperlinkTarget);
			}
		}
	}
}

void FBlueprintEditor::ExtractEventTemplateForFunction(class UK2Node_CustomEvent* InCustomEvent, UEdGraphNode* InGatewayNode, class UK2Node_EditablePinBase* InEntryNode, class UK2Node_EditablePinBase* InResultNode, TSet<UEdGraphNode*>& InCollapsableNodes)
{
	check(InCustomEvent);

	const UEdGraphSchema_K2* K2Schema = GetDefault<UEdGraphSchema_K2>();

	for(UEdGraphPin* Pin : InCustomEvent->Pins)
	{
		if(Pin->PinType.PinCategory == K2Schema->PC_Exec)
		{
			TArray< UEdGraphPin* > PinLinkList = Pin->LinkedTo;
			for( UEdGraphPin* PinLink : PinLinkList)
			{
				if(!InCollapsableNodes.Contains(PinLink->GetOwningNode()))
				{
					InGatewayNode->Modify();
					Pin->Modify();
					PinLink->Modify();

					K2Schema->MovePinLinks(*Pin, *K2Schema->FindExecutionPin(*InGatewayNode, EGPD_Output));
				}
			}
		}
		else if(Pin->PinType.PinCategory != K2Schema->PC_Delegate)
		{

			TArray< UEdGraphPin* > PinLinkList = Pin->LinkedTo;
			for( UEdGraphPin* PinLink : PinLinkList)
			{
				if(!InCollapsableNodes.Contains(PinLink->GetOwningNode()))
				{
					InGatewayNode->Modify();
					Pin->Modify();
					PinLink->Modify();

					FString PortName = Pin->PinName + TEXT("_Out");
					UEdGraphPin* RemotePortPin = InGatewayNode->FindPin(PortName);
					// For nodes that are connected to the event but not collapsing into the graph, they need to create a pin on the result.
					if(RemotePortPin == nullptr)
					{
						FString UniquePortName = InGatewayNode->CreateUniquePinName(PortName);

						RemotePortPin = InGatewayNode->CreatePin(
							Pin->Direction,
							Pin->PinType.PinCategory,
							Pin->PinType.PinSubCategory,
							Pin->PinType.PinSubCategoryObject.Get(),
							Pin->PinType.bIsArray,
							Pin->PinType.bIsReference,
							UniquePortName);
						InResultNode->CreateUserDefinedPin(UniquePortName, Pin->PinType, EGPD_Input);
					}
					PinLink->BreakAllPinLinks();
					PinLink->MakeLinkTo(RemotePortPin);
				}
				else
				{
					InEntryNode->Modify();

					FString UniquePortName = InGatewayNode->CreateUniquePinName(Pin->PinName);
					InEntryNode->CreateUserDefinedPin(UniquePortName, Pin->PinType, EGPD_Output);
				}
			}
		}
	}
}

void FBlueprintEditor::CollapseNodesIntoGraph(UEdGraphNode* InGatewayNode, UK2Node_EditablePinBase* InEntryNode, UK2Node_EditablePinBase* InResultNode, UEdGraph* InSourceGraph, UEdGraph* InDestinationGraph, TSet<UEdGraphNode*>& InCollapsableNodes)
{
	const UEdGraphSchema_K2* K2Schema = GetDefault<UEdGraphSchema_K2>();

	// Keep track of the statistics of the node positions so the new nodes can be located reasonably well
	float SumNodeX = 0.0f;
	float SumNodeY = 0.0f;
	float MinNodeX = 1e9f;
	float MinNodeY = 1e9f;
	float MaxNodeX = -1e9f;
	float MaxNodeY = -1e9f;

	UEdGraphNode* InterfaceTemplateNode = nullptr;

	// For collapsing to functions can use a single event as a template for the function. This event MUST be deleted at the end, and the pins pre-generated. 
	if(InGatewayNode->GetClass() == UK2Node_CallFunction::StaticClass())
	{
		for (UEdGraphNode* Node : InCollapsableNodes)
		{
			if (UK2Node_CustomEvent* const CustomEvent = Cast<UK2Node_CustomEvent>(Node))
			{
				check(!InterfaceTemplateNode);

				InterfaceTemplateNode = CustomEvent;
				InterfaceTemplateNode->Modify();

				ExtractEventTemplateForFunction(CustomEvent, InGatewayNode, InEntryNode, InResultNode, InCollapsableNodes);

				FString GraphName = FBlueprintEditorUtils::GenerateUniqueGraphName(GetBlueprintObj(), CustomEvent->GetNodeTitle(ENodeTitleType::ListView).ToString()).ToString();
				FBlueprintEditorUtils::RenameGraph(InDestinationGraph, GraphName);

				// Remove the node, it has no place in the new graph
				InCollapsableNodes.Remove(Node);
				break;
			}
		}
	}

	// Move the nodes over, which may create cross-graph references that we need fix up ASAP
	for (TSet<UEdGraphNode*>::TConstIterator NodeIt(InCollapsableNodes); NodeIt; ++NodeIt)
	{
		UEdGraphNode* Node = *NodeIt;
		Node->Modify();

		// Update stats
		SumNodeX += Node->NodePosX;
		SumNodeY += Node->NodePosY;
		MinNodeX = FMath::Min<float>(MinNodeX, Node->NodePosX);
		MinNodeY = FMath::Min<float>(MinNodeY, Node->NodePosY);
		MaxNodeX = FMath::Max<float>(MaxNodeX, Node->NodePosX);
		MaxNodeY = FMath::Max<float>(MaxNodeY, Node->NodePosY);

		// Move the node over
		InSourceGraph->Nodes.Remove(Node);
		InDestinationGraph->Nodes.Add(Node);
		Node->Rename(/*NewName=*/ NULL, /*NewOuter=*/ InDestinationGraph);

		// Move the sub-graph to the new graph
		if(UK2Node_Composite* Composite = Cast<UK2Node_Composite>(Node))
		{
			InSourceGraph->SubGraphs.Remove(Composite->BoundGraph);
			InDestinationGraph->SubGraphs.Add(Composite->BoundGraph);
		}

		// Find cross-graph links
		for (int32 PinIndex = 0; PinIndex < Node->Pins.Num(); ++PinIndex)
		{
			UEdGraphPin* LocalPin = Node->Pins[PinIndex];

			bool bIsGatewayPin = false;
			if(LocalPin->LinkedTo.Num())
			{
				for (int32 LinkIndex = 0; LinkIndex < LocalPin->LinkedTo.Num(); ++LinkIndex)
				{
					UEdGraphPin* TrialPin = LocalPin->LinkedTo[LinkIndex];
					if (!InCollapsableNodes.Contains(TrialPin->GetOwningNode()))
					{
						bIsGatewayPin = true;
						break;
					}
				}
			}
			// If the pin has no links but is an exec pin and this is a function graph, then it is a gateway pin
			else if(InGatewayNode->GetClass() == UK2Node_CallFunction::StaticClass() && LocalPin->PinType.PinCategory == K2Schema->PC_Exec)
			{
				// Connect the gateway pin to the node, there is no remote pin to hook up because the exec pin was not originally connected
				LocalPin->Modify();
				UK2Node_EditablePinBase* LocalPort = (LocalPin->Direction == EGPD_Input) ? InEntryNode : InResultNode;
				UEdGraphPin* LocalPortPin = LocalPort->Pins[0];
				LocalPin->MakeLinkTo(LocalPortPin);
			}

			// Thunk cross-graph links thru the gateway
			if (bIsGatewayPin)
			{
				// Local port is either the entry or the result node in the collapsed graph
				// Remote port is the node placed in the source graph
				UK2Node_EditablePinBase* LocalPort = (LocalPin->Direction == EGPD_Input) ? InEntryNode : InResultNode;

				// Add a new pin to the entry/exit node and to the composite node
				UEdGraphPin* LocalPortPin = NULL;
				UEdGraphPin* RemotePortPin = NULL;

				// Function graphs have a single exec path through them, so only one exec pin for input and another for output. In this fashion, they must not be handled by name.
				if(InGatewayNode->GetClass() == UK2Node_CallFunction::StaticClass() && LocalPin->PinType.PinCategory == K2Schema->PC_Exec)
				{
					LocalPortPin = LocalPort->Pins[0];
					RemotePortPin = K2Schema->FindExecutionPin(*InGatewayNode, (LocalPortPin->Direction == EGPD_Input)? EGPD_Output : EGPD_Input);
				}
				else
				{
					// If there is a custom event being used as a template, we must check to see if any connected pins have already been built
					if(InterfaceTemplateNode && LocalPin->Direction == EGPD_Input)
					{
						// Find the pin on the entry node, we will use that pin's name to find the pin on the remote port
						UEdGraphPin* EntryNodePin = InEntryNode->FindPin(LocalPin->LinkedTo[0]->PinName);
						if(EntryNodePin)
						{
							LocalPin->BreakAllPinLinks();
							LocalPin->MakeLinkTo(EntryNodePin);
							continue;
						}
					}

					if(LocalPin->LinkedTo[0]->GetOwningNode() != InEntryNode)
					{
						FString UniquePortName = InGatewayNode->CreateUniquePinName(LocalPin->PinName);

						if(!RemotePortPin && !LocalPortPin)
						{
							RemotePortPin = InGatewayNode->CreatePin(
								LocalPin->Direction,
								LocalPin->PinType.PinCategory,
								LocalPin->PinType.PinSubCategory,
								LocalPin->PinType.PinSubCategoryObject.Get(),
								LocalPin->PinType.bIsArray,
								LocalPin->PinType.bIsReference,
								UniquePortName);

							LocalPortPin = LocalPort->CreateUserDefinedPin(UniquePortName, LocalPin->PinType, (LocalPin->Direction == EGPD_Input)? EGPD_Output : EGPD_Input);
						}
					}
				}

				check(LocalPortPin);
				check(RemotePortPin);

				LocalPin->Modify();

				// Route the links
				for (int32 LinkIndex = 0; LinkIndex < LocalPin->LinkedTo.Num(); ++LinkIndex)
				{
					UEdGraphPin* RemotePin = LocalPin->LinkedTo[LinkIndex];
					RemotePin->Modify();

					if (!InCollapsableNodes.Contains(RemotePin->GetOwningNode()) && RemotePin->GetOwningNode() != InEntryNode && RemotePin->GetOwningNode() != InResultNode)
					{
						// Fix up the remote pin
						RemotePin->LinkedTo.Remove(LocalPin);
						RemotePin->MakeLinkTo(RemotePortPin);

						// Fix up the local pin
						LocalPin->LinkedTo.Remove(RemotePin);
						--LinkIndex;
						LocalPin->MakeLinkTo(LocalPortPin);
					}
				}
			}
		}

	}

	// Reposition the newly created nodes
	const int32 NumNodes = InCollapsableNodes.Num();

	// Remove the template node if one was used for generating the function
	if(InterfaceTemplateNode)
	{
		if(NumNodes == 0)
		{
			SumNodeX = InterfaceTemplateNode->NodePosX;
			SumNodeY = InterfaceTemplateNode->NodePosY;
		}

		FBlueprintEditorUtils::RemoveNode(GetBlueprintObj(), InterfaceTemplateNode);
	}

	// Using the result pin, we will ensure that there is a path through the function by checking if it is connected. If it is not, link it to the entry node.
	if(UEdGraphPin* ResultExecFunc = K2Schema->FindExecutionPin(*InResultNode, EGPD_Input))
	{
		if(ResultExecFunc->LinkedTo.Num() == 0)
		{
			K2Schema->FindExecutionPin(*InEntryNode, EGPD_Output)->MakeLinkTo(K2Schema->FindExecutionPin(*InResultNode, EGPD_Input));
		}
	}

	const float CenterX = NumNodes == 0? SumNodeX : SumNodeX / NumNodes;
	const float CenterY = NumNodes == 0? SumNodeY : SumNodeY / NumNodes;
	const float MinusOffsetX = 160.0f; //@TODO: Random magic numbers
	const float PlusOffsetX = 300.0f;

	// Put the gateway node at the center of the empty space in the old graph
	InGatewayNode->NodePosX = CenterX;
	InGatewayNode->NodePosY = CenterY;
	InGatewayNode->SnapToGrid(SNodePanel::GetSnapGridSize());

	// Put the entry and exit nodes on either side of the nodes in the new graph
	//@TODO: Should we recenter the whole ensemble?
	if(NumNodes != 0)
	{
		InEntryNode->NodePosX = MinNodeX - MinusOffsetX;
		InEntryNode->NodePosY = CenterY;
		InEntryNode->SnapToGrid(SNodePanel::GetSnapGridSize());

		InResultNode->NodePosX = MaxNodeX + PlusOffsetX;
		InResultNode->NodePosY = CenterY;
		InResultNode->SnapToGrid(SNodePanel::GetSnapGridSize());
	}
}

void FBlueprintEditor::CollapseNodes(TSet<UEdGraphNode*>& InCollapsableNodes)
{
	const UEdGraphSchema_K2* K2Schema = GetDefault<UEdGraphSchema_K2>();

	TSharedPtr<SGraphEditor> FocusedGraphEd = FocusedGraphEdPtr.Pin();
	if (!FocusedGraphEd.IsValid())
	{
		return;
	}

	UEdGraph* SourceGraph = FocusedGraphEd->GetCurrentGraph();
	SourceGraph->Modify();

	// Create the composite node that will serve as the gateway into the subgraph
	UK2Node_Composite* GatewayNode = NULL;
	{
		UK2Node_Composite* TemplateNode = NewObject<UK2Node_Composite>();
		GatewayNode = FEdGraphSchemaAction_K2NewNode::SpawnNodeFromTemplate<UK2Node_Composite>(SourceGraph, TemplateNode, FVector2D(0,0));
		GatewayNode->bCanRenameNode = true;
		check(GatewayNode);
	}

	FName GraphName;
	GraphName = FBlueprintEditorUtils::FindUniqueKismetName(GetBlueprintObj(), TEXT("CollapseGraph"));

	// Rename the graph to the correct name
	UEdGraph* DestinationGraph = GatewayNode->BoundGraph;
	TSharedPtr<INameValidatorInterface> NameValidator = MakeShareable(new FKismetNameValidator(GetBlueprintObj(), GraphName));
	FBlueprintEditorUtils::RenameGraphWithSuggestion(DestinationGraph, NameValidator, GraphName.ToString());

	CollapseNodesIntoGraph(GatewayNode, GatewayNode->GetInputSink(), GatewayNode->GetOutputSource(), SourceGraph, DestinationGraph, InCollapsableNodes);
}

UEdGraph* FBlueprintEditor::CollapseSelectionToFunction(TSharedPtr<SGraphEditor> InRootGraph, TSet<class UEdGraphNode*>& InCollapsableNodes, UEdGraphNode*& OutFunctionNode)
{
	TSharedPtr<SGraphEditor> FocusedGraphEd = InRootGraph;
	if (!FocusedGraphEd.IsValid())
	{
		return NULL;
	}

	UEdGraph* SourceGraph = FocusedGraphEd->GetCurrentGraph();
	SourceGraph->Modify();

	UEdGraph* NewGraph = NULL;

	FName DocumentName = FBlueprintEditorUtils::FindUniqueKismetName(GetBlueprintObj(), TEXT("NewFunction"));

	NewGraph = FBlueprintEditorUtils::CreateNewGraph(GetBlueprintObj(), DocumentName, UEdGraph::StaticClass(), UEdGraphSchema_K2::StaticClass());
	FBlueprintEditorUtils::AddFunctionGraph<UClass>(GetBlueprintObj(), NewGraph, /*bIsUserCreated=*/ true, NULL);

	TArray<UK2Node_FunctionEntry*> EntryNodes;
	NewGraph->GetNodesOfClass(EntryNodes);
	UK2Node_FunctionEntry* EntryNode = EntryNodes[0];
	UK2Node_FunctionResult* ResultNode = NULL;

	// Create Result
	FGraphNodeCreator<UK2Node_FunctionResult> ResultNodeCreator(*NewGraph);
	UK2Node_FunctionResult* FunctionResult = ResultNodeCreator.CreateNode();

	const UEdGraphSchema_K2* Schema = Cast<UEdGraphSchema_K2>(FunctionResult->GetSchema());
	FunctionResult->NodePosX = EntryNode->NodePosX + EntryNode->NodeWidth + 256;
	FunctionResult->NodePosY = EntryNode->NodePosY;

	ResultNodeCreator.Finalize();

	ResultNode = FunctionResult;

	const UEdGraphSchema_K2* K2Schema = GetDefault<UEdGraphSchema_K2>();

	// make temp list builder
	FGraphActionListBuilderBase TempListBuilder;
	TempListBuilder.OwnerOfTemporaries = NewObject<UEdGraph>(GetBlueprintObj());
	TempListBuilder.OwnerOfTemporaries->SetFlags(RF_Transient);

	IBlueprintNodeBinder::FBindingSet Bindings;
	OutFunctionNode = UBlueprintFunctionNodeSpawner::Create(FindField<UFunction>(GetBlueprintObj()->SkeletonGeneratedClass, DocumentName))->Invoke(SourceGraph, Bindings, FVector2D::ZeroVector);

	check(OutFunctionNode);

	CollapseNodesIntoGraph(OutFunctionNode, EntryNode, ResultNode, SourceGraph, NewGraph, InCollapsableNodes);

	FBlueprintEditorUtils::MarkBlueprintAsStructurallyModified(GetBlueprintObj());
	OutFunctionNode->ReconstructNode();

	return NewGraph;
}

UEdGraph* FBlueprintEditor::CollapseSelectionToMacro(TSharedPtr<SGraphEditor> InRootGraph, TSet<UEdGraphNode*>& InCollapsableNodes, UEdGraphNode*& OutMacroNode)
{
	TSharedPtr<SGraphEditor> FocusedGraphEd = InRootGraph;
	if (!FocusedGraphEd.IsValid())
	{
		return NULL;
	}

	UEdGraph* SourceGraph = FocusedGraphEd->GetCurrentGraph();
	SourceGraph->Modify();

	UEdGraph* DestinationGraph = NULL;

	FName DocumentName = FBlueprintEditorUtils::FindUniqueKismetName(GetBlueprintObj(), TEXT("NewMacro"));

	DestinationGraph = FBlueprintEditorUtils::CreateNewGraph(GetBlueprintObj(), DocumentName, UEdGraph::StaticClass(), UEdGraphSchema_K2::StaticClass());
	FBlueprintEditorUtils::AddMacroGraph(GetBlueprintObj(), DestinationGraph, /*bIsUserCreated=*/ true, NULL);

	UK2Node_MacroInstance* MacroTemplate = NewObject<UK2Node_MacroInstance>();
	MacroTemplate->SetMacroGraph(DestinationGraph);

	UK2Node_MacroInstance* GatewayNode = FEdGraphSchemaAction_K2NewNode::SpawnNodeFromTemplate<UK2Node_MacroInstance>(SourceGraph, MacroTemplate, FVector2D(0.0f, 0.0f), false);

	TArray<UK2Node_Tunnel*> TunnelNodes;
	GatewayNode->GetMacroGraph()->GetNodesOfClass(TunnelNodes);

	UK2Node_EditablePinBase* InputSink = nullptr;
	UK2Node_EditablePinBase* OutputSink = nullptr;

	// Retrieve the tunnel nodes to use them to match up pin links that connect to the gateway.
	for (UK2Node_Tunnel* Node : TunnelNodes)
	{
		if (Node->IsEditable())
		{
			if (Node->bCanHaveOutputs)
			{
				InputSink = Node;
			}
			else if (Node->bCanHaveInputs)
			{
				OutputSink = Node;
			}
		}
	}

	CollapseNodesIntoGraph(GatewayNode, InputSink, OutputSink, SourceGraph, DestinationGraph, InCollapsableNodes);

	OutMacroNode = GatewayNode;
	OutMacroNode->ReconstructNode();

	return DestinationGraph;
}

void FBlueprintEditor::ExpandNode(UEdGraphNode* InNodeToExpand, UEdGraph* InSourceGraph, TSet<UEdGraphNode*>& OutExpandedNodes)
{
	UEdGraph* DestinationGraph = InNodeToExpand->GetGraph();
	UEdGraph* SourceGraph = InSourceGraph;
	check(SourceGraph);

	// Mark all edited objects so they will appear in the transaction record if needed.
	DestinationGraph->Modify();
	SourceGraph->Modify();
	InNodeToExpand->Modify();

	UEdGraphNode* Entry = NULL;
	UEdGraphNode* Result = NULL;

	const bool bIsCollapsedGraph = InNodeToExpand->IsA<UK2Node_Composite>();

	// Move the nodes over, remembering any that are boundary nodes
	while (SourceGraph->Nodes.Num())
	{
		UEdGraphNode* Node = SourceGraph->Nodes.Pop();

		Node->Modify();
		Node->Rename(/*NewName=*/ NULL, /*NewOuter=*/ DestinationGraph);

		// We do not check CanPasteHere when determining CanCollapseNodes, unlike CanCollapseSelectionToFunction/Macro,
		// so when expanding a collapsed graph we don't want to check the CanPasteHere function:
		if (!bIsCollapsedGraph && !Node->CanPasteHere(DestinationGraph))
		{
			Node->BreakAllNodeLinks();
			continue;
		}

		// Successfully added the node to the graph, we may need to remove flags
		if (Node->HasAllFlags(RF_Transient) && !DestinationGraph->HasAllFlags(RF_Transient))
		{
			Node->ClearFlags(RF_Transient);
			TArray<UObject*> Subobjects;
			GetObjectsWithOuter(Node, Subobjects);
			for (auto Subobject : Subobjects)
			{
				Subobject->ClearFlags(RF_Transient);
			}
		}
		DestinationGraph->Nodes.Add(Node);

		// Want to test exactly against tunnel, we shouldn't collapse embedded collapsed
		// nodes or macros, only the tunnels in/out of the collapsed graph
		if (Node->GetClass() == UK2Node_Tunnel::StaticClass())
		{
			UK2Node_Tunnel* TunnelNode = Cast<UK2Node_Tunnel>(Node);
			if(TunnelNode->bCanHaveOutputs)
			{
				Entry = Node;
			}
			else if(TunnelNode->bCanHaveInputs)
			{
				Result = Node;
			}
		}
		else if (Node->GetClass() == UK2Node_FunctionEntry::StaticClass())
		{
			Entry = Node;
		}
		else if(Node->GetClass() == UK2Node_FunctionResult::StaticClass())
		{
			Result = Node;
		}
		else
		{
			OutExpandedNodes.Add(Node);
		}
	}

	UEdGraphPin* OutputExecPinReconnect = NULL;
	if(UK2Node_CallFunction* CallFunction = Cast<UK2Node_CallFunction>(InNodeToExpand))
	{
		auto ThenPin = CallFunction->GetThenPin();
		if (ThenPin && ThenPin->LinkedTo.Num())
		{
			OutputExecPinReconnect = ThenPin->LinkedTo[0];
		}
	}

	const UEdGraphSchema_K2* K2Schema = GetDefault<UEdGraphSchema_K2>();
	K2Schema->CollapseGatewayNode(Cast<UK2Node>(InNodeToExpand), Entry, Result);

	if(Entry)
	{
		Entry->DestroyNode();
	}

	if(Result)
	{
		Result->DestroyNode();
	}

	// Make sure any subgraphs get propagated appropriately
	if (SourceGraph->SubGraphs.Num() > 0)
	{
		DestinationGraph->SubGraphs.Append(SourceGraph->SubGraphs);
		SourceGraph->SubGraphs.Empty();
	}

	// Remove the gateway node and source graph
	InNodeToExpand->DestroyNode();

	// This should be set for function nodes, all expanded nodes should connect their output exec pins to the original pin.
	if(OutputExecPinReconnect)
	{
		for (TSet<UEdGraphNode*>::TConstIterator NodeIt(OutExpandedNodes); NodeIt; ++NodeIt)
		{
			UEdGraphNode* Node = *NodeIt;
			for (int32 PinIndex = 0; PinIndex < Node->Pins.Num(); ++PinIndex)
			{
				// Only hookup output exec pins that do not have a connection
				if(Node->Pins[PinIndex]->PinType.PinCategory == K2Schema->PC_Exec && Node->Pins[PinIndex]->Direction == EGPD_Output && Node->Pins[PinIndex]->LinkedTo.Num() == 0)
				{
					Node->Pins[PinIndex]->MakeLinkTo(OutputExecPinReconnect);
				}
			}
		}
	}
}

void FBlueprintEditor::SaveEditedObjectState()
{
	check(IsEditingSingleBlueprint());

	// Clear currently edited documents
	GetBlueprintObj()->LastEditedDocuments.Empty();

	// Ask all open documents to save their state, which will update LastEditedDocuments
	DocumentManager->SaveAllState();
}

void FBlueprintEditor::RequestSaveEditedObjectState()
{
	bRequestedSavingOpenDocumentState = true;
}

void FBlueprintEditor::Tick(float DeltaTime)
{
	// Create or update the Blueprint actor instance in the preview scene
	if ( GetPreviewActor() == nullptr )
	{
		UpdatePreviewActor(GetBlueprintObj(), true);
	}

	if (bRequestedSavingOpenDocumentState)
	{
		bRequestedSavingOpenDocumentState = false;

		SaveEditedObjectState();
	}

	if (InstructionsFadeCountdown > 0.f)
	{
		InstructionsFadeCountdown -= DeltaTime;
	}

	if (bPendingDeferredClose)
	{
		IAssetEditorInstance* EditorInst = FAssetEditorManager::Get().FindEditorForAsset(GetBlueprintObj(), /*bFocusIfOpen =*/false);
		check(EditorInst != nullptr);
		EditorInst->CloseWindow();
	}
}
TStatId FBlueprintEditor::GetStatId() const
{
	RETURN_QUICK_DECLARE_CYCLE_STAT(FBlueprintEditor, STATGROUP_Tickables);
}


void FBlueprintEditor::OnStartEditingDefaultsClicked()
{
	StartEditingDefaults(/*bAutoFocus=*/ true);
}

void FBlueprintEditor::OnListObjectsReferencedByClass()
{
	ObjectTools::ShowReferencedObjs(GetBlueprintObj()->GeneratedClass);
}

void FBlueprintEditor::OnListObjectsReferencedByBlueprint()
{
	ObjectTools::ShowReferencedObjs(GetBlueprintObj());
}

void FBlueprintEditor::OnRepairCorruptedBlueprint()
{
	IKismetCompilerInterface& Compiler = FModuleManager::LoadModuleChecked<IKismetCompilerInterface>(KISMET_COMPILER_MODULENAME);
	Compiler.RecoverCorruptedBlueprint(GetBlueprintObj());
}

void FBlueprintEditor::StartEditingDefaults(bool bAutoFocus, bool bForceRefresh)
{
	SetUISelectionState(FBlueprintEditor::SelectionState_ClassDefaults);

	const bool bSingleLayoutBPEditor = GetDefault<UEditorExperimentalSettings>()->bUnifiedBlueprintEditor;

	if (IsEditingSingleBlueprint())
	{
		if (GetBlueprintObj()->GeneratedClass != nullptr)
		{
			if (bSingleLayoutBPEditor)
			{
				if ( SCSEditor.IsValid() && GetBlueprintObj()->GeneratedClass->IsChildOf<AActor>() )
				{
					SCSEditor->SelectRoot();
				}
				else
				{
					UObject* DefaultObject = GetBlueprintObj()->GeneratedClass->GetDefaultObject();

					// Update the details panel
					FString Title;
					DefaultObject->GetName(Title);
					SKismetInspector::FShowDetailsOptions Options(FText::FromString(Title), bForceRefresh);
					Options.bShowComponents = false;

					Inspector->ShowDetailsForSingleObject(DefaultObject, Options);

					if ( bAutoFocus )
					{
						TryInvokingDetailsTab();
					}
				}
			}
		}
	}
	
	RefreshStandAloneDefaultsEditor();
}

void FBlueprintEditor::RefreshStandAloneDefaultsEditor()
{
	// Update the details panel
	SKismetInspector::FShowDetailsOptions Options(FText::GetEmpty(), true);

	TArray<UObject*> DefaultObjects;
	for ( int32 i = 0; i < GetEditingObjects().Num(); ++i )
	{
		UBlueprintCore* Blueprint = Cast<UBlueprintCore>(GetEditingObjects()[i]);
		if ( Blueprint && Blueprint->GeneratedClass )
		{
			DefaultObjects.Add(Blueprint->GeneratedClass->GetDefaultObject());
		}
	}

	if ( DefaultObjects.Num() )
	{
		DefaultEditor->ShowDetailsForObjects(DefaultObjects);
	}
}

void FBlueprintEditor::RenameNewlyAddedAction(FName InActionName)
{
	TabManager->InvokeTab(FBlueprintEditorTabs::MyBlueprintID);
	TryInvokingDetailsTab(/*Flash*/false);

	if (MyBlueprintWidget.IsValid())
	{
		// Force a refresh immediately, the item has to be present in the list for the rename requests to be successful.
		MyBlueprintWidget->Refresh();
		MyBlueprintWidget->SelectItemByName(InActionName,ESelectInfo::OnMouseClick);
		MyBlueprintWidget->OnRequestRenameOnActionNode();
	}
}

void FBlueprintEditor::OnAddNewVariable()
{
	const FScopedTransaction Transaction( LOCTEXT("AddVariable", "Add Variable") );

	// Reset MyBlueprint item filter so new variable is visible
	if (MyBlueprintWidget.IsValid())
	{
		MyBlueprintWidget->OnResetItemFilter();
	}

	FName VarName = FBlueprintEditorUtils::FindUniqueKismetName(GetBlueprintObj(), TEXT("NewVar"));

	bool bSuccess = MyBlueprintWidget.IsValid() && FBlueprintEditorUtils::AddMemberVariable(GetBlueprintObj(), VarName, MyBlueprintWidget->GetLastPinTypeUsed());

	if(!bSuccess)
	{
		LogSimpleMessage( LOCTEXT("AddVariable_Error", "Adding new variable failed.") );
	}
	else
	{
		RenameNewlyAddedAction(VarName);
	}
}

void FBlueprintEditor::OnAddNewLocalVariable()
{
	// Find the top level graph to place the local variables into
	UEdGraph* TargetGraph = FBlueprintEditorUtils::GetTopLevelGraph(FocusedGraphEdPtr.Pin()->GetCurrentGraph());
	check(TargetGraph->GetSchema()->GetGraphType(TargetGraph) == GT_Function);

	FName VarName = FBlueprintEditorUtils::FindUniqueKismetName(GetBlueprintObj(), TEXT("NewLocalVar"), FindField<UFunction>(GetBlueprintObj()->SkeletonGeneratedClass, TargetGraph->GetFName()));

	bool bSuccess = MyBlueprintWidget.IsValid() && FBlueprintEditorUtils::AddLocalVariable(GetBlueprintObj(), TargetGraph, VarName, MyBlueprintWidget->GetLastPinTypeUsed());

	if(!bSuccess)
	{
		LogSimpleMessage( LOCTEXT("AddLocalVariable_Error", "Adding new local variable failed.") );
	}
	else
	{
		RenameNewlyAddedAction(VarName);
	}
}

void FBlueprintEditor::OnAddNewDelegate()
{
	const UEdGraphSchema_K2* K2Schema = GetDefault<UEdGraphSchema_K2>();
	check(NULL != K2Schema);
	UBlueprint* const Blueprint = GetBlueprintObj();
	check(NULL != Blueprint);

	// Reset MyBlueprint item filter so new variable is visible
	if (MyBlueprintWidget.IsValid())
	{
		MyBlueprintWidget->OnResetItemFilter();
	}

	FName Name = FBlueprintEditorUtils::FindUniqueKismetName(GetBlueprintObj(), TEXT("NewEventDispatcher"));


	const FScopedTransaction Transaction( LOCTEXT("AddNewDelegate", "Add New Event Dispatcher") ); 
	Blueprint->Modify();

	FEdGraphPinType DelegateType;
	DelegateType.PinCategory = K2Schema->PC_MCDelegate;
	const bool bVarCreatedSuccess = FBlueprintEditorUtils::AddMemberVariable(Blueprint, Name, DelegateType);
	if(!bVarCreatedSuccess)
	{
		LogSimpleMessage( LOCTEXT("AddDelegateVariable_Error", "Adding new delegate variable failed.") );
		return;
	}

	UEdGraph* const NewGraph = FBlueprintEditorUtils::CreateNewGraph(Blueprint, Name, UEdGraph::StaticClass(), UEdGraphSchema_K2::StaticClass());
	if(!NewGraph)
	{
		FBlueprintEditorUtils::RemoveMemberVariable(Blueprint, Name);
		LogSimpleMessage( LOCTEXT("AddDelegateVariable_Error", "Adding new delegate variable failed.") );
		return;
	}

	NewGraph->bEditable = false;

	K2Schema->CreateDefaultNodesForGraph(*NewGraph);
	K2Schema->CreateFunctionGraphTerminators(*NewGraph, (UClass*)NULL);
	K2Schema->AddExtraFunctionFlags(NewGraph, (FUNC_BlueprintCallable|FUNC_BlueprintEvent|FUNC_Public));
	K2Schema->MarkFunctionEntryAsEditable(NewGraph, true);

	Blueprint->DelegateSignatureGraphs.Add(NewGraph);
	FBlueprintEditorUtils::MarkBlueprintAsStructurallyModified(Blueprint);

	RenameNewlyAddedAction(Name);
}

void FBlueprintEditor::NewDocument_OnClicked(ECreatedDocumentType GraphType)
{
	FText DocumentNameText;
	bool bResetMyBlueprintFilter = false;

	switch (GraphType)
	{
	case CGT_NewFunctionGraph:
		DocumentNameText = LOCTEXT("NewDocFuncName", "NewFunction");
		bResetMyBlueprintFilter = true;
		break;
	case CGT_NewEventGraph:
		DocumentNameText = LOCTEXT("NewDocEventGraphName", "NewEventGraph");
		bResetMyBlueprintFilter = true;
		break;
	case CGT_NewMacroGraph:
		DocumentNameText = LOCTEXT("NewDocMacroName", "NewMacro");
		bResetMyBlueprintFilter = true;
		break;
	case CGT_NewAnimationGraph:
		DocumentNameText = LOCTEXT("NewDocAnimationGraphName", "NewAnimationGraph");
		bResetMyBlueprintFilter = true;
		break;
	default:
		DocumentNameText = LOCTEXT("NewDocNewName", "NewDocument");
		break;
	}
	
	// Reset MyBlueprint item filter so new variable is visible
	if( bResetMyBlueprintFilter )
	{
		MyBlueprintWidget->OnResetItemFilter();
	}

	FName DocumentName = FName(*DocumentNameText.ToString());

	// Make sure the new name is valid
	DocumentName = FBlueprintEditorUtils::FindUniqueKismetName(GetBlueprintObj(), DocumentNameText.ToString());

	check(IsEditingSingleBlueprint());

	const FScopedTransaction Transaction( LOCTEXT("AddNewFunction", "Add New Function") ); 
	GetBlueprintObj()->Modify();

	UEdGraph* NewGraph = NULL;

	if (GraphType == CGT_NewFunctionGraph)
	{
		NewGraph = FBlueprintEditorUtils::CreateNewGraph(GetBlueprintObj(), DocumentName, UEdGraph::StaticClass(), UEdGraphSchema_K2::StaticClass());
		FBlueprintEditorUtils::AddFunctionGraph<UClass>(GetBlueprintObj(), NewGraph, /*bIsUserCreated=*/ true, NULL);
	}
	else if (GraphType == CGT_NewMacroGraph)
	{
		NewGraph = FBlueprintEditorUtils::CreateNewGraph(GetBlueprintObj(), DocumentName, UEdGraph::StaticClass(),  UEdGraphSchema_K2::StaticClass());
		FBlueprintEditorUtils::AddMacroGraph(GetBlueprintObj(), NewGraph, /*bIsUserCreated=*/ true, NULL);
	}
	else if (GraphType == CGT_NewEventGraph)
	{
		NewGraph = FBlueprintEditorUtils::CreateNewGraph(GetBlueprintObj(), DocumentName, UEdGraph::StaticClass(), UEdGraphSchema_K2::StaticClass());
		FBlueprintEditorUtils::AddUbergraphPage(GetBlueprintObj(), NewGraph);
	}
	else if (GraphType == CGT_NewAnimationGraph)
	{
		//@TODO: ANIMREFACTOR: This code belongs in Persona, not in BlueprintEditor
		NewGraph = FBlueprintEditorUtils::CreateNewGraph(GetBlueprintObj(), DocumentName, UAnimationGraph::StaticClass(), UAnimationGraphSchema::StaticClass());
		FBlueprintEditorUtils::AddDomainSpecificGraph(GetBlueprintObj(), NewGraph);
	}
	else
	{
		ensureMsg(false, TEXT("GraphType is invalid") );
	}

	// Now open the new graph
	if (NewGraph)
	{
		OpenDocument(NewGraph, FDocumentTracker::OpenNewDocument);

		RenameNewlyAddedAction(DocumentName);
	}
	else
	{
		LogSimpleMessage( LOCTEXT("AddDocument_Error", "Adding new document failed.") );
	}
}

bool FBlueprintEditor::NewDocument_IsVisibleForType(ECreatedDocumentType GraphType) const
{
	switch (GraphType)
	{
	case CGT_NewVariable:
		return (GetBlueprintObj()->BlueprintType != BPTYPE_FunctionLibrary) 
			&& (GetBlueprintObj()->BlueprintType != BPTYPE_Interface) 
			&& (GetBlueprintObj()->BlueprintType != BPTYPE_MacroLibrary);
	case CGT_NewFunctionGraph:
		return (GetBlueprintObj()->BlueprintType != BPTYPE_MacroLibrary);
	case CGT_NewMacroGraph:
		return (GetBlueprintObj()->BlueprintType == BPTYPE_MacroLibrary) || (GetBlueprintObj()->BlueprintType == BPTYPE_Normal) || (GetBlueprintObj()->BlueprintType == BPTYPE_LevelScript);
	case CGT_NewAnimationGraph:
		return GetBlueprintObj()->IsA(UAnimBlueprint::StaticClass());
	case CGT_NewEventGraph:
		return FBlueprintEditorUtils::DoesSupportEventGraphs(GetBlueprintObj());
	case CGT_NewLocalVariable:
		return FBlueprintEditorUtils::DoesSupportLocalVariables(GetFocusedGraph()) 
			&& IsFocusedGraphEditable();
	}

	return false;
}

bool FBlueprintEditor::AddNewDelegateIsVisible() const
{
	const UBlueprint* Blueprint = GetBlueprintObj();
	return (NULL != Blueprint)
		&& (Blueprint->BlueprintType != BPTYPE_Interface) 
		&& (Blueprint->BlueprintType != BPTYPE_MacroLibrary)
		&& (Blueprint->BlueprintType != BPTYPE_FunctionLibrary);
}

void FBlueprintEditor::NotifyPreChange(UProperty* PropertyAboutToChange)
{
	// this only delivers message to the "FOCUSED" one, not every one
	// internally it will only deliver the message to the selected node, not all nodes
	FString PropertyName = PropertyAboutToChange->GetName();
	if (FocusedGraphEdPtr.IsValid())
	{
		FocusedGraphEdPtr.Pin()->NotifyPrePropertyChange(PropertyName);
	}
}

void FBlueprintEditor::NotifyPostChange(const FPropertyChangedEvent& PropertyChangedEvent, UProperty* PropertyThatChanged)
{
	FString PropertyName = PropertyThatChanged->GetName();
	if (FocusedGraphEdPtr.IsValid())
	{
		FocusedGraphEdPtr.Pin()->NotifyPostPropertyChange(PropertyChangedEvent, PropertyName);
	}
	
	// Note: if change type is "interactive," hold off on applying the change (e.g. this will occur if the user is scrubbing a spinbox value; we don't want to apply the change until the mouse is released, for performance reasons)
	if( IsEditingSingleBlueprint() && PropertyChangedEvent.ChangeType != EPropertyChangeType::Interactive )
	{
		UBlueprint* Blueprint = GetBlueprintObj();
		FBlueprintEditorUtils::MarkBlueprintAsModified(Blueprint);

		// Call PostEditChange() on any Actors that might be based on this Blueprint
		FBlueprintEditorUtils::PostEditChangeBlueprintActors(Blueprint);
	}

	// Force updates to occur immediately during interactive mode (otherwise the preview won't refresh because it won't be ticking)
	UpdateSCSPreview(PropertyChangedEvent.ChangeType == EPropertyChangeType::Interactive);
}

void FBlueprintEditor::OnFinishedChangingProperties(const FPropertyChangedEvent& PropertyChangedEvent)
{
	FName PropertyName = (PropertyChangedEvent.Property != NULL) ? PropertyChangedEvent.Property->GetFName() : NAME_None;

	//@TODO: This code does not belong here (might not even be necessary anymore as they seem to have PostEditChangeProperty impls now)!
	if ((PropertyName == GET_MEMBER_NAME_CHECKED(UK2Node_Switch, bHasDefaultPin)) ||
		(PropertyName == GET_MEMBER_NAME_CHECKED(UK2Node_SwitchInteger, StartIndex)) ||
		(PropertyName == GET_MEMBER_NAME_CHECKED(UK2Node_SwitchString, PinNames)) ||
		(PropertyName == GET_MEMBER_NAME_CHECKED(UK2Node_SwitchName, PinNames)) ||
		(PropertyName == GET_MEMBER_NAME_CHECKED(UK2Node_SwitchString, bIsCaseSensitive)))
	{
		DocumentManager->RefreshAllTabs();
	}
}

FName FBlueprintEditor::GetToolkitFName() const
{
	return FName("BlueprintEditor");
}

FName FBlueprintEditor::GetContextFromBlueprintType(EBlueprintType InType)
{
	switch (InType)
	{
	default:
	case BPTYPE_Normal:
		return FName("BlueprintEditor");
	case BPTYPE_MacroLibrary:
		return FName("BlueprintEditor.MacroLibrary");
	case BPTYPE_Interface:
		return FName("BlueprintEditor.Interface");
	case BPTYPE_LevelScript:
		return FName("BlueprintEditor.LevelScript");
	}
}

FName FBlueprintEditor::GetToolkitContextFName() const
{
	if(GetBlueprintObj())
	{
		return GetContextFromBlueprintType(GetBlueprintObj()->BlueprintType);
	}

	return FName("BlueprintEditor");
}

FText FBlueprintEditor::GetBaseToolkitName() const
{
	return LOCTEXT( "AppLabel", "Blueprint Editor" );
}

FText FBlueprintEditor::GetToolkitName() const
{
	const auto EditingObjects = GetEditingObjects();

	if( IsEditingSingleBlueprint() )
	{
		const bool bDirtyState = GetBlueprintObj()->GetOutermost()->IsDirty();

		FFormatNamedArguments Args;
		Args.Add( TEXT("DirtyState"), bDirtyState ? FText::FromString( TEXT( "*" ) ) : FText::GetEmpty() );

		if (FBlueprintEditorUtils::IsLevelScriptBlueprint(GetBlueprintObj()))
		{
			const FString& LevelName = FPackageName::GetShortFName( GetBlueprintObj()->GetOutermost()->GetFName().GetPlainNameString() ).GetPlainNameString();	

			Args.Add( TEXT("LevelName"), FText::FromString( LevelName ) );
			return FText::Format( NSLOCTEXT("KismetEditor", "LevelScriptAppLabel", "{LevelName}{DirtyState} - Level Blueprint Editor"), Args );
		}
		else
		{
			Args.Add( TEXT("BlueprintName"), FText::FromString( GetBlueprintObj()->GetName() ) );
			return FText::Format( NSLOCTEXT("KismetEditor", "BlueprintScriptAppLabel", "{BlueprintName}{DirtyState}"), Args );
		}
	}

	TSubclassOf< UObject > SharedParentClass = NULL;

	for( auto ObjectIter = EditingObjects.CreateConstIterator(); ObjectIter; ++ObjectIter )
	{
		UBlueprint* Blueprint = Cast<UBlueprint>( *ObjectIter );;
		check( Blueprint );

		// Initialize with the class of the first object we encounter.
		if( *SharedParentClass == NULL )
		{
			SharedParentClass = Blueprint->ParentClass;
		}

		// If we've encountered an object that's not a subclass of the current best baseclass,
		// climb up a step in the class hierarchy.
		while( !Blueprint->ParentClass->IsChildOf( SharedParentClass ) )
		{
			SharedParentClass = SharedParentClass->GetSuperClass();
		}
	}

	FFormatNamedArguments Args;
	Args.Add( TEXT("NumberOfObjects"), EditingObjects.Num() );
	Args.Add( TEXT("ObjectName"), FText::FromString( SharedParentClass->GetName() ) );
	return FText::Format( NSLOCTEXT("KismetEditor", "ToolkitTitle_UniqueLayerName", "{NumberOfObjects} {ClassName} - Class Defaults"), Args );
}


FLinearColor FBlueprintEditor::GetWorldCentricTabColorScale() const
{
	if ((IsEditingSingleBlueprint()) && FBlueprintEditorUtils::IsLevelScriptBlueprint(GetBlueprintObj()))
	{
		return FLinearColor( 0.0f, 0.2f, 0.3f, 0.5f );
	}
	else
	{
		return FLinearColor( 0.0f, 0.0f, 0.3f, 0.5f );
	}
}

bool FBlueprintEditor::IsBlueprintEditor() const
{
	return true;
}

FString FBlueprintEditor::GetWorldCentricTabPrefix() const
{
	check(IsEditingSingleBlueprint());

	if (FBlueprintEditorUtils::IsLevelScriptBlueprint(GetBlueprintObj()))
	{
		return NSLOCTEXT("KismetEditor", "WorldCentricTabPrefix_LevelScript", "Script ").ToString();
	}
	else
	{
		return NSLOCTEXT("KismetEditor", "WorldCentricTabPrefix_Blueprint", "Blueprint ").ToString();
	}
}

void FBlueprintEditor::VariableListWasUpdated()
{
	StartEditingDefaults(/*bAutoFocus=*/ false);
}

bool FBlueprintEditor::GetBoundsForSelectedNodes(class FSlateRect& Rect, float Padding)
{
	TSharedPtr<SGraphEditor> FocusedGraphEd = FocusedGraphEdPtr.Pin();
	if (FocusedGraphEd.IsValid())
	{
		return FocusedGraphEd->GetBoundsForSelectedNodes(Rect, Padding);
	}
	return false;
}

void FBlueprintEditor::OnRenameNode()
{
	TSharedPtr<SGraphEditor> FocusedGraphEd = FocusedGraphEdPtr.Pin();
	if(FocusedGraphEd.IsValid())
	{
		const FGraphPanelSelectionSet SelectedNodes = GetSelectedNodes();
		for (FGraphPanelSelectionSet::TConstIterator NodeIt(SelectedNodes); NodeIt; ++NodeIt)
		{
			UEdGraphNode* SelectedNode = Cast<UEdGraphNode>(*NodeIt);
			if (SelectedNode != NULL && SelectedNode->bCanRenameNode)
			{
				FKismetEditorUtilities::BringKismetToFocusAttentionOnObject(SelectedNode, true);
				break;
			}
		}
	}
}

bool FBlueprintEditor::CanRenameNodes() const
{
	if (IsEditable(GetFocusedGraph()))
	{
		const FGraphPanelSelectionSet SelectedNodes = GetSelectedNodes();
		bool bCanRenameNodes = (SelectedNodes.Num() == 1) ? true : false;

		for (FGraphPanelSelectionSet::TConstIterator NodeIt(SelectedNodes); NodeIt; ++NodeIt)
		{
			UEdGraphNode* SelectedNode = Cast<UEdGraphNode>(*NodeIt);
			if (SelectedNode && !SelectedNode->bCanRenameNode)
			{
				bCanRenameNodes = false;
				break;
			}
		}
		return bCanRenameNodes;
	}
	return false;
}

bool FBlueprintEditor::OnNodeVerifyTitleCommit(const FText& NewText, UEdGraphNode* NodeBeingChanged)
{
	bool bValid(false);

	if (NodeBeingChanged && NodeBeingChanged->bCanRenameNode)
	{
		// Clear off any existing error message 
		NodeBeingChanged->ErrorMsg.Empty();
		NodeBeingChanged->bHasCompilerMessage = false;

		if (!NameEntryValidator.IsValid())
		{
			NameEntryValidator = FNameValidatorFactory::MakeValidator(NodeBeingChanged);
		}

		EValidatorResult VResult = NameEntryValidator->IsValid(NewText.ToString(), true);
		if (VResult == EValidatorResult::Ok)
		{
			bValid = true;
		}
		else if (FocusedGraphEdPtr.IsValid()) 
		{
			EValidatorResult Valid = NameEntryValidator->IsValid(NewText.ToString(), false);
			
			NodeBeingChanged->bHasCompilerMessage = true;
			NodeBeingChanged->ErrorMsg = NameEntryValidator->GetErrorString(NewText.ToString(), Valid);
			NodeBeingChanged->ErrorType = EMessageSeverity::Error;
		}
	}
	NameEntryValidator.Reset();

	return bValid;
}

void FBlueprintEditor::OnNodeTitleCommitted(const FText& NewText, ETextCommit::Type CommitInfo, UEdGraphNode* NodeBeingChanged)
{
	if (NodeBeingChanged)
	{
		const FScopedTransaction Transaction( NSLOCTEXT( "K2_RenameNode", "RenameNode", "Rename Node" ) );
		NodeBeingChanged->Modify();
		NodeBeingChanged->OnRenameNode(NewText.ToString());
	}
}



/////////////////////////////////////////////////////

void FBlueprintEditor::OnEditTabClosed(TSharedRef<SDockTab> Tab)
{
	// Update the edited object state
	if (GetBlueprintObj())
	{
		SaveEditedObjectState();
	}
}

// Tries to open the specified graph and bring it's document to the front
TSharedPtr<SGraphEditor> FBlueprintEditor::OpenGraphAndBringToFront(UEdGraph* Graph)
{
	// First, switch back to standard mode
	SetCurrentMode(FBlueprintEditorApplicationModes::StandardBlueprintEditorMode);

	// Next, try to make sure there is a copy open
	TSharedPtr<SDockTab> TabWithGraph = OpenDocument(Graph, FDocumentTracker::CreateHistoryEvent);

	// We know that the contents of the opened tabs will be a graph editor.
	return StaticCastSharedRef<SGraphEditor>(TabWithGraph->GetContent());
}

TSharedPtr<SDockTab> FBlueprintEditor::OpenDocument(UObject* DocumentID, FDocumentTracker::EOpenDocumentCause Cause)
{
	TSharedRef<FTabPayload_UObject> Payload = FTabPayload_UObject::Make(DocumentID);
	return DocumentManager->OpenDocument(Payload, Cause);
}

void FBlueprintEditor::NavigateTab(FDocumentTracker::EOpenDocumentCause InCause)
{
	OpenDocument(NULL, InCause);
}

void FBlueprintEditor::CloseDocumentTab(UObject* DocumentID)
{
	TSharedRef<FTabPayload_UObject> Payload = FTabPayload_UObject::Make(DocumentID);
	DocumentManager->CloseTab(Payload);
}

// Finds any open tabs containing the specified document and adds them to the specified array; returns true if at least one is found
bool FBlueprintEditor::FindOpenTabsContainingDocument(UObject* DocumentID, /*inout*/ TArray< TSharedPtr<SDockTab> >& Results)
{
	int32 StartingCount = Results.Num();

	TSharedRef<FTabPayload_UObject> Payload = FTabPayload_UObject::Make(DocumentID);

	DocumentManager->FindMatchingTabs( Payload, /*inout*/ Results);

	// Did we add anything new?
	return (StartingCount != Results.Num());
}

void FBlueprintEditor::RestoreEditedObjectState()
{
	check(IsEditingSingleBlueprint());	

	UBlueprint* Blueprint = GetBlueprintObj();
	if (Blueprint->LastEditedDocuments.Num() == 0)
	{
		if (FBlueprintEditorUtils::SupportsConstructionScript(Blueprint))
		{
			Blueprint->LastEditedDocuments.Add(FBlueprintEditorUtils::FindUserConstructionScript(Blueprint));
		}

		Blueprint->LastEditedDocuments.Add(FBlueprintEditorUtils::FindEventGraph(Blueprint));
	}

	for (int32 i = 0; i < Blueprint->LastEditedDocuments.Num(); i++)
	{
		if (UObject* Obj = Blueprint->LastEditedDocuments[i].EditedObject)
		{
			if(UEdGraph* Graph = Cast<UEdGraph>(Obj))
			{
				struct LocalStruct
				{
					static TSharedPtr<SDockTab> OpenGraphTree(FBlueprintEditor* InBlueprintEditor, UEdGraph* InGraph)
					{
						FDocumentTracker::EOpenDocumentCause OpenCause = FDocumentTracker::QuickNavigateCurrentDocument;

						for (UObject* OuterObject = InGraph->GetOuter(); OuterObject; OuterObject = OuterObject->GetOuter())
						{
							if (OuterObject->IsA<UBlueprint>())
							{
								// reached up to the blueprint for the graph, we are done climbing the tree
								OpenCause = FDocumentTracker::OpenNewDocument;
								break;
							}
							else if(UEdGraph* OuterGraph = Cast<UEdGraph>(OuterObject))
							{
								// Found another graph, open it up
								OpenGraphTree(InBlueprintEditor, OuterGraph);
								break;
							}
						}

						return InBlueprintEditor->OpenDocument(InGraph, OpenCause);
					}
				};
				TSharedPtr<SDockTab> TabWithGraph = LocalStruct::OpenGraphTree(this, Graph);

				TSharedRef<SGraphEditor> GraphEditor = StaticCastSharedRef<SGraphEditor>(TabWithGraph->GetContent());
				GraphEditor->SetViewLocation(Blueprint->LastEditedDocuments[i].SavedViewOffset, Blueprint->LastEditedDocuments[i].SavedZoomAmount);
			}
			else
			{
				TSharedPtr<SDockTab> TabWithGraph = OpenDocument(Obj, FDocumentTracker::RestorePreviousDocument);
			}
		}
	}
}

bool FBlueprintEditor::CanRecompileModules()
{
	// We're not able to recompile if a compile is already in progress!
	return !IHotReloadModule::Get().IsCurrentlyCompiling();
}

void FBlueprintEditor::OnCreateComment()
{
	auto GraphEditor = FocusedGraphEdPtr.Pin();
	if (GraphEditor.IsValid())
	{
		if (UEdGraph* Graph = GraphEditor->GetCurrentGraph())
		{
			if (const UEdGraphSchema* Schema = Graph->GetSchema())
			{
				if (Schema->IsA(UEdGraphSchema_K2::StaticClass()))
				{
					FEdGraphSchemaAction_K2AddComment CommentAction;
					CommentAction.PerformAction(Graph, NULL, GraphEditor->GetPasteLocation());
				}
			}
		}
	}
}

void FBlueprintEditor::SetPinVisibility(SGraphEditor::EPinVisibility Visibility)
{
	PinVisibility = Visibility;
	OnSetPinVisibility.Broadcast(PinVisibility);
}

void FBlueprintEditor::OnFindVariableReferences()
{
	auto GraphEditor = FocusedGraphEdPtr.Pin();
	if (GraphEditor.IsValid())
	{
		const FGraphPanelSelectionSet SelectedNodes = GraphEditor->GetSelectedNodes();
		for (FGraphPanelSelectionSet::TConstIterator NodeIt(SelectedNodes); NodeIt; ++NodeIt)
		{
			UK2Node_Variable* VariableNode = Cast<UK2Node_Variable>(*NodeIt);
			if (VariableNode)
			{
				SummonSearchUI(true, VariableNode->GetVarName().ToString());
			}
		}
	}
}

bool FBlueprintEditor::CanFindVariableReferences()
{
	auto GraphEditor = FocusedGraphEdPtr.Pin();
	if (GraphEditor.IsValid())
	{
		const FGraphPanelSelectionSet SelectedNodes = GraphEditor->GetSelectedNodes();
		if( SelectedNodes.Num() == 1 )
		{
			return true;
		}
	}
	return false;
}

void FBlueprintEditor::GotoNativeFunctionDefinition()
{
	auto GraphEditor = FocusedGraphEdPtr.Pin();
	if( GraphEditor.IsValid() && IsSelectionNativeFunction() )
	{
		const FGraphPanelSelectionSet SelectedNodes = GraphEditor->GetSelectedNodes();
		FGraphPanelSelectionSet::TConstIterator NodeIter( SelectedNodes );

		const UK2Node_CallFunction* FunctionNode = Cast<UK2Node_CallFunction>( *NodeIter );

		if( FunctionNode )
		{
			UFunction* TargetFunction = FunctionNode->GetTargetFunction();

			if( TargetFunction )
			{
				FString NativeParentClassHeaderPath;
				const bool bFileFound = FSourceCodeNavigation::FindClassHeaderPath(TargetFunction, NativeParentClassHeaderPath) 
										&& (IFileManager::Get().FileSize(*NativeParentClassHeaderPath) != INDEX_NONE);
				if( bFileFound )
				{
					const FString AbsNativeParentClassHeaderPath = FPaths::ConvertRelativePathToFull( NativeParentClassHeaderPath );
					FSourceCodeNavigation::OpenSourceFile( AbsNativeParentClassHeaderPath );
				}
			}
		}
	}
}

bool FBlueprintEditor::IsSelectionNativeFunction()
{
	auto GraphEditor = FocusedGraphEdPtr.Pin();
	if( GraphEditor.IsValid() && FSourceCodeNavigation::IsCompilerAvailable() )
	{
		FGraphPanelSelectionSet SelectedNodes = GraphEditor->GetSelectedNodes();
		FGraphPanelSelectionSet::TIterator NodeIter( SelectedNodes );

		if(NodeIter)
		{
			const UK2Node_CallFunction* FunctionNode = Cast<UK2Node_CallFunction>( *NodeIter );

			if( FunctionNode && SelectedNodes.Num() == 1 )
			{
				UFunction* FunctionPtr = FunctionNode->FunctionReference.ResolveMember<UFunction>( FunctionNode->GetBlueprintClassFromNode() );
				UClass* OwningClass = FunctionPtr ? FunctionPtr->GetOuterUClass() : NULL;

				if( OwningClass && OwningClass->HasAllClassFlags( CLASS_Native ))
				{
					return true;
				}
			}
		}
	}
	return false;
}

void FBlueprintEditor::GotoNativeVariableDefinition()
{
	auto GraphEditor = FocusedGraphEdPtr.Pin();
	if( GraphEditor.IsValid() && IsSelectionNativeVariable() )
	{
		const FGraphPanelSelectionSet SelectedNodes = GraphEditor->GetSelectedNodes();
		FGraphPanelSelectionSet::TConstIterator NodeIter( SelectedNodes );
		const UK2Node_Variable* VarNode = Cast<UK2Node_Variable>( *NodeIter );

		if( VarNode )
		{
			UProperty* VariableProperty = VarNode->VariableReference.ResolveMember<UProperty>( VarNode->GetBlueprintClassFromNode() );

			if( VariableProperty )
			{
				FString NativeParentClassHeaderPath;
				const bool bFileFound = FSourceCodeNavigation::FindClassHeaderPath(VariableProperty, NativeParentClassHeaderPath) 
										&& (IFileManager::Get().FileSize(*NativeParentClassHeaderPath) != INDEX_NONE);
				if( bFileFound )
				{
					const FString AbsNativeParentClassHeaderPath = FPaths::ConvertRelativePathToFull( NativeParentClassHeaderPath );
					FSourceCodeNavigation::OpenSourceFile( AbsNativeParentClassHeaderPath );
				}
			}
		}
	}
}

bool FBlueprintEditor::IsSelectionNativeVariable()
{
	auto GraphEditor = FocusedGraphEdPtr.Pin();
	if( GraphEditor.IsValid() )
	{
		FGraphPanelSelectionSet SelectedNodes = GraphEditor->GetSelectedNodes();
		FGraphPanelSelectionSet::TIterator NodeIter( SelectedNodes );

		if(NodeIter)
		{
			const UK2Node_Variable* VarNode = Cast<UK2Node_Variable>( *NodeIter );

			if( VarNode && SelectedNodes.Num() == 1 )
			{
				UProperty* VariableProperty = VarNode->VariableReference.ResolveMember<UProperty>( VarNode->GetBlueprintClassFromNode() );

				if( VariableProperty && VariableProperty->HasAllFlags( RF_Native ))
				{
					return true;
				}
			}
		}
	}
	return false;
}

bool FBlueprintEditor::IsNativeCodeBrowsingAvailable() const
{
	return bCodeBasedProject;
}

void FBlueprintEditor::OnFindInstancesCustomEvent()
{
	auto GraphEditor = FocusedGraphEdPtr.Pin();
	if (GraphEditor.IsValid())
	{
		const FGraphPanelSelectionSet SelectedNodes = GraphEditor->GetSelectedNodes();
		for (FGraphPanelSelectionSet::TConstIterator NodeIt(SelectedNodes); NodeIt; ++NodeIt)
		{
			UEdGraphNode* SelectedNode = Cast<UEdGraphNode>(*NodeIt);
			if (SelectedNode != NULL && SelectedNode->bCanRenameNode)
			{
				if (SelectedNode->IsA(UK2Node_CustomEvent::StaticClass()))
				{
					UK2Node_CustomEvent* CustomEvent = (UK2Node_CustomEvent*)SelectedNode;
					SummonSearchUI(true, CustomEvent->CustomFunctionName.ToString());
				}
			}
		}
	}
}

AActor* FBlueprintEditor::GetPreviewActor() const
{
	UBlueprint* PreviewBlueprint = GetBlueprintObj();

	// Note: The weak ptr can become stale if the actor is reinstanced due to a Blueprint change, etc. In that 
	// case we look to see if we can find the new instance in the preview world and then update the weak ptr.
	if ( PreviewActorPtr.IsStale(true) && PreviewBlueprint )
	{
		UWorld* PreviewWorld = PreviewScene.GetWorld();
		for ( TActorIterator<AActor> It(PreviewWorld); It; ++It )
		{
			AActor* Actor = *It;
			if ( !Actor->IsPendingKillPending()
				&& Actor->GetClass()->ClassGeneratedBy == PreviewBlueprint )
			{
				PreviewActorPtr = Actor;
				break;
			}
		}
	}

	return PreviewActorPtr.Get();
}

void FBlueprintEditor::UpdatePreviewActor(UBlueprint* InBlueprint, bool bInForceFullUpdate/* = false*/)
<<<<<<< HEAD
{
	// If the components mode isn't available there's no reason to update the preview actor.
	if ( !CanAccessComponentsMode() )
	{
		return;
	}

	AActor* PreviewActor = GetPreviewActor();

	// Signal that we're going to be constructing editor components
	if ( InBlueprint != NULL && InBlueprint->SimpleConstructionScript != NULL )
	{
		InBlueprint->SimpleConstructionScript->BeginEditorComponentConstruction();
	}

	UBlueprint* PreviewBlueprint = GetBlueprintObj();

	// If the Blueprint is changing
	if ( InBlueprint != PreviewBlueprint || bInForceFullUpdate )
	{
		// Destroy the previous actor instance
		DestroyPreview();

		// Save the Blueprint we're creating a preview for
		PreviewBlueprint = InBlueprint;

		// Spawn a new preview actor based on the Blueprint's generated class if it's Actor-based
		if ( PreviewBlueprint && PreviewBlueprint->GeneratedClass && PreviewBlueprint->GeneratedClass->IsChildOf(AActor::StaticClass()) )
		{
			FVector SpawnLocation = FVector::ZeroVector;
			FRotator SpawnRotation = FRotator::ZeroRotator;

			// Spawn an Actor based on the Blueprint's generated class
			FActorSpawnParameters SpawnInfo;
			SpawnInfo.bNoCollisionFail = true;
			SpawnInfo.bNoFail = true;
			SpawnInfo.ObjectFlags = RF_Transient;

			// Temporarily remove the deprecated flag so we can respawn the Blueprint in the viewport
			bool bIsClassDeprecated = PreviewBlueprint->GeneratedClass->HasAnyClassFlags(CLASS_Deprecated);
			PreviewBlueprint->GeneratedClass->ClassFlags &= ~CLASS_Deprecated;

			PreviewActorPtr = PreviewActor = PreviewScene.GetWorld()->SpawnActor(PreviewBlueprint->GeneratedClass, &SpawnLocation, &SpawnRotation, SpawnInfo);

			// Reassign the deprecated flag if it was previously assigned
			if ( bIsClassDeprecated )
			{
				PreviewBlueprint->GeneratedClass->ClassFlags |= CLASS_Deprecated;
			}

			check(PreviewActor);

			// Ensure that the actor is visible
			if ( PreviewActor->bHidden )
			{
				PreviewActor->bHidden = false;
				PreviewActor->MarkComponentsRenderStateDirty();
				PreviewScene.GetWorld()->SendAllEndOfFrameUpdates();
			}

			// Prevent any audio from playing as a result of spawning
			if ( GEngine->AudioDevice )
			{
				GEngine->AudioDevice->Flush(PreviewScene.GetWorld());
			}

			// Set the reference to the preview actor for component editing purposes
			if ( PreviewBlueprint->SimpleConstructionScript != nullptr )
			{
				PreviewBlueprint->SimpleConstructionScript->SetComponentEditorActorInstance(PreviewActor);
			}

			// Run the construction scripts again, otherwise the actor will appear as though it's had a script pass first, rather than the default properties as shown in the details panel
			PreviewActor->RerunConstructionScripts();
		}
	}
	else if ( PreviewActor )
	{
		PreviewActor->RerunConstructionScripts();
	}

	// Signal that we're done constructing editor components
	if ( InBlueprint != nullptr && InBlueprint->SimpleConstructionScript != nullptr )
	{
		InBlueprint->SimpleConstructionScript->EndEditorComponentConstruction();
	}
}

void FBlueprintEditor::DestroyPreview()
{
	// If the components mode isn't available there's no reason to delete the preview actor.
	if ( !CanAccessComponentsMode() )
	{
		return;
	}

	AActor* PreviewActor = GetPreviewActor();
	if ( PreviewActor != nullptr )
	{
		check(PreviewScene.GetWorld());
		PreviewScene.GetWorld()->EditorDestroyActor(PreviewActor, false);
	}

	UBlueprint* PreviewBlueprint = GetBlueprintObj();

	if ( PreviewBlueprint != nullptr )
	{
		if ( PreviewBlueprint->SimpleConstructionScript != nullptr
			&& PreviewActor == PreviewBlueprint->SimpleConstructionScript->GetComponentEditorActorInstance() )
		{
			// Ensure that all editable component references are cleared
			PreviewBlueprint->SimpleConstructionScript->ClearEditorComponentReferences();

			// Clear the reference to the preview actor instance
			PreviewBlueprint->SimpleConstructionScript->SetComponentEditorActorInstance(nullptr);
		}

		PreviewBlueprint = nullptr;
	}

	PreviewActorPtr = nullptr;
}


FReply FBlueprintEditor::OnSpawnGraphNodeByShortcut(FInputGesture InGesture, const FVector2D& InPosition, UEdGraph* InGraph)
=======
>>>>>>> cce8678d
{
	// If the components mode isn't available there's no reason to update the preview actor.
	if ( !CanAccessComponentsMode() )
	{
		return;
	}

	AActor* PreviewActor = GetPreviewActor();

	// Signal that we're going to be constructing editor components
	if ( InBlueprint != NULL && InBlueprint->SimpleConstructionScript != NULL )
	{
		InBlueprint->SimpleConstructionScript->BeginEditorComponentConstruction();
	}

	UBlueprint* PreviewBlueprint = GetBlueprintObj();

	// If the Blueprint is changing
	if ( InBlueprint != PreviewBlueprint || bInForceFullUpdate )
	{
		// Destroy the previous actor instance
		DestroyPreview();

		// Save the Blueprint we're creating a preview for
		PreviewBlueprint = InBlueprint;

		// Spawn a new preview actor based on the Blueprint's generated class if it's Actor-based
		if ( PreviewBlueprint && PreviewBlueprint->GeneratedClass && PreviewBlueprint->GeneratedClass->IsChildOf(AActor::StaticClass()) )
		{
			FVector SpawnLocation = FVector::ZeroVector;
			FRotator SpawnRotation = FRotator::ZeroRotator;

			// Spawn an Actor based on the Blueprint's generated class
			FActorSpawnParameters SpawnInfo;
			SpawnInfo.bNoCollisionFail = true;
			SpawnInfo.bNoFail = true;
			SpawnInfo.ObjectFlags = RF_Transient|RF_Transactional;

			// Temporarily remove the deprecated flag so we can respawn the Blueprint in the viewport
			bool bIsClassDeprecated = PreviewBlueprint->GeneratedClass->HasAnyClassFlags(CLASS_Deprecated);
			PreviewBlueprint->GeneratedClass->ClassFlags &= ~CLASS_Deprecated;

			PreviewActorPtr = PreviewActor = PreviewScene.GetWorld()->SpawnActor(PreviewBlueprint->GeneratedClass, &SpawnLocation, &SpawnRotation, SpawnInfo);

			// Reassign the deprecated flag if it was previously assigned
			if ( bIsClassDeprecated )
			{
				PreviewBlueprint->GeneratedClass->ClassFlags |= CLASS_Deprecated;
			}

			check(PreviewActor);

			// Ensure that the actor is visible
			if ( PreviewActor->bHidden )
			{
				PreviewActor->bHidden = false;
				PreviewActor->MarkComponentsRenderStateDirty();
				PreviewScene.GetWorld()->SendAllEndOfFrameUpdates();
			}

			// Prevent any audio from playing as a result of spawning
			if (FAudioDevice* AudioDevice = GEngine->GetMainAudioDevice())
			{
				AudioDevice->Flush(PreviewScene.GetWorld());
			}

			// Set the reference to the preview actor for component editing purposes
			if ( PreviewBlueprint->SimpleConstructionScript != nullptr )
			{
				PreviewBlueprint->SimpleConstructionScript->SetComponentEditorActorInstance(PreviewActor);
			}
		}
	}
	else if ( PreviewActor )
	{
		PreviewActor->ReregisterAllComponents();
		PreviewActor->RerunConstructionScripts();
	}

	// Signal that we're done constructing editor components
	if ( InBlueprint != nullptr && InBlueprint->SimpleConstructionScript != nullptr )
	{
		InBlueprint->SimpleConstructionScript->EndEditorComponentConstruction();
	}
}

void FBlueprintEditor::DestroyPreview()
{
	// If the components mode isn't available there's no reason to delete the preview actor.
	if ( !CanAccessComponentsMode() )
	{
		return;
	}

	AActor* PreviewActor = GetPreviewActor();
	if ( PreviewActor != nullptr )
	{
		check(PreviewScene.GetWorld());
		PreviewScene.GetWorld()->EditorDestroyActor(PreviewActor, false);
	}

	UBlueprint* PreviewBlueprint = GetBlueprintObj();

	if ( PreviewBlueprint != nullptr )
	{
		if ( PreviewBlueprint->SimpleConstructionScript != nullptr
			&& PreviewActor == PreviewBlueprint->SimpleConstructionScript->GetComponentEditorActorInstance() )
		{
			// Ensure that all editable component references are cleared
			PreviewBlueprint->SimpleConstructionScript->ClearEditorComponentReferences();

			// Clear the reference to the preview actor instance
			PreviewBlueprint->SimpleConstructionScript->SetComponentEditorActorInstance(nullptr);
		}

		PreviewBlueprint = nullptr;
	}

	PreviewActorPtr = nullptr;
}


FReply FBlueprintEditor::OnSpawnGraphNodeByShortcut(FInputChord InChord, const FVector2D& InPosition, UEdGraph* InGraph)
{
	UEdGraph* Graph = InGraph;
	if (Graph == nullptr)
	{
		return FReply::Handled();
	}

	TArray<UEdGraphNode*> OutNodes;
	FVector2D NodeSpawnPos = InPosition;
	FBlueprintSpawnNodeCommands::Get().GetGraphActionByChord(InChord, InGraph, NodeSpawnPos, OutNodes);

	TSet<const UEdGraphNode*> NodesToSelect;

	for (UEdGraphNode* CurrentNode : OutNodes)
	{
		NodesToSelect.Add(CurrentNode);
	}

	// Do not change node selection if no actions were performed
	if(OutNodes.Num() > 0)
	{
		Graph->SelectNodeSet(NodesToSelect, /*bFromUI =*/true);
	}

	return FReply::Handled();
}

void FBlueprintEditor::ToolkitBroughtToFront()
{
	UBlueprint* CurrentBlueprint = GetBlueprintObj();
	if( CurrentBlueprint != NULL )
	{
		UObject* DebugInstance = CurrentBlueprint->GetObjectBeingDebugged();
		CurrentBlueprint->SetObjectBeingDebugged( NULL );
		CurrentBlueprint->SetObjectBeingDebugged( DebugInstance );
	}
}

void FBlueprintEditor::OnNodeSpawnedByKeymap()
{
	UpdateNodeCreationStats( ENodeCreateAction::Keymap );
}

void FBlueprintEditor::UpdateNodeCreationStats( const ENodeCreateAction::Type CreateAction )
{
	switch( CreateAction )
	{
	case ENodeCreateAction::MyBlueprintDragPlacement:
		AnalyticsStats.MyBlueprintNodeDragPlacementCount++;
		break;
	case ENodeCreateAction::PaletteDragPlacement:
		AnalyticsStats.PaletteNodeDragPlacementCount++;
		break;
	case ENodeCreateAction::GraphContext:
		AnalyticsStats.NodeGraphContextCreateCount++;
		break;
	case ENodeCreateAction::PinContext:
		AnalyticsStats.NodePinContextCreateCount++;
		break;
	case ENodeCreateAction::Keymap:
		AnalyticsStats.NodeKeymapCreateCount++;
		break;
	}
}

TSharedPtr<ISCSEditorCustomization> FBlueprintEditor::CustomizeSCSEditor(USceneComponent* InComponentToCustomize) const
{
	check(InComponentToCustomize != NULL);
	const TSharedPtr<ISCSEditorCustomization>* FoundCustomization = SCSEditorCustomizations.Find(InComponentToCustomize->GetClass()->GetFName());
	if(FoundCustomization != NULL)
	{
		return *FoundCustomization;
	}

	return TSharedPtr<ISCSEditorCustomization>();
}

FText FBlueprintEditor::GetPIEStatus() const
{
	UBlueprint* CurrentBlueprint = GetBlueprintObj();
	UWorld *DebugWorld = NULL;
	ENetMode NetMode = NM_Standalone;
	if (CurrentBlueprint)
	{
		DebugWorld = CurrentBlueprint->GetWorldBeingDebugged();
		if (DebugWorld)
		{
			NetMode = DebugWorld->GetNetMode();
		}
		else
		{
			UObject* ObjOuter = CurrentBlueprint->GetObjectBeingDebugged();
			while(DebugWorld == NULL && ObjOuter != NULL)
			{
				ObjOuter = ObjOuter->GetOuter();
				DebugWorld = Cast<UWorld>(ObjOuter);
			}
		}
	}
	
	if (DebugWorld)
	{
		NetMode = DebugWorld->GetNetMode();
	}

	if (NetMode == NM_ListenServer || NetMode == NM_DedicatedServer)
	{
		return LOCTEXT("PIEStatusServerSimulating", "SERVER - SIMULATING");
	}
	else if (NetMode == NM_Client)
	{
		return LOCTEXT("PIEStatusClientSimulating", "CLIENT - SIMULATING");
	}

	return LOCTEXT("PIEStatusSimulating", "SIMULATING");
}

bool FBlueprintEditor::IsEditingAnimGraph() const
{
	if (FocusedGraphEdPtr.IsValid())
	{
		if (UEdGraph* CurrentGraph = FocusedGraphEdPtr.Pin()->GetCurrentGraph())
		{
			if (CurrentGraph->Schema->IsChildOf(UAnimationGraphSchema::StaticClass()) || (CurrentGraph->Schema == UAnimationStateMachineSchema::StaticClass()))
			{
				return true;
			}
		}
	}

	return false;
}

UEdGraph* FBlueprintEditor::GetFocusedGraph() const
{
	if(FocusedGraphEdPtr.IsValid())
	{
		return FocusedGraphEdPtr.Pin()->GetCurrentGraph();
	}
	return nullptr;
}

bool FBlueprintEditor::IsEditable(UEdGraph* InGraph) const
{
	return InEditingMode() && InGraph && InGraph->bEditable;
}

bool FBlueprintEditor::IsGraphPanelEnabled(UEdGraph* InGraph) const
{
	const UBlueprint* BlueprintForGraph = FBlueprintEditorUtils::FindBlueprintForGraph(InGraph);
	bool const bIsInterface = ((BlueprintForGraph != NULL) && (BlueprintForGraph->BlueprintType == BPTYPE_Interface));
	bool const bIsDelegate  = FBlueprintEditorUtils::IsDelegateSignatureGraph(InGraph);
	bool const bIsMathExpression = FBlueprintEditorUtils::IsMathExpressionGraph(InGraph);

	return !bIsInterface && !bIsDelegate && !bIsMathExpression;
}

float FBlueprintEditor::GetInstructionTextOpacity(UEdGraph* InGraph) const
{
	UBlueprintEditorSettings const* Settings = GetDefault<UBlueprintEditorSettings>();
	if ((InGraph == nullptr) || !IsEditable(InGraph) || !IsGraphPanelEnabled(InGraph) || !Settings->bShowGraphInstructionText)
	{
		return 0.0f;
	}
	else if ((InstructionsFadeCountdown > 0.0f) || (HasOpenActionMenu == InGraph))
	{
		return InstructionsFadeCountdown / BlueprintEditorImpl::InstructionFadeDuration;
	}
	else if (BlueprintEditorImpl::GraphHasUserPlacedNodes(InGraph))
	{
		return 0.0f;
	}
	return 1.0f;
}

FText FBlueprintEditor::GetGraphDecorationString(UEdGraph* InGraph) const
{
	return FText::GetEmpty();
}

bool FBlueprintEditor::IsGraphInCurrentBlueprint(UEdGraph* InGraph) const
{
	bool bEditable = true;

	UBlueprint* EditingBP = GetBlueprintObj();
	if(EditingBP)
	{
		TArray<UEdGraph*> Graphs;
		EditingBP->GetAllGraphs(Graphs);
		bEditable &= Graphs.Contains(InGraph);
	}

	return bEditable;
}

bool FBlueprintEditor::IsFocusedGraphEditable() const
{
	UEdGraph* FocusedGraph = GetFocusedGraph();
	if (FocusedGraph != nullptr)
	{
		return IsEditable(FocusedGraph);
	}
	return true;
}

void FBlueprintEditor::SaveAsset_Execute()
{
	for (auto Object : GetEditingObjects())
	{
		auto Blueprint = Cast<UBlueprint>(Object);
		if (Blueprint)
		{
			// Update the Blueprint's search data
			FFindInBlueprintSearchManager::Get().AddOrUpdateBlueprintSearchMetadata(Blueprint);
		}
	}

	IBlueprintEditor::SaveAsset_Execute();
}

void FBlueprintEditor::TryInvokingDetailsTab(bool bFlash)
{
	if ( TabManager->CanSpawnTab(FBlueprintEditorTabs::DetailsID) )
	{
		TSharedPtr<SDockTab> BlueprintTab = FGlobalTabmanager::Get()->GetMajorTabForTabManager(TabManager.ToSharedRef());

<<<<<<< HEAD
		// We don't want to force this tab into existance when the blueprint editor isn't in the foreground and actively
		// being interacted with.  So we make sure the window it's in is focused and the tab is in the foreground.
		if ( BlueprintTab.IsValid() && BlueprintTab->IsForeground() && BlueprintTab->GetParentWindow()->HasFocusedDescendants() )
		{
			// Show the details panel if it doesn't exist.
			TabManager->InvokeTab(FBlueprintEditorTabs::DetailsID);

			if ( bFlash )
			{
				TSharedPtr<SDockTab> OwnerTab = Inspector->GetOwnerTab();
				if ( OwnerTab.IsValid() )
				{
					OwnerTab->FlashTab();
=======
		// We don't want to force this tab into existence when the blueprint editor isn't in the foreground and actively
		// being interacted with.  So we make sure the window it's in is focused and the tab is in the foreground.
		if ( BlueprintTab.IsValid() && BlueprintTab->IsForeground() && BlueprintTab->GetParentWindow()->HasFocusedDescendants()  )
		{
			if (!Inspector.IsValid() || !Inspector->GetOwnerTab().IsValid() || Inspector->GetOwnerTab()->GetDockArea().IsValid())
			{
				// Show the details panel if it doesn't exist.
				TabManager->InvokeTab(FBlueprintEditorTabs::DetailsID);

				if(bFlash)
				{
					TSharedPtr<SDockTab> OwnerTab = Inspector->GetOwnerTab();
					if(OwnerTab.IsValid())
					{
						OwnerTab->FlashTab();
					}
>>>>>>> cce8678d
				}
			}
		}
	}
}

/////////////////////////////////////////////////////
/////////////////////////////////////////////////////
/////////////////////////////////////////////////////

#undef LOCTEXT_NAMESPACE<|MERGE_RESOLUTION|>--- conflicted
+++ resolved
@@ -633,7 +633,6 @@
 	{
 		StartEditingDefaults(/*bAutoFocus=*/ false, true);
 	}
-<<<<<<< HEAD
 
 	//@TODO: Should determine when we need to do the invalid/refresh business and if the graph node selection change
 	// under non-compiles is necessary (except when the selection mode is appropriate, as already detected above)
@@ -643,17 +642,6 @@
 
 		DocumentManager->RefreshAllTabs();
 
-=======
-
-	//@TODO: Should determine when we need to do the invalid/refresh business and if the graph node selection change
-	// under non-compiles is necessary (except when the selection mode is appropriate, as already detected above)
-	if (Reason != ERefreshBlueprintEditorReason::BlueprintCompiled)
-	{
-		DocumentManager->CleanInvalidTabs();
-
-		DocumentManager->RefreshAllTabs();
-
->>>>>>> cce8678d
 		bForceFocusOnSelectedNodes = true;
 	}
 
@@ -696,7 +684,6 @@
 		CurrentUISelection = SelectionOwner;
 	}
 }
-<<<<<<< HEAD
 
 void FBlueprintEditor::ClearSelectionStateFor(FName SelectionOwner)
 {
@@ -714,25 +701,6 @@
 	}
 	else if ( SelectionOwner == SelectionState_Components )
 	{
-=======
-
-void FBlueprintEditor::ClearSelectionStateFor(FName SelectionOwner)
-{
-	if ( SelectionOwner == SelectionState_Graph )
-	{
-		TArray< TSharedPtr<SDockTab> > GraphEditorTabs;
-		DocumentManager->FindAllTabsForFactory(GraphEditorTabFactoryPtr, /*out*/ GraphEditorTabs);
-
-		for ( auto GraphEditorTabIt = GraphEditorTabs.CreateIterator(); GraphEditorTabIt; ++GraphEditorTabIt )
-		{
-			TSharedRef<SGraphEditor> Editor = StaticCastSharedRef<SGraphEditor>(( *GraphEditorTabIt )->GetContent());
-
-			Editor->ClearSelectionSet();
-		}
-	}
-	else if ( SelectionOwner == SelectionState_Components )
-	{
->>>>>>> cce8678d
 		if ( SCSEditor.IsValid() )
 		{
 			SCSEditor->ClearSelection();
@@ -2741,12 +2709,8 @@
 	// Clear selection, to avoid holding refs to nodes that go away
 	if (bSuccess && GetBlueprintObj())
 	{
-<<<<<<< HEAD
-		SetUISelectionState(NAME_None);
-=======
 		bool bAffectsBlueprint = false;
 		const UPackage* BlueprintOutermost = GetBlueprintObj()->GetOutermost();
->>>>>>> cce8678d
 
 		// Look at the transaction this function is responding to, see if any object in it has an outermost of the Blueprint
 		const FTransaction* Transaction = GEditor->Trans->GetTransaction(GEditor->Trans->GetQueueLength() - GEditor->Trans->GetUndoCount());
@@ -2818,21 +2782,7 @@
 
 void FBlueprintEditor::RedoGraphAction()
 {
-<<<<<<< HEAD
-	// Clear selection, to avoid holding refs to nodes that go away
-	if (GetBlueprintObj())
-	{
-		SetUISelectionState(NAME_None);
-
-		GEditor->RedoTransaction();
-
-		RefreshEditors();
-
-		FBlueprintEditorUtils::MarkBlueprintAsStructurallyModified(GetBlueprintObj());
-	}
-=======
 	GEditor->RedoTransaction();
->>>>>>> cce8678d
 }
 
 bool FBlueprintEditor::CanRedoGraphAction() const
@@ -2988,11 +2938,6 @@
 {
 	if (InBlueprint)
 	{
-<<<<<<< HEAD
-		DestroyPreview();
-
-=======
->>>>>>> cce8678d
 		// Notify that the blueprint has been changed (update Content browser, etc)
 		InBlueprint->PostEditChange();
 
@@ -7316,134 +7261,6 @@
 }
 
 void FBlueprintEditor::UpdatePreviewActor(UBlueprint* InBlueprint, bool bInForceFullUpdate/* = false*/)
-<<<<<<< HEAD
-{
-	// If the components mode isn't available there's no reason to update the preview actor.
-	if ( !CanAccessComponentsMode() )
-	{
-		return;
-	}
-
-	AActor* PreviewActor = GetPreviewActor();
-
-	// Signal that we're going to be constructing editor components
-	if ( InBlueprint != NULL && InBlueprint->SimpleConstructionScript != NULL )
-	{
-		InBlueprint->SimpleConstructionScript->BeginEditorComponentConstruction();
-	}
-
-	UBlueprint* PreviewBlueprint = GetBlueprintObj();
-
-	// If the Blueprint is changing
-	if ( InBlueprint != PreviewBlueprint || bInForceFullUpdate )
-	{
-		// Destroy the previous actor instance
-		DestroyPreview();
-
-		// Save the Blueprint we're creating a preview for
-		PreviewBlueprint = InBlueprint;
-
-		// Spawn a new preview actor based on the Blueprint's generated class if it's Actor-based
-		if ( PreviewBlueprint && PreviewBlueprint->GeneratedClass && PreviewBlueprint->GeneratedClass->IsChildOf(AActor::StaticClass()) )
-		{
-			FVector SpawnLocation = FVector::ZeroVector;
-			FRotator SpawnRotation = FRotator::ZeroRotator;
-
-			// Spawn an Actor based on the Blueprint's generated class
-			FActorSpawnParameters SpawnInfo;
-			SpawnInfo.bNoCollisionFail = true;
-			SpawnInfo.bNoFail = true;
-			SpawnInfo.ObjectFlags = RF_Transient;
-
-			// Temporarily remove the deprecated flag so we can respawn the Blueprint in the viewport
-			bool bIsClassDeprecated = PreviewBlueprint->GeneratedClass->HasAnyClassFlags(CLASS_Deprecated);
-			PreviewBlueprint->GeneratedClass->ClassFlags &= ~CLASS_Deprecated;
-
-			PreviewActorPtr = PreviewActor = PreviewScene.GetWorld()->SpawnActor(PreviewBlueprint->GeneratedClass, &SpawnLocation, &SpawnRotation, SpawnInfo);
-
-			// Reassign the deprecated flag if it was previously assigned
-			if ( bIsClassDeprecated )
-			{
-				PreviewBlueprint->GeneratedClass->ClassFlags |= CLASS_Deprecated;
-			}
-
-			check(PreviewActor);
-
-			// Ensure that the actor is visible
-			if ( PreviewActor->bHidden )
-			{
-				PreviewActor->bHidden = false;
-				PreviewActor->MarkComponentsRenderStateDirty();
-				PreviewScene.GetWorld()->SendAllEndOfFrameUpdates();
-			}
-
-			// Prevent any audio from playing as a result of spawning
-			if ( GEngine->AudioDevice )
-			{
-				GEngine->AudioDevice->Flush(PreviewScene.GetWorld());
-			}
-
-			// Set the reference to the preview actor for component editing purposes
-			if ( PreviewBlueprint->SimpleConstructionScript != nullptr )
-			{
-				PreviewBlueprint->SimpleConstructionScript->SetComponentEditorActorInstance(PreviewActor);
-			}
-
-			// Run the construction scripts again, otherwise the actor will appear as though it's had a script pass first, rather than the default properties as shown in the details panel
-			PreviewActor->RerunConstructionScripts();
-		}
-	}
-	else if ( PreviewActor )
-	{
-		PreviewActor->RerunConstructionScripts();
-	}
-
-	// Signal that we're done constructing editor components
-	if ( InBlueprint != nullptr && InBlueprint->SimpleConstructionScript != nullptr )
-	{
-		InBlueprint->SimpleConstructionScript->EndEditorComponentConstruction();
-	}
-}
-
-void FBlueprintEditor::DestroyPreview()
-{
-	// If the components mode isn't available there's no reason to delete the preview actor.
-	if ( !CanAccessComponentsMode() )
-	{
-		return;
-	}
-
-	AActor* PreviewActor = GetPreviewActor();
-	if ( PreviewActor != nullptr )
-	{
-		check(PreviewScene.GetWorld());
-		PreviewScene.GetWorld()->EditorDestroyActor(PreviewActor, false);
-	}
-
-	UBlueprint* PreviewBlueprint = GetBlueprintObj();
-
-	if ( PreviewBlueprint != nullptr )
-	{
-		if ( PreviewBlueprint->SimpleConstructionScript != nullptr
-			&& PreviewActor == PreviewBlueprint->SimpleConstructionScript->GetComponentEditorActorInstance() )
-		{
-			// Ensure that all editable component references are cleared
-			PreviewBlueprint->SimpleConstructionScript->ClearEditorComponentReferences();
-
-			// Clear the reference to the preview actor instance
-			PreviewBlueprint->SimpleConstructionScript->SetComponentEditorActorInstance(nullptr);
-		}
-
-		PreviewBlueprint = nullptr;
-	}
-
-	PreviewActorPtr = nullptr;
-}
-
-
-FReply FBlueprintEditor::OnSpawnGraphNodeByShortcut(FInputGesture InGesture, const FVector2D& InPosition, UEdGraph* InGraph)
-=======
->>>>>>> cce8678d
 {
 	// If the components mode isn't available there's no reason to update the preview actor.
 	if ( !CanAccessComponentsMode() )
@@ -7793,21 +7610,6 @@
 	{
 		TSharedPtr<SDockTab> BlueprintTab = FGlobalTabmanager::Get()->GetMajorTabForTabManager(TabManager.ToSharedRef());
 
-<<<<<<< HEAD
-		// We don't want to force this tab into existance when the blueprint editor isn't in the foreground and actively
-		// being interacted with.  So we make sure the window it's in is focused and the tab is in the foreground.
-		if ( BlueprintTab.IsValid() && BlueprintTab->IsForeground() && BlueprintTab->GetParentWindow()->HasFocusedDescendants() )
-		{
-			// Show the details panel if it doesn't exist.
-			TabManager->InvokeTab(FBlueprintEditorTabs::DetailsID);
-
-			if ( bFlash )
-			{
-				TSharedPtr<SDockTab> OwnerTab = Inspector->GetOwnerTab();
-				if ( OwnerTab.IsValid() )
-				{
-					OwnerTab->FlashTab();
-=======
 		// We don't want to force this tab into existence when the blueprint editor isn't in the foreground and actively
 		// being interacted with.  So we make sure the window it's in is focused and the tab is in the foreground.
 		if ( BlueprintTab.IsValid() && BlueprintTab->IsForeground() && BlueprintTab->GetParentWindow()->HasFocusedDescendants()  )
@@ -7824,7 +7626,6 @@
 					{
 						OwnerTab->FlashTab();
 					}
->>>>>>> cce8678d
 				}
 			}
 		}
