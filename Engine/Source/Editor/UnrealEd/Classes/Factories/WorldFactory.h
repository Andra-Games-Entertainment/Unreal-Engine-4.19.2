--- conflicted
+++ resolved
@@ -20,14 +20,8 @@
 	// Begin UFactory Interface
 	virtual bool ConfigureProperties() override;
 	virtual UObject* FactoryCreateNew(UClass* Class,UObject* InParent,FName Name,EObjectFlags Flags,UObject* Context,FFeedbackContext* Warn) override;
-<<<<<<< HEAD
-	virtual FText GetToolTip() const;
-	virtual FString GetToolTipDocumentationPage() const;
-	virtual FString GetToolTipDocumentationExcerpt() const;
-=======
 	virtual FText GetToolTip() const override;
 	virtual FString GetToolTipDocumentationPage() const override;
 	virtual FString GetToolTipDocumentationExcerpt() const override;
->>>>>>> cce8678d
 	// Begin UFactory Interface	
 };
