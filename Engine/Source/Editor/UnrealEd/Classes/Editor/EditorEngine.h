--- conflicted
+++ resolved
@@ -198,8 +198,6 @@
 	TSet<FString> ActorLabels;
 };
 
-<<<<<<< HEAD
-=======
 /** 
  * Represents an actor or a component for use in editor functionality such as snapping which can operate on either type
  */
@@ -276,7 +274,6 @@
 	bool IsValid() const { return (Actor != nullptr) ^ (Component != nullptr);}
 };
 
->>>>>>> 2e95d669
 /**
  * Engine that drives the Editor.
  * Separate from UGameEngine because it may have much different functionality than desired for an instance of a game itself.
