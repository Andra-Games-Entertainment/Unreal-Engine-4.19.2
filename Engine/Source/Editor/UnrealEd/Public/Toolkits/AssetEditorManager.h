// Copyright 1998-2015 Epic Games, Inc. All Rights Reserved.

#pragma once

#include "IToolkit.h"	// For EToolkitMode
#include "Ticker.h" 	// For automation to request assets to load
#include "Messaging.h"
#include "UnrealEdMessages.h"


// This class keeps track of a currently open asset editor; allowing it to be
// brought into focus, closed, etc..., without concern for how the editor was
// implemented.
class UNREALED_API IAssetEditorInstance
{
public:
	virtual FName GetEditorName() const = 0;
	virtual void FocusWindow(UObject* ObjectToFocusOn = NULL) = 0;
	virtual bool CloseWindow() = 0;
	virtual bool IsPrimaryEditor() const = 0;
	virtual void InvokeTab(const struct FTabId& TabId) = 0;
<<<<<<< HEAD
=======
	virtual TSharedPtr<class FTabManager> GetAssociatedTabManager() = 0;
	virtual double GetLastActivationTime() = 0;
>>>>>>> cce8678d
};


/**
 * Implements a manager for Editor windows that are currently open and the assets they are editing.
 *
 * @todo toolkit: Merge this functionality into FToolkitManager
 */
class UNREALED_API FAssetEditorManager : public FGCObject
{
public:

	/** Get the singleton instance of the asset editor manager */
	static FAssetEditorManager& Get();

	/** Called when the editor is exiting to shutdown the manager */
	void OnExit();

	/** 
	* Tries to open an editor for the specified asset.  Returns true if the asset is open in an editor.
	* If the file is already open in an editor, it will not create another editor window but instead bring it to front
	*/
	bool OpenEditorForAsset(UObject* Asset, const EToolkitMode::Type ToolkitMode = EToolkitMode::Standalone, TSharedPtr< class IToolkitHost > OpenedFromLevelEditor = TSharedPtr< IToolkitHost >());

	/** 
	* Tries to open an editor for all of the specified assets. 
	* If any of the assets are already open, it will not create a new editor for them.
	* If all assets are of the same type, the supporting AssetTypeAction (if it exists) is responsible for the details of how to handle opening multiple assets at once.
	*/
	bool OpenEditorForAssets(const TArray< UObject* >& Assets, const EToolkitMode::Type ToolkitMode = EToolkitMode::Standalone, TSharedPtr< class IToolkitHost > OpenedFromLevelEditor = TSharedPtr< IToolkitHost >());

	/** Opens editors for the supplied assets (via OpenEditorForAsset) */
	void OpenEditorsForAssets(const TArray<FString>& AssetsToOpen);

	/** Returns the primary editor if one is already open for the specified asset.
	* If there is one open and bFocusIfOpen is true, that editor will be brought to the foreground and focused if possible.
	*/
	IAssetEditorInstance* FindEditorForAsset(UObject* Asset, bool bFocusIfOpen);

	/** Returns all editors currently opened for the specified asset */
	TArray<IAssetEditorInstance*> FindEditorsForAsset(UObject* Asset);

	/** Close all active editors for the supplied asset */
	void CloseAllEditorsForAsset(UObject* Asset);

	/** Close any editor which is not this one */
	void CloseOtherEditors(UObject* Asset, IAssetEditorInstance* OnlyEditor);

	/** Get all assets currently being tracked with open editors */
	TArray<UObject*> GetAllEditedAssets();

	/** Notify the asset editor manager that an asset was opened */
	void NotifyAssetOpened(UObject* Asset, IAssetEditorInstance* Instance);
	void NotifyAssetsOpened( const TArray< UObject* >& Assets, IAssetEditorInstance* Instance);

	/** Notify the asset editor manager that an asset editor is done editing an asset */
	void NotifyAssetClosed(UObject* Asset, IAssetEditorInstance* Instance);

	/** Notify the asset editor manager that an asset was closed */
	void NotifyEditorClosed(IAssetEditorInstance* Instance);

	// FGCObject interface
	virtual void AddReferencedObjects(FReferenceCollector& Collector) override;

	/** Close all open asset editors */
	bool CloseAllAssetEditors();
	
	/** Called when an asset editor is requested to be opened */
	DECLARE_EVENT_OneParam( FAssetEditorManager, FAssetEditorRequestOpenEvent, UObject* );
	virtual FAssetEditorRequestOpenEvent& OnAssetEditorRequestedOpen() { return AssetEditorRequestOpenEvent; }

	/** Called when an asset editor is actually opened */
	DECLARE_EVENT_OneParam(FAssetEditorManager, FAssetEditorOpenEvent, UObject*);
	FAssetEditorOpenEvent& OnAssetEditorOpened() { return AssetEditorOpenedEvent; }

	/** Request notification to restore the assets that were previously open when the editor was last closed */
	void RequestRestorePreviouslyOpenAssets();

private:

	/** Hidden default constructor since the asset editor manager is a singleton. */
	FAssetEditorManager();


private:

	/** Handles FAssetEditorRequestOpenAsset messages. */
	void HandleRequestOpenAssetMessage(const FAssetEditorRequestOpenAsset& Message, const IMessageContextRef& Context);

	/** Opens an asset by path */
	void OpenEditorForAsset(const FString& AssetPathName);

	/** Handles ticks from the ticker. */
	bool HandleTicker( float DeltaTime );

	/** Spawn a notification asking the user if they want to restore their previously open assets */
	void SpawnRestorePreviouslyOpenAssetsNotification(const bool bCleanShutdown, const TArray<FString>& AssetsToOpen);

	/** Handler for when the "Restore Now" button is clicked on the RestorePreviouslyOpenAssets notification */
	void OnConfirmRestorePreviouslyOpenAssets(TArray<FString> AssetsToOpen);

	/** Handler for when the "Don't Restore" button is clicked on the RestorePreviouslyOpenAssets notification */
	void OnCancelRestorePreviouslyOpenAssets();

	/** Saves a list of open asset editors so they can be restored on editor restart */
	void SaveOpenAssetEditors(bool bOnShutdown);

	/** Restore the assets that were previously open when the editor was last closed */
	void RestorePreviouslyOpenAssets();

private:

	/** struct used by OpenedEditorTimes map to store editor names and times */
	struct FOpenedEditorTime
	{
		FName EditorName;
		FDateTime OpenedTime;
	};

	/** struct used to track total time and # of invocations during an overall UnrealEd session */
	struct FAssetEditorAnalyticInfo
	{
		FTimespan SumDuration;
		int32 NumTimesOpened;

		FAssetEditorAnalyticInfo()
			: SumDuration(0)
			, NumTimesOpened(0)
		{
		}
	};

	/**
	 * Holds the opened assets.
	 */
	TMultiMap<UObject*, IAssetEditorInstance*> OpenedAssets;

	/**
	 * Holds the opened editors.
	 */
	TMultiMap<IAssetEditorInstance*, UObject*> OpenedEditors;

	/**
	 * Holds the times that editors were opened.
	 */
	TMap<IAssetEditorInstance*, FOpenedEditorTime> OpenedEditorTimes;

	/**
	 * Holds the cumulative time editors have been open by type.
	 */
	TMap<FName, FAssetEditorAnalyticInfo> EditorUsageAnalytics;

private:

	/** The singleton instance */
	static FAssetEditorManager* Instance;

	/** Holds the messaging endpoint. */
	FMessageEndpointPtr MessageEndpoint;

	/** Holds a delegate to be invoked when the widget ticks. */
	FTickerDelegate TickDelegate;

	/** Multicast delegate executed when an asset editor is requested to be opened */
	FAssetEditorRequestOpenEvent AssetEditorRequestOpenEvent;

	/** Multicast delegate executed when an asset editor is actually opened */
	FAssetEditorOpenEvent AssetEditorOpenedEvent;

	/** Flag whether we are currently shutting down */
	bool bSavingOnShutdown;

	/** Flag whether there has been a request to notify whether to restore previously open assets */
	bool bRequestRestorePreviouslyOpenAssets;

	/** A pointer to the notification used by RestorePreviouslyOpenAssets */
	TWeakPtr<SNotificationItem> RestorePreviouslyOpenAssetsNotificationPtr;
};<|MERGE_RESOLUTION|>--- conflicted
+++ resolved
@@ -19,11 +19,8 @@
 	virtual bool CloseWindow() = 0;
 	virtual bool IsPrimaryEditor() const = 0;
 	virtual void InvokeTab(const struct FTabId& TabId) = 0;
-<<<<<<< HEAD
-=======
 	virtual TSharedPtr<class FTabManager> GetAssociatedTabManager() = 0;
 	virtual double GetLastActivationTime() = 0;
->>>>>>> cce8678d
 };
 
 
