// Copyright 1998-2016 Epic Games, Inc. All Rights Reserved.


#ifndef __KismetReinstanceUtilities_h__
#define __KismetReinstanceUtilities_h__

#pragma once

#include "Engine.h"

DECLARE_STATS_GROUP(TEXT("Kismet Reinstancer"), STATGROUP_KismetReinstancer, STATCAT_Advanced);

class FReinstanceFinalizer;

struct UNREALED_API FRecreateUberGraphFrameScope
{
private:
	TArray<UObject*> Objects;
	UClass* RecompiledClass;
public:
	FRecreateUberGraphFrameScope(UClass* InClass, bool bRecreate);
	~FRecreateUberGraphFrameScope();
};

class UNREALED_API FBlueprintCompileReinstancer : public TSharedFromThis<FBlueprintCompileReinstancer>, public FGCObject
{
public:
	/**
	 * CDO duplicates provider delegate type.
	 */
	DECLARE_DELEGATE_RetVal_TwoParams(UObject*, FCDODuplicatesProvider, UObject*, FName);

	/**
	 * Gets CDO duplicates provider delegate.
	 */
	static FCDODuplicatesProvider& GetCDODuplicatesProviderDelegate();

protected:

	static TSet<TWeakObjectPtr<UBlueprint>> DependentBlueprintsToRefresh;
	static TSet<TWeakObjectPtr<UBlueprint>> DependentBlueprintsToRecompile;
	static TSet<TWeakObjectPtr<UBlueprint>> DependentBlueprintsToByteRecompile;
	static TSet<TWeakObjectPtr<UBlueprint>> CompiledBlueprintsToSave;

	static UClass* HotReloadedOldClass;
	static UClass* HotReloadedNewClass;

	/** Reference to the class we're actively reinstancing */
	UClass* ClassToReinstance;

	/** Reference to the duplicate of ClassToReinstance, which all previous instances are now instances of */
	UClass* DuplicatedClass;

	/** The original CDO object for the class being actively reinstanced */
	UObject*	OriginalCDO;

	/** Children of this blueprint, which will need to be recompiled and relinked temporarily to maintain the class layout */
	TArray<UBlueprint*> Children;

	/** Bytecode dependent blueprints, which will need to be updated after the compilation */
	TArray<UBlueprint*> Dependencies;

	/** Mappings from old fields before recompilation to their new equivalents */
	TMap<FName, UProperty*> PropertyMap;
	TMap<FName, UFunction*> FunctionMap;

	/** Whether or not this resinstancer has already reinstanced  */
	bool bHasReinstanced;

	/** Don't call GC */
	bool bSkipGarbageCollection;

	/** Cached value, true if reinstancing a skeleton class or not */
	bool bIsReinstancingSkeleton;

	uint32 ClassToReinstanceDefaultValuesCRC;

	/** Objects that should keep reference to old class */
	TSet<UObject*> ObjectsThatShouldUseOldStuff;

	/** TRUE if this is the root reinstancer that all other active reinstancing is spawned from */
	bool bIsRootReinstancer;

	/** TRUE if this reinstancer should resave compiled Blueprints if the user has requested it */
	bool bAllowResaveAtTheEndIfRequested;

	/** TRUE if this reinstancer should resave compiled Blueprints if the user has requested it */
	bool bAllowResaveAtTheEndIfRequested;

public:
	// FSerializableObject interface
	virtual void AddReferencedObjects(FReferenceCollector& Collector) override;
	// End of FSerializableObject interface

	static void OptionallyRefreshNodes(UBlueprint* BP);

	void ListDependentBlueprintsToRefresh(const TArray<UBlueprint*>& DependentBPs);
	virtual void EnlistDependentBlueprintToRecompile(UBlueprint* BP, bool bBytecodeOnly);
	virtual void BlueprintWasRecompiled(UBlueprint* BP, bool bBytecodeOnly);

	static TSharedPtr<FBlueprintCompileReinstancer> Create(UClass* InClassToReinstance, bool bIsBytecodeOnly = false, bool bSkipGC = false, bool bAutoInferSaveOnCompile = true)
	{
		return MakeShareable(new FBlueprintCompileReinstancer(InClassToReinstance, bIsBytecodeOnly, bSkipGC, bAutoInferSaveOnCompile));
	}

	virtual ~FBlueprintCompileReinstancer();

	/** Saves a mapping of field names to their UField equivalents, so we can remap any bytecode that references them later */
	void SaveClassFieldMapping(UClass* InClassToReinstance);

	/** Helper to gather mappings from the old class's fields to the new class's version */
	void GenerateFieldMappings(TMap<UObject*, UObject*>& FieldMapping);

	/** Reinstances all objects in the ObjectReinstancingMap */
	void ReinstanceObjects(bool bForceAlwaysReinstance = false);

	/** Updates references to properties and functions of the class that has in the bytecode of dependent blueprints */
	void UpdateBytecodeReferences();

	/** Worker function to replace all instances of OldClass with a new instance of NewClass */
	static void ReplaceInstancesOfClass(UClass* OldClass, UClass* NewClass, UObject* OriginalCDO = NULL, TSet<UObject*>* ObjectsThatShouldUseOldStuff = NULL, bool bClassObjectReplaced = false, bool bPreserveRootComponent = true);

	/** Batch replaces a mapping of one or more classes to their new class by leveraging ReplaceInstancesOfClass */
	static void BatchReplaceInstancesOfClass(TMap<UClass*, UClass*>& InOldToNewClassMap, TSet<UObject*>* ObjectsThatShouldUseOldStuff = NULL, bool bClassObjectReplaced = false, bool bPreserveRootComponent = true);

	/**
	 * When re-instancing a component, we have to make sure all instance owners' 
	 * construction scripts are re-ran (in-case modifying the component alters 
	 * the construction of the actor).
	 * 
	 * @param  ComponentClass    Identifies the component that was altered (used to find all its instances, and thusly all instance owners).
	 */
	static void ReconstructOwnerInstances(TSubclassOf<UActorComponent> ComponentClass);
	
	/** Verify that all instances of the duplicated class have been replaced and collected */
	void VerifyReplacement();

	virtual bool IsClassObjectReplaced() const { return false; }

	void FinalizeFastReinstancing(TArray<UObject*>& ObjectsToReplace);
protected:

	TSharedPtr<FReinstanceFinalizer> ReinstanceInner(bool bForceAlwaysReinstance);

	TSharedPtr<FReinstanceFinalizer> ReinstanceFast();

	void CompileChildren();

	/** Default constructor, can only be used by derived classes */
	FBlueprintCompileReinstancer()
		: ClassToReinstance(NULL)
		, DuplicatedClass(NULL)
		, OriginalCDO(NULL)
		, bHasReinstanced(false)
		, bSkipGarbageCollection(false)
		, bIsReinstancingSkeleton(false)
		, ClassToReinstanceDefaultValuesCRC(0)
<<<<<<< HEAD
		, bIsSourceReinstancer(false)
=======
		, bIsRootReinstancer(false)
>>>>>>> e58dcb1b
	{}

	/** 
	 * Sets the reinstancer up to work on every object of the specified class
	 *
	 * @param InClassToReinstance		Class being reinstanced
	 * @param bIsBytecodeOnly			TRUE if only the bytecode is being recompiled
	 * @param bSkipGC					TRUE if garbage collection should be skipped
	 * @param bAutoInferSaveOnCompile	TRUE if the reinstancer should infer whether or not save on compile should occur, FALSE if it should never save on compile
	 */
	FBlueprintCompileReinstancer(UClass* InClassToReinstance, bool bIsBytecodeOnly = false, bool bSkipGC = false, bool bAutoInferSaveOnCompile = true);

	/** Reparents the specified blueprint or class to be the duplicated class in order to allow properties to be copied from the previous CDO to the new one */
	void ReparentChild(UBlueprint* ChildBP);
	void ReparentChild(UClass* ChildClass);

	/** Determine whether reinstancing actors should preserve the root component of the new actor */
	virtual bool ShouldPreserveRootComponentOfReinstancedActor() const { return true; }

private:
	/**
	 * Gets class CDO duplicate from cache (or creates it if not available or not
	 * during hot-reload) for given class.
	 *
	 * @param CDO Object to get duplicate of.
	 * @param Name The name that CDO has to be renamed with (or created with).
	 */
	static UObject* GetClassCDODuplicate(UObject* CDO, FName Name);

	/** Handles the work of ReplaceInstancesOfClass, handling both normal replacement of instances and batch */
	static void ReplaceInstancesOfClass_Inner(TMap<UClass*, UClass*>& InOldToNewClassMap, UObject* InOriginalCDO, TSet<UObject*>* ObjectsThatShouldUseOldStuff = NULL, bool bClassObjectReplaced = false, bool bPreserveRootComponent = true);
};


#endif//__KismetEditorUtilities_h__<|MERGE_RESOLUTION|>--- conflicted
+++ resolved
@@ -84,9 +84,6 @@
 	/** TRUE if this reinstancer should resave compiled Blueprints if the user has requested it */
 	bool bAllowResaveAtTheEndIfRequested;
 
-	/** TRUE if this reinstancer should resave compiled Blueprints if the user has requested it */
-	bool bAllowResaveAtTheEndIfRequested;
-
 public:
 	// FSerializableObject interface
 	virtual void AddReferencedObjects(FReferenceCollector& Collector) override;
@@ -155,11 +152,7 @@
 		, bSkipGarbageCollection(false)
 		, bIsReinstancingSkeleton(false)
 		, ClassToReinstanceDefaultValuesCRC(0)
-<<<<<<< HEAD
-		, bIsSourceReinstancer(false)
-=======
 		, bIsRootReinstancer(false)
->>>>>>> e58dcb1b
 	{}
 
 	/** 
