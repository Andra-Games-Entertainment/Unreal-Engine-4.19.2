--- conflicted
+++ resolved
@@ -190,19 +190,11 @@
 				"ReferenceViewer",
 				"EditorLiveStreaming",
 				"HotReload",
-<<<<<<< HEAD
-                "IOSPlatformEditor"
-			}
-		);
-
-		if (Target.Platform == UnrealTargetPlatform.Win64 || Target.Platform == UnrealTargetPlatform.Win32)
-=======
                 "IOSPlatformEditor",
 			}
 		);
 
 		if (Target.Platform == UnrealTargetPlatform.Win64 || Target.Platform == UnrealTargetPlatform.Win32 || Target.Platform == UnrealTargetPlatform.Mac)
->>>>>>> 2e95d669
 		{
 			DynamicallyLoadedModuleNames.Add("AndroidPlatformEditor");
 		}
