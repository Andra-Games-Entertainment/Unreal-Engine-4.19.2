// Copyright 1998-2017 Epic Games, Inc. All Rights Reserved.

using UnrealBuildTool;
using System.IO;

public class UnrealEd : ModuleRules
{
	public UnrealEd(ReadOnlyTargetRules Target) : base(Target)
	{
		PrivatePCHHeaderFile = "Private/UnrealEdPrivatePCH.h";

		SharedPCHHeaderFile = "Public/UnrealEdSharedPCH.h";

		PrivateIncludePaths.AddRange(
			new string[] 
			{
				"Editor/UnrealEd/Private",
				"Editor/UnrealEd/Private/Settings",
				"Editor/PackagesDialog/Public",				
				"Developer/DerivedDataCache/Public",
				"Developer/TargetPlatform/Public",
			}
		);

		PrivateIncludePathModuleNames.AddRange(
			new string[] 
			{
				"AssetRegistry",
				"AssetTools",
                "BehaviorTreeEditor",
				"ClassViewer",
				"ContentBrowser",
				"CrashTracker",
				"DerivedDataCache",
				"DesktopPlatform",
                "EnvironmentQueryEditor",
				"GameProjectGeneration",
				"ProjectTargetPlatformEditor",
				"ImageWrapper",
				"MainFrame",
				"MaterialEditor",
                "MergeActors",
				"MeshUtilities",
				"Messaging",
				"MovieSceneCapture",
				"NiagaraEditor",
				"PlacementMode",
				"Settings",
				"SettingsEditor",
                "SuperSearch",
                "AudioEditor",
				"ViewportSnapping",
				"SourceCodeAccess",
				"ReferenceViewer",
                "IntroTutorials",
				"OutputLog",
				"Landscape",
                "Niagara",
				"SizeMap",
                "LocalizationService",
                "HierarchicalLODUtilities",
                "MessagingRpc",
                "PortalRpc",
                "PortalServices",
                "BlueprintNativeCodeGen",
                "Persona",
                "ClothingSystemEditorInterface",
            }
		);

		PublicDependencyModuleNames.AddRange(
			new string[] 
			{
				"BspMode",
				"Core",
				"CoreUObject",
				"DirectoryWatcher",
				"Documentation",
				"Engine",
				"Json",
				"Projects",
				"SandboxFile",
				"Slate",
				"SlateCore",
                "EditorStyle",
				"SourceControl",
				"UnrealEdMessages",
                "AIModule",
				"GameplayDebugger",
				"BlueprintGraph",
                "Http",
				"UnrealAudio",
                "FunctionalTesting",
				"AutomationController",
				"Localization",
				"AudioEditor",
			}
		);

		PrivateDependencyModuleNames.AddRange(
			new string[] 
			{ 
                "LevelSequence",
				"AnimGraph",
                "AppFramework",
				"BlueprintGraph",
                "CinematicCamera",
                "DesktopPlatform",
				"EditorStyle",
				"EngineSettings",
				"InputCore",
				"InputBindingEditor",
				"LauncherServices",
				"MaterialEditor",
				"MessageLog",
				"NetworkFileSystem",
				"PakFile",
				"PropertyEditor",
				"Projects",
				"RawMesh",
				"RenderCore", 
				"RHI", 
				"ShaderCore", 
				"Sockets",
				"SourceControlWindows",
				"StatsViewer",
				"SwarmInterface",
				"TargetPlatform",
				"TargetDeviceServices",
                "EditorWidgets",
				"GraphEditor",
				"Kismet",
                "InternationalizationSettings",
                "JsonUtilities",
				"Landscape",
				"HeadMountedDisplay",
				"MeshPaint",
                "Foliage",
                "VectorVM",
				"TreeMap",
                "MaterialUtilities",
				"Localization",
				"LocalizationService",
				"AddContentDialog",
				"GameProjectGeneration",
                "HierarchicalLODUtilities",
				"Analytics",
                "AnalyticsET",
                "PluginWarden",
                "PixelInspectorModule",
				"MovieScene",
				"MovieSceneTracks",
<<<<<<< HEAD
                "ViewportInteraction"
=======
                "ViewportInteraction",
                "VREditor",
                "ClothingSystemEditor",
                "ClothingSystemRuntime"
>>>>>>> c08c13e0
            }
		);

		DynamicallyLoadedModuleNames.AddRange(
			new string[] 
			{
				"CrashTracker",
				"FontEditor",
				"StaticMeshEditor",
				"TextureEditor",
				"Cascade",
                "UMGEditor",
				"Matinee",
				"AssetRegistry",
				"AssetTools",
				"ClassViewer",
				"CollectionManager",
				"ContentBrowser",
				"CurveTableEditor",
				"DataTableEditor",
				"DestructibleMeshEditor",
				"EditorSettingsViewer",
				"LandscapeEditor",
				"KismetCompiler",
				"DetailCustomizations",
				"ComponentVisualizers",
				"MainFrame",
				"LevelEditor",
				"PackagesDialog",
				"Persona",
				"PhAT",
                "ProjectLauncher",
				"DeviceManager",
				"SettingsEditor",
				"SessionFrontend",
				"Sequencer",
				"StringTableEditor",
				"SuperSearch",
                "GeometryMode",
				"TextureAlignMode",
				"FoliageEdit",
				"PackageDependencyInfo",
				"ImageWrapper",
				"Blutility",
				"IntroTutorials",
				"WorkspaceMenuStructure",
				"PlacementMode",
				"NiagaraEditor",
				"MeshUtilities",
                "MergeActors",
				"ProjectSettingsViewer",
				"ProjectTargetPlatformEditor",
				"PListEditor",
                "BehaviorTreeEditor",
                "EnvironmentQueryEditor",
				"ViewportSnapping",
				"UserFeedback",
                "GameplayTasksEditor",
				"UndoHistory",
				"SourceCodeAccess",
				"ReferenceViewer",
				"EditorLiveStreaming",
				"HotReload",
                "IOSPlatformEditor",
				"HTML5PlatformEditor",
				"SizeMap",
				"PortalProxies",
                "PortalServices",
                "GeometryCacheEd",
                "BlueprintNativeCodeGen",
                "AnimationModifiers",
            }
		);

		if (Target.Platform == UnrealTargetPlatform.Win64 || Target.Platform == UnrealTargetPlatform.Win32 || Target.Platform == UnrealTargetPlatform.Mac || Target.Platform == UnrealTargetPlatform.Linux)
		{
			DynamicallyLoadedModuleNames.Add("AndroidPlatformEditor");
		}

		CircularlyReferencedDependentModules.AddRange(
			new string[] 
			{
                "GraphEditor",
				"Kismet",
				"AudioEditor",
<<<<<<< HEAD
                "ViewportInteraction"
=======
                "ViewportInteraction",
                "VREditor"
>>>>>>> c08c13e0
            }
		); 


		// Add include directory for Lightmass
		PublicIncludePaths.Add("Programs/UnrealLightmass/Public");

		PublicIncludePathModuleNames.AddRange(
			new string[] {
				"UserFeedback",
             	"CollectionManager",
				"BlueprintGraph",
				"AddContentDialog",                
                "MeshUtilities"
            }
			);

		if ((Target.Platform == UnrealTargetPlatform.Win64) ||
			(Target.Platform == UnrealTargetPlatform.Win32))
		{
			PublicDependencyModuleNames.Add("XAudio2");
			PublicDependencyModuleNames.Add("AudioMixerXAudio2");
			PublicDependencyModuleNames.Add("UnrealAudioXAudio2");

			AddEngineThirdPartyPrivateStaticDependencies(Target, 
				"UEOgg",
				"Vorbis",
				"VorbisFile",
				"DX11Audio"
				);

			
		}

		if (Target.Platform == UnrealTargetPlatform.Mac)
		{
			PublicDependencyModuleNames.Add("UnrealAudioCoreAudio");
		}

        if (Target.Platform == UnrealTargetPlatform.HTML5)
        {
			PublicDependencyModuleNames.Add("ALAudio");
        }

		AddEngineThirdPartyPrivateStaticDependencies(Target,
            "HACD",
            "VHACD",
			"FBX",
			"FreeType2"
		);

		SetupModulePhysXAPEXSupport(Target);

		if (UEBuildConfiguration.bCompileRecast)
		{
            PrivateDependencyModuleNames.Add("Navmesh");
			Definitions.Add( "WITH_RECAST=1" );
		}
		else
		{
			Definitions.Add( "WITH_RECAST=0" );
		}
	}
}<|MERGE_RESOLUTION|>--- conflicted
+++ resolved
@@ -63,6 +63,8 @@
                 "PortalRpc",
                 "PortalServices",
                 "BlueprintNativeCodeGen",
+                "ViewportInteraction",
+                "VREditor",
                 "Persona",
                 "ClothingSystemEditorInterface",
             }
@@ -150,14 +152,10 @@
                 "PixelInspectorModule",
 				"MovieScene",
 				"MovieSceneTracks",
-<<<<<<< HEAD
-                "ViewportInteraction"
-=======
                 "ViewportInteraction",
                 "VREditor",
                 "ClothingSystemEditor",
                 "ClothingSystemRuntime"
->>>>>>> c08c13e0
             }
 		);
 
@@ -243,12 +241,8 @@
                 "GraphEditor",
 				"Kismet",
 				"AudioEditor",
-<<<<<<< HEAD
-                "ViewportInteraction"
-=======
                 "ViewportInteraction",
                 "VREditor"
->>>>>>> c08c13e0
             }
 		); 
 
