--- conflicted
+++ resolved
@@ -728,14 +728,11 @@
 		bool bReferencedByLODActor = false;
 		for (AActor* ReferencingActor : ReferencingActors)
 		{
-<<<<<<< HEAD
-=======
 			if (ReferencingActor->IsA(ALODActor::StaticClass()))
 			{
 				bReferencedByLODActor = true;
 				break;
 			}
->>>>>>> e58dcb1b
 			// If the referencing actor is a child actor that is referencing us, do not treat it
 			// as referencing for the purposes of warning about deletion
 			UChildActorComponent* ParentComponent = ReferencingActor->GetParentComponent();
