// Copyright 1998-2015 Epic Games, Inc. All Rights Reserved.


#include "UnrealEd.h"
#include "StaticMeshResources.h"
#include "EditorSupportDelegates.h"
#include "BusyCursor.h"
#include "ScopedTransaction.h"
#include "LevelUtils.h"
#include "ObjectTools.h"
#include "PackageTools.h"
#include "MainFrame.h"
#include "EditorLevelUtils.h"
#include "EditorBuildUtils.h"
#include "ScriptDisassembler.h"
#include "AssetToolsModule.h"
#include "Editor/GeometryMode/Public/GeometryEdMode.h"
#include "AssetRegistryModule.h"
#include "ISourceControlModule.h"
#include "FbxExporter.h"
#include "DesktopPlatformModule.h"
#include "SnappingUtils.h"
#include "MessageLog.h"
#include "AssetSelection.h"
#include "HighResScreenshot.h"
#include "ActorEditorUtils.h"
#include "Editor/ActorPositioning.h"
#include "Matinee/InterpData.h"
#include "Animation/SkeletalMeshActor.h"
#include "Landscape.h"
#include "LandscapeInfo.h"
#include "LandscapeLayerInfoObject.h"
#include "LandscapeProxy.h"
#include "LandscapeGizmoActiveActor.h"
#include "LandscapeComponent.h"
#include "LandscapeHeightfieldCollisionComponent.h"
#include "ComponentReregisterContext.h"
#include "JsonInternationalizationArchiveSerializer.h"
#include "JsonInternationalizationManifestSerializer.h"
#include "Engine/DestructibleMesh.h"
#include "NotificationManager.h"
#include "SNotificationList.h"
#include "Engine/Polys.h"
#include "Engine/Selection.h"
#include "Components/BoxComponent.h"
#include "Components/CapsuleComponent.h"
#include "Components/PointLightComponent.h"
#include "PhysicsEngine/RadialForceComponent.h"
#include "Components/SphereComponent.h"
#include "Engine/StaticMeshActor.h"
#include "EngineUtils.h"
#include "LevelEditor.h"
#include "ComponentEditorUtils.h"


DEFINE_LOG_CATEGORY_STATIC(LogUnrealEdSrv, Log, All);

#define LOCTEXT_NAMESPACE "UnrealEdSrv"

//@hack: this needs to be cleaned up!
static TCHAR TempStr[MAX_EDCMD], TempName[MAX_EDCMD], Temp[MAX_EDCMD];
static uint16 Word1, Word4;


/**
 * Dumps a set of selected objects to debugf.
 */
static void PrivateDumpSelection(USelection* Selection)
{
	for ( FSelectionIterator Itor(*Selection) ; Itor ; ++Itor )
	{
		UObject *CurObject = *Itor;
		if ( CurObject )
		{
			UE_LOG(LogUnrealEdSrv, Log, TEXT("    %s"), *CurObject->GetClass()->GetName() );
		}
		else
		{
			UE_LOG(LogUnrealEdSrv, Log, TEXT("    NULL object"));
		}
	}
}

class SModalWindowTest : public SCompoundWidget
{
public:
	SLATE_BEGIN_ARGS( SModalWindowTest ){}
	SLATE_END_ARGS()

	void Construct( const FArguments& InArgs )
	{
		this->ChildSlot
		[
			SNew(SBorder)
			.BorderImage(FEditorStyle::GetBrush("ToolPanel.GroupBorder"))
			[
				SNew( SVerticalBox )
				+ SVerticalBox::Slot()
				.AutoHeight()
				[
					SNew( SHorizontalBox )
					+ SHorizontalBox::Slot()
					.AutoWidth()
					.HAlign(HAlign_Center)
					[
						SNew( STextBlock )
						.Text( LOCTEXT("ModelTestWindowLabel", "This is a modal window test") )
					]
					+ SHorizontalBox::Slot()
					.AutoWidth()
					.HAlign(HAlign_Center)
					[
						SNew( SButton )
						.Text( LOCTEXT("NewModalTestWindowButtonLabel", "New Modal Window") )
						.OnClicked( this, &SModalWindowTest::OnNewModalWindowClicked )
					]
				]
				+SVerticalBox::Slot()
				.AutoHeight()
				.HAlign(HAlign_Right)
				[
					SNew( SHorizontalBox )
					+ SHorizontalBox::Slot()
					.AutoWidth()
					[
						SNew( SButton )
						.Text( NSLOCTEXT("UnrealEd", "OK", "OK") )
						.OnClicked( this, &SModalWindowTest::OnOKClicked )
					]
					+ SHorizontalBox::Slot()
					.AutoWidth()
					[
						SNew( SButton )
						.Text( NSLOCTEXT("UnrealEd", "Cancel", "Cancel") )
						.OnClicked( this, &SModalWindowTest::OnCancelClicked )
					]
				]
			]
		];
	}
	
	SModalWindowTest()
		: bUserResponse( false )
	{
	}

	void SetWindow( TSharedPtr<SWindow> InWindow )
	{
		MyWindow = InWindow;
	}

	bool GetResponse() const { return bUserResponse; }

private:
	
	FReply OnOKClicked()
	{
		bUserResponse = true;
		MyWindow->RequestDestroyWindow();
		return FReply::Handled();
	}

	FReply OnCancelClicked()
	{
		bUserResponse = false;
		MyWindow->RequestDestroyWindow();
		return FReply::Handled();
	}

	FReply OnNewModalWindowClicked()
	{
		TSharedRef<SModalWindowTest> ModalWindowContent = SNew(SModalWindowTest);
		TSharedRef<SWindow> ModalWindow = SNew(SWindow)
			.Title( LOCTEXT("TestModalWindowTitle", "Modal Window") )
			.ClientSize(FVector2D(250,100))
			[
				ModalWindowContent
			];

		ModalWindowContent->SetWindow( ModalWindow );

		FSlateApplication::Get().AddModalWindow( ModalWindow, AsShared() );

		UE_LOG(LogUnrealEdSrv, Log, TEXT("Modal Window Returned"));

		return FReply::Handled();
	}

	FReply OnMouseButtonDown( const FGeometry& MyGeometry, const FPointerEvent& MouseEvent )
	{
		if( MouseEvent.GetEffectingButton() == EKeys::RightMouseButton )
		{
			struct Local
			{
				static void FillSubMenuEntries( FMenuBuilder& MenuBuilder )
				{
					MenuBuilder.AddMenuEntry( LOCTEXT("TestItem2", "Test Item 2"), LOCTEXT("TestToolTip", "TestToolTip"), FSlateIcon(), FUIAction() );

					MenuBuilder.AddMenuEntry( LOCTEXT("TestItem3", "Test Item 3"), LOCTEXT("TestToolTip", "TestToolTip"), FSlateIcon(), FUIAction() );

					MenuBuilder.AddSubMenu( LOCTEXT("SubMenu", "Sub Menu"), LOCTEXT("OpensASubmenu", "Opens a submenu"), FNewMenuDelegate::CreateStatic( &Local::FillSubMenuEntries ) );

					MenuBuilder.AddSubMenu( LOCTEXT("SubMenu2", "Sub Menu2"), LOCTEXT("OpensASubmenu", "Opens a submenu"), FNewMenuDelegate::CreateStatic( &Local::FillSubMenuEntries ) );
				}
			};

			FMenuBuilder NewMenu( true, NULL );
			NewMenu.BeginSection("TestMenuModalWindow", LOCTEXT("MenuInAModalWindow", "Menu in a modal window") );
			{
				NewMenu.AddMenuEntry( LOCTEXT("TestItem1", "Test Item 1"), FText::GetEmpty(), FSlateIcon(), FUIAction() );
				NewMenu.AddSubMenu( LOCTEXT("SubMenu", "Sub Menu"), LOCTEXT("OpenASubmenu", "Opens a sub menu"), FNewMenuDelegate::CreateStatic( &Local::FillSubMenuEntries ) );
			}
			NewMenu.EndSection();

			FSlateApplication::Get().PushMenu( SharedThis( this ), NewMenu.MakeWidget(), MouseEvent.GetScreenSpacePosition(), FPopupTransitionEffect( FPopupTransitionEffect::None ) );

			return FReply::Handled();
		}

		return FReply::Unhandled();
	}

	TSharedPtr<SWindow> MyWindow;
	bool bUserResponse;
};

UPackage* UUnrealEdEngine::GeneratePackageThumbnailsIfRequired( const TCHAR* Str, FOutputDevice& Ar, TArray<FString>& GeneratedThumbNamesList )
{
	UPackage* Pkg = NULL;
	if( FParse::Command( &Str, TEXT( "SavePackage" ) ) )
	{
		static TCHAR TempFname[MAX_EDCMD];
		if( FParse::Value( Str, TEXT( "FILE=" ), TempFname, 256 ) && ParseObject<UPackage>( Str, TEXT( "Package=" ), Pkg, NULL ) )
		{
			// Update any thumbnails for objects in this package that were modified or generate
			// new thumbnails for objects that don't have any

			bool bSilent = false;
			FParse::Bool( Str, TEXT( "SILENT=" ), bSilent );

			// Make a list of packages to query (in our case, just the package we're saving)
			TArray< UPackage* > Packages;
			Packages.Add( Pkg );

			// Allocate a new thumbnail map if we need one
			if( !Pkg->ThumbnailMap.IsValid() )
			{
				Pkg->ThumbnailMap.Reset( new FThumbnailMap() );
			}

			// OK, now query all of the browsable objects in the package we're about to save
			TArray< UObject* > BrowsableObjectsInPackage;

			// Load the asset tools module to get access to thumbnail tools
			FAssetToolsModule& AssetToolsModule = FModuleManager::LoadModuleChecked<FAssetToolsModule>(TEXT("AssetTools"));
				
			// NOTE: The package should really be fully loaded before we try to generate thumbnails
			PackageTools::GetObjectsInPackages(
				&Packages,														// Packages to search
				BrowsableObjectsInPackage );									// Out: Objects

			// Check to see if any of the objects need thumbnails generated
			TSet< UObject* > ObjectsMissingThumbnails;
			TSet< UObject* > ObjectsWithThumbnails;
			for( int32 CurObjectIndex = 0; CurObjectIndex < BrowsableObjectsInPackage.Num(); ++CurObjectIndex )
			{
				UObject* CurObject = BrowsableObjectsInPackage[ CurObjectIndex ];
				check( CurObject != NULL );

				bool bUsesGenericThumbnail = AssetToolsModule.Get().AssetUsesGenericThumbnail(FAssetData(CurObject));

				// Archetypes always use a shared thumbnail
				if( CurObject->HasAllFlags( RF_ArchetypeObject ) )
				{
					bUsesGenericThumbnail = true;
				}

				bool bPrintThumbnailDiagnostics = false;
				GConfig->GetBool(TEXT("Thumbnails"), TEXT("Debug"), bPrintThumbnailDiagnostics, GEditorPerProjectIni);

				const FObjectThumbnail* ExistingThumbnail = ThumbnailTools::FindCachedThumbnail( CurObject->GetFullName() );
				if (bPrintThumbnailDiagnostics)
				{
					UE_LOG(LogUnrealEdSrv, Log, TEXT("Saving Thumb for %s"), *CurObject->GetFullName());
					UE_LOG(LogUnrealEdSrv, Log, TEXT("   Thumb existed = %d"), (ExistingThumbnail!=NULL) ? 1: 0);
					UE_LOG(LogUnrealEdSrv, Log, TEXT("   Shared Thumb = %d"), (bUsesGenericThumbnail) ? 1: 0);
				}
				//if it's not generatable, let's make sure it doesn't have a custom thumbnail before saving
				if (!ExistingThumbnail && bUsesGenericThumbnail)
				{
					//let it load the custom icons from disk
					// @todo CB: Batch up requests for multiple thumbnails!
					TArray< FName > ObjectFullNames;
					FName ObjectFullNameFName( *CurObject->GetFullName() );
					ObjectFullNames.Add( ObjectFullNameFName );

					// Load thumbnails
					FThumbnailMap& LoadedThumbnails = Pkg->AccessThumbnailMap();
					if( ThumbnailTools::ConditionallyLoadThumbnailsForObjects( ObjectFullNames, LoadedThumbnails ) )
					{
						//store off the names of the thumbnails that were loaded as part of a save so we can delete them after the save
					GeneratedThumbNamesList.Add(ObjectFullNameFName.ToString());

						if (bPrintThumbnailDiagnostics)
						{
							UE_LOG(LogUnrealEdSrv, Log, TEXT("   Unloaded thumb loaded successfully"));
						}

						ExistingThumbnail = LoadedThumbnails.Find( ObjectFullNameFName );
						if (bPrintThumbnailDiagnostics)
						{
							UE_LOG(LogUnrealEdSrv, Log, TEXT("   Newly loaded thumb exists = %d"), (ExistingThumbnail!=NULL) ? 1: 0);
							if (ExistingThumbnail)
							{
								UE_LOG(LogUnrealEdSrv, Log, TEXT("   Thumb created after proper version = %d"), (ExistingThumbnail->IsCreatedAfterCustomThumbsEnabled()) ? 1: 0);
							}
						}

						if (ExistingThumbnail && !ExistingThumbnail->IsCreatedAfterCustomThumbsEnabled())
						{
							if (bPrintThumbnailDiagnostics)
							{
								UE_LOG(LogUnrealEdSrv, Log,  TEXT("   WIPING OUT THUMBNAIL!!!!"));
							}

							//Casting away const to save memory behind the scenes
							FObjectThumbnail* ThumbToClear = (FObjectThumbnail*)ExistingThumbnail;
							ThumbToClear->SetImageSize(0, 0);
							ThumbToClear->AccessImageData().Empty();
						}
					}
					else
					{
						if (bPrintThumbnailDiagnostics)
						{
							UE_LOG(LogUnrealEdSrv, Log, TEXT("   Unloaded thumb does not exist"));
						}
					}
				}

				if ( bUsesGenericThumbnail )
				{
					// This is a generic thumbnail object, but it may have a custom thumbnail.
					if( ExistingThumbnail != NULL && !ExistingThumbnail->IsEmpty() )
					{
						ObjectsWithThumbnails.Add( CurObject );
					}
				}
				else
				{
					// This is not a generic thumbnail object, so if it is dirty or missing we will render it.
					if( ExistingThumbnail != NULL && !ExistingThumbnail->IsEmpty() && !ExistingThumbnail->IsDirty() )
					{
						ObjectsWithThumbnails.Add( CurObject );
					}
					else
					{
						ObjectsMissingThumbnails.Add( CurObject );
					}
				}
			}


			if( BrowsableObjectsInPackage.Num() > 0 )
			{
				// Missing some thumbnails, so go ahead and try to generate them now

				// Start a busy cursor
				const FScopedBusyCursor BusyCursor;

				if( !bSilent )
				{
					const bool bWantProgressMeter = true;
					GWarn->BeginSlowTask( NSLOCTEXT("UnrealEd", "SavingPackage_GeneratingThumbnails", "Generating thumbnails..." ), bWantProgressMeter );
				}

				Ar.Logf( TEXT( "OBJ SavePackage: Generating thumbnails for [%i] asset(s) in package [%s] ([%i] browsable assets)..." ), ObjectsMissingThumbnails.Num(), *Pkg->GetName(), BrowsableObjectsInPackage.Num() );

				for( int32 CurObjectIndex = 0; CurObjectIndex < BrowsableObjectsInPackage.Num(); ++CurObjectIndex )
				{
					UObject* CurObject = BrowsableObjectsInPackage[ CurObjectIndex ];
					check( CurObject != NULL );

					if( !bSilent )
					{
						GWarn->UpdateProgress( CurObjectIndex, BrowsableObjectsInPackage.Num() );
					}


					bool bNeedEmptyThumbnail = false;
					if( ObjectsMissingThumbnails.Contains( CurObject ) && !GIsAutomationTesting )
					{
						// Generate a thumbnail!
						FObjectThumbnail* GeneratedThumbnail = ThumbnailTools::GenerateThumbnailForObjectToSaveToDisk( CurObject );
						if( GeneratedThumbnail != NULL )
						{
							Ar.Logf( TEXT( "OBJ SavePackage:     Rendered thumbnail for [%s]" ), *CurObject->GetFullName() );
						}
						else
						{
							// Couldn't generate a thumb; perhaps this object doesn't support thumbnails?
							bNeedEmptyThumbnail = true;
						}
					}
					else if( !ObjectsWithThumbnails.Contains( CurObject ) )
					{
						// Even though this object uses a shared thumbnail, we'll add a "dummy thumbnail" to
						// the package (zero dimension) for all browsable assets so that the Content Browser
						// can quickly verify that existence of assets on the fly.
						bNeedEmptyThumbnail = true;
					}


					// Create an empty thumbnail if we need to.  All browsable assets need at least a placeholder
					// thumbnail so the Content Browser can check for non-existent assets in the background
					if( bNeedEmptyThumbnail )
					{
						UPackage* MyOutermostPackage = CastChecked< UPackage >( CurObject->GetOutermost() );
						ThumbnailTools::CacheEmptyThumbnail( CurObject->GetFullName(), MyOutermostPackage );
					}
				}

				Ar.Logf( TEXT( "OBJ SavePackage: Finished generating thumbnails for package [%s]" ), *Pkg->GetName() );

				if( !bSilent )
				{
					GWarn->UpdateProgress( 1, 1 );
					GWarn->EndSlowTask();
				}
			}
		}
	}
	return Pkg;
}

bool UUnrealEdEngine::HandleDumpModelGUIDCommand( const TCHAR* Str, FOutputDevice& Ar )
{
	for (TObjectIterator<UModel> It; It; ++It)
	{
		UE_LOG(LogUnrealEdSrv, Log, TEXT("%s Guid = '%s'"), *It->GetFullName(), *It->LightingGuid.ToString());
	}
return true;
}

bool UUnrealEdEngine::HandleModalTestCommand( const TCHAR* Str, FOutputDevice& Ar )
{
	TSharedRef<SModalWindowTest> MessageBox = SNew(SModalWindowTest);
	TSharedRef<SWindow> ModalWindow = SNew(SWindow)
		.Title( LOCTEXT("WindowTitle", "Modal Window") )
		.ClientSize(FVector2D(250,100))
		[
			MessageBox
		];

	MessageBox->SetWindow( ModalWindow );

	GEditor->EditorAddModalWindow( ModalWindow );

	UE_LOG(LogUnrealEdSrv, Log,  TEXT("User response was: %s"), MessageBox->GetResponse() ? TEXT("OK") : TEXT("Cancel") );
	return true;
}

bool UUnrealEdEngine::HandleDumpBPClassesCommand( const TCHAR* Str, FOutputDevice& Ar )
{
	UE_LOG(LogUnrealEdSrv, Log, TEXT("--- Listing all blueprint generated classes ---"));
	for( TObjectIterator<UClass> it; it; ++it )
	{
		const UClass* CurrentClass = *it;
		if( CurrentClass && CurrentClass->ClassGeneratedBy )
		{
			UE_LOG(LogUnrealEdSrv, Log, TEXT("  %s (%s)"), *CurrentClass->GetName(), *CurrentClass->GetOutermost()->GetName());
		}
	}
	return true;
}

bool UUnrealEdEngine::HandleFindOutdateInstancesCommand( const TCHAR* Str, FOutputDevice& Ar )
{
	UE_LOG(LogUnrealEdSrv, Log, TEXT("--- Finding all actor instances with outdated classes ---"));
	int32 NumFound = 0;
	for( TObjectIterator<UObject> it; it; ++it )
	{
		const UObject* CurrentObj = *it;
		if( CurrentObj->GetClass()->HasAnyClassFlags(CLASS_NewerVersionExists) )
		{
			UE_LOG(LogUnrealEdSrv, Log, TEXT("  %s (%s)"), *CurrentObj->GetName(), *CurrentObj->GetClass()->GetName());
			NumFound++;
		}
	}
	UE_LOG(LogUnrealEdSrv, Log, TEXT("Found %d instance(s)."), NumFound);
	return true;
}

bool UUnrealEdEngine::HandleDumpSelectionCommand( const TCHAR* Str, FOutputDevice& Ar )
{
	UE_LOG(LogUnrealEdSrv, Log, TEXT("Selected Actors:"));
	PrivateDumpSelection( GetSelectedActors() );
	UE_LOG(LogUnrealEdSrv, Log, TEXT("Selected Non-Actors:"));
	PrivateDumpSelection( GetSelectedObjects() );
	return true;
}


bool UUnrealEdEngine::HandleBuildLightingCommand( const TCHAR* Str, FOutputDevice& Ar, UWorld* InWorld )
{
	return FEditorBuildUtils::EditorBuild(InWorld, EBuildOptions::BuildLighting);	
}

bool UUnrealEdEngine::HandleBuildPathsCommand( const TCHAR* Str, FOutputDevice& Ar, UWorld* InWorld )
{
	return FEditorBuildUtils::EditorBuild(InWorld, EBuildOptions::BuildAIPaths);
}

bool UUnrealEdEngine::HandleUpdateLandscapeEditorDataCommand( const TCHAR* Str, FOutputDevice& Ar, UWorld* InWorld )
{
	const bool bShowWarnings = (FString(Str) == TEXT("-warnings"));
	
	if (InWorld->GetWorldSettings())
	{
		ULandscapeInfo::RecreateLandscapeInfo(InWorld, bShowWarnings);
				
		// for removing 
		TMap<ULandscapeInfo*, ALandscapeGizmoActiveActor*> GizmoMap;
		for (TActorIterator<ALandscapeGizmoActiveActor> It(InWorld); It; ++It)
		{
			ALandscapeGizmoActiveActor* Gizmo = *It;
			if (Gizmo->TargetLandscapeInfo)
			{
				if (!GizmoMap.FindRef(Gizmo->TargetLandscapeInfo))
				{
					GizmoMap.Add(Gizmo->TargetLandscapeInfo, Gizmo);
				}
				else
				{
					Gizmo->Destroy(); 
				}
			}
		}

		// Fixed up for Landscape fix match case
		auto& LandscapeInfoMap = GetLandscapeInfoMap(InWorld);

		for (auto It = LandscapeInfoMap.Map.CreateIterator(); It; ++It)
		{
			ULandscapeInfo* LandscapeInfo = It.Value();
			if (LandscapeInfo)
			{
				bool bHasPhysicalMaterial = false;
				for (int32 i = 0; i < LandscapeInfo->Layers.Num(); ++i)
				{
					if (LandscapeInfo->Layers[i].LayerInfoObj && LandscapeInfo->Layers[i].LayerInfoObj->PhysMaterial)
					{
						bHasPhysicalMaterial = true;
						break;
					}
				}
				TSet<ALandscapeProxy*> SelectProxies;
				for (auto LandscapeComponentIt = LandscapeInfo->XYtoComponentMap.CreateIterator(); LandscapeComponentIt; ++LandscapeComponentIt )
				{
					ULandscapeComponent* Comp = LandscapeComponentIt.Value();
					if (Comp)
					{
						// Fix level inconsistency for landscape component and collision component
						ULandscapeHeightfieldCollisionComponent* Collision = Comp->CollisionComponent.Get();
						if (Collision != nullptr)
						{
							if (Comp->GetLandscapeProxy()->GetLevel() != Collision->GetLandscapeProxy()->GetLevel())
							{
								ALandscapeProxy* FromProxy = Collision->GetLandscapeProxy();
								ALandscapeProxy* DestProxy = Comp->GetLandscapeProxy();
								// From MoveToLevelTool
								FromProxy->CollisionComponents.Remove(Collision);
								Collision->UnregisterComponent();
								Collision->DetachFromParent(true);
								Collision->Rename(NULL, DestProxy);
								DestProxy->CollisionComponents.Add(Collision);
								Collision->AttachTo( DestProxy->GetRootComponent(), NAME_None, EAttachLocation::KeepWorldPosition );
								SelectProxies.Add(FromProxy);
								SelectProxies.Add(DestProxy);
							}

							// Fix Dominant Layer Data
							if (bHasPhysicalMaterial && Collision->DominantLayerData.GetBulkDataSize() == 0)
							{
								Comp->UpdateCollisionLayerData();
							}
						}
					}
				}

				for(TSet<ALandscapeProxy*>::TIterator ProxyIt(SelectProxies);ProxyIt;++ProxyIt)
				{
					(*ProxyIt)->MarkPackageDirty();
				}
			}
		}

		// Fix proxies relative transformations to LandscapeActor
		for (auto It = LandscapeInfoMap.Map.CreateIterator(); It; ++It)
		{
			ULandscapeInfo* Info = It.Value();
			Info->FixupProxiesWeightmaps();
			// make sure relative proxy transformations are correct	
			Info->FixupProxiesTransform();
		}
	}
	return true;
}

bool UUnrealEdEngine::HandleUpdateLandscapeMICCommand( const TCHAR* Str, FOutputDevice& Ar, UWorld* InWorld )
{
	UWorld* World = GetEditorWorldContext().World();

	if (World && World->GetWorldSettings())
	{
		for (auto It = GetLandscapeInfoMap(World).Map.CreateIterator(); It; ++It)
		{
			ULandscapeInfo* Info = It.Value();
			for (auto LandscapeComponentIt = Info->XYtoComponentMap.CreateIterator(); LandscapeComponentIt; ++LandscapeComponentIt )
			{
				ULandscapeComponent* Comp = LandscapeComponentIt.Value();
				if( Comp )
				{
					Comp->UpdateMaterialInstances();

					FComponentReregisterContext ReregisterContext(Comp);
				}
			}
		}
	}
	return true;
}

bool UUnrealEdEngine::HandleRecreateLandscapeCollisionCommand(const TCHAR* Str, FOutputDevice& Ar, UWorld* InWorld)
{
	if (!PlayWorld && InWorld && InWorld->GetWorldSettings())
	{
		for (auto It = GetLandscapeInfoMap(InWorld).Map.CreateIterator(); It; ++It)
		{
			ULandscapeInfo* Info = It.Value();
			Info->RecreateCollisionComponents();
		}
	}
	return true;
}

bool UUnrealEdEngine::HandleRemoveLandscapeXYOffsetsCommand(const TCHAR* Str, FOutputDevice& Ar, UWorld* InWorld)
{
	if (!PlayWorld && InWorld && InWorld->GetWorldSettings())
	{
		for (auto It = GetLandscapeInfoMap(InWorld).Map.CreateIterator(); It; ++It)
		{
			ULandscapeInfo* Info = It.Value();
			Info->RemoveXYOffsets();
		}
	}
	return true;
}

bool UUnrealEdEngine::HandleConvertMatineesCommand( const TCHAR* Str, FOutputDevice& Ar, UWorld* InWorld )
{
	FVector StartLocation= FVector::ZeroVector;
	if( InWorld )
	{
		ULevel* Level = InWorld->GetCurrentLevel();
		if( !Level )
		{
			Level = InWorld->PersistentLevel;
	}
		check(Level);
		for( TObjectIterator<UInterpData> It; It; ++It )
		{
			UInterpData* InterpData = *It;
			if( InterpData->IsIn( Level ) ) 
			{
				// We dont care about renaming references or adding redirectors.  References to this will be old seqact_interps
				GEditor->RenameObject( InterpData, Level->GetOutermost(), *InterpData->GetName() );

				AMatineeActor* MatineeActor = Level->OwningWorld->SpawnActor<AMatineeActor>(StartLocation, FRotator::ZeroRotator);
				StartLocation.Y += 50;

				MatineeActor->MatineeData = InterpData;
				UProperty* MatineeDataProp = NULL;
				for( UProperty* Property = MatineeActor->GetClass()->PropertyLink; Property != NULL; Property = Property->PropertyLinkNext )
				{
					if( Property->GetName() == TEXT("MatineeData") )
					{
						MatineeDataProp = Property;
						break;
					}
				}

				FPropertyChangedEvent PropertyChangedEvent( MatineeDataProp ); 
				MatineeActor->PostEditChangeProperty( PropertyChangedEvent );
			}
		}
	}
		return true;
	}

bool UUnrealEdEngine::HandleDisasmScriptCommand( const TCHAR* Str, FOutputDevice& Ar )
	{
		FString ClassName;

		if (FParse::Token(Str, ClassName, false))
		{
			FKismetBytecodeDisassembler::DisassembleAllFunctionsInClasses(Ar, ClassName);
		}

		return true;
	}

bool UUnrealEdEngine::Exec( UWorld* InWorld, const TCHAR* Stream, FOutputDevice& Ar )
{
	const TCHAR* Str = Stream;
	// disallow set commands in the editor as that modifies the default object, affecting object serialization
	if (FParse::Command(&Str, TEXT("SET")) || FParse::Command(&Str, TEXT("SETNOPEC")))
	{
		Ar.Logf(TEXT("Set commands not allowed in the editor"));
		return true;
	}

	//for thumbnail reclamation post save
	UPackage* Pkg = NULL;
	//thumbs that are loaded expressly for the sake of saving.  To be deleted again post-save
	TArray<FString> ThumbNamesToUnload;
	
	// Peek for the SavePackage command and generate thumbnails for the package if we need to
	// NOTE: The actual package saving happens in the UEditorEngine::Exec_Obj, but we do the 
	//		 thumbnail generation here in UnrealEd
	if( FParse::Command(&Str,TEXT("OBJ")) )
	{
		Pkg = GeneratePackageThumbnailsIfRequired( Str, Ar, ThumbNamesToUnload );
	}

	// If we don't have a viewport specified to catch the stat commands (and there's no game viewport), use to the active viewport
	if (GStatProcessingViewportClient == NULL && GameViewport == NULL)
	{
		GStatProcessingViewportClient = GLastKeyLevelEditingViewportClient ? GLastKeyLevelEditingViewportClient : GCurrentLevelEditingViewportClient;
	}

	bool bExecSucceeded = UEditorEngine::Exec( InWorld, Stream, Ar );

	GStatProcessingViewportClient = NULL;

	//if we loaded thumbs for saving, purge them back from the package
	//append loaded thumbs onto the existing thumbs list
	if (Pkg)
	{
		for (int32 ThumbRemoveIndex = 0; ThumbRemoveIndex < ThumbNamesToUnload.Num(); ++ThumbRemoveIndex)
		{
			ThumbnailTools::CacheThumbnail(ThumbNamesToUnload[ThumbRemoveIndex], NULL, Pkg);
		}
	}

	if(bExecSucceeded)
	{
		return true;
	}

	if( FParse::Command(&Str, TEXT("DUMPMODELGUIDS")) )
	{
		HandleDumpModelGUIDCommand( Str, Ar );
	}

	if( FParse::Command(&Str, TEXT("ModalTest") ) )
	{
		HandleModalTestCommand( Str, Ar );
		return true;
	}

	if( FParse::Command(&Str, TEXT("DumpBPClasses")) )
	{
		HandleDumpBPClassesCommand( Str, Ar );
	}

	if( FParse::Command(&Str, TEXT("FindOutdatedInstances")) )
	{
		HandleFindOutdateInstancesCommand( Str, Ar );
	}

	if( FParse::Command(&Str, TEXT("DUMPSELECTION")) )
	{
		HandleDumpSelectionCommand( Str, Ar );
	}

	//----------------------------------------------------------------------------------
	// EDIT
	//
	if( FParse::Command(&Str,TEXT("EDIT")) )
	{
		return Exec_Edit( InWorld, Str, Ar );
	}
	//------------------------------------------------------------------------------------
	// ACTOR: Actor-related functions
	//
	else if (FParse::Command(&Str,TEXT("ACTOR")))
	{
		return Exec_Actor( InWorld, Str, Ar );
	}
	//------------------------------------------------------------------------------------
	// MODE management (Global EDITOR mode):
	//
	else if( FParse::Command(&Str,TEXT("MODE")) )
	{
		return Exec_Mode( Str, Ar );
	}
	//----------------------------------------------------------------------------------
	// PIVOT
	//
	else if( FParse::Command(&Str,TEXT("PIVOT")) )
	{
		return Exec_Pivot( Str, Ar );
	}
	else if (FParse::Command(&Str,TEXT("BUILDLIGHTING")))
	{
		HandleBuildLightingCommand( Str, Ar, InWorld );
	}
	// BUILD PATHS
	else if (FParse::Command(&Str,TEXT("BUILDPATHS")))
	{
		HandleBuildPathsCommand( Str, Ar, InWorld );
	}
#if WITH_EDITOR
	else if (FParse::Command(&Str, TEXT("UpdateLandscapeEditorData")))
	{
		// InWorld above is the PIE world if PIE is active, but this is specifically an editor command
		UWorld* World = GetEditorWorldContext().World();
		return HandleUpdateLandscapeEditorDataCommand(Str, Ar, World);
	}
	else if (FParse::Command(&Str, TEXT("UpdateLandscapeMIC")))
	{
		// InWorld above is the PIE world if PIE is active, but this is specifically an editor command
		UWorld* World = GetEditorWorldContext().World();
		return HandleUpdateLandscapeMICCommand(Str, Ar, World);
	}
	else if (FParse::Command(&Str, TEXT("RecreateLandscapeCollision")))
	{
		// InWorld above is the PIE world if PIE is active, but this is specifically an editor command
		UWorld* World = GetEditorWorldContext().World();
		return HandleRecreateLandscapeCollisionCommand(Str, Ar, World);
	}
	else if (FParse::Command(&Str, TEXT("RemoveLandscapeXYOffsets")))
	{
		// InWorld above is the PIE world if PIE is active, but this is specifically an editor command
		UWorld* World = GetEditorWorldContext().World();
		return HandleRemoveLandscapeXYOffsetsCommand(Str, Ar, World);
	}
#endif // WITH_EDITOR
	else if( FParse::Command(&Str, TEXT("CONVERTMATINEES")) )
	{
		return HandleConvertMatineesCommand( Str, Ar, InWorld );
	}
	else if( FParse::Command(&Str, TEXT("DISASMSCRIPT")) )
	{
		return HandleDisasmScriptCommand( Str, Ar );
	}
	else if ( FParse::Command(&Str, TEXT("GROUPS")) )
	{
		return Exec_Group( Str, Ar );
	}
	// #ttp 322815 - GDC, temp exec command for scaling the level
	else if ( FParse::Command(&Str,TEXT("SCALELEVEL")) )
	{
		// e.g. ScaleLevel Scale=1,2,3 Snap=4	// Non-uniform scaling
		// e.g. ScaleLevel Scale=2 Snap=4		// Uniform scaling

		// We can only scale radii if the level is given uniform scaling
		bool bScale = false;
		bool bScaleRadii = false;

		float Scale = 1.0f;
		FString ScaleStr;
		FVector ScaleVec( Scale );
		if(FParse::Value( Str, TEXT("Scale="), ScaleStr, false) && GetFVECTOR( *ScaleStr, ScaleVec ))
		{
			// Update uniform incase the user used uniform scale with a vector parm
			Scale = ScaleVec.X;
			bScaleRadii = (Scale == ScaleVec.Y && Scale == ScaleVec.Z ? true : false);
			bScale = true;
		}
		else if(FParse::Value( Str, TEXT("Scale="), Scale ))
		{
			// Copy the uniform scale to our vector param
			ScaleVec = FVector( Scale );
			bScaleRadii = true;
			bScale = true;
		}

		// Can we scale the level?
		if(bScale)
		{
			// See if a snap value was specified for the grid
			float NewGridSize;
			const bool bSnap = FParse::Value( Str, TEXT("Snap="), NewGridSize);

			const FScopedTransaction Transaction( NSLOCTEXT("UnrealEd", "ScalingLevel", "Scaling Level") );

			// If it was, force the grid size to be this value temporarily
			const ULevelEditorViewportSettings* ViewportSettings = GetDefault<ULevelEditorViewportSettings>();
			TArray<float>& PosGridSizes = const_cast<TArray<float>&>(GetCurrentPositionGridArray());
			float& CurGridSize = PosGridSizes[ViewportSettings->CurrentPosGridSize];
			const float OldGridSize = CurGridSize;
			if ( bSnap )
			{
				CurGridSize = NewGridSize;
			}

			// "iterates through each actor in the current level"
			bool bBuildBSPs = false;
			for( TActorIterator<AActor> It(InWorld); It; ++It )
			{
				AActor* Actor = *It;

				// "It should skip all static meshes.  The reason for this is that they will scale the static meshes via the static mesh editor with the new BuildScale setting."
				if( Actor )
				{
					/*if (AStaticMeshActor* StaticMesh = Cast< AStaticMeshActor >( Actor ))
					{
						// Skip static meshes?
					}
					else*/if (ABrush* Brush = Cast< ABrush >( Actor ))
					{
						// "For volumes and brushes scale each vertex by the specified amount."
						if ( !FActorEditorUtils::IsABuilderBrush(Brush) && Brush->Brush )
						{
							const FVector OldLocation = Brush->GetActorLocation();
							const FVector NewLocation = OldLocation * ScaleVec;
							Brush->Modify();
							Brush->SetActorLocation( NewLocation );
							
							Brush->Brush->Modify();
							for( int32 poly = 0 ; poly < Brush->Brush->Polys->Element.Num() ; poly++ )
							{
								FPoly* Poly = &(Brush->Brush->Polys->Element[poly]);

								Poly->TextureU /= ScaleVec;
								Poly->TextureV /= ScaleVec;
								Poly->Base = ((Poly->Base - Brush->GetPrePivot()) * ScaleVec) + Brush->GetPrePivot();

								for( int32 vtx = 0 ; vtx < Poly->Vertices.Num() ; vtx++ )
								{
									Poly->Vertices[vtx] = ((Poly->Vertices[vtx] - Brush->GetPrePivot()) * ScaleVec) + Brush->GetPrePivot();

									// "Then snap the vertices new positions by the specified Snap amount"
									if ( bSnap )
									{
										FSnappingUtils::SnapPointToGrid( Poly->Vertices[vtx], FVector(0, 0, 0) );
									}
								}

								Poly->CalcNormal();
							}
							
							Brush->Brush->BuildBound();
							Brush->MarkPackageDirty();
							bBuildBSPs = true;
						}
					}
					else
					{
						// "Do not scale any child components."
						if( Actor->GetAttachParentActor() == NULL )
						{
							// "Only the root component"
							if (USceneComponent *RootComponent = Actor->GetRootComponent())
							{
								RootComponent->Modify();

								// "scales root component by the specified amount."
								const FVector OldLocation = RootComponent->GetComponentLocation();
								const FVector NewLocation = OldLocation * ScaleVec;
								RootComponent->SetWorldLocation( NewLocation );

								// Scale up the triggers
								if (UBoxComponent* BoxComponent = Cast< UBoxComponent >( RootComponent ))
								{
									const FVector OldExtent = BoxComponent->GetUnscaledBoxExtent();
									const FVector NewExtent = OldExtent * ScaleVec;
									BoxComponent->SetBoxExtent( NewExtent );
								}

								if ( bScaleRadii )
								{
									if (USphereComponent* SphereComponent = Cast< USphereComponent >( RootComponent ))
									{
										const float OldRadius = SphereComponent->GetUnscaledSphereRadius();
										const float NewRadius = OldRadius * Scale;
										SphereComponent->SetSphereRadius( NewRadius );
									}
									else if (UCapsuleComponent* CapsuleComponent = Cast< UCapsuleComponent >( RootComponent ))
									{
										float OldRadius, OldHalfHeight;
										CapsuleComponent->GetUnscaledCapsuleSize( OldRadius, OldHalfHeight );
										const float NewRadius = OldRadius * Scale;
										const float NewHalfHeight = OldHalfHeight * Scale;
										CapsuleComponent->SetCapsuleSize( NewRadius, NewHalfHeight );
									}
									else if (UPointLightComponent* PointLightComponent = Cast< UPointLightComponent >( RootComponent ))
									{
										PointLightComponent->AttenuationRadius *= Scale;
										PointLightComponent->SourceRadius *= Scale;
										PointLightComponent->SourceLength *= Scale;
									}
									else if (URadialForceComponent* RadialForceComponent = Cast< URadialForceComponent >( RootComponent ))
									{
										RadialForceComponent->Radius *= Scale;
									}
									/* Other components that have radii
									UPathFollowingComponent
									USmartNavLinkComponent
									UPawnSensingComponent
									USphereReflectionCaptureComponent
									UAIPerceptionComponent
									*/
								}
							}
						}
					}
				}
			}

			// Restore snap
			if ( bSnap )
			{
				CurGridSize = OldGridSize;
			}

			// Kick off a rebuild if any of the bsps have changed
			if ( bBuildBSPs )
			{
				GUnrealEd->Exec( InWorld, TEXT("MAP REBUILD ALLVISIBLE") );
			}
		}

		return true;
	}
	else if( FParse::Command(&Str, TEXT("ScaleMeshes") ) )
	{
		bool bScale = false;
		bool bScaleVec = false;

		// Was just a scale specified
		float Scale=1.0f;
		FVector BoxVec(Scale);
		if(FParse::Value(Str, TEXT("Scale="), Scale))
		{
			bScale = true;
		}
		else
		{
			// or was a bounding box specified instead
			FString BoxStr;	
			if((FParse::Value( Str, TEXT("BBOX="), BoxStr, false) || FParse::Value( Str, TEXT("FFD="), BoxStr, false)) && GetFVECTOR( *BoxStr, BoxVec ))
			{
				bScaleVec = true;
			}
		}

		if ( bScale || bScaleVec )
		{
			USelection* SelectedObjects = GetSelectedObjects();
			TArray<UStaticMesh*> SelectedMeshes;
			SelectedObjects->GetSelectedObjects(SelectedMeshes);

			if( SelectedMeshes.Num() )
			{
				GWarn->BeginSlowTask(NSLOCTEXT("UnrealEd", "ScalingStaticMeshes", "Scaling Static Meshes"), true, true);

				for (int32 MeshIndex = 0; MeshIndex < SelectedMeshes.Num(); ++MeshIndex)
				{
					UStaticMesh* Mesh = SelectedMeshes[MeshIndex];

					if (Mesh && Mesh->SourceModels.Num() > 0)
					{
						Mesh->Modify();

						GWarn->StatusUpdate(MeshIndex + 1, SelectedMeshes.Num(), FText::Format(NSLOCTEXT("UnrealEd", "ScalingStaticMeshes_Value", "Static Mesh: %s"), FText::FromString(Mesh->GetName())));

						FStaticMeshSourceModel& Model = Mesh->SourceModels[0];

						FVector ScaleVec(Scale, Scale, Scale);	// bScale
						if ( bScaleVec )
						{
							FBoxSphereBounds Bounds = Mesh->GetBounds();
							ScaleVec = BoxVec / (Bounds.BoxExtent * 2.0f);	// x2 as artists wanted length not radius	
						}
						Model.BuildSettings.BuildScale3D *= ScaleVec;	// Scale by the current modification
						
						UE_LOG(LogUnrealEdSrv, Log, TEXT("Rescaling mesh '%s' with scale: %s"), *Mesh->GetName(), *Model.BuildSettings.BuildScale3D.ToString() );
						
						Mesh->Build();
					}
				}
				GWarn->EndSlowTask();
			}
		}
	}
	else if( FParse::Command(&Str, TEXT("ClearSourceFiles") ) )
	{
		struct Local
		{
			static bool RemoveSourcePath( UAssetImportData* Data, const TArray<FString>& SearchTerms )
			{
				const FString& SourceFilePath = Data->SourceFilePath;
				if( !SourceFilePath.IsEmpty() )
				{
					for (const FString& SearchTerm : SearchTerms)
					{
						if (SourceFilePath.Contains(SearchTerm))
						{
							Data->Modify();
							UE_LOG(LogUnrealEdSrv, Log, TEXT("Removing Path: %s"), *SourceFilePath);
							Data->SourceFilePath.Empty();
							Data->SourceFileTimestamp.Empty();
							return true;
						}
					}
				}

				return false;
			}
		};

		FString SearchTermStr;
		if (FParse::Value(Str, TEXT("Find="), SearchTermStr, false))
		{
			TArray<FString> SearchTerms;
			SearchTermStr.ParseIntoArray( SearchTerms, TEXT(","), true );

			TArray<UObject*> ModifiedObjects;
			if( SearchTerms.Num() )
			{
				FAssetRegistryModule& AssetRegistryModule = FModuleManager::LoadModuleChecked<FAssetRegistryModule>(TEXT("AssetRegistry"));

				TArray<FAssetData> StaticMeshes;
				TArray<FAssetData> SkeletalMeshes;
				TArray<FAssetData> AnimSequences;
				TArray<FAssetData> DestructibleMeshes;

				GWarn->BeginSlowTask(NSLOCTEXT("UnrealEd", "ClearingSourceFiles", "Clearing Source Files"), true, true);
				AssetRegistryModule.Get().GetAssetsByClass(UStaticMesh::StaticClass()->GetFName(), StaticMeshes);

				AssetRegistryModule.Get().GetAssetsByClass(USkeletalMesh::StaticClass()->GetFName(), SkeletalMeshes);

				AssetRegistryModule.Get().GetAssetsByClass(UAnimSequence::StaticClass()->GetFName(), AnimSequences);

				AssetRegistryModule.Get().GetAssetsByClass(UDestructibleMesh::StaticClass()->GetFName(), DestructibleMeshes);

				for (const FAssetData& StaticMesh : StaticMeshes)
				{
					UStaticMesh* Mesh = Cast<UStaticMesh>(StaticMesh.GetAsset());

					if (Mesh && Mesh->AssetImportData && Local::RemoveSourcePath( Mesh->AssetImportData, SearchTerms ) )
					{
						ModifiedObjects.Add( Mesh );
					}
				}

				for (const FAssetData& SkelMesh : SkeletalMeshes)
				{
					USkeletalMesh* Mesh = Cast<USkeletalMesh>(SkelMesh.GetAsset());

					if (Mesh && Mesh->AssetImportData && Local::RemoveSourcePath(Mesh->AssetImportData, SearchTerms))
					{
						ModifiedObjects.Add(Mesh);
					}
				}

				for (const FAssetData& AnimSequence : AnimSequences)
				{
					UAnimSequence* Sequence = Cast<UAnimSequence>(AnimSequence.GetAsset());

					if (Sequence && Sequence->AssetImportData && Local::RemoveSourcePath( Sequence->AssetImportData, SearchTerms ) )
					{
						ModifiedObjects.Add(Sequence);
					}
				}

				for (const FAssetData& DestMesh : DestructibleMeshes)
				{
					UDestructibleMesh* Mesh = Cast<UDestructibleMesh>(DestMesh.GetAsset());

					if (Mesh && Mesh->AssetImportData && Local::RemoveSourcePath(Mesh->AssetImportData, SearchTerms))
					{
						ModifiedObjects.Add(Mesh);
					}
				}
			}

			GWarn->EndSlowTask();
		}
	}
	else if (FParse::Command(&Str, TEXT("RenameAssets")))
	{
		FString SearchTermStr;
		if ( FParse::Value(Str, TEXT("Find="), SearchTermStr) )
		{
			FString ReplaceStr;
			FParse::Value(Str, TEXT("Replace="), ReplaceStr );

			GWarn->BeginSlowTask(NSLOCTEXT("UnrealEd", "RenamingAssets", "Renaming Assets"), true, true);

			FAssetRegistryModule& AssetRegistryModule = FModuleManager::LoadModuleChecked<FAssetRegistryModule>(TEXT("AssetRegistry"));
			IAssetTools& AssetTools = FModuleManager::LoadModuleChecked<FAssetToolsModule>("AssetTools").Get();

			TArray<FAssetData> AllAssets;
			AssetRegistryModule.Get().GetAllAssets( AllAssets );

			TArray<FAssetRenameData> AssetsToRename;
			for( const FAssetData& Asset : AllAssets )
			{
				bool bRenamedPath = false;
				bool bRenamedAsset = false;
				FString NewAssetName = Asset.AssetName.ToString();
				FString NewPathName = Asset.PackagePath.ToString();
				if( NewAssetName.Contains( SearchTermStr ) )
				{
					FString TempPathName = NewAssetName.Replace(*SearchTermStr, *ReplaceStr);
					if (!TempPathName.IsEmpty())
					{
						NewAssetName = TempPathName;
						bRenamedAsset = true;
					}
				}
				
				if( NewPathName.Contains( SearchTermStr ) )
				{
					FString TempPathName = NewPathName.Replace( *SearchTermStr, *ReplaceStr );
					FPaths::RemoveDuplicateSlashes(TempPathName);

					if( !TempPathName.IsEmpty() )
					{
						NewPathName = TempPathName;
						bRenamedPath = true;
					}
				}

				if( bRenamedAsset || bRenamedPath )
				{
					FAssetRenameData RenameData(Asset.GetAsset(), NewPathName, NewAssetName);
					AssetsToRename.Add(RenameData);
				}
			}

			if( AssetsToRename.Num() > 0 )
			{
				AssetTools.RenameAssets( AssetsToRename );
			}

			GWarn->EndSlowTask();
		}
	}
	else if( FParse::Command(&Str, TEXT("HighResShot") ) )
	{
		if (GetHighResScreenshotConfig().ParseConsoleCommand(Str, Ar))
		{
			TakeHighResScreenShots();
		}

		return true;
	}
	else if( FParse::Command(&Str, TEXT("EditorShot")) || FParse::Command(&Str, TEXT("EditorScreenShot")) )
	{
		struct Local
		{
			static void TakeScreenShotOfWidget( TSharedRef<SWidget> InWidget )
			{
				TArray<FColor> OutImageData;
				FIntVector OutImageSize;
				FSlateApplication::Get().TakeScreenshot(InWidget,OutImageData,OutImageSize);

				FString FileName;
				const FString BaseFileName = FPaths::ScreenShotDir() / TEXT("EditorScreenshot");
				FFileHelper::GenerateNextBitmapFilename(BaseFileName, TEXT("bmp"), FileName);
				FFileHelper::CreateBitmap(*FileName, OutImageSize.X, OutImageSize.Y, OutImageData.GetData());
			}
		};

		if( FSlateApplication::IsInitialized() )
		{
			if( FParse::Command(&Str, TEXT("All") ))
			{
				TArray< TSharedRef<SWindow> > OpenWindows;
				FSlateApplication::Get().GetAllVisibleWindowsOrdered(OpenWindows);
				for( int32 WindowId = 0; WindowId < OpenWindows.Num(); ++WindowId )
				{
					Local::TakeScreenShotOfWidget(OpenWindows[WindowId]);
				}
			}
			else
			{
				FString WindowNameStr;
				if ( FParse::Value(Str, TEXT("Name="), WindowNameStr) )
				{
					TArray< TSharedRef<SWindow> > OpenWindows;
					FSlateApplication::Get().GetAllVisibleWindowsOrdered(OpenWindows);
					for( int32 WindowId = 0; WindowId < OpenWindows.Num(); ++WindowId )
					{
						FString CurrentWindowName = OpenWindows[WindowId]->GetTitle().ToString();

						//Strip off the * from the end if it exists
						if( CurrentWindowName.EndsWith(TEXT("*")) )
						{
							CurrentWindowName = CurrentWindowName.LeftChop(1);
						}

						if( CurrentWindowName == WindowNameStr )
						{
							Local::TakeScreenShotOfWidget(OpenWindows[WindowId]);
						}
					}
				}
				else
				{
					TSharedPtr<SWindow> ActiveWindow = FSlateApplication::Get().GetActiveTopLevelWindow();
					if( ActiveWindow.IsValid() )
					{
						Local::TakeScreenShotOfWidget(ActiveWindow.ToSharedRef());
					}
				}
			}
		}
		return true;
	}
	return false;
}

bool UUnrealEdEngine::AnyWorldsAreDirty( UWorld* InWorld ) const
{
	// Get the set of all reference worlds.
	TArray<UWorld*> WorldsArray;
	EditorLevelUtils::GetWorlds( InWorld, WorldsArray, true );

	if ( WorldsArray.Num() > 0 )
	{
		FString FinalFilename;
		for ( int32 WorldIndex = 0 ; WorldIndex < WorldsArray.Num() ; ++WorldIndex )
		{
			UWorld* World = WorldsArray[ WorldIndex ];
			UPackage* Package = Cast<UPackage>( World->GetOuter() );
			check( Package );

			// The world needs saving if...
			if ( Package->IsDirty() )
			{
				return true;
			}
		}
	}

	return false;
}


bool UUnrealEdEngine::AnyContentPackagesAreDirty() const
{
	const UPackage* TransientPackage = GetTransientPackage();

	// Check all packages for dirty, non-map, non-transient packages
	for ( TObjectIterator<UPackage> PackageIter; PackageIter; ++PackageIter )
	{
		UPackage* CurPackage = *PackageIter;

		// The package needs saving if it's not the transient package
		if ( CurPackage && ( CurPackage != TransientPackage ) && CurPackage->IsDirty() )
		{
			return true;
		}
	}

	return false;
}


bool UUnrealEdEngine::IsTemplateMap( const FString& MapName ) const
{
	for (TArray<FTemplateMapInfo>::TConstIterator It(TemplateMapInfos); It; ++It)
	{
		if (It->Map == MapName)
		{
			return true;
		}
	}

	return false;
}


bool UUnrealEdEngine::IsUserInteracting()
{
	// Check to see if the user is in the middle of a drag operation.
	bool bUserIsInteracting = false;
	for( int32 ClientIndex = 0 ; ClientIndex < AllViewportClients.Num() ; ++ClientIndex )
	{
		// Check for tracking and capture.  If a viewport has mouse capture, it could be locking the mouse to the viewport, which means if we prompt with a dialog
		// while the mouse is locked to a viewport, we wont be able to interact with the dialog.  
		if ( AllViewportClients[ClientIndex]->IsTracking() ||  AllViewportClients[ClientIndex]->Viewport->HasMouseCapture() )
		{
			bUserIsInteracting = true;
			break;
		}
	}
	
	if( !bUserIsInteracting )
	{
		// When a property window is open and the user is dragging to modify a property with a spinbox control, 
		// the viewport clients will have bIsTracking to false. 
		// We check for the state of the right and left mouse buttons and assume the user is interacting with something if a mouse button is pressed down
		
#if PLATFORM_WINDOWS
		bool bLeftDown = !!(GetAsyncKeyState(VK_LBUTTON) & 0x8000);
		bool bRightDown = !!(GetAsyncKeyState(VK_RBUTTON) & 0x8000);
		bUserIsInteracting = bLeftDown || bRightDown;
#endif
	}

	return bUserIsInteracting;
}

void UUnrealEdEngine::AttemptModifiedPackageNotification()
{
	if( bNeedToPromptForCheckout )
	{
		// Defer prompting for checkout if we cant prompt because of the following:
		// The user is interacting with something,
		// We are performing a slow task
		// We have a play world
		// The user disabled prompting on package modification
		// A window has capture on the mouse
		bool bCanPrompt = !IsUserInteracting() && !GIsSlowTask && !PlayWorld && GetDefault<UEditorLoadingSavingSettings>()->bPromptForCheckoutOnAssetModification && (FSlateApplication::Get().GetMouseCaptureWindow() == NULL);

		if( bCanPrompt )
		{
			bool bNeedWarningDialog = false;
			for (const auto& Entry : PackageToNotifyState)
			{
				if (Entry.Value == NS_PendingWarning)
				{
					bNeedWarningDialog = true;
					break;
				}
			}

			// The user is not interacting with anything, prompt to checkout packages that have been modified
			
			struct Local
			{
				static void OpenCheckOutDialog()
				{
					GUnrealEd->PromptToCheckoutModifiedPackages();
				}
			};

			if (bNeedWarningDialog)
			{
				Local::OpenCheckOutDialog();
			}
			else
			{
				FNotificationInfo ErrorNotification(NSLOCTEXT("SourceControl", "CheckOutNotification", "Files need check-out!"));
				ErrorNotification.bFireAndForget = true;
				ErrorNotification.Hyperlink = FSimpleDelegate::CreateStatic(&Local::OpenCheckOutDialog);
				ErrorNotification.HyperlinkText = NSLOCTEXT("SourceControl", "CheckOutHyperlinkText", "Check-Out");
				ErrorNotification.ExpireDuration = 10.0f; // Need this message to last a little longer than normal since the user will probably want to click the hyperlink to check out files
				ErrorNotification.bUseThrobber = true;

				// For adding notifications.
				FSlateNotificationManager::Get().AddNotification(ErrorNotification);
			}

			// No longer have a pending prompt.
			bNeedToPromptForCheckout = false;
		}
	}
}


void UUnrealEdEngine::AttemptWarnAboutPackageEngineVersions()
{
	if ( bNeedWarningForPkgEngineVer )
	{
		const bool bCanPrompt = !IsUserInteracting() && !GIsSlowTask && !PlayWorld && (FSlateApplication::Get().GetMouseCaptureWindow() == NULL);

		if ( bCanPrompt )
		{
			FString PackageNames;
			for ( TMap<FString, uint8>::TIterator MapIter( PackagesCheckedForEngineVersion ); MapIter; ++MapIter )
			{
				if ( MapIter.Value() == WDWS_PendingWarn )
				{
					PackageNames += FString::Printf( TEXT("%s\n"), *MapIter.Key() );
					MapIter.Value() = WDWS_Warned;
				}
			}
			FFormatNamedArguments Args;
			Args.Add( TEXT("PackageNames"), FText::FromString( PackageNames ) );
			const FText Message = FText::Format( NSLOCTEXT("Core", "PackagesSavedWithNewerVersion", "The following assets have been saved with an engine version newer than the current and therefore will not be able to be saved:\n{PackageNames}"), Args );

			FMessageDialog::Open( EAppMsgType::Ok, Message );
			bNeedWarningForPkgEngineVer = false;
		}
	}
}

void UUnrealEdEngine::AttemptWarnAboutWritePermission()
{
	if ( bNeedWarningForWritePermission )
	{
		const bool bCanPrompt = !IsUserInteracting() && !GIsSlowTask && !PlayWorld && (FSlateApplication::Get().GetMouseCaptureWindow() == NULL);

		if ( bCanPrompt )
		{
			FString PackageNames;
			for ( TMap<FString, uint8>::TIterator MapIter( PackagesCheckedForWritePermission ); MapIter; ++MapIter )
			{
				if ( MapIter.Value() == WDWS_PendingWarn )
				{
					PackageNames += FString::Printf( TEXT("%s\n"), *MapIter.Key() );
					MapIter.Value() = WDWS_Warned;
				}
			}
			
			const FText Message = FText::Format( LOCTEXT("WritePermissionFailure", "You do not have sufficient permission to save the following content to disk. Any changes you make to this content will only apply during the current editor session.\n\n{0}"), FText::FromString( PackageNames ) );
			FMessageDialog::Open( EAppMsgType::Ok, Message );
			
			bNeedWarningForWritePermission = false;
		}
	}
}


void UUnrealEdEngine::PromptToCheckoutModifiedPackages( bool bPromptAll )
{
	TArray<UPackage*> PackagesToCheckout;
	if( bPromptAll )
	{
		for( TMap<TWeakObjectPtr<UPackage>,uint8>::TIterator It(PackageToNotifyState); It; ++It )
		{
			if( It.Key().IsValid() )
			{
				PackagesToCheckout.Add( It.Key().Get() );
			}
		}
	}
	else
	{
		for( TMap<TWeakObjectPtr<UPackage>,uint8>::TIterator It(PackageToNotifyState); It; ++It )
		{
			if( It.Key().IsValid() && (It.Value() == NS_PendingWarning || It.Value() == NS_PendingPrompt) )
			{
				PackagesToCheckout.Add( It.Key().Get() );
				It.Value() = NS_DialogPrompted;
			}
		}
	}

	const bool bCheckDirty = true;
	const bool bPromptingAfterModify = true;
	FEditorFileUtils::PromptToCheckoutPackages( bCheckDirty, PackagesToCheckout, NULL, NULL, bPromptingAfterModify );
}


bool UUnrealEdEngine::DoDirtyPackagesNeedCheckout() const
{
	bool bPackagesNeedCheckout = false;
	if( ISourceControlModule::Get().IsEnabled() )
	{
		ISourceControlProvider& SourceControlProvider = ISourceControlModule::Get().GetProvider();
		for( TMap<TWeakObjectPtr<UPackage>,uint8>::TConstIterator It(PackageToNotifyState); It; ++It )
		{
			const UPackage* Package = It.Key().Get();
			if ( Package != NULL )
			{
				FSourceControlStatePtr SourceControlState = SourceControlProvider.GetState(Package, EStateCacheUsage::Use);
				if( SourceControlState.IsValid() && ( SourceControlState->CanCheckout() || !SourceControlState->IsCurrent() || SourceControlState->IsCheckedOutOther() ) )
				{
					bPackagesNeedCheckout = true;
					break;
				}
			}
		}
	}
	
	return bPackagesNeedCheckout;
}

bool UUnrealEdEngine::Exec_Edit( UWorld* InWorld, const TCHAR* Str, FOutputDevice& Ar )
{
	const bool bComponentsSelected = GetSelectedComponentCount() > 0;

	if( FParse::Command(&Str,TEXT("CUT")) )
	{
		TArray<FEdMode*> ActiveModes;
		GLevelEditorModeTools().GetActiveModes(ActiveModes);
		for (int32 ModeIndex = 0; ModeIndex < ActiveModes.Num(); ++ModeIndex)
		{
			if (ActiveModes[ModeIndex]->ProcessEditCut())
			{
				return true;
			}
		}

		if (bComponentsSelected)
		{
			edactCopySelected(InWorld);
			edactDeleteSelected(InWorld);
		}
		else
		{
			CopySelectedActorsToClipboard(InWorld, true);
		}
	}
	else if( FParse::Command(&Str,TEXT("COPY")) )
	{
		TArray<FEdMode*> ActiveModes;
		GLevelEditorModeTools().GetActiveModes(ActiveModes);
		for (int32 ModeIndex = 0; ModeIndex < ActiveModes.Num(); ++ModeIndex)
		{
			if (ActiveModes[ModeIndex]->ProcessEditCopy())
			{
				return true;
			}
		}

		if (bComponentsSelected)
		{
			edactCopySelected(InWorld);
		}
		else
		{
			CopySelectedActorsToClipboard(InWorld, false);
		}
	}
	else if( FParse::Command(&Str,TEXT("PASTE")) )
	{
		TArray<FEdMode*> ActiveModes;
		GLevelEditorModeTools().GetActiveModes(ActiveModes);
		for (int32 ModeIndex = 0; ModeIndex < ActiveModes.Num(); ++ModeIndex)
		{
			if (ActiveModes[ModeIndex]->ProcessEditPaste())
			{
				return true;
			}
		}

		if (bComponentsSelected)
		{
			const FScopedTransaction Transaction(NSLOCTEXT("UnrealEd", "PasteComponents", "Paste Components"));
			edactPasteSelected(InWorld, false, false, true);
		}
		else
		{
			// How should this paste be handled
			EPasteTo PasteTo = PT_OriginalLocation;
			FText TransDescription = NSLOCTEXT("UnrealEd", "Paste", "Paste");
			if (FParse::Value(Str, TEXT("TO="), TempStr, 15))
			{
				if (!FCString::Strcmp(TempStr, TEXT("HERE")))
<<<<<<< HEAD
				{
					PasteTo = PT_Here;
					TransDescription = NSLOCTEXT("UnrealEd", "PasteHere", "Paste Here");
				}
				else
				{
=======
				{
					PasteTo = PT_Here;
					TransDescription = NSLOCTEXT("UnrealEd", "PasteHere", "Paste Here");
				}
				else
				{
>>>>>>> cce8678d
					if (!FCString::Strcmp(TempStr, TEXT("ORIGIN")))
					{
						PasteTo = PT_WorldOrigin;
						TransDescription = NSLOCTEXT("UnrealEd", "PasteToWorldOrigin", "Paste To World Origin");
					}
				}
			}

			PasteSelectedActorsFromClipboard(InWorld, TransDescription, PasteTo);
		}
	}

	return false;
}

bool UUnrealEdEngine::Exec_Pivot( const TCHAR* Str, FOutputDevice& Ar )
{
	if( FParse::Command(&Str,TEXT("HERE")) )
	{
		NoteActorMovement();
		SetPivot( ClickLocation, false, false );
		FinishAllSnaps();
		RedrawLevelEditingViewports();
	}
	else if( FParse::Command(&Str,TEXT("SNAPPED")) )
	{
		NoteActorMovement();
		SetPivot( ClickLocation, true, false );
		FinishAllSnaps();
		RedrawLevelEditingViewports();
	}
	else if( FParse::Command(&Str,TEXT("CENTERSELECTION")) )
	{
		NoteActorMovement();

		// Figure out the center location of all selections

		int32 Count = 0;
		FVector Center(0,0,0);

		for ( FSelectionIterator It( GetSelectedActorIterator() ) ; It ; ++It )
		{
			AActor* Actor = static_cast<AActor*>( *It );
			checkSlow( Actor->IsA(AActor::StaticClass()) );

			Center += Actor->GetActorLocation();
			Count++;
		}

		if( Count > 0 )
		{
			FVector CenterLocation = Center / Count;
			UnsnappedClickLocation = CenterLocation;
			ClickLocation = CenterLocation;
			ClickPlane = FPlane(0.f,0.f,0.f,0.f);

			SetPivot( ClickLocation, false, false );
			FinishAllSnaps();
		}

		RedrawLevelEditingViewports();
	}

	return false;
}

static void MirrorActors(const FVector& MirrorScale)
{
	const FScopedTransaction Transaction( NSLOCTEXT("UnrealEd", "MirroringActors", "Mirroring Actors") );

	// Fires ULevel::LevelDirtiedEvent when falling out of scope.
	FScopedLevelDirtied		LevelDirtyCallback;

	for ( FSelectionIterator It( GEditor->GetSelectedActorIterator() ) ; It ; ++It )
	{
		AActor* Actor = static_cast<AActor*>( *It );
		checkSlow( Actor->IsA(AActor::StaticClass()) );

		const FVector PivotLocation = GLevelEditorModeTools().PivotLocation;
		ABrush* Brush = Cast< ABrush >( Actor );
		if( Brush && Brush->Brush )
		{
			Brush->Modify();
			Brush->Brush->Modify();
			Brush->Brush->Polys->Modify();

			const FVector LocalToWorldOffset = ( Brush->GetActorLocation() - PivotLocation );
			const FVector LocationOffset = ( LocalToWorldOffset * MirrorScale ) - LocalToWorldOffset;

			Brush->SetActorLocation( Brush->GetActorLocation() + LocationOffset, false );
			Brush->SetPrePivot( Brush->GetPrePivot() * MirrorScale );

			for( int32 poly = 0 ; poly < Brush->Brush->Polys->Element.Num() ; poly++ )
			{
				FPoly* Poly = &(Brush->Brush->Polys->Element[poly]);

				Poly->TextureU *= MirrorScale;
				Poly->TextureV *= MirrorScale;

				Poly->Base += LocalToWorldOffset;
				Poly->Base *= MirrorScale;
				Poly->Base -= LocalToWorldOffset;
				Poly->Base -= LocationOffset;

				for( int32 vtx = 0 ; vtx < Poly->Vertices.Num(); vtx++ )
				{
					Poly->Vertices[vtx] += LocalToWorldOffset;
					Poly->Vertices[vtx] *= MirrorScale;
					Poly->Vertices[vtx] -= LocalToWorldOffset;
					Poly->Vertices[vtx] -= LocationOffset;
				}

				Poly->Reverse();
				Poly->CalcNormal();
			}
		}
		else
		{
			Actor->Modify();
			Actor->EditorApplyMirror( MirrorScale, PivotLocation );
		}

		Actor->InvalidateLightingCache();
		Actor->PostEditMove( true );

		Actor->MarkPackageDirty();
		LevelDirtyCallback.Request();
	}

	if ( GLevelEditorModeTools().IsModeActive( FBuiltinEditorModes::EM_Geometry ) )
	{
		// If we are in geometry mode, make sure to update the mode with new source data for selected brushes
		FEdModeGeometry* Mode = (FEdModeGeometry*)GLevelEditorModeTools().GetActiveMode( FBuiltinEditorModes::EM_Geometry );
		Mode->GetFromSource();
	}

	GEditor->RedrawLevelEditingViewports();
}

/**
* Gathers up a list of selection FPolys from selected static meshes.
*
* @return	A TArray containing FPolys representing the triangles in the selected static meshes (note that these
*           triangles are transformed into world space before being added to the array.
*/

TArray<FPoly*> GetSelectedPolygons()
{
	// Build a list of polygons from all selected static meshes

	TArray<FPoly*> SelectedPolys;

	for( FSelectionIterator It( GEditor->GetSelectedActorIterator() ) ; It ; ++It )
	{
		AActor* Actor = static_cast<AActor*>( *It );
		checkSlow( Actor->IsA(AActor::StaticClass()) );
		FTransform ActorToWorld = Actor->ActorToWorld();
		
		TInlineComponentArray<UStaticMeshComponent*> StaticMeshComponents;
		Actor->GetComponents(StaticMeshComponents);

		for(int32 j=0; j<StaticMeshComponents.Num(); j++)
		{
			// If its a static mesh component, with a static mesh
			UStaticMeshComponent* SMComp = StaticMeshComponents[j];
			if(SMComp->IsRegistered() && SMComp->StaticMesh)
			{
				UStaticMesh* StaticMesh = SMComp->StaticMesh;
				if ( StaticMesh )
				{
					int32 NumLods = StaticMesh->GetNumLODs();
					if ( NumLods )
					{
						FStaticMeshLODResources& MeshLodZero = StaticMesh->GetLODForExport(0);
						int32 NumTriangles = MeshLodZero.GetNumTriangles();
						int32 NumVertices = MeshLodZero.GetNumVertices();
			
						FPositionVertexBuffer& PositionVertexBuffer = MeshLodZero.PositionVertexBuffer;
						FIndexArrayView Indices = MeshLodZero.DepthOnlyIndexBuffer.GetArrayView();

						for ( int32 TriangleIndex = 0; TriangleIndex < NumTriangles; TriangleIndex++ )
						{
							const uint32 Idx0 = Indices[(TriangleIndex*3)+0];
							const uint32 Idx1 = Indices[(TriangleIndex*3)+1];
							const uint32 Idx2 = Indices[(TriangleIndex*3)+2];

							FPoly* Polygon = new FPoly;

							// Add the poly
							Polygon->Init();
							Polygon->PolyFlags = PF_DefaultFlags;

							new(Polygon->Vertices) FVector(ActorToWorld.TransformPosition( PositionVertexBuffer.VertexPosition(Idx2) ));
							new(Polygon->Vertices) FVector(ActorToWorld.TransformPosition( PositionVertexBuffer.VertexPosition(Idx1) ));
							new(Polygon->Vertices) FVector(ActorToWorld.TransformPosition( PositionVertexBuffer.VertexPosition(Idx0) ));

							Polygon->CalcNormal(1);
							Polygon->Fix();
							if( Polygon->Vertices.Num() > 2 )
							{
								if( !Polygon->Finalize( NULL, 1 ) )
								{
									SelectedPolys.Add( Polygon );
								}
							}

							// And add a flipped version of it to account for negative scaling
							Polygon = new FPoly;
							Polygon->Init();
							Polygon->PolyFlags = PF_DefaultFlags;

							new(Polygon->Vertices) FVector(ActorToWorld.TransformPosition( PositionVertexBuffer.VertexPosition(Idx2) ));
							new(Polygon->Vertices) FVector(ActorToWorld.TransformPosition( PositionVertexBuffer.VertexPosition(Idx0) ));
							new(Polygon->Vertices) FVector(ActorToWorld.TransformPosition( PositionVertexBuffer.VertexPosition(Idx1) ));
							Polygon->CalcNormal(1);
							Polygon->Fix();
							if( Polygon->Vertices.Num() > 2 )
							{
								if( !Polygon->Finalize( NULL, 1 ) )
								{
									SelectedPolys.Add( Polygon );
								}
							}
						}
					}
				}
			}
		}
	}

	return SelectedPolys;
}

/**
* Creates an axis aligned bounding box based on the bounds of SelectedPolys.  This bounding box
* is then copied into the builder brush.  This function is a set up function that the blocking volume
* creation execs will call before doing anything fancy.
*
* @param	InWorld				The world in which the builder brush needs to be created
* @param	SelectedPolys		The list of selected FPolys to create the bounding box from.
* @param	bSnapVertsToGrid	Should the brush verts snap to grid
*/

void CreateBoundingBoxBuilderBrush( UWorld* InWorld, const TArray<FPoly*> SelectedPolys, bool bSnapVertsToGrid )
{
	int x;
	FPoly* Poly;
	FBox BBox(0);
	FVector Vertex;

	for( x = 0 ; x < SelectedPolys.Num() ; ++x )
	{
		Poly = SelectedPolys[x];

		for( int v = 0 ; v < Poly->Vertices.Num() ; ++v )
		{
			if( bSnapVertsToGrid )
			{
				Vertex = Poly->Vertices[v].GridSnap(GEditor->GetGridSize());
			}
			else
			{
				Vertex = Poly->Vertices[v];
			}

			BBox += Vertex;
		}
	}

	// Change the builder brush to match the bounding box so that it exactly envelops the selected meshes
	{
		const FScopedTransaction Transaction(NSLOCTEXT("UnrealEd", "BrushSet", "Brush Set"));

		UCubeBuilder* CubeBuilder = NewObject<UCubeBuilder>(GetTransientPackage(), NAME_None, RF_Transactional);
		FVector Extent = BBox.GetExtent();
		CubeBuilder->X = Extent.X * 2;
		CubeBuilder->Y = Extent.Y * 2;
		CubeBuilder->Z = Extent.Z * 2;
		CubeBuilder->Build(InWorld);

		ABrush* DefaultBrush = InWorld->GetDefaultBrush();
		check(DefaultBrush != nullptr);
		DefaultBrush->SetActorLocation(BBox.GetCenter(), false);
		DefaultBrush->ReregisterAllComponents();
	}
}

/**
* Take a plane and creates a gigantic triangle polygon that lies along it.  The blocking
* volume creation routines call this when they are cutting geometry and need to create
* capping polygons.
*
* This polygon is so huge that it doesn't matter where the vertices actually land.
*
* @param	InPlane		The plane to lay the polygon on
* @return	An FPoly representing the giant triangle we created (NULL if there was a problem)
*/

FPoly* CreateHugeTrianglePolygonOnPlane( const FPlane* InPlane )
{
	// Using the plane normal, get 2 good axis vectors

	FVector A, B;
	InPlane->GetSafeNormal().FindBestAxisVectors( A, B );

	// Create 4 vertices from the plane origin and the 2 axis generated above

	FPoly* Triangle = new FPoly();

	FVector Center = FVector( InPlane->X, InPlane->Y, InPlane->Z ) * InPlane->W;
	FVector V0 = Center + (A * WORLD_MAX);
	FVector V1 = Center + (B * WORLD_MAX);
	FVector V2 = Center - (((A + B) / 2.0f) * WORLD_MAX);

	// Create a triangle that lays on InPlane

	Triangle->Init();
	Triangle->PolyFlags = PF_DefaultFlags;

	new(Triangle->Vertices) FVector( V0 );
	new(Triangle->Vertices) FVector( V2 );
	new(Triangle->Vertices) FVector( V1 );

	Triangle->CalcNormal(1);
	Triangle->Fix();
	if( Triangle->Finalize( NULL, 1 ) )
	{
		delete Triangle;
		Triangle = NULL;
	}

	return Triangle;
}

bool UUnrealEdEngine::Exec_Actor( UWorld* InWorld, const TCHAR* Str, FOutputDevice& Ar )
{
	// Keep a pointer to the beginning of the string to use for message displaying purposes
	const TCHAR* const FullStr = Str;

	if( FParse::Command(&Str,TEXT("ADD")) )
	{
		UClass* Class;
		if( ParseObject<UClass>( Str, TEXT("CLASS="), Class, ANY_PACKAGE ) )
		{
			int32 bSnap = 1;
			FParse::Value(Str,TEXT("SNAP="),bSnap);
			
			AActor* Default = Class->GetDefaultObject<AActor>();
			const FTransform ActorTransform = FActorPositioning::GetCurrentViewportPlacementTransform(*Default, !!bSnap);

			AddActor( InWorld->GetCurrentLevel(), Class, ActorTransform );
			RedrawLevelEditingViewports();
			return true;
		}
	}
	else if( FParse::Command(&Str,TEXT("CREATE_BV_BOUNDINGBOX")) )
	{
		const FScopedTransaction Transaction( NSLOCTEXT("UnrealEd", "CreateBoundingBoxBlockingVolume", "Create Bounding Box Blocking Volume") );
		InWorld->GetDefaultBrush()->Modify();

		bool bSnapToGrid=0;
		FParse::Bool( Str, TEXT("SNAPTOGRID="), bSnapToGrid );

		// Create a bounding box for the selected static mesh triangles and set the builder brush to match it

		TArray<FPoly*> SelectedPolys = GetSelectedPolygons();
		CreateBoundingBoxBuilderBrush( InWorld, SelectedPolys, bSnapToGrid );

		// Create the blocking volume

		GUnrealEd->Exec( InWorld, TEXT("BRUSH ADDVOLUME CLASS=BlockingVolume") );

		// Clean up memory

		for( int x = 0 ; x < SelectedPolys.Num() ; ++x )
		{
			delete SelectedPolys[x];
		}

		SelectedPolys.Empty();

		// Finish up

		RedrawLevelEditingViewports();
		return true;
	}
	else if( FParse::Command(&Str,TEXT("CREATE_BV_CONVEXVOLUME")) )
	{
		const FScopedTransaction Transaction( NSLOCTEXT("UnrealEd", "CreateConvexBlockingVolume", "Create Convex Blocking Volume") );
		InWorld->GetDefaultBrush()->Modify();

		bool bSnapToGrid=0;
		FParse::Bool( Str, TEXT("SNAPTOGRID="), bSnapToGrid );

		// The rejection tolerance.  When figuring out which planes to cut the blocking volume cube with
		// the code will reject any planes that are less than "NormalTolerance" different in their normals.
		//
		// This cuts down on the number of planes that will be used for generating the cutting planes and,
		// as a side effect, eliminates duplicates.

		float NormalTolerance = 0.25f;
		FParse::Value( Str, TEXT("NORMALTOLERANCE="), NormalTolerance );

		FVector NormalLimits( 1.0f, 1.0f, 1.0f );
		FParse::Value( Str, TEXT("NLIMITX="), NormalLimits.X );
		FParse::Value( Str, TEXT("NLIMITY="), NormalLimits.Y );
		FParse::Value( Str, TEXT("NLIMITZ="), NormalLimits.Z );

		// Create a bounding box for the selected static mesh triangles and set the builder brush to match it

		TArray<FPoly*> SelectedPolys = GetSelectedPolygons();
		CreateBoundingBoxBuilderBrush( InWorld, SelectedPolys, bSnapToGrid );

		// Get a list of the polygons that make up the builder brush

		FPoly* poly;
		TArray<FPoly>* BuilderBrushPolys = new TArray<FPoly>( InWorld->GetDefaultBrush()->Brush->Polys->Element );

		// Create a list of valid splitting planes

		TArray<FPlane*> SplitterPlanes;

		for( int p = 0 ; p < SelectedPolys.Num() ; ++p )
		{
			// Get a splitting plane from the first poly in our selection

			poly = SelectedPolys[p];
			FPlane* SplittingPlane = new FPlane( poly->Vertices[0], poly->Normal );

			// Make sure this poly doesn't clip any other polys in the selection.  If it does, we can't use it for generating the convex volume.

			bool bUseThisSplitter = true;

			for( int pp = 0 ; pp < SelectedPolys.Num() && bUseThisSplitter ; ++pp )
			{
				FPoly* ppoly = SelectedPolys[pp];

				if( p != pp && !(poly->Normal - ppoly->Normal).IsNearlyZero() )
				{
					int res = ppoly->SplitWithPlaneFast( *SplittingPlane, NULL, NULL );

					if( res == SP_Split || res == SP_Front )
					{
						// Whoops, this plane clips polygons (and/or sits between static meshes) in the selection so it can't be used
						bUseThisSplitter = false;
					}
				}
			}

			// If this polygons plane doesn't clip the selection in any way, we can carve the builder brush with it. Save it.

			if( bUseThisSplitter )
			{
				// Move the plane into the same coordinate space as the builder brush

				*SplittingPlane = SplittingPlane->TransformBy(InWorld->GetDefaultBrush()->ActorToWorld().ToMatrixWithScale().InverseFast());

				// Before keeping this plane, make sure there aren't any existing planes that have a normal within the rejection tolerance.

				bool bAddPlaneToList = true;

				for( int x = 0 ; x < SplitterPlanes.Num() ; ++x )
				{
					FPlane* plane = SplitterPlanes[x];

					if( plane->GetSafeNormal().Equals( SplittingPlane->GetSafeNormal(), NormalTolerance ) )
					{
						bAddPlaneToList = false;
						break;
					}
				}

				// As a final test, make sure that this planes normal falls within the normal limits that were defined

				if( FMath::Abs( SplittingPlane->GetSafeNormal().X ) > NormalLimits.X )
				{
					bAddPlaneToList = false;
				}
				if( FMath::Abs( SplittingPlane->GetSafeNormal().Y ) > NormalLimits.Y )
				{
					bAddPlaneToList = false;
				}
				if( FMath::Abs( SplittingPlane->GetSafeNormal().Z ) > NormalLimits.Z )
				{
					bAddPlaneToList = false;
				}

				// If this plane passed every test - it's a keeper!

				if( bAddPlaneToList )
				{
					SplitterPlanes.Add( SplittingPlane );
				}
				else
				{
					delete SplittingPlane;
				}
			}
		}

		// The builder brush is a bounding box at this point that fully surrounds the selected static meshes.
		// Now we will carve away at it using the splitting planes we collected earlier.  When this process
		// is complete, we will have a convex volume inside of the builder brush that can then be used to add
		// a blocking volume.

		TArray<FPoly> NewBuilderBrushPolys;

		for( int sp = 0 ; sp < SplitterPlanes.Num() ; ++sp )
		{
			FPlane* plane = SplitterPlanes[sp];

			// Carve the builder brush with each splitting plane we collected.  We place the results into
			// NewBuilderBrushPolys since we don't want to overwrite the original array just yet.

			bool bNeedCapPoly = false;

			for( int bp = 0 ; bp < BuilderBrushPolys->Num() ; ++bp )
			{
				poly = &(*BuilderBrushPolys)[bp];

				FPoly Front, Back;
				int res = poly->SplitWithPlane( FVector( plane->X, plane->Y, plane->Z ) * plane->W, plane->GetSafeNormal(), &Front, &Back, true );
				switch( res )
				{
					// Ignore these results.  We don't want them.
					case SP_Coplanar:
					case SP_Front:
						break;

					// In the case of a split, keep the polygon on the back side of the plane.
					case SP_Split:
					{
						NewBuilderBrushPolys.Add( Back );
						bNeedCapPoly = true;
					}
					break;

					// By default, just keep the polygon that we had.
					default:
					{
						NewBuilderBrushPolys.Add( (*BuilderBrushPolys)[bp] );
					}
					break;
				}
			}

			// NewBuilderBrushPolys contains the newly clipped polygons so copy those into
			// the real array of polygons.

			BuilderBrushPolys = new TArray<FPoly>( NewBuilderBrushPolys );
			NewBuilderBrushPolys.Empty();

			// If any splitting occured, we need to generate a cap polygon to cover the hole.

			if( bNeedCapPoly )
			{
				// Create a large triangle polygon that covers the newly formed hole in the builder brush.

				FPoly* CappingPoly = CreateHugeTrianglePolygonOnPlane( plane );

				if( CappingPoly )
				{
					// Now we do the clipping the other way around.  We are going to use the polygons in the builder brush to
					// create planes which will clip the huge triangle polygon we just created.  When this process is over,
					// we will be left with a new polygon that covers the newly formed hole in the builder brush.

					for( int bp = 0 ; bp < BuilderBrushPolys->Num() ; ++bp )
					{
						poly = &((*BuilderBrushPolys)[bp]);
						plane = new FPlane( poly->Vertices[0], poly->Vertices[1], poly->Vertices[2] );

						FPoly Front, Back;
						int res = CappingPoly->SplitWithPlane( FVector( plane->X, plane->Y, plane->Z ) * plane->W, plane->GetSafeNormal(), &Front, &Back, true );
						switch( res )
						{
							case SP_Split:
							{
								*CappingPoly = Back;
							}
							break;
						}
					}

					// Add that new polygon into the builder brush polys as a capping polygon.

					BuilderBrushPolys->Add( *CappingPoly );
				}
			}
		}

		// Create a new builder brush from the freshly clipped polygons.

		InWorld->GetDefaultBrush()->Brush->Polys->Element.Empty();

		for( int x = 0 ; x < BuilderBrushPolys->Num() ; ++x )
		{
			InWorld->GetDefaultBrush()->Brush->Polys->Element.Add((*BuilderBrushPolys)[x]);
		}

		InWorld->GetDefaultBrush()->ReregisterAllComponents();

		// Create the blocking volume

		GUnrealEd->Exec( InWorld, TEXT("BRUSH ADDVOLUME CLASS=BlockingVolume") );

		// Clean up memory

		for( int x = 0 ; x < SelectedPolys.Num() ; ++x )
		{
			delete SelectedPolys[x];
		}

		SelectedPolys.Empty();

		for( int x = 0 ; x < SplitterPlanes.Num() ; ++x )
		{
			delete SplitterPlanes[x];
		}

		SplitterPlanes.Empty();

		delete BuilderBrushPolys;

		// Finish up

		RedrawLevelEditingViewports();
		return true;
	}
	else if( FParse::Command(&Str,TEXT("MIRROR")) )
	{
		FVector MirrorScale( 1, 1, 1 );
		GetFVECTOR( Str, MirrorScale );
		// We can't have zeroes in the vector
		if( !MirrorScale.X )		MirrorScale.X = 1;
		if( !MirrorScale.Y )		MirrorScale.Y = 1;
		if( !MirrorScale.Z )		MirrorScale.Z = 1;

		const FScopedTransaction Transaction(NSLOCTEXT("UnrealEd", "MirroringActors", "Mirroring Actors"));
		MirrorActors(MirrorScale);
		RebuildAlteredBSP(); // Update the Bsp of any levels containing a modified brush
		return true;
	}
	else if( FParse::Command(&Str,TEXT("DELTAMOVE")) )
	{
		const FScopedTransaction Transaction(NSLOCTEXT("UnrealEd", "DeltaMoveActors", "Move Actors by Delta"));
		FVector DeltaMove = FVector::ZeroVector;
		GetFVECTOR( Str, DeltaMove );

		FEditorModeTools& Tools = GLevelEditorModeTools();
		Tools.SetPivotLocation( Tools.PivotLocation + DeltaMove, false );

		if (GCurrentLevelEditingViewportClient)
		{
			GCurrentLevelEditingViewportClient->ApplyDeltaToActors(DeltaMove, FRotator::ZeroRotator, FVector::ZeroVector);
		}
		RedrawLevelEditingViewports();

		return true;
	}
	else if( FParse::Command(&Str,TEXT("HIDE")) )
	{
		if( FParse::Command(&Str,TEXT("SELECTED")) ) // ACTOR HIDE SELECTED
		{
			if ( FParse::Command(&Str,TEXT("STARTUP")) ) // ACTOR HIDE SELECTED STARTUP
			{
				const FScopedTransaction Transaction( NSLOCTEXT("UnrealEd", "HideSelectedAtStartup", "Hide Selected at Editor Startup") );
				edactHideSelectedStartup( InWorld );
				return true;
			}
			else
			{
				const FScopedTransaction Transaction( NSLOCTEXT("UnrealEd", "HideSelected", "Hide Selected") );
				edactHideSelected( InWorld );
				SelectNone( true, true );
				return true;
			}
		}
		else if( FParse::Command(&Str,TEXT("UNSELECTED")) ) // ACTOR HIDE UNSELECTEED
		{
			const FScopedTransaction Transaction( NSLOCTEXT("UnrealEd", "HideUnselected", "Hide Unselected") );
			edactHideUnselected( InWorld );
			SelectNone( true, true );
			return true;
		}
	}
	else if( FParse::Command(&Str,TEXT("UNHIDE")) ) 
	{
		if ( FParse::Command(&Str,TEXT("ALL")) ) // ACTOR UNHIDE ALL
		{
			if ( FParse::Command(&Str,TEXT("STARTUP")) ) // ACTOR UNHIDE ALL STARTUP
			{
				const FScopedTransaction Transaction( NSLOCTEXT("UnrealEd", "ShowAllAtStartup", "Show All at Editor Startup") );
				edactUnHideAllStartup( InWorld );
				return true;
			}
			else
			{
				const FScopedTransaction Transaction( NSLOCTEXT("UnrealEd", "UnHideAll", "UnHide All") );
				edactUnHideAll( InWorld );
				return true;
			}
		}
		else if( FParse::Command(&Str,TEXT("SELECTED")) )	// ACTOR UNHIDE SELECTED
		{
			if ( FParse::Command(&Str,TEXT("STARTUP")) ) // ACTOR UNHIDE SELECTED STARTUP
			{
				const FScopedTransaction Transaction( NSLOCTEXT("UnrealEd", "ShowSelectedAtStartup", "Show Selected at Editor Startup") );
				edactUnHideSelectedStartup( InWorld );
				return true;
			}
			else
			{
				const FScopedTransaction Transaction( NSLOCTEXT("UnrealEd", "UnhideSelected", "Unhide Selected") );
				edactUnhideSelected( InWorld );
				return true;
			}
		}
	}
	else if( FParse::Command(&Str, TEXT("APPLYTRANSFORM")) )
	{
		CommandIsDeprecated( TEXT("ACTOR APPLYTRANSFORM"), Ar );
	}
	else if( FParse::Command(&Str, TEXT("REPLACE")) )
	{
		UClass* Class;
		if( FParse::Command(&Str, TEXT("BRUSH")) ) // ACTOR REPLACE BRUSH
		{
			const FScopedTransaction Transaction( NSLOCTEXT("UnrealEd", "ReplaceSelectedBrushActors", "Replace Selected Brush Actors") );
			edactReplaceSelectedBrush( InWorld );
			return true;
		}
		else if( ParseObject<UClass>( Str, TEXT("CLASS="), Class, ANY_PACKAGE ) ) // ACTOR REPLACE CLASS=<class>
		{
			const FScopedTransaction Transaction( NSLOCTEXT("UnrealEd", "ReplaceSelectedNonBrushActors", "Replace Selected Non-Brush Actors") );
			edactReplaceSelectedNonBrushWithClass( Class );
			return true;
		}
	}
	//@todo locked levels - handle the rest of these....is this required, or can we assume that actors in locked levels can't be selected
	else if( FParse::Command(&Str,TEXT("SELECT")) )
	{
		if( FParse::Command(&Str,TEXT("NONE")) ) // ACTOR SELECT NONE
		{
			return Exec( InWorld, TEXT("SELECT NONE") );
		}
		else if( FParse::Command(&Str,TEXT("ALL")) ) // ACTOR SELECT ALL
		{
			if(FParse::Command(&Str, TEXT("FROMOBJ"))) // ACTOR SELECT ALL FROMOBJ
			{		
				bool bHasStaticMeshes = false;
				TArray<UClass*> ClassesToSelect;

				for(FSelectionIterator It(GEditor->GetSelectedActorIterator()); It; ++It)
				{
					AActor* Actor = static_cast<AActor*>(*It);
					checkSlow(Actor->IsA(AActor::StaticClass()));

					if( Actor->IsA(AStaticMeshActor::StaticClass()) )
					{
						bHasStaticMeshes = true;
					}
					else
					{
						ClassesToSelect.AddUnique(Actor->GetClass());
					}
				}

				const FScopedTransaction Transaction( NSLOCTEXT("UnrealEd", "SelectAll", "Select All") );
				if(bHasStaticMeshes)
				{
					edactSelectMatchingStaticMesh(false);
				}

				if(ClassesToSelect.Num() > 0)
				{
					for(int Index = 0; Index < ClassesToSelect.Num(); ++Index)
					{
						edactSelectOfClass( InWorld, ClassesToSelect[Index]);
					}
				}

				return true;
			}
			else
			{
				const FScopedTransaction Transaction( NSLOCTEXT("UnrealEd", "SelectAll", "Select All") );
				edactSelectAll( InWorld );
				return true;
			}
		}
		else if( FParse::Command(&Str,TEXT("INSIDE") ) ) // ACTOR SELECT INSIDE
		{
			CommandIsDeprecated( TEXT("ACTOR SELECT INSIDE"), Ar );
		}
		else if( FParse::Command(&Str,TEXT("INVERT") ) ) // ACTOR SELECT INVERT
		{
			const FScopedTransaction Transaction( NSLOCTEXT("UnrealEd", "SelectInvert", "Select Invert") );
			edactSelectInvert( InWorld );
			return true;
		}
		else if( FParse::Command(&Str,TEXT("OFCLASS")) ) // ACTOR SELECT OFCLASS CLASS=<class>
		{
			UClass* Class;
			if( ParseObject<UClass>(Str,TEXT("CLASS="),Class,ANY_PACKAGE) )
			{
				const FScopedTransaction Transaction( NSLOCTEXT("UnrealEd", "SelectOfClass", "Select Of Class") );
				edactSelectOfClass( InWorld, Class );
			}
			else
			{
				UE_SUPPRESS(LogExec, Warning, Ar.Log(TEXT("Missing class") ));
			}
			return true;
		}
		else if( FParse::Command(&Str,TEXT("OFSUBCLASS")) ) // ACTOR SELECT OFSUBCLASS CLASS=<class>
		{
			UClass* Class;
			if( ParseObject<UClass>(Str,TEXT("CLASS="),Class,ANY_PACKAGE) )
			{
				const FScopedTransaction Transaction( NSLOCTEXT("UnrealEd", "SelectSubclassOfClass", "Select Subclass Of Class") );
				edactSelectSubclassOf( InWorld, Class );
			}
			else
			{
				UE_SUPPRESS(LogExec, Warning, Ar.Log(TEXT("Missing class") ));
			}
			return true;
		}
		else if( FParse::Command(&Str,TEXT("BASED")) ) // ACTOR SELECT BASED
		{
			// @TODO UE4 - no longer meaningful
			return true;
		}
		else if( FParse::Command(&Str,TEXT("BYPROPERTY")) ) // ACTOR SELECT BYPROPERTY
		{
			GEditor->SelectByPropertyColoration(InWorld);
			return true;
		}
		else if( FParse::Command(&Str,TEXT("DELETED")) ) // ACTOR SELECT DELETED
		{
			const FScopedTransaction Transaction( NSLOCTEXT("UnrealEd", "SelectDeleted", "Select Deleted") );
			edactSelectDeleted( InWorld );
			return true;
		}
		else if( FParse::Command(&Str,TEXT("MATCHINGSTATICMESH")) ) // ACTOR SELECT MATCHINGSTATICMESH
		{
			const bool bAllClasses = FParse::Command( &Str, TEXT("ALLCLASSES") );
			const FScopedTransaction Transaction( NSLOCTEXT("UnrealEd", "SelectMatchingStaticMesh", "Select Matching Static Mesh") );
			edactSelectMatchingStaticMesh( bAllClasses );
			return true;
		}
		else if( FParse::Command(&Str,TEXT("MATCHINGSKELETALMESH")) ) // ACTOR SELECT MATCHINGSKELETALMESH
		{
			const bool bAllClasses = FParse::Command( &Str, TEXT("ALLCLASSES") );
			const FScopedTransaction Transaction( NSLOCTEXT("UnrealEd", "SelectMatchingSkeletalMesh", "Select Matching Skeletal Mesh") );
			edactSelectMatchingSkeletalMesh( bAllClasses );
			return true;
		}
		else if( FParse::Command(&Str,TEXT("MATCHINGMATERIAL")) )
		{
			const FScopedTransaction Transaction( NSLOCTEXT("UnrealEd", "SelectAllWithMatchingMaterial", "Select All With Matching Material") );
			edactSelectMatchingMaterial();
			return true;
		}
		else if( FParse::Command(&Str,TEXT("MATCHINGEMITTER")) )
		{
			const FScopedTransaction Transaction( NSLOCTEXT("UnrealEd", "SelectMatchingEmitter", "Select Matching Emitters") );
			edactSelectMatchingEmitter();
			return true;
		}
		else if (FParse::Command(&Str, TEXT("RELEVANTLIGHTS")))	// ACTOR SELECT RELEVANTLIGHTS
		{
			UE_LOG(LogUnrealEdSrv, Log, TEXT("Select relevant lights!"));
			edactSelectRelevantLights( InWorld );
		}
		else
		{
			// Get actor name.
			FName ActorName(NAME_None);
			if ( FParse::Value( Str, TEXT("NAME="), ActorName ) )
			{
				AActor* Actor = FindObject<AActor>( InWorld->GetCurrentLevel(), *ActorName.ToString() );
				const FScopedTransaction Transaction( NSLOCTEXT("UnrealEd", "SelectToggleSingleActor", "Select Toggle Single Actor") );
				SelectActor( Actor, !(Actor && Actor->IsSelected()), false, true );
			}
			return true;
		}
	}
	else if( FParse::Command(&Str,TEXT("DELETE")) )		// ACTOR SELECT DELETE
	{
		bool bHandled = false;
		TArray<FEdMode*> ActiveModes; 
		GLevelEditorModeTools().GetActiveModes( ActiveModes );
		for( int32 ModeIndex = 0; ModeIndex < ActiveModes.Num(); ++ModeIndex )
		{
			bHandled |= ActiveModes[ModeIndex]->ProcessEditDelete();
		}

		// if not specially handled by the current editing mode,
		if (!bHandled)
		{
			const FScopedTransaction Transaction( NSLOCTEXT("UnrealEd", "DeleteActors", "Delete Actors") );
			edactDeleteSelected( InWorld );
		}
		return true;
	}
	else if( FParse::Command(&Str,TEXT("UPDATE")) )		// ACTOR SELECT UPDATE
	{
		bool bLockedLevel = false;
		for ( FSelectionIterator It( GetSelectedActorIterator() ) ; It ; ++It )
		{
			AActor* Actor = static_cast<AActor*>( *It );
			checkSlow( Actor->IsA(AActor::StaticClass()) );

			if ( !Actor->IsTemplate() && FLevelUtils::IsLevelLocked(Actor) )
			{
				bLockedLevel = true;
			}
			else
			{
				Actor->PreEditChange(NULL);
				Actor->PostEditChange();
			}
		}

		if ( bLockedLevel )
		{
			FMessageDialog::Open( EAppMsgType::Ok, NSLOCTEXT("UnrealEd", "Error_OperationDisallowedOnLockedLevelUpdateActor", "Update Actor: The requested operation could not be completed because the level is locked.") );
		}
		return true;
	}
	else if( FParse::Command(&Str,TEXT("SET")) )
	{
		// @todo DB: deprecate the ACTOR SET exec.
		RedrawLevelEditingViewports();
		return true;
	}
	else if( FParse::Command(&Str,TEXT("BAKEPREPIVOT")) )
	{
		FScopedLevelDirtied				LevelDirtyCallback;
		FScopedActorPropertiesChange	ActorPropertiesChangeCallback;

		// Bakes the current pivot position into all selected brushes as their PrePivot

		FEditorModeTools& EditorModeTools = GLevelEditorModeTools();

		for ( FSelectionIterator It( GetSelectedActorIterator() ) ; It ; ++It )
		{
			AActor* Actor = static_cast<AActor*>( *It );
			checkSlow( Actor->IsA(AActor::StaticClass()) );

			FVector Delta( EditorModeTools.PivotLocation - Actor->GetActorLocation() );

			ABrush* Brush = Cast<ABrush>(Actor);
			if( Brush )
			{
				Brush->Modify();

				Brush->SetActorLocation(Actor->GetActorLocation() + Delta, false);
				Brush->SetPrePivot(Brush->GetPrePivot() + Delta);

				Brush->PostEditMove( true );
			}
		}

		GUnrealEd->NoteSelectionChange();
	} 
	else if( FParse::Command(&Str,TEXT("UNBAKEPREPIVOT")) )
	{
		FScopedLevelDirtied		LevelDirtyCallback;
		FScopedActorPropertiesChange	ActorPropertiesChangeCallback;

		// Resets the PrePivot of the selected brushes to 0,0,0 while leaving them in the same world location.

		FEditorModeTools& EditorModeTools = GLevelEditorModeTools();

		for ( FSelectionIterator It( GetSelectedActorIterator() ) ; It ; ++It )
		{
			AActor* Actor = static_cast<AActor*>( *It );
			checkSlow( Actor->IsA(AActor::StaticClass()) );

			ABrush* Brush = Cast<ABrush>(Actor);
			if( Brush )
			{
				Brush->Modify();

				FVector Delta = Brush->GetPrePivot();

				Brush->SetActorLocation(Actor->GetActorLocation() - Delta, false);
				Brush->SetPrePivot(FVector::ZeroVector);

				Brush->PostEditMove( true );
			}
		}

		GUnrealEd->NoteSelectionChange();
	}
	else if( FParse::Command(&Str,TEXT("RESET")) )
	{
		FScopedTransaction Transaction( NSLOCTEXT("UnrealEd", "ResetActors", "Reset Actors") );

		bool bLocation=false;
		bool bPivot=false;
		bool bRotation=false;
		bool bScale=false;
		if( FParse::Command(&Str,TEXT("LOCATION")) )
		{
			bLocation=true;
			ResetPivot();
		}
		else if( FParse::Command(&Str, TEXT("PIVOT")) )
		{
			bPivot=true;
			ResetPivot();
		}
		else if( FParse::Command(&Str,TEXT("ROTATION")) )
		{
			bRotation=true;
		}
		else if( FParse::Command(&Str,TEXT("SCALE")) )
		{
			bScale=true;
		}
		else if( FParse::Command(&Str,TEXT("ALL")) )
		{
			bLocation=bRotation=bScale=true;
			ResetPivot();
		}

		// Fires ULevel::LevelDirtiedEvent when falling out of scope.
		FScopedLevelDirtied		LevelDirtyCallback;

		bool bHadLockedLevels = false;
		bool bModifiedActors = false;
		for ( FSelectionIterator It( GetSelectedActorIterator() ) ; It ; ++It )
		{
			AActor* Actor = static_cast<AActor*>( *It );
			checkSlow( Actor->IsA(AActor::StaticClass()) );

			if ( !Actor->IsTemplate() && FLevelUtils::IsLevelLocked(Actor) )
			{
				bHadLockedLevels = true;
			}
			else
			{
				bModifiedActors = true;

				Actor->PreEditChange(NULL);
				Actor->Modify();

				if( bLocation ) 
				{
					Actor->SetActorLocation(FVector::ZeroVector, false);
				}
				ABrush* Brush = Cast< ABrush >( Actor );
				if( bPivot && Brush )
				{
					Brush->SetActorLocation(Brush->GetActorLocation() - Brush->GetPrePivot(), false);
					Brush->SetPrePivot(FVector::ZeroVector);
					Brush->PostEditChange();
				}

				if( bScale && Actor->GetRootComponent() != NULL ) 
				{
					Actor->GetRootComponent()->SetRelativeScale3D( FVector(1.f) );
				}

				Actor->MarkPackageDirty();
				LevelDirtyCallback.Request();
			}
		}

		if ( bHadLockedLevels )
		{
			FMessageDialog::Open( EAppMsgType::Ok, NSLOCTEXT("UnrealEd", "Error_OperationDisallowedOnLockedLevelResetActor", "Reset Actor: The requested operation could not be completed because the level is locked.") );
		}

		if ( bModifiedActors )
		{
			RedrawLevelEditingViewports();
		}
		else
		{
			Transaction.Cancel();
		}
		return true;
	}
	else if( FParse::Command(&Str,TEXT("DUPLICATE")) )
	{
		bool bHandled = false;
		TArray<FEdMode*> ActiveModes; 
		GLevelEditorModeTools().GetActiveModes( ActiveModes );
		for( int32 ModeIndex = 0; ModeIndex < ActiveModes.Num(); ++ModeIndex )
		{
			bHandled |= ActiveModes[ModeIndex]->ProcessEditDuplicate();
		}

		// if not specially handled by the current editing mode,
		if (!bHandled)
		{
			//@todo locked levels - if all actor levels are locked, cancel the transaction
			const FScopedTransaction Transaction( NSLOCTEXT("UnrealEd", "DuplicateActors", "Duplicate Actors") );

			// duplicate selected
			edactDuplicateSelected(InWorld->GetCurrentLevel(), GetDefault<ULevelEditorViewportSettings>()->GridEnabled);

			// Find out if any of the selected actors will change the BSP.
			// and only then rebuild BSP as this is expensive.
			const FSelectedActorInfo& SelectedActors = AssetSelectionUtils::GetSelectedActorInfo();
			if( SelectedActors.bHaveBrush )
			{
				RebuildAlteredBSP(); // Update the Bsp of any levels containing a modified brush
			}
		}
		RedrawLevelEditingViewports();
		return true;
	}
	else if( FParse::Command(&Str, TEXT("ALIGN")) )
	{
		if( FParse::Command(&Str,TEXT("ORIGIN")) )
		{
			const FScopedTransaction Transaction( NSLOCTEXT("UnrealEd", "Undo_SnapBrushOrigin", "Snap Brush Origin") );
			edactAlignOrigin();
			RedrawLevelEditingViewports();
			return true;
		}
		else // "VERTS" (default)
		{
			const FScopedTransaction Transaction( NSLOCTEXT("UnrealEd", "Undo_SnapBrushVertices", "Snap Brush Vertices") );
			edactAlignVertices();
			RedrawLevelEditingViewports();
			RebuildAlteredBSP(); // Update the Bsp of any levels containing a modified brush
			return true;
		}
	}
	else if( FParse::Command(&Str,TEXT("TOGGLE")) )
	{
		if( FParse::Command(&Str,TEXT("LOCKMOVEMENT")) )			// ACTOR TOGGLE LOCKMOVEMENT
		{
			ToggleSelectedActorMovementLock();
		}

		RedrawLevelEditingViewports();
		return true;
	}
	else if( FParse::Command(&Str,TEXT("LEVELCURRENT")) )
	{
		MakeSelectedActorsLevelCurrent();
		return true;
	}
	else if( FParse::Command(&Str,TEXT("MOVETOCURRENT")) )
	{
		MoveSelectedActorsToLevel( InWorld->GetCurrentLevel() );
		return true;
	}
	else if(FParse::Command(&Str, TEXT("DESELECT")))
	{
		const FScopedTransaction Transaction( NSLOCTEXT("UnrealEd", "DeselectActors", "Deselect Actor(s)") );
		GEditor->GetSelectedActors()->Modify();

		//deselects everything in UnrealEd
		GUnrealEd->SelectNone(true, true);
		
		return true;
	}
	else if(FParse::Command(&Str, TEXT("EXPORT")))
	{
		if(FParse::Command(&Str, TEXT("FBX")))
		{
			TArray<FString> SaveFilenames;
			IDesktopPlatform* DesktopPlatform = FDesktopPlatformModule::Get();
			bool bSave = false;
			if ( DesktopPlatform )
			{
				void* ParentWindowWindowHandle = NULL;

				IMainFrameModule& MainFrameModule = FModuleManager::LoadModuleChecked<IMainFrameModule>(TEXT("MainFrame"));
				const TSharedPtr<SWindow>& MainFrameParentWindow = MainFrameModule.GetParentWindow();
				if ( MainFrameParentWindow.IsValid() && MainFrameParentWindow->GetNativeWindow().IsValid() )
				{
					ParentWindowWindowHandle = MainFrameParentWindow->GetNativeWindow()->GetOSWindowHandle();
				}

				bSave = DesktopPlatform->SaveFileDialog(
					ParentWindowWindowHandle,
					NSLOCTEXT("UnrealEd", "StaticMeshEditor_ExportToPromptTitle", "Export to...").ToString(), 
					*FEditorDirectories::Get().GetLastDirectory(ELastDirectory::GENERIC_EXPORT),
					TEXT(""), 
					TEXT("FBX document|*.fbx"),
					EFileDialogFlags::None,
					SaveFilenames
					);
			}

			// Show dialog and execute the export if the user did not cancel out
			if( bSave )
			{
				// Get the filename from dialog
				FString FileName = SaveFilenames[0];
				FEditorDirectories::Get().SetLastDirectory(ELastDirectory::GENERIC_EXPORT, FPaths::GetPath(FileName)); // Save path as default for next time.
				UnFbx::FFbxExporter* Exporter = UnFbx::FFbxExporter::GetInstance();
				Exporter->CreateDocument();
				for ( FSelectionIterator It( GetSelectedActorIterator() ) ; It ; ++It )
				{
					AActor* Actor = static_cast<AActor*>( *It );
					if (Actor->IsA(AActor::StaticClass()))
					{
						if (Actor->IsA(AStaticMeshActor::StaticClass()))
						{
							Exporter->ExportStaticMesh(Actor, CastChecked<AStaticMeshActor>(Actor)->GetStaticMeshComponent(), NULL);
						}
						else if (Actor->IsA(ASkeletalMeshActor::StaticClass()))
						{
							Exporter->ExportSkeletalMesh(Actor, CastChecked<ASkeletalMeshActor>(Actor)->GetSkeletalMeshComponent());
						}
						else if (Actor->IsA(ABrush::StaticClass()))
						{
							Exporter->ExportBrush( CastChecked<ABrush>(Actor), NULL, true );
						}
					}
				}
				Exporter->WriteToFile(*FileName);
			}

			return true;
		}

	}
	else if ( FParse::Command(&Str, TEXT("SNAP"))) // ACTOR SNAP
	{
		FSnappingUtils::EnableActorSnap( !FSnappingUtils::IsSnapToActorEnabled() );
		return true;
	}

	return false;
}


bool UUnrealEdEngine::Exec_Mode( const TCHAR* Str, FOutputDevice& Ar )
{
	int32 DWord1;

	if( FParse::Command(&Str, TEXT("WIDGETCOORDSYSTEMCYCLE")) )
	{
		const bool bGetRawValue = true;
		int32 Wk = GLevelEditorModeTools().GetCoordSystem(bGetRawValue);
		Wk++;

		if( Wk == COORD_Max )
		{
			Wk -= COORD_Max;
		}

		GLevelEditorModeTools().SetCoordSystem((ECoordSystem)Wk);
		FEditorSupportDelegates::RedrawAllViewports.Broadcast();
		FEditorSupportDelegates::UpdateUI.Broadcast();
	}

	if( FParse::Command(&Str, TEXT("WIDGETMODECYCLE")) )
	{
		GLevelEditorModeTools().CycleWidgetMode();
	}

	if( FParse::Value(Str, TEXT("GRID="), DWord1) )
	{
		FinishAllSnaps();

		ULevelEditorViewportSettings* ViewportSettings = GetMutableDefault<ULevelEditorViewportSettings>();
		ViewportSettings->GridEnabled = DWord1;
		ViewportSettings->PostEditChange();

		FEditorDelegates::OnGridSnappingChanged.Broadcast(ViewportSettings->GridEnabled, GetGridSize());
		FEditorSupportDelegates::UpdateUI.Broadcast();
	}

	if( FParse::Value(Str, TEXT("ROTGRID="), DWord1) )
	{
		FinishAllSnaps();

		ULevelEditorViewportSettings* ViewportSettings = GetMutableDefault<ULevelEditorViewportSettings>();
		ViewportSettings->RotGridEnabled = DWord1;
		ViewportSettings->PostEditChange();

		FEditorSupportDelegates::UpdateUI.Broadcast();
	}

	if( FParse::Value(Str, TEXT("SCALEGRID="), DWord1) )
	{
		FinishAllSnaps();

		ULevelEditorViewportSettings* ViewportSettings = GetMutableDefault<ULevelEditorViewportSettings>();
		ViewportSettings->SnapScaleEnabled = DWord1;
		ViewportSettings->PostEditChange();

		FEditorSupportDelegates::UpdateUI.Broadcast();
	}

	if( FParse::Value(Str, TEXT("SNAPVERTEX="), DWord1) )
	{
		FinishAllSnaps();

		ULevelEditorViewportSettings* ViewportSettings = GetMutableDefault<ULevelEditorViewportSettings>();
		ViewportSettings->bSnapVertices = !!DWord1;
		ViewportSettings->PostEditChange();

		FEditorSupportDelegates::UpdateUI.Broadcast();
	}

	if( FParse::Value(Str, TEXT("SHOWBRUSHMARKERPOLYS="), DWord1) )
	{
		FinishAllSnaps();
		bShowBrushMarkerPolys = DWord1;
	}

	if( FParse::Value(Str, TEXT("SELECTIONLOCK="), DWord1) )
	{
		FinishAllSnaps();
		// If -1 is passed in, treat it as a toggle.  Otherwise, use the value as a literal assignment.
		if( DWord1 == -1 )
		{
			GEdSelectionLock=(GEdSelectionLock == 0) ? 1 : 0;
		}
		else
		{
			GEdSelectionLock=!!DWord1;
		}

		Word1 = MAX_uint16;
	}

	if( FParse::Value(Str,TEXT("USESIZINGBOX="), DWord1) )
	{
		FinishAllSnaps();
		// If -1 is passed in, treat it as a toggle.  Otherwise, use the value as a literal assignment.
		if( DWord1 == -1 )
			UseSizingBox=(UseSizingBox == 0) ? 1 : 0;
		else
			UseSizingBox=DWord1;
		Word1=MAX_uint16;
	}
	
	if(GCurrentLevelEditingViewportClient)
	{
		int32 NewCameraSpeed = 1;
		if ( FParse::Value( Str, TEXT("SPEED="), NewCameraSpeed ) )
		{
			NewCameraSpeed = FMath::Clamp<int32>(NewCameraSpeed, 1, FLevelEditorViewportClient::MaxCameraSpeeds);
			GetMutableDefault<ULevelEditorViewportSettings>()->CameraSpeed = NewCameraSpeed;
		}
	}

	FParse::Value( Str, TEXT("SNAPDIST="), GetMutableDefault<ULevelEditorViewportSettings>()->SnapDistance );
	
	//
	// Major modes:
	//
	FEditorModeID EditorMode = FBuiltinEditorModes::EM_None;

	if 		(FParse::Command(&Str,TEXT("CAMERAMOVE")))		{ EditorMode = FBuiltinEditorModes::EM_Default;		}
	else if	(FParse::Command(&Str,TEXT("GEOMETRY"))) 		{ EditorMode = FBuiltinEditorModes::EM_Geometry;	}
	else if	(FParse::Command(&Str,TEXT("TEXTURE"))) 		{ EditorMode = FBuiltinEditorModes::EM_Texture;		}
	else if (FParse::Command(&Str,TEXT("MESHPAINT")))		{ EditorMode = FBuiltinEditorModes::EM_MeshPaint;	}
	else if (FParse::Command(&Str,TEXT("LANDSCAPE")))		{ EditorMode = FBuiltinEditorModes::EM_Landscape;	}
	else if (FParse::Command(&Str,TEXT("FOLIAGE")))			{ EditorMode = FBuiltinEditorModes::EM_Foliage;		}

	if ( EditorMode == FBuiltinEditorModes::EM_None )
	{
		FString CommandToken = FParse::Token(Str, false);
		FEdMode* FoundMode = GLevelEditorModeTools().FindMode( FName( *CommandToken ) );

		if ( FoundMode != NULL )
		{
			EditorMode = FName( *CommandToken );
		}
	}

	if( EditorMode != FBuiltinEditorModes::EM_None )
	{
		FEditorDelegates::ChangeEditorMode.Broadcast(EditorMode);
	}

	// Reset the roll on all viewport cameras
	for(uint32 ViewportIndex = 0;ViewportIndex < (uint32)LevelViewportClients.Num();ViewportIndex++)
	{
		if(LevelViewportClients[ViewportIndex]->IsPerspective())
		{
			LevelViewportClients[ViewportIndex]->RemoveCameraRoll();
		}
	}

	FEditorSupportDelegates::RedrawAllViewports.Broadcast();

	return true;
}

bool UUnrealEdEngine::Exec_Group( const TCHAR* Str, FOutputDevice& Ar )
{
	if(GEditor->bGroupingActive)
	{
		if( FParse::Command(&Str,TEXT("REGROUP")) )
		{
			GUnrealEd->edactRegroupFromSelected();
			return true;
		}
		else if ( FParse::Command(&Str,TEXT("UNGROUP")) )
		{
			GUnrealEd->edactUngroupFromSelected();
			return true;
		}
	}

	return false;
}

#undef LOCTEXT_NAMESPACE<|MERGE_RESOLUTION|>--- conflicted
+++ resolved
@@ -1657,21 +1657,12 @@
 			if (FParse::Value(Str, TEXT("TO="), TempStr, 15))
 			{
 				if (!FCString::Strcmp(TempStr, TEXT("HERE")))
-<<<<<<< HEAD
 				{
 					PasteTo = PT_Here;
 					TransDescription = NSLOCTEXT("UnrealEd", "PasteHere", "Paste Here");
 				}
 				else
 				{
-=======
-				{
-					PasteTo = PT_Here;
-					TransDescription = NSLOCTEXT("UnrealEd", "PasteHere", "Paste Here");
-				}
-				else
-				{
->>>>>>> cce8678d
 					if (!FCString::Strcmp(TempStr, TEXT("ORIGIN")))
 					{
 						PasteTo = PT_WorldOrigin;
