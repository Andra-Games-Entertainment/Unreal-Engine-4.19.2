// Copyright 1998-2015 Epic Games, Inc. All Rights Reserved.


#include "UnrealEd.h"
#include "ScopedTransaction.h"
#include "LevelUtils.h"
#include "Editor/StatsViewer/Public/StatsViewerModule.h"
#include "SnappingUtils.h"
#include "MessageLog.h"
#include "ComponentEditorUtils.h"
<<<<<<< HEAD
=======
#include "Components/ChildActorComponent.h"
#include "Components/DecalComponent.h"
>>>>>>> cce8678d

#define LOCTEXT_NAMESPACE "EditorSelectUtils"

DEFINE_LOG_CATEGORY_STATIC(LogEditorSelectUtils, Log, All);

/*-----------------------------------------------------------------------------
	Globals.
-----------------------------------------------------------------------------*/


// Click flags.
enum EViewportClick
{
	CF_MOVE_ACTOR	= 1,	// Set if the actors have been moved since first click
	CF_MOVE_TEXTURE = 2,	// Set if textures have been adjusted since first click
	CF_MOVE_ALL     = (CF_MOVE_ACTOR | CF_MOVE_TEXTURE),
};

/*-----------------------------------------------------------------------------
   Change transacting.
-----------------------------------------------------------------------------*/


void UUnrealEdEngine::NoteActorMovement()
{
	if( !GUndo && !(GEditor->ClickFlags & CF_MOVE_ACTOR) )
	{
		GEditor->ClickFlags |= CF_MOVE_ACTOR;

		const FScopedTransaction Transaction( NSLOCTEXT("UnrealEd", "ActorMovement", "Actor Movement") );
		GLevelEditorModeTools().Snapping=0;
		
		AActor* SelectedActor = NULL;
		for ( FSelectionIterator It( GetSelectedActorIterator() ) ; It ; ++It )
		{
			AActor* Actor = static_cast<AActor*>( *It );
			checkSlow( Actor->IsA(AActor::StaticClass()) );

			SelectedActor = Actor;
			break;
		}

		if( SelectedActor == NULL )
		{
			USelection* SelectedActors = GetSelectedActors();
			SelectedActors->Modify();
			SelectActor( GWorld->GetDefaultBrush(), true, true );
		}

		// Look for an actor that requires snapping.
		for ( FSelectionIterator It( GetSelectedActorIterator() ) ; It ; ++It )
		{
			AActor* Actor = static_cast<AActor*>( *It );
			checkSlow( Actor->IsA(AActor::StaticClass()) );

			GLevelEditorModeTools().Snapping = 1;
			break;
		}

		TSet<AGroupActor*> GroupActors;

		// Modify selected actors.
		for ( FSelectionIterator It( GetSelectedActorIterator() ) ; It ; ++It )
		{
			AActor* Actor = static_cast<AActor*>( *It );
			checkSlow( Actor->IsA(AActor::StaticClass()) );

			Actor->Modify();

			if (GEditor->bGroupingActive)
			{
				// if this actor is in a group, add the GroupActor into a list to be modified shortly
				AGroupActor* ActorLockedRootGroup = AGroupActor::GetRootForActor(Actor, true);
				if (ActorLockedRootGroup != nullptr)
				{
					GroupActors.Add(ActorLockedRootGroup);
				}
			}

			ABrush* Brush = Cast< ABrush >( Actor );
			if ( Brush )
			{
				if( Brush->Brush )
				{
					Brush->Brush->Polys->Element.ModifyAllItems();
				}
			}
		}

		// Modify unique group actors
		for (auto* GroupActor : GroupActors)
		{
			GroupActor->Modify();
		}
	}
}

void UUnrealEdEngine::FinishAllSnaps()
{
	if(!IsRunningCommandlet())
	{
		if( ClickFlags & CF_MOVE_ACTOR )
		{
			ClickFlags &= ~CF_MOVE_ACTOR;

			for ( FSelectionIterator It( GetSelectedActorIterator() ) ; It ; ++It )
			{
				AActor* Actor = static_cast<AActor*>( *It );
				checkSlow( Actor->IsA(AActor::StaticClass()) );

				Actor->Modify();
				Actor->InvalidateLightingCache();
				Actor->PostEditMove( true );
			}
		}
	}
}


void UUnrealEdEngine::Cleanse( bool ClearSelection, bool Redraw, const FText& Reason )
{
	if (GIsRunning)
	{
		FMessageLog("MapCheck").NewPage(LOCTEXT("MapCheck", "Map Check"));

		FMessageLog("LightingResults").NewPage(LOCTEXT("LightingBuildNewLogPage", "Lighting Build"));

		FStatsViewerModule& StatsViewerModule = FModuleManager::Get().LoadModuleChecked<FStatsViewerModule>(TEXT("StatsViewer"));
		StatsViewerModule.Clear();
	}

	Super::Cleanse( ClearSelection, Redraw, Reason );
}


FVector UUnrealEdEngine::GetPivotLocation()
{
	return GLevelEditorModeTools().PivotLocation;
}


void UUnrealEdEngine::SetPivot( FVector NewPivot, bool bSnapPivotToGrid, bool bIgnoreAxis, bool bAssignPivot/*=false*/ )
{
	FEditorModeTools& EditorModeTools = GLevelEditorModeTools();

	if( !bIgnoreAxis )
	{
		// Don't stomp on orthonormal axis.
		if( NewPivot.X==0 ) NewPivot.X=EditorModeTools.PivotLocation.X;
		if( NewPivot.Y==0 ) NewPivot.Y=EditorModeTools.PivotLocation.Y;
		if( NewPivot.Z==0 ) NewPivot.Z=EditorModeTools.PivotLocation.Z;
	}

	// Set the pivot.
	//EditorModeTools.CachedLocation	= NewPivot;	// Don't set the cached location, this is our pre-move point
	EditorModeTools.PivotLocation		= NewPivot;
	EditorModeTools.SnappedLocation		= NewPivot;
	EditorModeTools.GridBase			= FVector::ZeroVector;

	if( bSnapPivotToGrid )
	{
		FRotator DummyRotator(0,0,0);
		FSnappingUtils::SnapToBSPVertex( EditorModeTools.SnappedLocation, EditorModeTools.GridBase, DummyRotator );
		EditorModeTools.PivotLocation = EditorModeTools.SnappedLocation;
	}

	// Check all actors.
	int32 Count=0, SnapCount=0;

	//default to using the x axis for the translate rotate widget
	EditorModeTools.TranslateRotateXAxisAngle = 0.0f;
	EditorModeTools.TranslateRotate2DAngle = 0.0f;
	FVector TranslateRotateWidgetWorldXAxis;

	FVector Widget2DWorldXAxis;

	AActor* LastSelectedActor = NULL;
	for ( FSelectionIterator It( GetSelectedActorIterator() ) ; It ; ++It )
	{
		AActor* Actor = static_cast<AActor*>( *It );
		checkSlow( Actor->IsA(AActor::StaticClass()) );

		if (Count==0)
		{
			TranslateRotateWidgetWorldXAxis = Actor->ActorToWorld().TransformVector(FVector(1.0f, 0.0f, 0.0f));
			//get the xy plane project of this vector
			TranslateRotateWidgetWorldXAxis.Z = 0.0f;
			if (!TranslateRotateWidgetWorldXAxis.Normalize())
			{
				TranslateRotateWidgetWorldXAxis = FVector(1.0f, 0.0f, 0.0f);
			}

			Widget2DWorldXAxis = Actor->ActorToWorld().TransformVector(FVector(1, 0, 0));
			Widget2DWorldXAxis.Y = 0;
			if (!Widget2DWorldXAxis.Normalize())
			{
				Widget2DWorldXAxis = FVector(1, 0, 0);
			}
		}

		LastSelectedActor = Actor;
		++Count;
		++SnapCount;
	}
	
	if( bAssignPivot && LastSelectedActor && GEditor->bGroupingActive ) 
	{
		// set group pivot for the root-most group
		AGroupActor* ActorGroupRoot = AGroupActor::GetRootForActor(LastSelectedActor, true, true);
		if(ActorGroupRoot)
		{
			ActorGroupRoot->SetActorLocation( EditorModeTools.PivotLocation, false );
		}
	}

	//if there are multiple actors selected, just use the x-axis for the "translate/rotate" or 2D widgets
	if (Count == 1)
	{
		EditorModeTools.TranslateRotateXAxisAngle = TranslateRotateWidgetWorldXAxis.Rotation().Yaw;
		EditorModeTools.TranslateRotate2DAngle = FMath::RadiansToDegrees(FMath::Atan2(Widget2DWorldXAxis.Z, Widget2DWorldXAxis.X));
	}

	// Update showing.
	EditorModeTools.PivotShown = SnapCount>0 || Count>1;
}


void UUnrealEdEngine::ResetPivot()
{
	GLevelEditorModeTools().PivotShown	= 0;
	GLevelEditorModeTools().Snapping		= 0;
	GLevelEditorModeTools().SnappedActor	= 0;
}

/*-----------------------------------------------------------------------------
	Selection.
-----------------------------------------------------------------------------*/

void UUnrealEdEngine::SetActorSelectionFlags (AActor* InActor)
{
	TInlineComponentArray<UActorComponent*> Components;
	InActor->GetComponents(Components);

	//for every component in the actor
	for(int32 ComponentIndex = 0; ComponentIndex < Components.Num(); ComponentIndex++)
	{
		UActorComponent* Component = Components[ComponentIndex];
		if (Component->IsRegistered())
		{
			// If we have a 'child actor' component, want to update its visible selection state
			UChildActorComponent* ChildActorComponent = Cast<UChildActorComponent>(Component);
			if(ChildActorComponent != NULL && ChildActorComponent->ChildActor != NULL)
			{
				SetActorSelectionFlags(ChildActorComponent->ChildActor);
			}

			UPrimitiveComponent* PrimComponent = Cast<UPrimitiveComponent>(Component);
			if(PrimComponent != NULL && PrimComponent->IsRegistered())
			{
				PrimComponent->PushSelectionToProxy();
			}

			UDecalComponent* DecalComponent = Cast<UDecalComponent>(Component);
			if(DecalComponent != NULL)// && DecalComponent->IsRegistered())
			{
				DecalComponent->PushSelectionToProxy();
			}
		}
	}
}


void UUnrealEdEngine::UpdatePivotLocationForSelection( bool bOnChange )
{
	// Pick a new common pivot, or not.
	AActor* SingleActor = nullptr;
	USceneComponent* SingleComponent = nullptr;

	if (GetSelectedComponentCount() > 0)
	{
		for (FSelectedEditableComponentIterator It(*GetSelectedComponents()); It; ++It)
		{
			UActorComponent* Component = CastChecked<UActorComponent>(*It);
			AActor* ComponentOwner = Component->GetOwner();

			if (ComponentOwner != nullptr)
			{
				auto SelectedActors = GetSelectedActors();
				const bool bIsOwnerSelected = SelectedActors->IsSelected(ComponentOwner);
				check(bIsOwnerSelected);

				if (ComponentOwner->GetWorld() == GWorld)
				{
					SingleActor = ComponentOwner;
					if (Component->IsA<USceneComponent>())
					{
						SingleComponent = CastChecked<USceneComponent>(Component);
					}

					const bool IsTemplate = ComponentOwner->IsTemplate();
					const bool LevelLocked = !FLevelUtils::IsLevelLocked(ComponentOwner->GetLevel());
					check(IsTemplate || LevelLocked);
				}
			}
		}
	}
	else
	{
		for (FSelectionIterator It(GetSelectedActorIterator()); It; ++It)
		{
			AActor* Actor = static_cast<AActor*>(*It);
			checkSlow(Actor->IsA(AActor::StaticClass()));

			if (Actor->GetWorld() == GWorld)
			{
				const bool IsTemplate = Actor->IsTemplate();
				const bool LevelLocked = !FLevelUtils::IsLevelLocked(Actor->GetLevel());
				check(IsTemplate || LevelLocked);

				SingleActor = Actor;
			}
		}
	}
	
	if (SingleComponent != NULL)
	{
		SetPivot(SingleComponent->GetComponentLocation(), false, true);
	}
	else if( SingleActor != NULL ) 
	{		
		// For geometry mode use current pivot location as it's set to selected face, not actor
		FEditorModeTools& Tools = GLevelEditorModeTools();
		if( Tools.IsModeActive(FBuiltinEditorModes::EM_Geometry) == false || bOnChange == true )
		{
			// Set pivot point to the actor's location
			FVector PivotPoint = SingleActor->GetActorLocation();

			// If grouping is active, see if this actor is part of a locked group and use that pivot instead
			if(GEditor->bGroupingActive)
			{
				AGroupActor* ActorGroupRoot = AGroupActor::GetRootForActor(SingleActor, true, true);
				if(ActorGroupRoot)
				{
					PivotPoint = ActorGroupRoot->GetActorLocation();
				}
			}
			SetPivot( PivotPoint, false, true );
		}
	}
	else
	{
		ResetPivot();
	}
}



void UUnrealEdEngine::NoteSelectionChange()
{
	// The selection changed, so make sure the pivot (widget) is located in the right place
	UpdatePivotLocationForSelection( true );

	// Clear active editing visualizer on selection change
	GUnrealEd->ComponentVisManager.ClearActiveComponentVis();

	TArray<FEdMode*> ActiveModes;
	GLevelEditorModeTools().GetActiveModes( ActiveModes );
	for( int32 ModeIndex = 0; ModeIndex < ActiveModes.Num(); ++ModeIndex )
	{
		ActiveModes[ModeIndex]->ActorSelectionChangeNotify();
	}

	const bool bComponentSelectionChanged = GetSelectedComponentCount() > 0;
	USelection* Selection = bComponentSelectionChanged ? GetSelectedComponents() : GetSelectedActors();
	USelection::SelectionChangedEvent.Broadcast(Selection);
	
	if (!bComponentSelectionChanged)
	{
		//whenever selection changes, recompute whether the selection contains a locked actor
		bCheckForLockActors = true;

		//whenever selection changes, recompute whether the selection contains a world info actor
		bCheckForWorldSettingsActors = true;

		UpdateFloatingPropertyWindows();
	}

	RedrawLevelEditingViewports();
}

void UUnrealEdEngine::SelectGroup(AGroupActor* InGroupActor, bool bForceSelection/*=false*/, bool bInSelected/*=true*/, bool bNotify/*=true*/)
{
	USelection* SelectedActors = GetSelectedActors();
	SelectedActors->BeginBatchSelectOperation();
	SelectedActors->Modify();

	static bool bIteratingGroups = false;

	if( !bIteratingGroups )
	{
		bIteratingGroups = true;
		// Select all actors within the group (if locked or forced)
		if( bForceSelection || InGroupActor->IsLocked() )
		{	
			TArray<AActor*> GroupActors;
			InGroupActor->GetGroupActors(GroupActors);
			for( int32 ActorIndex=0; ActorIndex < GroupActors.Num(); ++ActorIndex )
			{                  
				SelectActor(GroupActors[ActorIndex], bInSelected, false );
			}
			bForceSelection = true;

			// Recursively select any subgroups
			TArray<AGroupActor*> SubGroups;
			InGroupActor->GetSubGroups(SubGroups);
			for( int32 GroupIndex=0; GroupIndex < SubGroups.Num(); ++GroupIndex )
			{
				SelectGroup(SubGroups[GroupIndex], bForceSelection, bInSelected, false);
			}
		}

		SelectedActors->EndBatchSelectOperation(bNotify);
		if (bNotify)
		{
			NoteSelectionChange();
		}

		//whenever selection changes, recompute whether the selection contains a locked actor
		bCheckForLockActors = true;

		//whenever selection changes, recompute whether the selection contains a world info actor
		bCheckForWorldSettingsActors = true;

		bIteratingGroups = false;
	}
}


bool UUnrealEdEngine::CanSelectActor(AActor* Actor, bool bInSelected, bool bSelectEvenIfHidden, bool bWarnIfLevelLocked ) const
{
	// If selections are globally locked, leave.
	if( !Actor || GEdSelectionLock || !Actor->IsEditable() )
	{
		return false;
	}

	// Only abort from hidden actors if we are selecting. You can deselect hidden actors without a problem.
	if ( bInSelected )
	{
		// If the actor is NULL or hidden, leave.
		if ( !bSelectEvenIfHidden && ( Actor->IsHiddenEd() || !FLevelUtils::IsLevelVisible( Actor->GetLevel() ) ) )
		{
			return false;
		}

		// Ensure that neither the level nor the actor is being destroyed or is unreachable
		EObjectFlags InvalidSelectableFlags = RF_PendingKill|RF_BeginDestroyed|RF_Unreachable;
		if( Actor->GetLevel()->HasAnyFlags(InvalidSelectableFlags) )
		{
			UE_LOG(LogEditorSelectUtils, Warning, TEXT("SelectActor: %s (%s)"), TEXT("The requested operation could not be completed because the level has invalid flags."),*Actor->GetActorLabel());
			return false;
		}
		if( Actor->HasAnyFlags(InvalidSelectableFlags) )
		{
			UE_LOG(LogEditorSelectUtils, Warning, TEXT("SelectActor: %s (%s)"), TEXT("The requested operation could not be completed because the actor has invalid flags."),*Actor->GetActorLabel());
			return false;
		}

		if ( !Actor->IsTemplate() && FLevelUtils::IsLevelLocked(Actor->GetLevel()) )
		{
			if( bWarnIfLevelLocked )
			{
				UE_LOG(LogEditorSelectUtils, Warning, TEXT("SelectActor: %s (%s)"), TEXT("The requested operation could not be completed because the level is locked."),*Actor->GetActorLabel());
			}
			return false;
		}
	}

	// If grouping operations are not currently allowed, don't select groups.
	AGroupActor* SelectedGroupActor = Cast<AGroupActor>(Actor);
	if( SelectedGroupActor && !GEditor->bGroupingActive )
	{
		return false;
	}

	// Allow active modes to determine whether the selection is allowed. If there are no active modes, allow selection anyway.
	TArray<FEdMode*> ActiveModes;
	GLevelEditorModeTools().GetActiveModes( ActiveModes );
	bool bSelectionAllowed = (ActiveModes.Num() == 0);
	for( int32 ModeIndex = 0; ModeIndex < ActiveModes.Num(); ++ModeIndex )
	{
		bSelectionAllowed |= ActiveModes[ModeIndex]->IsSelectionAllowed( Actor, bInSelected );
	}

	return bSelectionAllowed;
}

void UUnrealEdEngine::SelectActor(AActor* Actor, bool bInSelected, bool bNotify, bool bSelectEvenIfHidden, bool bForceRefresh)
{
	const bool bWarnIfLevelLocked = true;
	if( !CanSelectActor( Actor, bInSelected, bSelectEvenIfHidden, bWarnIfLevelLocked ) )
	{
		return;
	}

	bool bSelectionHandled = false;

	TArray<FEdMode*> ActiveModes;
	GLevelEditorModeTools().GetActiveModes( ActiveModes );
	for( int32 ModeIndex = 0; ModeIndex < ActiveModes.Num(); ++ModeIndex )
	{
		bSelectionHandled |= ActiveModes[ModeIndex]->Select( Actor, bInSelected );
	}

	// Select the actor and update its internals.
	if( !bSelectionHandled )
	{
		if(bInSelected)
		{
			// If trying to select an Actor spawned by a ChildACtorComponent, instead select Actor that spawned us
			if(Actor->ParentComponentActor.IsValid())
			{
				Actor = Actor->ParentComponentActor.Get();
			}
		}

		if (GEditor->bGroupingActive)
		{
			// if this actor is a group, do a group select/deselect
			AGroupActor* SelectedGroupActor = Cast<AGroupActor>(Actor);
			if (SelectedGroupActor)
			{
				SelectGroup(SelectedGroupActor, true, bInSelected, bNotify);
			}
			else
			{
				// Select/Deselect this actor's entire group, starting from the top locked group.
				// If none is found, just use the actor.
				AGroupActor* ActorLockedRootGroup = AGroupActor::GetRootForActor(Actor, true);
				if (ActorLockedRootGroup)
				{
					SelectGroup(ActorLockedRootGroup, false, bInSelected, bNotify);
				}
			}
		}

		// Don't do any work if the actor's selection state is already the selected state.
		const bool bActorSelected = Actor->IsSelected();
		if ( (bActorSelected && !bInSelected) || (!bActorSelected && bInSelected) )
		{
			if(bInSelected)
			{
				UE_LOG(LogEditorSelectUtils, Verbose,  TEXT("Selected Actor: %s"), *Actor->GetClass()->GetName());
			}
			else
			{
				UE_LOG(LogEditorSelectUtils, Verbose,  TEXT("Deselected Actor: %s"), *Actor->GetClass()->GetName() );
			}

			GetSelectedActors()->Select( Actor, bInSelected );
			if (!bInSelected)
			{
				if (GetSelectedComponentCount() > 0)
				{
					GetSelectedComponents()->Modify();
				}

				for (UActorComponent* Component : Actor->GetComponents())
				{
					GetSelectedComponents()->Deselect( Component );

					// Remove the selection override delegates from the deselected components
					auto SceneComponent = Cast<USceneComponent>(Component);
					FComponentEditorUtils::BindComponentSelectionOverride(SceneComponent, false);
				}
			}
			else
			{
				// Bind the override delegates for the components in the selected actor
				for (UActorComponent* Component : Actor->GetComponents())
				{
					auto SceneComponent = Cast<USceneComponent>(Component);
					FComponentEditorUtils::BindComponentSelectionOverride(SceneComponent, true);
				}
			}

			//A fast path to mark selection rather than reconnecting ALL components for ALL actors that have changed state
			SetActorSelectionFlags (Actor);

			if( bNotify )
			{
				NoteSelectionChange();
			}

			//whenever selection changes, recompute whether the selection contains a locked actor
			bCheckForLockActors = true;

			//whenever selection changes, recompute whether the selection contains a world info actor
			bCheckForWorldSettingsActors = true;
		}
		else
		{
			if (bNotify || bForceRefresh)
			{
				//reset the property windows.  In case something has changed since previous selection
				UpdateFloatingPropertyWindows(bForceRefresh);
			}
		}
	}
}

void UUnrealEdEngine::SelectComponent(UActorComponent* Component, bool bInSelected, bool bNotify, bool bSelectEvenIfHidden)
{
	// Don't do any work if the component's selection state matches the target selection state
	const bool bComponentSelected = GetSelectedComponents()->IsSelected(Component);
	if (( bComponentSelected && !bInSelected ) || ( !bComponentSelected && bInSelected ))
	{
		if (bInSelected)
		{
			UE_LOG(LogEditorSelectUtils, Verbose, TEXT("Selected Component: %s"), *Component->GetClass()->GetName());
		}
		else
		{
			UE_LOG(LogEditorSelectUtils, Verbose, TEXT("Deselected Component: %s"), *Component->GetClass()->GetName());
		}

		GetSelectedComponents()->Select(Component, bInSelected);

		// Make sure the override delegate is bound properly
		auto SceneComponent = Cast<USceneComponent>(Component);
		if (SceneComponent)
		{
			FComponentEditorUtils::BindComponentSelectionOverride(SceneComponent, true);
		}

		// Update the selection visualization
		AActor* ComponentOwner = Component->GetOwner();
		if (ComponentOwner != nullptr)
		{
			TInlineComponentArray<UPrimitiveComponent*> PrimitiveComponents;
			ComponentOwner->GetComponents(PrimitiveComponents);

			for (int32 Idx = 0; Idx < PrimitiveComponents.Num(); ++Idx)
			{
				PrimitiveComponents[Idx]->PushSelectionToProxy();
			}
		}

		if (bNotify)
		{
			NoteSelectionChange();
		}
	}
}

<<<<<<< HEAD
void UUnrealEdEngine::SelectComponent(UActorComponent* Component, bool bInSelected, bool bNotify, bool bSelectEvenIfHidden)
{
	// Don't do any work if the component's selection state matches the target selection state
	const bool bComponentSelected = GetSelectedComponents()->IsSelected(Component);
	if (( bComponentSelected && !bInSelected ) || ( !bComponentSelected && bInSelected ))
	{
		if (bInSelected)
		{
			UE_LOG(LogEditorSelectUtils, Verbose, TEXT("Selected Component: %s"), *Component->GetClass()->GetName());
		}
		else
		{
			UE_LOG(LogEditorSelectUtils, Verbose, TEXT("Deselected Component: %s"), *Component->GetClass()->GetName());
		}

		GetSelectedComponents()->Select(Component, bInSelected);

		// Make sure the override delegate is bound properly
		auto SceneComponent = Cast<USceneComponent>(Component);
		if (SceneComponent)
		{
			FComponentEditorUtils::BindComponentSelectionOverride(SceneComponent, true);
		}

		// Update the selection visualization
		AActor* ComponentOwner = Component->GetOwner();
		if (ComponentOwner != nullptr)
		{
			TInlineComponentArray<UPrimitiveComponent*> PrimitiveComponents;
			ComponentOwner->GetComponents(PrimitiveComponents);

			for (int32 Idx = 0; Idx < PrimitiveComponents.Num(); ++Idx)
			{
				PrimitiveComponents[Idx]->PushSelectionToProxy();
			}
		}

		if (bNotify)
		{
			NoteSelectionChange();
		}
	}
}

=======
>>>>>>> cce8678d
bool UUnrealEdEngine::IsComponentSelected(const UPrimitiveComponent* PrimComponent)
{
	bool bIsSelected = false;
	if (GetSelectedComponentCount() > 0)
	{
		bIsSelected = GetSelectedComponents()->IsSelected(PrimComponent->IsEditorOnly() ? PrimComponent->AttachParent : PrimComponent);
	}

	return bIsSelected;
}

void UUnrealEdEngine::SelectBSPSurf(UModel* InModel, int32 iSurf, bool bSelected, bool bNoteSelectionChange)
{
	if( GEdSelectionLock )
	{
		return;
	}

	FBspSurf& Surf = InModel->Surfs[ iSurf ];
	InModel->ModifySurf( iSurf, false );

	if( bSelected )
	{
		Surf.PolyFlags |= PF_Selected;
	}
	else
	{
		Surf.PolyFlags &= ~PF_Selected;
	}

	if( bNoteSelectionChange )
	{
		NoteSelectionChange();
	}

	//whenever selection changes, recompute whether the selection contains a locked actor
	bCheckForLockActors = true;

	//whenever selection changes, recompute whether the selection contains a world info actor
	bCheckForWorldSettingsActors = true;
}

/**
 * Deselects all BSP surfaces in the specified level.
 *
 * @param	Level		The level for which to deselect all levels.
 * @return				The number of surfaces that were deselected
 */
static uint32 DeselectAllSurfacesForLevel(ULevel* Level)
{
	uint32 NumSurfacesDeselected = 0;
	if ( Level )
	{
		UModel* Model = Level->Model;
		for( int32 SurfaceIndex = 0 ; SurfaceIndex < Model->Surfs.Num() ; ++SurfaceIndex )
		{
			FBspSurf& Surf = Model->Surfs[SurfaceIndex];
			if( Surf.PolyFlags & PF_Selected )
			{
				Model->ModifySurf( SurfaceIndex, false );
				Surf.PolyFlags &= ~PF_Selected;
				++NumSurfacesDeselected;
			}
		}
	}
	return NumSurfacesDeselected;
}


void UUnrealEdEngine::SelectNone(bool bNoteSelectionChange, bool bDeselectBSPSurfs, bool WarnAboutManyActors)
{
	if( GEdSelectionLock )
	{
		return;
	}

	bool bShowProgress = false;

	// If there are a lot of actors to process, pop up a warning "are you sure?" box
	if( WarnAboutManyActors )
	{
		int32 NumSelectedActors = GEditor->GetSelectedActorCount();
		if( NumSelectedActors >= EditorActorSelectionDefs::MaxActorsToSelectBeforeWarning )
		{
			bShowProgress = true;

			const FText ConfirmText = FText::Format( NSLOCTEXT("UnrealEd", "Warning_ManyActorsForDeselect", "There are {0} selected actors. Are you sure you want to deselect them all?" ), FText::AsNumber(NumSelectedActors) );

			FSuppressableWarningDialog::FSetupInfo Info( ConfirmText, NSLOCTEXT( "UnrealEd", "Warning_ManyActors", "Warning: Many Actors" ), "Warning_ManyActors" );
			Info.ConfirmText = NSLOCTEXT("ModalDialogs", "ManyActorsForDeselectConfirm", "Continue Deselection");
			Info.CancelText = NSLOCTEXT("ModalDialogs", "ManyActorsForDeselectCancel", "Keep Current Selection");

			FSuppressableWarningDialog ManyActorsWarning( Info );
			if( ManyActorsWarning.ShowModal() == FSuppressableWarningDialog::Cancel )
			{
				return;
			}
		}
	}

	if( bShowProgress )
	{
		GWarn->BeginSlowTask( LOCTEXT("BeginDeselectingActorsTaskMessage", "Deselecting Actors"), true );
	}

	// Make a list of selected actors . . .
	TArray<AActor*> ActorsToDeselect;
	for ( FSelectionIterator It( GetSelectedActorIterator() ) ; It ; ++It )
	{
		AActor* Actor = static_cast<AActor*>( *It );
		checkSlow( Actor->IsA(AActor::StaticClass()) );

		ActorsToDeselect.Add( Actor );
	}

	USelection* SelectedActors = GetSelectedActors();
	SelectedActors->BeginBatchSelectOperation();
	SelectedActors->Modify();

	// . . . and deselect them.
	for ( int32 ActorIndex = 0 ; ActorIndex < ActorsToDeselect.Num() ; ++ActorIndex )
	{
		AActor* Actor = ActorsToDeselect[ ActorIndex ];
		SelectActor( Actor, false, false );
	}

	uint32 NumDeselectSurfaces = 0;
	UWorld* World = GWorld;
	if( bDeselectBSPSurfs && World )
	{
		// Unselect all surfaces in all levels.
		NumDeselectSurfaces += DeselectAllSurfacesForLevel( World->PersistentLevel );
		for( int32 LevelIndex = 0 ; LevelIndex < World->StreamingLevels.Num() ; ++LevelIndex )
		{
			ULevelStreaming* StreamingLevel = World->StreamingLevels[LevelIndex];
			if( StreamingLevel )
			{
				ULevel* Level = StreamingLevel->GetLoadedLevel();
				if ( Level != NULL )
				{
					NumDeselectSurfaces += DeselectAllSurfacesForLevel( Level );
				}
			}
		}
	}

	SelectedActors->EndBatchSelectOperation(bNoteSelectionChange);

	//prevents clicking on background multiple times spamming selection changes
	if (ActorsToDeselect.Num() || NumDeselectSurfaces)
	{
		GetSelectedActors()->DeselectAll();

		if( bNoteSelectionChange )
		{
			NoteSelectionChange();
		}

		//whenever selection changes, recompute whether the selection contains a locked actor
		bCheckForLockActors = true;

		//whenever selection changes, recompute whether the selection contains a world info actor
		bCheckForWorldSettingsActors = true;
	}

	if( bShowProgress )
	{
		GWarn->EndSlowTask();
	}
}

#undef LOCTEXT_NAMESPACE<|MERGE_RESOLUTION|>--- conflicted
+++ resolved
@@ -8,11 +8,8 @@
 #include "SnappingUtils.h"
 #include "MessageLog.h"
 #include "ComponentEditorUtils.h"
-<<<<<<< HEAD
-=======
 #include "Components/ChildActorComponent.h"
 #include "Components/DecalComponent.h"
->>>>>>> cce8678d
 
 #define LOCTEXT_NAMESPACE "EditorSelectUtils"
 
@@ -668,53 +665,6 @@
 	}
 }
 
-<<<<<<< HEAD
-void UUnrealEdEngine::SelectComponent(UActorComponent* Component, bool bInSelected, bool bNotify, bool bSelectEvenIfHidden)
-{
-	// Don't do any work if the component's selection state matches the target selection state
-	const bool bComponentSelected = GetSelectedComponents()->IsSelected(Component);
-	if (( bComponentSelected && !bInSelected ) || ( !bComponentSelected && bInSelected ))
-	{
-		if (bInSelected)
-		{
-			UE_LOG(LogEditorSelectUtils, Verbose, TEXT("Selected Component: %s"), *Component->GetClass()->GetName());
-		}
-		else
-		{
-			UE_LOG(LogEditorSelectUtils, Verbose, TEXT("Deselected Component: %s"), *Component->GetClass()->GetName());
-		}
-
-		GetSelectedComponents()->Select(Component, bInSelected);
-
-		// Make sure the override delegate is bound properly
-		auto SceneComponent = Cast<USceneComponent>(Component);
-		if (SceneComponent)
-		{
-			FComponentEditorUtils::BindComponentSelectionOverride(SceneComponent, true);
-		}
-
-		// Update the selection visualization
-		AActor* ComponentOwner = Component->GetOwner();
-		if (ComponentOwner != nullptr)
-		{
-			TInlineComponentArray<UPrimitiveComponent*> PrimitiveComponents;
-			ComponentOwner->GetComponents(PrimitiveComponents);
-
-			for (int32 Idx = 0; Idx < PrimitiveComponents.Num(); ++Idx)
-			{
-				PrimitiveComponents[Idx]->PushSelectionToProxy();
-			}
-		}
-
-		if (bNotify)
-		{
-			NoteSelectionChange();
-		}
-	}
-}
-
-=======
->>>>>>> cce8678d
 bool UUnrealEdEngine::IsComponentSelected(const UPrimitiveComponent* PrimComponent)
 {
 	bool bIsSelected = false;
