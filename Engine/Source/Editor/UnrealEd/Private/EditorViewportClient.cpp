// Copyright 1998-2014 Epic Games, Inc. All Rights Reserved.

#include "UnrealEd.h"
#include "PreviewScene.h"
#include "EditorViewportClient.h"
#include "MouseDeltaTracker.h"
#include "CameraController.h"
#include "Editor/Matinee/Public/IMatinee.h"
#include "Editor/Matinee/Public/MatineeConstants.h"
#include "HighResScreenshot.h"
#include "EditorDragTools.h"
#include "Editor/MeshPaint/Public/MeshPaintEdMode.h"
#include "EngineAnalytics.h"
#include "AnalyticsEventAttribute.h"
#include "IAnalyticsProvider.h"
#include "Matinee/MatineeActor.h"
#include "EngineModule.h"
#include "RendererInterface.h"
#include "SNotificationList.h"
#include "NotificationManager.h"

#define LOCTEXT_NAMESPACE "EditorViewportClient"

const EViewModeIndex FEditorViewportClient::DefaultPerspectiveViewMode = VMI_Lit;
const EViewModeIndex FEditorViewportClient::DefaultOrthoViewMode = VMI_BrushWireframe;

static TAutoConsoleVariable<int32> CVarAlignedOrthoZoom(
	TEXT("r.Editor.AlignedOrthoZoom"),
	1,
	TEXT("Only affects the editor ortho viewports.\n")
	TEXT(" 0: Each ortho viewport zoom in defined by the viewport width\n")
	TEXT(" 1: All ortho viewport zoom are locked to each other to allow axis lines to be aligned with each other."),
	ECVF_RenderThreadSafe);

float ComputeOrthoZoomFactor(const float ViewportWidth)
{
	float Ret = 1.0f;

	if(CVarAlignedOrthoZoom.GetValueOnGameThread())
	{
		// We want to have all ortho view ports scale the same way to have the axis aligned with each other.
		// So we take out the usual scaling of a view based on it's width.
		// That means when a view port is resized in x or y it shows more content, not the same content larger (for x) or has no effect (for y).
		// 500 is to get good results with existing view port settings.
		Ret = ViewportWidth / 500.0f;
	}

	return Ret;
}


namespace {
	static const float GridSize = 2048.0f;
	static const int32 CellSize = 16;
	static const float AutoViewportOrbitCameraTranslate = 256.0f;
	static const float LightRotSpeed = 0.22f;
}

#define MIN_ORTHOZOOM				250.0					/* Limit of 2D viewport zoom in */
#define MAX_ORTHOZOOM				MAX_FLT					/* Limit of 2D viewport zoom out */

namespace OrbitConstants
{
	const float OrbitPanSpeed = 1.0f;
	const float IntialLookAtDistance = 1024.f;
}

namespace FocusConstants
{
	const float TransitionTime = 0.25f;
}

/**
 * Cached off joystick input state
 */
class FCachedJoystickState
{
public:
	uint32 JoystickType;
	TMap <FKey, float> AxisDeltaValues;
	TMap <FKey, EInputEvent> KeyEventValues;
};



FViewportCameraTransform::FViewportCameraTransform()
	: TransitionCurve( new FCurveSequence( 0.0f, FocusConstants::TransitionTime, ECurveEaseFunction::CubicOut ) )
	, ViewLocation( FVector::ZeroVector )
	, ViewRotation( FRotator::ZeroRotator )
	, DesiredLocation( FVector::ZeroVector )
	, LookAt( FVector::ZeroVector )
	, StartLocation( FVector::ZeroVector )
	, OrthoZoom( DEFAULT_ORTHOZOOM )
{}

void FViewportCameraTransform::SetLocation( const FVector& Position )
{
	ViewLocation = Position;
	DesiredLocation = ViewLocation;
}

void FViewportCameraTransform::TransitionToLocation( const FVector& InDesiredLocation, bool bInstant )
{
	if( bInstant )
	{
		SetLocation( InDesiredLocation );
		TransitionCurve->JumpToEnd();
	}
	else
	{
		DesiredLocation = InDesiredLocation;
		StartLocation = ViewLocation;

		TransitionCurve->Play();
	}
}


bool FViewportCameraTransform::UpdateTransition()
{
	bool bIsAnimating = false;
	if( TransitionCurve->IsPlaying() || ViewLocation != DesiredLocation )
	{
		float LerpWeight = TransitionCurve->GetLerp();
		
		if( LerpWeight == 1.0f )
		{
			// Failsafe for the value not being exact on lerps
			ViewLocation = DesiredLocation;
		}
		else
		{
			ViewLocation = FMath::Lerp( StartLocation, DesiredLocation, LerpWeight );
		}

		
		bIsAnimating = true;
	}

	return bIsAnimating;
}

FMatrix FViewportCameraTransform::ComputeOrbitMatrix() const
{
	FTransform Transform =
	FTransform( -LookAt ) * 
	FTransform( FRotator(0,ViewRotation.Yaw,0) ) * 
	FTransform( FRotator(0, 0, ViewRotation.Pitch) ) *
	FTransform( FVector(0,(ViewLocation - LookAt).Size(), 0) );

	return Transform.ToMatrixNoScale() * FInverseRotationMatrix( FRotator(0,90.f,0) );
}

/**The Maximum Mouse/Camera Speeds Setting supported */
const uint32 FEditorViewportClient::MaxCameraSpeeds = 8;

float FEditorViewportClient::GetCameraSpeed() const
{
	return GetCameraSpeed(GetCameraSpeedSetting());
}

float FEditorViewportClient::GetCameraSpeed(int32 SpeedSetting) const
{
	//previous mouse speed values were as follows...
	//(note: these were previously all divided by 4 when used be the viewport)
	//#define MOVEMENTSPEED_SLOW			4	~ 1
	//#define MOVEMENTSPEED_NORMAL			12	~ 3
	//#define MOVEMENTSPEED_FAST			32	~ 8
	//#define MOVEMENTSPEED_VERYFAST		64	~ 16

	const int32 SpeedToUse = FMath::Clamp<int32>(SpeedSetting, 1, MaxCameraSpeeds);
	const float Speed[] = { 0.03125f, 0.09375f, 0.33f, 1.f, 3.f, 8.f, 16.f, 32.f };

	return Speed[SpeedToUse - 1];
}

void FEditorViewportClient::SetCameraSpeedSetting(int32 SpeedSetting)
{
	CameraSpeedSetting = SpeedSetting;
}

int32 FEditorViewportClient::GetCameraSpeedSetting() const
{
	return CameraSpeedSetting;
}

float const FEditorViewportClient::SafePadding = 0.075f;

FEditorViewportClient::FEditorViewportClient(FEditorModeTools& InModeTools, FPreviewScene* InPreviewScene)
	: CameraSpeedSetting(4)
	, ImmersiveDelegate()
	, VisibilityDelegate()
	, Viewport(NULL)
	, ViewTransform()
	, ViewportType(LVT_Perspective)
	, ViewState()
	, EngineShowFlags(ESFIM_Editor)
	, LastEngineShowFlags(ESFIM_Game)
	, ExposureSettings()
	, CurrentBufferVisualizationMode(NAME_None)
	, FramesSinceLastDraw(0)
	, ViewIndex(INDEX_NONE)
	, ViewFOV(EditorViewportDefs::DefaultPerspectiveFOVAngle)
	, FOVAngle(EditorViewportDefs::DefaultPerspectiveFOVAngle)
	, AspectRatio(1.777777f)
	, bForcingUnlitForNewMap(false)
	, bWidgetAxisControlledByDrag(false)
	, bNeedsRedraw(true)
	, bNeedsLinkedRedraw(false)
	, bNeedsInvalidateHitProxy(false)
	, bUsingOrbitCamera(false)
	, bDisableInput( false )
	, bDrawAxes(true)
	, bSetListenerPosition(false)
	, LandscapeLODOverride(-1)
	, ModeTools(&InModeTools)
	, Widget(new FWidget)
	, MouseDeltaTracker(new FMouseDeltaTracker)
	, RecordingInterpEd(NULL)
	, bHasMouseMovedSinceClick(false)
	, CameraController( new FEditorCameraController() )
	, CameraUserImpulseData( new FCameraControllerUserImpulseData() )
	, TimeForForceRedraw( 0.0 )
	, FlightCameraSpeedScale( 1.0f )
	, bUseControllingActorViewInfo(false)
	, LastMouseX(0)
	, LastMouseY(0)
	, CachedMouseX(0)
	, CachedMouseY(0)
	, CurrentMousePos(-1, -1)
	, bIsTracking(false)
	, bDraggingByHandle(false)
	, CurrentGestureDragDelta(FVector::ZeroVector)
	, CurrentGestureRotDelta(FRotator::ZeroRotator)
	, GestureMoveForwardBackwardImpulse(0.0f)
	, bForceAudioRealtime(false)
	, bIsRealtime(false)
	, bStoredRealtime(false)
	, bStoredShowStats(false)
	, bShowStats(false)
	, bHasAudioFocus(false)
	, bShouldCheckHitProxy(false)
	, bUsesDrawHelper(true)
	, bIsSimulateInEditorViewport(false)
	, bCameraLock(false)
	, PreviewScene(InPreviewScene)
	, PerspViewModeIndex(DefaultPerspectiveViewMode)
	, OrthoViewModeIndex(DefaultOrthoViewMode)
	, NearPlane(-1.0f)
	, FarPlane(0.0f)
	, bInGameViewMode(false)
{

	ViewState.Allocate();

	// add this client to list of views, and remember the index
	ViewIndex = GEditor->AllViewportClients.Add(this);

	// Initialize the Cursor visibility struct
	RequiredCursorVisibiltyAndAppearance.bSoftwareCursorVisible = false;
	RequiredCursorVisibiltyAndAppearance.bHardwareCursorVisible = true;
	RequiredCursorVisibiltyAndAppearance.bDontResetCursor = false;
	RequiredCursorVisibiltyAndAppearance.bOverrideAppearance = false;
	RequiredCursorVisibiltyAndAppearance.RequiredCursor = EMouseCursor::Default;

	// Setup defaults for the common draw helper.
	DrawHelper.bDrawPivot = false;
	DrawHelper.bDrawWorldBox = false;
	DrawHelper.bDrawKillZ = false;
	DrawHelper.bDrawGrid = true;
	DrawHelper.GridColorAxis = FColor(160,160,160);
	DrawHelper.GridColorMajor = FColor(144,144,144);
	DrawHelper.GridColorMinor = FColor(128,128,128);
	DrawHelper.PerspectiveGridSize = GridSize;
	DrawHelper.NumCells = DrawHelper.PerspectiveGridSize / (CellSize * 2);

	// Most editor viewports do not want motion blur.
	EngineShowFlags.MotionBlur = 0;

	EngineShowFlags.SetSnap(1);

	SetViewMode(IsPerspective() ? PerspViewModeIndex : OrthoViewModeIndex);

	ModeTools->OnEditorModeChanged().AddRaw(this, &FEditorViewportClient::OnEditorModeChanged);
}

FEditorViewportClient::~FEditorViewportClient()
{
	ModeTools->OnEditorModeChanged().RemoveAll(this);

	delete Widget;
	delete MouseDeltaTracker;

	delete CameraController;
	CameraController = NULL;

	delete CameraUserImpulseData;
	CameraUserImpulseData = NULL;

	if(Viewport)
	{
		UE_LOG(LogEditorViewport, Fatal, TEXT("Viewport != NULL in FLevelEditorViewportClient destructor."));
	}

	GEditor->AllViewportClients.Remove(this);

	// fix up the other viewport indices
	for (int32 ViewportIndex = ViewIndex; ViewportIndex < GEditor->AllViewportClients.Num(); ViewportIndex++)
	{
		GEditor->AllViewportClients[ViewportIndex]->ViewIndex = ViewportIndex;
	}

}

void FEditorViewportClient::RedrawRequested(FViewport* InViewport)
{
	bNeedsRedraw = true;
}

void FEditorViewportClient::RequestInvalidateHitProxy(FViewport* InViewport)
{
	bNeedsInvalidateHitProxy = true;
}

void FEditorViewportClient::OnEditorModeChanged(FEdMode* EditorMode, bool bIsEntering)
{
	if (Viewport)
	{
		RequestInvalidateHitProxy(Viewport);
	}
}

float FEditorViewportClient::GetOrthoUnitsPerPixel(const FViewport* InViewport) const
{
	const float SizeX = InViewport->GetSizeXY().X;

	// 15.0f was coming from the CAMERA_ZOOM_DIV marco, seems it was chosen arbitrarily
	return (GetOrthoZoom() / (SizeX * 15.f)) * ComputeOrthoZoomFactor(SizeX);
}

void FEditorViewportClient::SetViewLocationForOrbiting(const FVector& LookAtPoint, float DistanceToCamera )
{
	FMatrix Matrix = FTranslationMatrix(-GetViewLocation());
	Matrix = Matrix * FInverseRotationMatrix(GetViewRotation());
	FMatrix CamRotMat = Matrix.InverseFast();
	FVector CamDir = FVector(CamRotMat.M[0][0],CamRotMat.M[0][1],CamRotMat.M[0][2]);
	SetViewLocation( LookAtPoint - DistanceToCamera * CamDir );
	SetLookAtLocation( LookAtPoint );
}

void FEditorViewportClient::SetInitialViewTransform( const FVector& ViewLocation, const FRotator& ViewRotation, float InOrthoZoom )
{
	SetViewLocation( ViewLocation );
	SetViewRotation( ViewRotation );

	// Make a look at location in front of the camera
	const FQuat CameraOrientation = FQuat::MakeFromEuler( GetViewRotation().Euler() );
	FVector Direction = CameraOrientation.RotateVector( FVector(1,0,0) );

	SetLookAtLocation( ViewLocation + Direction * OrbitConstants::IntialLookAtDistance );
	SetOrthoZoom( InOrthoZoom );
}

void FEditorViewportClient::ToggleOrbitCamera( bool bEnableOrbitCamera )
{
	if( bUsingOrbitCamera != bEnableOrbitCamera )
	{
		bUsingOrbitCamera = bEnableOrbitCamera;

		// Convert orbit view to regular view
		FMatrix OrbitMatrix = ViewTransform.ComputeOrbitMatrix();
		OrbitMatrix = OrbitMatrix.InverseFast();

		if( !bUsingOrbitCamera )
		{
			// Ensure that the view location and rotation is up to date to ensure smooth transition in and out of orbit mode
			SetViewRotation( OrbitMatrix.Rotator() );
		}
		else
		{
			bool bUpsideDown = (GetViewRotation().Pitch < -90.0f || GetViewRotation().Pitch > 90.0f || !FMath::IsNearlyZero( GetViewRotation().Roll, KINDA_SMALL_NUMBER ) );

			// if the camera is upside down compute the rotation differently to preserve pitch
			// otherwise the view will pop to right side up when transferring to orbit controls
			if( bUpsideDown )
			{
				FMatrix OrbitViewMatrix = FTranslationMatrix(-GetViewLocation());
				OrbitViewMatrix *= FInverseRotationMatrix(GetViewRotation());
				OrbitViewMatrix *= FRotationMatrix( FRotator(0,90.f,0) );

				FMatrix RotMat = FTranslationMatrix( -ViewTransform.GetLookAt() ) * OrbitViewMatrix;
				FMatrix RotMatInv = RotMat.InverseFast();
				FRotator RollVec = RotMatInv.Rotator();
				FMatrix YawMat = RotMatInv * FInverseRotationMatrix( FRotator(0, 0, -RollVec.Roll));
				FMatrix YawMatInv = YawMat.InverseFast();
				FRotator YawVec = YawMat.Rotator();
				FRotator rotYawInv = YawMatInv.Rotator();
				SetViewRotation( FRotator(-RollVec.Roll,YawVec.Yaw,0) );
			}
			else
			{
				SetViewRotation( OrbitMatrix.Rotator() );
			}
		}
		
		SetViewLocation( OrbitMatrix.GetOrigin() );
	}
}

void FEditorViewportClient::FocusViewportOnBox( const FBox& BoundingBox, bool bInstant /* = false */ )
{
	const FVector Position = BoundingBox.GetCenter();
	float Radius = BoundingBox.GetExtent().Size();

	float AspectToUse = AspectRatio;
	FIntPoint ViewportSize = Viewport->GetSizeXY();
	if(!bUseControllingActorViewInfo && ViewportSize.X > 0 && ViewportSize.Y > 0)
	{
		AspectToUse = Viewport->GetDesiredAspectRatio();
	}

	const bool bEnable=false;
	ToggleOrbitCamera(bEnable);

	{
		if(!IsOrtho())
		{
		   /** 
			* We need to make sure we are fitting the sphere into the viewport completely, so if the height of the viewport is less
			* than the width of the viewport, we scale the radius by the aspect ratio in order to compensate for the fact that we have
			* less visible vertically than horizontally.
			*/
			if( AspectToUse > 1.0f )
			{
				Radius *= AspectToUse;
			}

			/** 
			 * Now that we have a adjusted radius, we are taking half of the viewport's FOV,
			 * converting it to radians, and then figuring out the camera's distance from the center
			 * of the bounding sphere using some simple trig.  Once we have the distance, we back up
			 * along the camera's forward vector from the center of the sphere, and set our new view location.
			 */

			const float HalfFOVRadians = FMath::DegreesToRadians( ViewFOV / 2.0f);
			const float DistanceFromSphere = Radius / FMath::Tan( HalfFOVRadians );
			FVector CameraOffsetVector = ViewTransform.GetRotation().Vector() * -DistanceFromSphere;

			ViewTransform.SetLookAt(Position);		
			ViewTransform.TransitionToLocation( Position + CameraOffsetVector, bInstant );

		}
		else
		{
			// For ortho viewports just set the camera position to the center of the bounding volume.
			//SetViewLocation( Position );
			ViewTransform.TransitionToLocation( Position, bInstant );

			if( !(Viewport->KeyState(EKeys::LeftControl) || Viewport->KeyState(EKeys::RightControl)) )
			{
				/** 			
				* We also need to zoom out till the entire volume is in view.  The following block of code first finds the minimum dimension
				* size of the viewport.  It then calculates backwards from what the view size should be (The radius of the bounding volume),
				* to find the new OrthoZoom value for the viewport. The 15.0f is a fudge factor.
				*/
				float NewOrthoZoom;
				uint32 MinAxisSize = (AspectToUse > 1.0f) ? Viewport->GetSizeXY().Y : Viewport->GetSizeXY().X;
				float Zoom = Radius / (MinAxisSize / 2);

				NewOrthoZoom = Zoom * (Viewport->GetSizeXY().X*15.0f);
				NewOrthoZoom = FMath::Clamp<float>( NewOrthoZoom, MIN_ORTHOZOOM, MAX_ORTHOZOOM );
				ViewTransform.SetOrthoZoom( NewOrthoZoom );
			}
		}
	}

	// Tell the viewport to redraw itself.
	Invalidate();
}

//////////////////////////////////////////////////////////////////////////
//
// Configures the specified FSceneView object with the view and projection matrices for this viewport. 

FSceneView* FEditorViewportClient::CalcSceneView(FSceneViewFamily* ViewFamily)
{
	FSceneViewInitOptions ViewInitOptions;

	const FVector& ViewLocation = GetViewLocation();
	const FRotator& ViewRotation = GetViewRotation();

	const FIntPoint ViewportSizeXY = Viewport->GetSizeXY();

	FIntRect ViewRect = FIntRect(0, 0, ViewportSizeXY.X, ViewportSizeXY.Y);
	ViewInitOptions.SetViewRectangle(ViewRect);

	// no matter how we are drawn (forced or otherwise), reset our time here
	TimeForForceRedraw = 0.0;

	const ELevelViewportType EffectiveViewportType = GetViewportType();
	const bool bConstrainAspectRatio = bUseControllingActorViewInfo && ControllingActorViewInfo.bConstrainAspectRatio;

	ViewInitOptions.ViewMatrix = FTranslationMatrix(-GetViewLocation());	
	if (EffectiveViewportType == LVT_Perspective)
	{
		if (bUsingOrbitCamera)
		{
			ViewInitOptions.ViewMatrix = ViewTransform.ComputeOrbitMatrix();
		}
		else
		{
			ViewInitOptions.ViewMatrix = ViewInitOptions.ViewMatrix * FInverseRotationMatrix(ViewRotation);
		}

		ViewInitOptions.ViewMatrix = ViewInitOptions.ViewMatrix * FMatrix(
			FPlane(0,	0,	1,	0),
			FPlane(1,	0,	0,	0),
			FPlane(0,	1,	0,	0),
			FPlane(0,	0,	0,	1));

		float MinZ = GetNearClipPlane();
		float MaxZ = MinZ;
		float MatrixFOV = ViewFOV * (float)PI / 360.0f;

		if( bConstrainAspectRatio )
		{
			ViewInitOptions.ProjectionMatrix = FReversedZPerspectiveMatrix(
				MatrixFOV,
				MatrixFOV,
				1.0f,
				AspectRatio,
				MinZ,
				MaxZ
				);

			ViewInitOptions.SetConstrainedViewRectangle(Viewport->CalculateViewExtents(AspectRatio, ViewRect));
		}
		else
		{
			float XAxisMultiplier;
			float YAxisMultiplier;
			const EAspectRatioAxisConstraint AspectRatioAxisConstraint = GetDefault<ULevelEditorViewportSettings>()->AspectRatioAxisConstraint;

			if (((ViewportSizeXY.X > ViewportSizeXY.Y) && (AspectRatioAxisConstraint == AspectRatio_MajorAxisFOV)) || (AspectRatioAxisConstraint == AspectRatio_MaintainXFOV))
			{
				//if the viewport is wider than it is tall
				XAxisMultiplier = 1.0f;
				YAxisMultiplier = ViewportSizeXY.X / (float)ViewportSizeXY.Y;
			}
			else
			{
				//if the viewport is taller than it is wide
				XAxisMultiplier = ViewportSizeXY.Y / (float)ViewportSizeXY.X;
				YAxisMultiplier = 1.0f;
			}

			ViewInitOptions.ProjectionMatrix = FReversedZPerspectiveMatrix (
				MatrixFOV,
				MatrixFOV,
				XAxisMultiplier,
				YAxisMultiplier,
				MinZ,
				MaxZ
				);
		}
	}
	else
	{
		float ZScale = 0.5f / HALF_WORLD_MAX;
		float ZOffset = HALF_WORLD_MAX;

		//The divisor for the matrix needs to match the translation code.
		const float Zoom = GetOrthoUnitsPerPixel(Viewport);

		float OrthoWidth = Zoom * ViewportSizeXY.X / 2.0f;
		float OrthoHeight = Zoom * ViewportSizeXY.Y / 2.0f;

		if (EffectiveViewportType == LVT_OrthoXY)
		{
			ViewInitOptions.ViewMatrix = ViewInitOptions.ViewMatrix * FMatrix(
				FPlane(1,	0,	0,					0),
				FPlane(0,	-1,	0,					0),
				FPlane(0,	0,	-1,					0),
				FPlane(0,	0,	-ViewLocation.Z,	1));
		}
		else if (EffectiveViewportType == LVT_OrthoXZ)
		{
			ViewInitOptions.ViewMatrix = ViewInitOptions.ViewMatrix * FMatrix(
				FPlane(1,	0,	0,					0),
				FPlane(0,	0,	-1,					0),
				FPlane(0,	1,	0,					0),
				FPlane(0,	0,	-ViewLocation.Y,	1));
		}
		else if (EffectiveViewportType == LVT_OrthoYZ)
		{
			ViewInitOptions.ViewMatrix = ViewInitOptions.ViewMatrix * FMatrix(
				FPlane(0,	0,	1,					0),
				FPlane(1,	0,	0,					0),
				FPlane(0,	1,	0,					0),
				FPlane(0,	0,	ViewLocation.X,		1));
		}
		else if (EffectiveViewportType == LVT_OrthoFreelook)
		{
			ViewInitOptions.ViewMatrix = ViewInitOptions.ViewMatrix * FInverseRotationMatrix(ViewRotation);
			ViewInitOptions.ViewMatrix = ViewInitOptions.ViewMatrix * FMatrix(
				FPlane(0,	0,	 1,	0),
				FPlane(1,	0,	 0,	0),
				FPlane(0,	1,	 0,	0),
				FPlane(0,	0,	 0,	1));

			const float EffectiveAspectRatio = bConstrainAspectRatio ? AspectRatio : (ViewportSizeXY.X / (float)ViewportSizeXY.Y);
			const float YScale = 1.0f / EffectiveAspectRatio;
			OrthoWidth = ControllingActorViewInfo.OrthoWidth / 2.0f;
			OrthoHeight = (ControllingActorViewInfo.OrthoWidth / 2.0f) * YScale;

			const float NearViewPlane = ViewInitOptions.ViewMatrix.GetOrigin().Z;
			const float FarViewPlane = NearViewPlane - 2.0f*WORLD_MAX;

			const float InverseRange = 1.0f / (FarViewPlane - NearViewPlane);
			ZScale = -2.0f * InverseRange;
			ZOffset = -(FarViewPlane + NearViewPlane) * InverseRange;
		}
		else
		{
			// Unknown viewport type
			check(false);
		}

		ViewInitOptions.ProjectionMatrix = FReversedZOrthoMatrix(
			OrthoWidth,
			OrthoHeight,
			ZScale,
			ZOffset
			);

		if (bConstrainAspectRatio)
		{
			ViewInitOptions.SetConstrainedViewRectangle(Viewport->CalculateViewExtents(AspectRatio, ViewRect));
		}
	}

	ViewInitOptions.ViewFamily = ViewFamily;
	ViewInitOptions.SceneViewStateInterface = ViewState.GetReference();
	ViewInitOptions.ViewElementDrawer = this;

	ViewInitOptions.BackgroundColor = GetBackgroundColor();

	ViewInitOptions.EditorViewBitflag = (uint64)1 << ViewIndex, // send the bit for this view - each actor will check it's visibility bits against this

	// for ortho views to steal perspective view origin
	ViewInitOptions.OverrideLODViewOrigin = FVector::ZeroVector;
	ViewInitOptions.bUseFauxOrthoViewPos = true;

	ViewInitOptions.OverrideFarClippingPlaneDistance = FarPlane;
	ViewInitOptions.CursorPos = CurrentMousePos;

	FSceneView* View = new FSceneView(ViewInitOptions);

	ViewFamily->Views.Add(View);

	View->StartFinalPostprocessSettings(ViewLocation);

	OverridePostProcessSettings( *View );

	View->EndFinalPostprocessSettings();

	return View;
}

/** Determines if the new MoveCanvas movement should be used 
 * @return - true if we should use the new drag canvas movement.  Returns false for combined object-camera movement and marquee selection
 */
bool FLevelEditorViewportClient::ShouldUseMoveCanvasMovement()
{
	const bool LeftMouseButtonDown = Viewport->KeyState(EKeys::LeftMouseButton) ? true : false;
	const bool MiddleMouseButtonDown = Viewport->KeyState(EKeys::MiddleMouseButton) ? true : false;
	const bool RightMouseButtonDown = Viewport->KeyState(EKeys::RightMouseButton) ? true : false;
	const bool bMouseButtonDown = (LeftMouseButtonDown || MiddleMouseButtonDown || RightMouseButtonDown );

	const bool AltDown = IsAltPressed();
	const bool ShiftDown = IsShiftPressed();
	const bool ControlDown = IsCtrlPressed();

	//if we're using the new move canvas mode, we're in an ortho viewport, and the mouse is down
	if (GetDefault<ULevelEditorViewportSettings>()->bPanMovesCanvas && IsOrtho() && bMouseButtonDown)
	{
		//MOVING CAMERA
		if ( !MouseDeltaTracker->UsingDragTool() && AltDown == false && ShiftDown == false && ControlDown == false && (Widget->GetCurrentAxis() == EAxisList::None) && (LeftMouseButtonDown ^ RightMouseButtonDown))
		{
			return true;
		}

		//OBJECT MOVEMENT CODE
		if ( ( AltDown == false && ShiftDown == false && ( LeftMouseButtonDown ^ RightMouseButtonDown ) ) && 
			( ( GetWidgetMode() == FWidget::WM_Translate && Widget->GetCurrentAxis() != EAxisList::None ) ||
			( GetWidgetMode() == FWidget::WM_TranslateRotateZ && Widget->GetCurrentAxis() != EAxisList::ZRotation &&  Widget->GetCurrentAxis() != EAxisList::None ) ) )
		{
			return true;
		}


		//ALL other cases hide the mouse
		return false;
	}
	else
	{
		//current system - do not show cursor when mouse is down
		return false;
	}
}

void FEditorViewportClient::ReceivedFocus(FViewport* InViewport)
{
	// Viewport has changed got to reset the cursor as it could of been left in any state
	UpdateRequiredCursorVisibility();
	ApplyRequiredCursorVisibility( true );

	// Force a cursor update to make sure its returned to default as it could of been left in any state and wont update itself till an action is taken
<<<<<<< HEAD
	SetRequiredCursorOverride( false , EMouseCursor::Default );
=======
	SetRequiredCursorOverride(false, EMouseCursor::Default);
>>>>>>> 972e0610
	FSlateApplication::Get().QueryCursor();

	if( IsMatineeRecordingWindow() )
	{
		// Allow the joystick to be used for matinee capture
		InViewport->SetUserFocus( true );
	}
}

void FEditorViewportClient::LostFocus(FViewport* InViewport)
{
	StopTracking();
}

void FEditorViewportClient::Tick(float DeltaTime)
{
	ConditionalCheckHoveredHitProxy();

	const bool bIsAnimating = ViewTransform.UpdateTransition();

	if ( bIsTracking )
	{
		FEditorViewportStats::BeginFrame();
	}

	if( !bIsAnimating )
	{
		// Update any real-time camera movement
		UpdateCameraMovement( DeltaTime );

		UpdateMouseDelta();
		
		UpdateGestureDelta();
	}

	if ( bIsTracking )
	{
		// If a mouse button or modifier is pressed we want to assume the user is still in a mode 
		// they haven't left to perform a non-action in the frame to keep the last used operation 
		// from being reset.
		const bool LeftMouseButtonDown = Viewport->KeyState(EKeys::LeftMouseButton) ? true : false;
		const bool MiddleMouseButtonDown = Viewport->KeyState(EKeys::MiddleMouseButton) ? true : false;
		const bool RightMouseButtonDown = Viewport->KeyState(EKeys::RightMouseButton) ? true : false;
		const bool bMouseButtonDown = ( LeftMouseButtonDown || MiddleMouseButtonDown || RightMouseButtonDown );

		const bool AltDown = IsAltPressed();
		const bool ShiftDown = IsShiftPressed();
		const bool ControlDown = IsCtrlPressed();
		const bool bModifierDown = AltDown || ShiftDown || ControlDown;
		if ( bMouseButtonDown || bModifierDown )
		{
			FEditorViewportStats::NoOpUsing();
		}

		FEditorViewportStats::EndFrame();
	}

	// refresh ourselves if animating or told to from another view
	if ( bIsAnimating || ( TimeForForceRedraw != 0.0 && FPlatformTime::Seconds() > TimeForForceRedraw ) )
	{
		Invalidate();
	}
}

namespace ViewportDeadZoneConstants
{
	enum
	{
		NO_DEAD_ZONE,
		STANDARD_DEAD_ZONE
	};
};

float GetFilteredDelta(const float DefaultDelta, const uint32 DeadZoneType, const float StandardDeadZoneSize)
{
	if (DeadZoneType == ViewportDeadZoneConstants::NO_DEAD_ZONE)
	{
		return DefaultDelta;
	}
	else
	{
		//can't be one or normalizing won't work
		check(FMath::IsWithin<float>(StandardDeadZoneSize, 0.0f, 1.0f));
		//standard dead zone
		float ClampedAbsValue = FMath::Clamp(FMath::Abs(DefaultDelta), StandardDeadZoneSize, 1.0f);
		float NormalizedClampedAbsValue = (ClampedAbsValue - StandardDeadZoneSize)/(1.0f-StandardDeadZoneSize);
		float ClampedSignedValue = (DefaultDelta >= 0.0f) ? NormalizedClampedAbsValue : -NormalizedClampedAbsValue;
		return ClampedSignedValue;
	}
}


/**Applies Joystick axis control to camera movement*/
void FEditorViewportClient::UpdateCameraMovementFromJoystick(const bool bRelativeMovement, FCameraControllerConfig& InConfig)
{
	for(TMap<int32,FCachedJoystickState*>::TConstIterator JoystickIt(JoystickStateMap);JoystickIt;++JoystickIt)
	{
		FCachedJoystickState* JoystickState = JoystickIt.Value();
		check(JoystickState);
		for(TMap<FKey,float>::TConstIterator AxisIt(JoystickState->AxisDeltaValues);AxisIt;++AxisIt)
		{
			FKey Key = AxisIt.Key();
			float UnfilteredDelta = AxisIt.Value();
			const float StandardDeadZone = CameraController->GetConfig().ImpulseDeadZoneAmount;

			if (bRelativeMovement)
			{
				//XBOX Controller
				if (Key == EKeys::Gamepad_LeftX)
				{
					CameraUserImpulseData->MoveRightLeftImpulse += GetFilteredDelta(UnfilteredDelta, ViewportDeadZoneConstants::STANDARD_DEAD_ZONE, StandardDeadZone) * InConfig.TranslationMultiplier;
				}
				else if (Key == EKeys::Gamepad_LeftY)
				{
					CameraUserImpulseData->MoveForwardBackwardImpulse += GetFilteredDelta(UnfilteredDelta, ViewportDeadZoneConstants::STANDARD_DEAD_ZONE, StandardDeadZone) * InConfig.TranslationMultiplier;
				}
				else if (Key == EKeys::Gamepad_RightX)
				{
					float DeltaYawImpulse = GetFilteredDelta(UnfilteredDelta, ViewportDeadZoneConstants::STANDARD_DEAD_ZONE, StandardDeadZone) * InConfig.RotationMultiplier * (InConfig.bInvertX ? -1.0f : 1.0f);
					CameraUserImpulseData->RotateYawImpulse += DeltaYawImpulse;
					InConfig.bForceRotationalPhysics |= (DeltaYawImpulse != 0.0f);
				}
				else if (Key == EKeys::Gamepad_RightY)
				{
					float DeltaPitchImpulse = GetFilteredDelta(UnfilteredDelta, ViewportDeadZoneConstants::STANDARD_DEAD_ZONE, StandardDeadZone) * InConfig.RotationMultiplier * (InConfig.bInvertY ? -1.0f : 1.0f);
					CameraUserImpulseData->RotatePitchImpulse -= DeltaPitchImpulse;
					InConfig.bForceRotationalPhysics |= (DeltaPitchImpulse != 0.0f);
				}
				else if (Key == EKeys::Gamepad_LeftTriggerAxis)
				{
					CameraUserImpulseData->MoveUpDownImpulse -= GetFilteredDelta(UnfilteredDelta, ViewportDeadZoneConstants::STANDARD_DEAD_ZONE, StandardDeadZone) * InConfig.TranslationMultiplier;
				}
				else if (Key == EKeys::Gamepad_RightTriggerAxis)
				{
					CameraUserImpulseData->MoveUpDownImpulse += GetFilteredDelta(UnfilteredDelta, ViewportDeadZoneConstants::STANDARD_DEAD_ZONE, StandardDeadZone) * InConfig.TranslationMultiplier;
				}
			}
		}

		if (bRelativeMovement)
		{
			for(TMap<FKey,EInputEvent>::TConstIterator KeyIt(JoystickState->KeyEventValues);KeyIt;++KeyIt)
			{
				FKey Key = KeyIt.Key();
				EInputEvent KeyState = KeyIt.Value();

				const bool bPressed = (KeyState==IE_Pressed);
				const bool bRepeat = (KeyState == IE_Repeat);

				if ((Key == EKeys::Gamepad_LeftShoulder) && (bPressed || bRepeat))
				{
					CameraUserImpulseData->ZoomOutInImpulse +=  InConfig.ZoomMultiplier;
				}
				else if ((Key == EKeys::Gamepad_RightShoulder) && (bPressed || bRepeat))
				{
					CameraUserImpulseData->ZoomOutInImpulse -= InConfig.ZoomMultiplier;
				}
				else if (RecordingInterpEd)
				{
					bool bRepeatAllowed = RecordingInterpEd->IsRecordMenuChangeAllowedRepeat();
					if ((Key == EKeys::Gamepad_DPad_Up) && bPressed)
					{
						const bool bNextMenuItem = false;
						RecordingInterpEd->ChangeRecordingMenu(bNextMenuItem);
						bRepeatAllowed = false;
					}
					else if ((Key == EKeys::Gamepad_DPad_Down) && bPressed)
					{
						const bool bNextMenuItem = true;
						RecordingInterpEd->ChangeRecordingMenu(bNextMenuItem);
						bRepeatAllowed = false;
					}
					else if ((Key == EKeys::Gamepad_DPad_Right) && (bPressed || (bRepeat && bRepeatAllowed)))
					{
						const bool bIncrease= true;
						RecordingInterpEd->ChangeRecordingMenuValue(this, bIncrease);
					}
					else if ((Key == EKeys::Gamepad_DPad_Left) && (bPressed || (bRepeat && bRepeatAllowed)))
					{
						const bool bIncrease= false;
						RecordingInterpEd->ChangeRecordingMenuValue(this, bIncrease);
					}
					else if ((Key == EKeys::Gamepad_RightThumbstick) && (bPressed))
					{
						const bool bIncrease= true;
						RecordingInterpEd->ResetRecordingMenuValue(this);
					}
					else if ((Key == EKeys::Gamepad_LeftThumbstick) && (bPressed))
					{
						RecordingInterpEd->ToggleRecordMenuDisplay();
					}
					else if ((Key == EKeys::Gamepad_FaceButton_Bottom) && (bPressed))
					{
						RecordingInterpEd->ToggleRecordInterpValues();
					}
					else if ((Key == EKeys::Gamepad_FaceButton_Right) && (bPressed))
					{
						if (!RecordingInterpEd->GetMatineeActor()->bIsPlaying)
						{
							bool bLoop = true;
							bool bForward = true;
							RecordingInterpEd->StartPlaying(bLoop, bForward);
						}
						else
						{
							RecordingInterpEd->StopPlaying();
						}
					}

					if (!bRepeatAllowed)
					{
						//only respond to this event ONCE
						JoystickState->KeyEventValues.Remove(Key);
					}
				}
				if (bPressed)
				{
					//instantly set to repeat to stock rapid flickering until the time out
					JoystickState->KeyEventValues.Add(Key, IE_Repeat);
				}
			}
		}
	}
}

EMouseCursor::Type FEditorViewportClient::GetCursor(FViewport* InViewport,int32 X,int32 Y)
{
	EMouseCursor::Type MouseCursor = EMouseCursor::Default;

	bool bMoveCanvasMovement = ShouldUseMoveCanvasMovement();
	
	if (RequiredCursorVisibiltyAndAppearance.bOverrideAppearance &&
		RequiredCursorVisibiltyAndAppearance.bHardwareCursorVisible)
	{
		MouseCursor = RequiredCursorVisibiltyAndAppearance.RequiredCursor;
	}
	else if( MouseDeltaTracker->UsingDragTool() )
	{
		MouseCursor = EMouseCursor::Default;
	}
	else if (!RequiredCursorVisibiltyAndAppearance.bHardwareCursorVisible)
	{
		MouseCursor = EMouseCursor::None;
	}
	//only camera movement gets the hand icon
	else if (bMoveCanvasMovement && (Widget->GetCurrentAxis() == EAxisList::None) && bHasMouseMovedSinceClick)
	{
		//We're grabbing the canvas so the icon should look "grippy"
		MouseCursor = EMouseCursor::GrabHandClosed;
	}
	else if (bMoveCanvasMovement && 
		bHasMouseMovedSinceClick &&
		( GetWidgetMode() == FWidget::WM_Translate || GetWidgetMode() == FWidget::WM_TranslateRotateZ ) )
	{
		MouseCursor = EMouseCursor::CardinalCross;
	}
	//wyisyg mode
	else if (IsUsingAbsoluteTranslation() && bHasMouseMovedSinceClick)
	{
		MouseCursor = EMouseCursor::CardinalCross;
	}
	// Don't select widget axes by mouse over while they're being controlled by a mouse drag.
	else if( InViewport->IsCursorVisible() && !bWidgetAxisControlledByDrag )
	{
		// allow editor modes to override cursor
		EMouseCursor::Type EditorModeCursor = EMouseCursor::Default;
		if(ModeTools->GetCursor(EditorModeCursor))
		{
			MouseCursor = EditorModeCursor;
		}
		else
		{
			HHitProxy* HitProxy = InViewport->GetHitProxy(X,Y);

			// Change the mouse cursor if the user is hovering over something they can interact with.
			if( HitProxy && !bUsingOrbitCamera )
			{
				MouseCursor = HitProxy->GetMouseCursor();
				bShouldCheckHitProxy = true;
			}
			else
			{
				// Turn off widget highlight if there currently is one
				if( Widget->GetCurrentAxis() != EAxisList::None )
				{
					SetCurrentWidgetAxis( EAxisList::None );
					Invalidate( false, false );
				}			

				// Turn off any hover effects as we are no longer over them.
				// @todo Viewport Cleanup

	/*
				if( HoveredObjects.Num() > 0 )
				{
					ClearHoverFromObjects();
					Invalidate( false, false );
				}			*/
			}
		}
	}



	CachedMouseX = X;
	CachedMouseY = Y;

	return MouseCursor;
}

bool FEditorViewportClient::IsOrtho() const
{
	return !IsPerspective();
}

bool FEditorViewportClient::IsPerspective() const
{
	return (GetViewportType() == LVT_Perspective);
}

bool FEditorViewportClient::IsAspectRatioConstrained() const
{
	return bUseControllingActorViewInfo && ControllingActorViewInfo.bConstrainAspectRatio;
}

ELevelViewportType FEditorViewportClient::GetViewportType() const
{
	ELevelViewportType EffectiveViewportType = ViewportType;
	if (bUseControllingActorViewInfo)
	{
		EffectiveViewportType = (ControllingActorViewInfo.ProjectionMode == ECameraProjectionMode::Perspective) ? LVT_Perspective : LVT_OrthoFreelook;
	}
	return EffectiveViewportType;
}

void FEditorViewportClient::SetViewportType( ELevelViewportType InViewportType )
{
	ViewportType = InViewportType;

	// Changing the type may also change the active view mode; re-apply that now
	ApplyViewMode(GetViewMode(), IsPerspective(), EngineShowFlags);

	// We might have changed to an orthographic viewport; if so, update any viewport links
	UpdateLinkedOrthoViewports(true);

	Invalidate();
}

bool FEditorViewportClient::IsActiveViewportType(ELevelViewportType InViewportType) const
{
	return GetViewportType() == InViewportType;
}

// Updates real-time camera movement.  Should be called every viewport tick!
void FEditorViewportClient::UpdateCameraMovement( float DeltaTime )
{
	// We only want to move perspective cameras around like this
	if( Viewport != NULL && IsPerspective() && !ShouldOrbitCamera() )
	{
		const bool bEnable = false;
		ToggleOrbitCamera(bEnable);

		const bool bIsUsingTrackpad = FSlateApplication::Get().IsUsingTrackpad();
		
		// Certain keys are only available while the flight camera input mode is active
		const bool bUsingFlightInput = IsFlightCameraInputModeActive() || bIsUsingTrackpad;

		// Do we want to use the regular arrow keys for flight input?
		// Because the arrow keys are used for nudging actors, we'll only do this while the ALT key is up
		const bool bAltDown = IsAltPressed();
		const bool bRemapArrowKeys = !bAltDown;

		// Do we want to remap the various WASD keys for flight input?
		const bool bRemapWASDKeys =
			(!bAltDown && !IsCtrlPressed() && !IsShiftPressed()) &&
			(GetDefault<ULevelEditorViewportSettings>()->FlightCameraControlType == WASD_Always ||
			( bUsingFlightInput &&
			( GetDefault<ULevelEditorViewportSettings>()->FlightCameraControlType == WASD_RMBOnly && (Viewport->KeyState(EKeys::RightMouseButton ) ||Viewport->KeyState(EKeys::MiddleMouseButton) || Viewport->KeyState(EKeys::LeftMouseButton) || bIsUsingTrackpad ) ) ) ) &&
			!MouseDeltaTracker->UsingDragTool();

		// Apply impulse from magnify gesture and reset impulses if we're using WASD keys
		CameraUserImpulseData->MoveForwardBackwardImpulse = GestureMoveForwardBackwardImpulse;
		CameraUserImpulseData->MoveRightLeftImpulse = 0.0f;
		CameraUserImpulseData->MoveUpDownImpulse = 0.0f;
		CameraUserImpulseData->ZoomOutInImpulse = 0.0f;
		CameraUserImpulseData->RotateYawImpulse = 0.0f;
		CameraUserImpulseData->RotatePitchImpulse = 0.0f;
		CameraUserImpulseData->RotateRollImpulse = 0.0f;

		GestureMoveForwardBackwardImpulse = 0.0f;

		// Forward/back
		if( ( bRemapWASDKeys && Viewport->KeyState( FViewportNavigationCommands::Get().Forward->GetActiveGesture()->Key ) ) ||
			( bRemapArrowKeys && Viewport->KeyState( EKeys::Up ) ) ||
			Viewport->KeyState( EKeys::NumPadEight ) )
		{
			CameraUserImpulseData->MoveForwardBackwardImpulse += 1.0f;
		}
		if( ( bRemapWASDKeys && Viewport->KeyState( FViewportNavigationCommands::Get().Backward->GetActiveGesture()->Key ) ) ||
			( bRemapArrowKeys && Viewport->KeyState( EKeys::Down ) ) ||
			Viewport->KeyState( EKeys::NumPadTwo ) )
		{
			CameraUserImpulseData->MoveForwardBackwardImpulse -= 1.0f;
		}

		// Right/left
		if ( ( bRemapWASDKeys && Viewport->KeyState( FViewportNavigationCommands::Get().Right->GetActiveGesture()->Key) ) ||
			( bRemapArrowKeys && Viewport->KeyState( EKeys::Right ) ) ||
			Viewport->KeyState( EKeys::NumPadSix ) )
		{
			CameraUserImpulseData->MoveRightLeftImpulse += 1.0f;
		}
		if( ( bRemapWASDKeys && Viewport->KeyState( FViewportNavigationCommands::Get().Left->GetActiveGesture()->Key ) ) ||
			( bRemapArrowKeys && Viewport->KeyState( EKeys::Left ) ) ||
			Viewport->KeyState( EKeys::NumPadFour ) )
		{
			CameraUserImpulseData->MoveRightLeftImpulse -= 1.0f;
		}

		// Up/down
		if( ( bRemapWASDKeys && Viewport->KeyState( FViewportNavigationCommands::Get().Up->GetActiveGesture()->Key ) ) ||
			Viewport->KeyState( EKeys::PageUp ) || Viewport->KeyState( EKeys::NumPadNine ) || Viewport->KeyState( EKeys::Add ) )
		{
			CameraUserImpulseData->MoveUpDownImpulse += 1.0f;
		}
		if( ( bRemapWASDKeys && Viewport->KeyState( FViewportNavigationCommands::Get().Down->GetActiveGesture()->Key) ) ||
			Viewport->KeyState( EKeys::PageDown ) || Viewport->KeyState( EKeys::NumPadSeven ) || Viewport->KeyState( EKeys::Subtract ) )
		{
			CameraUserImpulseData->MoveUpDownImpulse -= 1.0f;
		}

		// Zoom FOV out/in
		if( ( bRemapWASDKeys && Viewport->KeyState( FViewportNavigationCommands::Get().FovZoomOut->GetActiveGesture()->Key ) ) ||
			Viewport->KeyState( EKeys::NumPadOne ) )
		{
			CameraUserImpulseData->ZoomOutInImpulse += 1.0f;
		}
		if( ( bRemapWASDKeys && Viewport->KeyState( FViewportNavigationCommands::Get().FovZoomIn->GetActiveGesture()->Key ) ) ||
			Viewport->KeyState( EKeys::NumPadThree ) )
		{
			CameraUserImpulseData->ZoomOutInImpulse -= 1.0f;
		}

		// Record Stats
		if ( CameraUserImpulseData->MoveForwardBackwardImpulse != 0 || CameraUserImpulseData->MoveRightLeftImpulse != 0 )
		{
			FEditorViewportStats::Using(FEditorViewportStats::CAT_PERSPECTIVE_KEYBOARD_WASD);
		}
		else if ( CameraUserImpulseData->MoveUpDownImpulse != 0 )
		{
			FEditorViewportStats::Using(FEditorViewportStats::CAT_PERSPECTIVE_KEYBOARD_UP_DOWN);
		}
		else if ( CameraUserImpulseData->ZoomOutInImpulse != 0 )
		{
			FEditorViewportStats::Using(FEditorViewportStats::CAT_PERSPECTIVE_KEYBOARD_FOV_ZOOM);
		}

		if (!CameraController->IsRotating())
		{
			CameraController->GetConfig().bForceRotationalPhysics = false;
		}

		bool bIgnoreJoystickControls = false;
		//if we're playing back (without recording), stop input from being processed
		if (RecordingInterpEd && RecordingInterpEd->GetMatineeActor())
		{
			if (RecordingInterpEd->GetMatineeActor()->bIsPlaying && !RecordingInterpEd->IsRecordingInterpValues())
			{
				bIgnoreJoystickControls = true;
			}

			CameraController->GetConfig().bPlanarCamera = (RecordingInterpEd->GetCameraMovementScheme() == MatineeConstants::ECameraScheme::CAMERA_SCHEME_PLANAR_CAM);
		}

		//Now update for cached joystick info (relative movement first)
		UpdateCameraMovementFromJoystick(true, CameraController->GetConfig());

		//if we're not playing any cinematics right now
		if (!bIgnoreJoystickControls)
		{
			//Now update for cached joystick info (absolute movement second)
			UpdateCameraMovementFromJoystick(false, CameraController->GetConfig());
		}


		FVector NewViewLocation = GetViewLocation();
		FRotator NewViewRotation = GetViewRotation();
		FVector NewViewEuler = GetViewRotation().Euler();
		float NewViewFOV = ViewFOV;

		// We'll combine the regular camera speed scale (controlled by viewport toolbar setting) with
		// the flight camera speed scale (controlled by mouse wheel).
		const float CameraSpeed = GetCameraSpeed();
		const float FinalCameraSpeedScale = FlightCameraSpeedScale * CameraSpeed;

		// Only allow FOV recoil if flight camera mode is currently inactive.
		const bool bAllowRecoilIfNoImpulse = (!bUsingFlightInput) && (!IsMatineeRecordingWindow());

		// Update the camera's position, rotation and FOV
		float EditorMovementDeltaUpperBound = 1.0f;	// Never "teleport" the camera further than a reasonable amount after a large quantum

#if UE_BUILD_DEBUG
		// Editor movement is very difficult in debug without this, due to hitching
		// It is better to freeze movement during a hitch than to fly off past where you wanted to go 
		// (considering there will be further hitching trying to get back to where you were)
		EditorMovementDeltaUpperBound = .15f;
#endif

		CameraController->UpdateSimulation(
			*CameraUserImpulseData,
			FMath::Min(DeltaTime, EditorMovementDeltaUpperBound),
			bAllowRecoilIfNoImpulse,
			FinalCameraSpeedScale,
			NewViewLocation,
			NewViewEuler,
			NewViewFOV );


		// We'll zero out rotation velocity modifier after updating the simulation since these actions
		// are always momentary -- that is, when the user mouse looks some number of pixels,
		// we increment the impulse value right there
		{
			CameraUserImpulseData->RotateYawVelocityModifier = 0.0f;
			CameraUserImpulseData->RotatePitchVelocityModifier = 0.0f;
			CameraUserImpulseData->RotateRollVelocityModifier = 0.0f;
		}


		// Check for rotation difference within a small tolerance, ignoring winding
		if( !GetViewRotation().GetDenormalized().Equals( FRotator::MakeFromEuler( NewViewEuler ).GetDenormalized(), SMALL_NUMBER ) )
		{
			NewViewRotation = FRotator::MakeFromEuler( NewViewEuler );
		}

		if( !NewViewLocation.Equals( GetViewLocation(), SMALL_NUMBER ) ||
			NewViewRotation != GetViewRotation() ||
			!FMath::IsNearlyEqual( NewViewFOV, ViewFOV, float(SMALL_NUMBER) ) )
		{
			// Something has changed!
			const bool bInvalidateChildViews=true;

			// When flying the camera around the hit proxies dont need to be invalidated since we are flying around and not clicking on anything
			const bool bInvalidateHitProxies=!IsFlightCameraActive();
			Invalidate(bInvalidateChildViews,bInvalidateHitProxies);

			// Update the FOV
			ViewFOV = NewViewFOV;

			// Actually move/rotate the camera
			MoveViewportPerspectiveCamera(
				NewViewLocation - GetViewLocation(),
				NewViewRotation - GetViewRotation() );
		}
	}
}

/**
 * Forcibly disables lighting show flags if there are no lights in the scene, or restores lighting show
 * flags if lights are added to the scene.
 */
void FEditorViewportClient::UpdateLightingShowFlags( FEngineShowFlags& InOutShowFlags )
{
	bool bViewportNeedsRefresh = false;

	if( bForcingUnlitForNewMap && !bInGameViewMode && IsPerspective() )
	{
		// We'll only use default lighting for viewports that are viewing the main world
		if (GWorld != NULL && GetScene() != NULL && GetScene()->GetWorld() != NULL && GetScene()->GetWorld() == GWorld )
		{
			// Check to see if there are any lights in the scene
			bool bAnyLights = GetScene()->HasAnyLights();
			if (bAnyLights)
			{
				// Is unlit mode currently enabled?  We'll make sure that all of the regular unlit view
				// mode show flags are set (not just EngineShowFlags.Lighting), so we don't disrupt other view modes
				if (!InOutShowFlags.Lighting)
				{
					// We have lights in the scene now so go ahead and turn lighting back on
					// designer can see what they're interacting with!
					InOutShowFlags.Lighting = true;
				}

				// No longer forcing lighting to be off
				bForcingUnlitForNewMap = false;
			}
			else
			{
				// Is lighting currently enabled?
				if (InOutShowFlags.Lighting)
				{
					// No lights in the scene, so make sure that lighting is turned off so the level
					// designer can see what they're interacting with!
					InOutShowFlags.Lighting = false;
				}
			}
		}
	}
}

bool FEditorViewportClient::CalculateEditorConstrainedViewRect(FSlateRect& OutSafeFrameRect, FViewport* InViewport)
{
	const int32 SizeX = InViewport->GetSizeXY().X;
	const int32 SizeY = InViewport->GetSizeXY().Y;

	OutSafeFrameRect = FSlateRect(0, 0, SizeX, SizeY);
	float FixedAspectRatio;
	bool bSafeFrameActive = GetActiveSafeFrame(FixedAspectRatio);
	
	if (bSafeFrameActive)
	{
		// Get the size of the viewport
		float ActualAspectRatio = (float)SizeX / (float)SizeY;

		float SafeWidth = SizeX;
		float SafeHeight = SizeY;

		if (FixedAspectRatio < ActualAspectRatio)
		{
			// vertical bars required on left and right
			SafeWidth = FixedAspectRatio * SizeY;
			float CorrectedHalfWidth = SafeWidth * 0.5f;
			float CentreX = SizeX * 0.5f;
			float X1 = CentreX - CorrectedHalfWidth;
			float X2 = CentreX + CorrectedHalfWidth;
			OutSafeFrameRect = FSlateRect(X1, 0, X2, SizeY);
		}
		else
		{
			// horizontal bars required on top and bottom
			SafeHeight = SizeX / FixedAspectRatio;
			float CorrectedHalfHeight = SafeHeight * 0.5f;
			float CentreY = SizeY * 0.5f;
			float Y1 = CentreY - CorrectedHalfHeight;
			float Y2 = CentreY + CorrectedHalfHeight;
			OutSafeFrameRect = FSlateRect(0, Y1, SizeX, Y2);
		}
	}

	return bSafeFrameActive;
}

void FEditorViewportClient::DrawSafeFrames(FViewport& InViewport, FSceneView& View, FCanvas& Canvas)
{
	if (EngineShowFlags.CameraAspectRatioBars || EngineShowFlags.CameraSafeFrames)
	{
		FSlateRect SafeRect;
		if (CalculateEditorConstrainedViewRect(SafeRect, &InViewport))
		{
			if (EngineShowFlags.CameraSafeFrames)
			{
				FSlateRect InnerRect = SafeRect.InsetBy(FMargin(0.5f * SafePadding * SafeRect.GetSize().Size()));
				FCanvasBoxItem BoxItem(FVector2D(InnerRect.Left, InnerRect.Top), InnerRect.GetSize());
				BoxItem.SetColor(FLinearColor(0.0f, 0.0f, 0.0f, 0.5f));
				Canvas.DrawItem(BoxItem);
			}

			if (EngineShowFlags.CameraAspectRatioBars)
			{
				const int32 SizeX = InViewport.GetSizeXY().X;
				const int32 SizeY = InViewport.GetSizeXY().Y;
				FCanvasLineItem LineItem;
				LineItem.SetColor(FLinearColor(0.0f, 0.0f, 0.0f, 0.75f));

				if (SafeRect.GetSize().X < SizeX)
				{
					DrawSafeFrameQuad(Canvas, FVector2D(0, SafeRect.Top), FVector2D(SafeRect.Left, SafeRect.Bottom));
					DrawSafeFrameQuad(Canvas, FVector2D(SafeRect.Right, SafeRect.Top), FVector2D(SizeX, SafeRect.Bottom));
					LineItem.Draw(&Canvas, FVector2D(SafeRect.Left, 0), FVector2D(SafeRect.Left, SizeY));
					LineItem.Draw(&Canvas, FVector2D(SafeRect.Right, 0), FVector2D(SafeRect.Right, SizeY));
				}
				
				if (SafeRect.GetSize().Y < SizeY)
				{
					DrawSafeFrameQuad(Canvas, FVector2D(SafeRect.Left, 0), FVector2D(SafeRect.Right, SafeRect.Top));
					DrawSafeFrameQuad(Canvas, FVector2D(SafeRect.Left, SafeRect.Bottom), FVector2D(SafeRect.Right, SizeY));
					LineItem.Draw(&Canvas, FVector2D(0, SafeRect.Top), FVector2D(SizeX, SafeRect.Top));
					LineItem.Draw(&Canvas, FVector2D(0, SafeRect.Bottom), FVector2D(SizeX, SafeRect.Bottom));
				}
			}
		}
	}
}

void FEditorViewportClient::DrawSafeFrameQuad( FCanvas &Canvas, FVector2D V1, FVector2D V2 )
{
	static const FLinearColor SafeFrameColor(0.0f, 0.0f, 0.0f, 1.0f);
	FCanvasUVTri UVTriItem;
	UVTriItem.V0_Pos = FVector2D(V1.X, V1.Y);
	UVTriItem.V1_Pos = FVector2D(V2.X, V1.Y);
	UVTriItem.V2_Pos = FVector2D(V1.X, V2.Y);		
	FCanvasTriangleItem TriItem( UVTriItem, GWhiteTexture );
	UVTriItem.V0_Pos = FVector2D(V2.X, V1.Y);
	UVTriItem.V1_Pos = FVector2D(V2.X, V2.Y);
	UVTriItem.V2_Pos = FVector2D(V1.X, V2.Y);
	TriItem.TriangleList.Add( UVTriItem );
	TriItem.SetColor( SafeFrameColor );
	TriItem.Draw( &Canvas );
}

void FEditorViewportClient::UpdateMouseDelta()
{
	FVector DragDelta = FVector::ZeroVector;

	bool bNeedMovementSnapping = true;
	if( Widget->GetCurrentAxis() != EAxisList::None && bNeedMovementSnapping )
	{
		DragDelta = MouseDeltaTracker->GetDeltaSnapped();
	}
	else
	{
		DragDelta = MouseDeltaTracker->GetDelta();
	}

	GEditor->MouseMovement += FVector( FMath::Abs(DragDelta.X), FMath::Abs(DragDelta.Y), FMath::Abs(DragDelta.Z) );

	if( Viewport )
	{
		if( !DragDelta.IsNearlyZero() )
		{
			const bool LeftMouseButtonDown = Viewport->KeyState(EKeys::LeftMouseButton);
			const bool MiddleMouseButtonDown = Viewport->KeyState(EKeys::MiddleMouseButton);
			const bool RightMouseButtonDown = Viewport->KeyState(EKeys::RightMouseButton);
			const bool bIsUsingTrackpad = FSlateApplication::Get().IsUsingTrackpad();

			const bool bIsNonOrbitMiddleMouse = MiddleMouseButtonDown && !IsAltPressed();

			for( int32 x = 0 ; x < 3 ; ++x )
			{
				FVector WkDelta( 0.f, 0.f, 0.f );
				WkDelta[x] = DragDelta[x];
				if( !WkDelta.IsZero() )
				{
					// Convert the movement delta into drag/rotation deltas
					FVector Drag;
					FRotator Rot;
					FVector Scale;
					EAxisList::Type CurrentAxis = Widget->GetCurrentAxis();
					if ( IsOrtho() && ( LeftMouseButtonDown || bIsUsingTrackpad ) && RightMouseButtonDown )
					{
						bWidgetAxisControlledByDrag = false;
						Widget->SetCurrentAxis( EAxisList::None );
						MouseDeltaTracker->ConvertMovementDeltaToDragRot( this, WkDelta, Drag, Rot, Scale );
						Widget->SetCurrentAxis( CurrentAxis );
						CurrentAxis = EAxisList::None;
					}
					else
					{
						//if Absolute Translation, and not just moving the camera around
						if (IsUsingAbsoluteTranslation())
						{
							// Compute a view.
							FSceneViewFamilyContext ViewFamily(FSceneViewFamily::ConstructionValues(
								Viewport,
								GetScene(),
								EngineShowFlags)
								.SetRealtimeUpdate( IsRealtime() ) );
							FSceneView* View = CalcSceneView( &ViewFamily );

							MouseDeltaTracker->AbsoluteTranslationConvertMouseToDragRot(View, this, Drag, Rot, Scale);
							//only need to go through this loop once
							x = 3;
						} 
						else
						{
							MouseDeltaTracker->ConvertMovementDeltaToDragRot( this, WkDelta, Drag, Rot, Scale );
						}
					}

					const bool bInputHandledByGizmos = InputWidgetDelta( Viewport, CurrentAxis, Drag, Rot, Scale );
					
					if( !Rot.IsZero() )
					{
						Widget->UpdateDeltaRotation();
					}

					if( !bInputHandledByGizmos )
					{
						if ( ShouldOrbitCamera() )
						{
							FVector TempDrag;
							FRotator TempRot;
							InputAxisForOrbit( Viewport, DragDelta, TempDrag, TempRot );
						}
						else
						{
							// Disable orbit camera
							const bool bEnable=false;
							ToggleOrbitCamera(bEnable);

							if ( ShouldPanOrDollyCamera() )
							{
								if( !IsOrtho())
								{
									const float CameraSpeed = GetCameraSpeed();
									Drag *= CameraSpeed;
								}
								MoveViewportCamera( Drag, Rot );

								if ( IsPerspective() && LeftMouseButtonDown && !MiddleMouseButtonDown && !RightMouseButtonDown )
								{
									FEditorViewportStats::Using(FEditorViewportStats::CAT_PERSPECTIVE_MOUSE_DOLLY);
								}
								else
								{
									if ( !Drag.IsZero() )
									{
										FEditorViewportStats::Using(IsPerspective() ? FEditorViewportStats::CAT_PERSPECTIVE_MOUSE_PAN : FEditorViewportStats::CAT_ORTHOGRAPHIC_MOUSE_PAN);
									}
								}
							}
						}
					}
			

					// Clean up
					MouseDeltaTracker->ReduceBy( WkDelta );
				}
			}

			Invalidate( false, false );
		}
	}
}


static bool IsOrbitRotationMode( FViewport* Viewport )
{
	bool	LeftMouseButton = Viewport->KeyState(EKeys::LeftMouseButton),
		MiddleMouseButton = Viewport->KeyState(EKeys::MiddleMouseButton),
		RightMouseButton = Viewport->KeyState(EKeys::RightMouseButton);
	return LeftMouseButton && !MiddleMouseButton && !RightMouseButton ;
}

static bool IsOrbitPanMode( FViewport* Viewport )
{
	bool	LeftMouseButton = Viewport->KeyState(EKeys::LeftMouseButton),
		MiddleMouseButton = Viewport->KeyState(EKeys::MiddleMouseButton),
		RightMouseButton = Viewport->KeyState(EKeys::RightMouseButton);

	bool bAltPressed = Viewport->KeyState(EKeys::LeftAlt) || Viewport->KeyState(EKeys::RightAlt);

	return  (MiddleMouseButton && !LeftMouseButton && !RightMouseButton) || (!bAltPressed && MiddleMouseButton );
}

static bool IsOrbitZoomMode( FViewport* Viewport )
{	
	bool	LeftMouseButton = Viewport->KeyState(EKeys::LeftMouseButton),
		MiddleMouseButton = Viewport->KeyState(EKeys::MiddleMouseButton),
		RightMouseButton = Viewport->KeyState(EKeys::RightMouseButton);

	 return RightMouseButton || (LeftMouseButton && MiddleMouseButton);
}


void FEditorViewportClient::InputAxisForOrbit(FViewport* InViewport, const FVector& DragDelta, FVector& Drag, FRotator& Rot)
{
	// Ensure orbit is enabled
	const bool bEnable=true;
	ToggleOrbitCamera(bEnable);

	FRotator TempRot = GetViewRotation();

	SetViewRotation( FRotator(0,90,0) );
	ConvertMovementToOrbitDragRot(DragDelta, Drag, Rot);
	SetViewRotation( TempRot );

	Drag.X = DragDelta.X;

	if ( IsOrbitRotationMode( InViewport ) )
	{
		SetViewRotation( GetViewRotation() + FRotator( Rot.Pitch, -Rot.Yaw, Rot.Roll ) );
		FEditorViewportStats::Using(IsPerspective() ? FEditorViewportStats::CAT_PERSPECTIVE_MOUSE_ORBIT_ROTATION : FEditorViewportStats::CAT_ORTHOGRAPHIC_MOUSE_ORBIT_ROTATION);
	}
	else if ( IsOrbitPanMode( InViewport ) )
	{
		bool bInvert = GetDefault<ULevelEditorViewportSettings>()->bInvertMiddleMousePan;

		FVector DeltaLocation = bInvert ? FVector(Drag.X, 0, -Drag.Z ) : FVector(-Drag.X, 0, Drag.Z);

		FVector LookAt = ViewTransform.GetLookAt();

		FMatrix RotMat =
			FTranslationMatrix( -LookAt ) *
			FRotationMatrix( FRotator(0,GetViewRotation().Yaw,0) ) * 
			FRotationMatrix( FRotator(0, 0, GetViewRotation().Pitch));

		FVector TransformedDelta = RotMat.InverseFast().TransformVector(DeltaLocation);

		SetViewLocation( GetViewLocation() + TransformedDelta );
		SetLookAtLocation( GetLookAtLocation() + TransformedDelta );

		FEditorViewportStats::Using(IsPerspective() ? FEditorViewportStats::CAT_PERSPECTIVE_MOUSE_ORBIT_PAN : FEditorViewportStats::CAT_ORTHOGRAPHIC_MOUSE_ORBIT_PAN);
	}
	else if ( IsOrbitZoomMode( InViewport ) )
	{
		FMatrix OrbitMatrix = ViewTransform.ComputeOrbitMatrix().InverseFast();

		FVector DeltaLocation = FVector(0, Drag.X+ -Drag.Y, 0);

		FVector LookAt = ViewTransform.GetLookAt();

		// Orient the delta down the view direction towards the look at
		FMatrix RotMat =
			FTranslationMatrix( -LookAt ) *
			FRotationMatrix( FRotator(0,GetViewRotation().Yaw,0) ) * 
			FRotationMatrix( FRotator(0, 0, GetViewRotation().Pitch));

		FVector TransformedDelta = RotMat.InverseFast().TransformVector(DeltaLocation);

		SetViewLocation( OrbitMatrix.GetOrigin() + TransformedDelta );

		FEditorViewportStats::Using(IsPerspective() ? FEditorViewportStats::CAT_PERSPECTIVE_MOUSE_ORBIT_ZOOM : FEditorViewportStats::CAT_ORTHOGRAPHIC_MOUSE_ORBIT_ZOOM);
	}

	if ( IsPerspective() )
	{
		PerspectiveCameraMoved();
	}
}

/**
 * forces a cursor update and marks the window as a move has occurred
 */
void FEditorViewportClient::MarkMouseMovedSinceClick()
{
	if (!bHasMouseMovedSinceClick )
	{
		bHasMouseMovedSinceClick = true;
		//if we care about the cursor
		if (Viewport->IsCursorVisible() && Viewport->HasMouseCapture())
		{
			//force a refresh
			Viewport->UpdateMouseCursor(true);
		}
	}
}

/** Determines whether this viewport is currently allowed to use Absolute Movement */
bool FEditorViewportClient::IsUsingAbsoluteTranslation() const
{
	bool bIsHotKeyAxisLocked = Viewport->KeyState(EKeys::LeftControl) || Viewport->KeyState(EKeys::RightControl);
	bool bCameraLockedToWidget = Viewport->KeyState(EKeys::LeftShift) || Viewport->KeyState(EKeys::RightShift);
	// Screen-space movement must always use absolute translation
	bool bScreenSpaceTransformation = Widget && (Widget->GetCurrentAxis() == EAxisList::Screen);
	bool bAbsoluteMovementEnabled = GetDefault<ULevelEditorViewportSettings>()->bUseAbsoluteTranslation || bScreenSpaceTransformation;
	bool bCurrentWidgetSupportsAbsoluteMovement = FWidget::AllowsAbsoluteTranslationMovement( GetWidgetMode() ) || bScreenSpaceTransformation;
	bool bWidgetActivelyTrackingAbsoluteMovement = Widget && (Widget->GetCurrentAxis() != EAxisList::None);

	const bool LeftMouseButtonDown = Viewport->KeyState(EKeys::LeftMouseButton);
	const bool MiddleMouseButtonDown = Viewport->KeyState(EKeys::MiddleMouseButton);
	const bool RightMouseButtonDown = Viewport->KeyState(EKeys::RightMouseButton);

	const bool bAnyMouseButtonsDown = (LeftMouseButtonDown || MiddleMouseButtonDown || RightMouseButtonDown);

	return (!bCameraLockedToWidget && !bIsHotKeyAxisLocked && bAbsoluteMovementEnabled && bCurrentWidgetSupportsAbsoluteMovement && bWidgetActivelyTrackingAbsoluteMovement && !IsOrtho() && bAnyMouseButtonsDown);
}

void FEditorViewportClient::SetMatineeRecordingWindow (IMatineeBase* InInterpEd)
{
	RecordingInterpEd = InInterpEd;
	if (CameraController)
	{
		FCameraControllerConfig Config = CameraController->GetConfig();
		RecordingInterpEd->LoadRecordingSettings(OUT Config);
		CameraController->SetConfig(Config);
	}
}

bool FEditorViewportClient::IsFlightCameraActive() const
{
	bool bIsFlightMovementKey = 
		( Viewport->KeyState( FViewportNavigationCommands::Get().Forward->GetActiveGesture()->Key )
		|| Viewport->KeyState( FViewportNavigationCommands::Get().Backward->GetActiveGesture()->Key )
		|| Viewport->KeyState( FViewportNavigationCommands::Get().Left->GetActiveGesture()->Key )
		|| Viewport->KeyState( FViewportNavigationCommands::Get().Right->GetActiveGesture()->Key )
		|| Viewport->KeyState( FViewportNavigationCommands::Get().Up->GetActiveGesture()->Key )
		|| Viewport->KeyState( FViewportNavigationCommands::Get().Down->GetActiveGesture()->Key )
		|| Viewport->KeyState( FViewportNavigationCommands::Get().FovZoomIn->GetActiveGesture()->Key )
		|| Viewport->KeyState( FViewportNavigationCommands::Get().FovZoomOut->GetActiveGesture()->Key ) );

	const bool bIsUsingTrackpad = FSlateApplication::Get().IsUsingTrackpad();

	// Movement key pressed and automatic movement enabled
	bIsFlightMovementKey &= (GetDefault<ULevelEditorViewportSettings>()->FlightCameraControlType == WASD_Always) | bIsUsingTrackpad;

	// Not using automatic movement but the flight camera is active
	bIsFlightMovementKey |= IsFlightCameraInputModeActive() && (GetDefault<ULevelEditorViewportSettings>()->FlightCameraControlType == WASD_RMBOnly );

	return
		!(Viewport->KeyState( EKeys::LeftControl ) || Viewport->KeyState( EKeys::RightControl ) ) &&
		!(Viewport->KeyState( EKeys::LeftShift ) || Viewport->KeyState( EKeys::RightShift ) ) &&
		!(Viewport->KeyState( EKeys::LeftAlt ) || Viewport->KeyState( EKeys::RightAlt ) ) &&
		bIsFlightMovementKey;
}


bool FEditorViewportClient::InputKey(FViewport* InViewport, int32 ControllerId, FKey Key, EInputEvent Event, float/*AmountDepressed*/, bool/*Gamepad*/)
{
	if (bDisableInput)
	{
		return true;
	}

	const int32	HitX = InViewport->GetMouseX();
	const int32	HitY = InViewport->GetMouseY();

	FCachedJoystickState* JoystickState = GetJoystickState(ControllerId);
	if (JoystickState)
	{
		JoystickState->KeyEventValues.Add(Key, Event);
	}

	FInputEventState InputState( InViewport, Key, Event );

	const bool bWasCursorVisible = InViewport->IsCursorVisible();
	const bool bWasSoftwareCursorVisible = InViewport->IsSoftwareCursorVisible();

	const bool AltDown = InputState.IsAltButtonPressed();
	const bool ShiftDown = InputState.IsShiftButtonPressed();
	const bool ControlDown = InputState.IsCtrlButtonPressed();

	RequiredCursorVisibiltyAndAppearance.bDontResetCursor = false;
	UpdateRequiredCursorVisibility();

	bool bHandled = false;

	if( bWasCursorVisible != RequiredCursorVisibiltyAndAppearance.bHardwareCursorVisible || bWasSoftwareCursorVisible != RequiredCursorVisibiltyAndAppearance.bSoftwareCursorVisible )
	{
		bHandled = true;	
	}

	
	// Compute a view.
	FSceneViewFamilyContext ViewFamily(FSceneViewFamily::ConstructionValues(
		InViewport,
		GetScene(),
		EngineShowFlags )
		.SetRealtimeUpdate( IsRealtime() ) );
	FSceneView* View = CalcSceneView( &ViewFamily );


	if (!InputState.IsAnyMouseButtonDown())
	{
		bHasMouseMovedSinceClick = false;
	}


	// Start tracking if any mouse button is down and it was a tracking event (MouseButton/Ctrl/Shift/Alt):
	if ( InputState.IsAnyMouseButtonDown() 
		&& (Event == IE_Pressed || Event == IE_Released)
		&& (InputState.IsMouseButtonEvent() || InputState.IsCtrlButtonEvent() || InputState.IsAltButtonEvent() || InputState.IsShiftButtonEvent() ) )		
	{
		StartTrackingDueToInput( InputState, *View );
		return true;
	}

	
	// If we are tracking and no mouse button is down and this input event released the mouse button stop tracking and process any clicks if necessary
	if ( bIsTracking && !InputState.IsAnyMouseButtonDown() && InputState.IsMouseButtonEvent() )
	{
		// Handle possible mouse click viewport
		ProcessClickInViewport( InputState, *View );

		// Stop tracking if no mouse button is down
		StopTracking();

		bHandled |= true;
	}


	if ( Event == IE_DoubleClick )
	{
		ProcessDoubleClickInViewport( InputState, *View );
		return true;
	}

	if( ( Key == EKeys::MouseScrollUp || Key == EKeys::MouseScrollDown || Key == EKeys::Add || Key == EKeys::Subtract ) && (Event == IE_Pressed || Event == IE_Repeat ) && IsOrtho() )
	{
		OnOrthoZoom( InputState );
		bHandled |= true;

		if ( Key == EKeys::MouseScrollUp || Key == EKeys::MouseScrollDown )
		{
			FEditorViewportStats::Using(FEditorViewportStats::CAT_ORTHOGRAPHIC_MOUSE_SCROLL);
		}
	}
	else if( ( Key == EKeys::MouseScrollUp || Key == EKeys::MouseScrollDown ) && Event == IE_Pressed && IsPerspective() )
	{
		// If flight camera input is active, then the mouse wheel will control the speed of camera
		// movement
		if( IsFlightCameraInputModeActive() )
		{
			OnChangeCameraSpeed( InputState );
		}
		else
		{
			OnDollyPerspectiveCamera( InputState );

			FEditorViewportStats::Using(FEditorViewportStats::CAT_PERSPECTIVE_MOUSE_SCROLL);
		}

		bHandled |= true;
	}
	else if( IsFlightCameraActive() )
	{
		// Flight camera control is active, so simply absorb the key.  The camera will update based
		// on currently pressed keys (Viewport->KeyState) in the Tick function.

		//mark "externally moved" so context menu doesn't come up
		MouseDeltaTracker->SetExternalMovement();
		bHandled |= true;
	}
	
	//apply the visibility and set the cursor positions
	ApplyRequiredCursorVisibility( true );
	return bHandled;
}


void FEditorViewportClient::StopTracking()
{
	if( bIsTracking )
	{
		//cache the axis of any widget we might be moving
		EAxisList::Type DraggingAxis = EAxisList::None;
		if( Widget != NULL )
		{
			DraggingAxis = Widget->GetCurrentAxis();
		}

		MouseDeltaTracker->EndTracking( this );

		Widget->SetCurrentAxis( EAxisList::None );
		Invalidate( true, true );

	/*	if ( !MouseDeltaTracker->UsingDragTool() )
		{
			Widget->SetCurrentAxis( AXIS_None );
			Invalidate( true, true );
		}*/

		SetRequiredCursorOverride( false );

		bWidgetAxisControlledByDrag = false;
		bIsTracking = false;	
	}

	bHasMouseMovedSinceClick = false;
}

bool FEditorViewportClient::IsInImmersiveViewport() const
{
	return ImmersiveDelegate.IsBound() ? ImmersiveDelegate.Execute() : false ;
}

void FEditorViewportClient::StartTrackingDueToInput( const struct FInputEventState& InputState, FSceneView& View )
{
	// Check to see if the current event is a modifier key and that key was already in the
	// same state.
	EInputEvent Event = InputState.GetInputEvent();
	FViewport* InputStateViewport = InputState.GetViewport();
	FKey Key = InputState.GetKey();

	bool bIsRedundantModifierEvent = 
		( InputState.IsAltButtonEvent() && ( ( Event != IE_Released ) == IsAltPressed() ) ) ||
		( InputState.IsCtrlButtonEvent() && ( ( Event != IE_Released ) == IsCtrlPressed() ) ) ||
		( InputState.IsShiftButtonEvent() && ( ( Event != IE_Released ) == IsShiftPressed() ) );

	if( MouseDeltaTracker->UsingDragTool() && InputState.IsLeftMouseButtonPressed() && Event != IE_Released )
	{
		bIsRedundantModifierEvent = true;
	}

	const int32	HitX = InputStateViewport->GetMouseX();
	const int32	HitY = InputStateViewport->GetMouseY();


	//First mouse down, note where they clicked
	LastMouseX = HitX;
	LastMouseY = HitY;

	// Only start (or restart) tracking mode if the current event wasn't a modifier key that
	// was already pressed or released.
	if( !bIsRedundantModifierEvent )
	{
		const bool bWasTracking = bIsTracking;

		// Stop current tracking
		if ( bIsTracking )
		{
			MouseDeltaTracker->EndTracking( this );
			bIsTracking = false;
		}

		bDraggingByHandle = (Widget->GetCurrentAxis() != EAxisList::None);

		if( Event == IE_Pressed )
		{
			// Tracking initialization:
			GEditor->MouseMovement = FVector::ZeroVector;
		}

		// Start new tracking. Potentially reset the widget so that StartTracking can pick a new axis.
		if ( !bDraggingByHandle || InputState.IsCtrlButtonPressed() ) 
		{
			bWidgetAxisControlledByDrag = false;
			Widget->SetCurrentAxis( EAxisList::None );
		}
		const bool bNudge = false;
		MouseDeltaTracker->StartTracking( this, HitX, HitY, InputState, bNudge, !bWasTracking );
		bIsTracking = true;

		//if we are using a widget to drag by axis ensure the cursor is correct
		if( bDraggingByHandle == true )
		{
			//reset the flag to say we used a drag modifier	if we are using the widget handle
			if( bWidgetAxisControlledByDrag == false )
			{
				MouseDeltaTracker->ResetUsedDragModifier();
			}

			SetRequiredCursorOverride( true , EMouseCursor::CardinalCross );
		}

		//only reset the initial point when the mouse is actually clicked
		if (InputState.IsAnyMouseButtonDown() && Widget)
		{
			Widget->ResetInitialTranslationOffset();				
		}

		//Don't update the cursor visibility if we don't have focus or mouse capture 
		if( InputStateViewport->HasFocus() ||  InputStateViewport->HasMouseCapture())
		{
			//Need to call this one more time as the axis variable for the widget has just been updated
			UpdateRequiredCursorVisibility();
		}
	}
	ApplyRequiredCursorVisibility( true );
}



void FEditorViewportClient::ProcessClickInViewport( const FInputEventState& InputState, FSceneView& View )
{
	// Ignore actor manipulation if we're using a tool
	if ( !MouseDeltaTracker->UsingDragTool() )
	{
		EInputEvent Event = InputState.GetInputEvent();
		FViewport* InputStateViewport = InputState.GetViewport();
		FKey Key = InputState.GetKey();

		const int32	HitX = InputStateViewport->GetMouseX();
		const int32	HitY = InputStateViewport->GetMouseY();
		
		// Calc the raw delta from the mouse to detect if there was any movement
		FVector RawMouseDelta = MouseDeltaTracker->GetScreenDelta();

		// Note: We are using raw mouse movement to double check distance moved in low performance situations.  In low performance situations its possible 
		// that we would get a mouse down and a mouse up before the next tick where GEditor->MouseMovment has not been updated.  
		// In that situation, legitimate drags are incorrectly considered clicks
		bool bNoMouseMovment = RawMouseDelta.SizeSquared() < MOUSE_CLICK_DRAG_DELTA && GEditor->MouseMovement.SizeSquared() < MOUSE_CLICK_DRAG_DELTA;

		// If the mouse haven't moved too far, treat the button release as a click.
		if( bNoMouseMovment && !MouseDeltaTracker->WasExternalMovement() )
		{
			HHitProxy* HitProxy = InputStateViewport->GetHitProxy(HitX,HitY);

			// When clicking, the cursor should always appear at the location of the click and not move out from undere the user
			InputStateViewport->SetPreCaptureMousePosFromSlateCursor();
			ProcessClick(View,HitProxy,Key,Event,HitX,HitY);
		}
	}

}

bool FEditorViewportClient::IsAltPressed() const
{
	return Viewport->KeyState(EKeys::LeftAlt) || Viewport->KeyState(EKeys::RightAlt);
}

bool FEditorViewportClient::IsCtrlPressed() const
{
	return Viewport->KeyState(EKeys::LeftControl) || Viewport->KeyState(EKeys::RightControl);
}

bool FEditorViewportClient::IsShiftPressed() const
{
	return Viewport->KeyState(EKeys::LeftShift) || Viewport->KeyState(EKeys::RightShift);
}

bool FEditorViewportClient::IsCmdPressed() const
{
	return Viewport->KeyState(EKeys::LeftCommand) || Viewport->KeyState(EKeys::RightCommand);
}


void FEditorViewportClient::ProcessDoubleClickInViewport( const struct FInputEventState& InputState, FSceneView& View )
{
	// Stop current tracking
	if ( bIsTracking )
	{
		MouseDeltaTracker->EndTracking( this );
		bIsTracking = false;
	}

	FViewport* InputStateViewport = InputState.GetViewport();
	EInputEvent Event = InputState.GetInputEvent();
	FKey Key = InputState.GetKey();

	const int32	HitX = InputStateViewport->GetMouseX();
	const int32	HitY = InputStateViewport->GetMouseY();

	MouseDeltaTracker->StartTracking( this, HitX, HitY, InputState );
	bIsTracking = true;
	GEditor->MouseMovement = FVector::ZeroVector;
	HHitProxy*	HitProxy = InputStateViewport->GetHitProxy(HitX,HitY);
	ProcessClick(View,HitProxy,Key,Event,HitX,HitY);
	MouseDeltaTracker->EndTracking( this );
	bIsTracking = false;

	// This needs to be set to false to allow the axes to update
	bWidgetAxisControlledByDrag = false;
	MouseDeltaTracker->ResetUsedDragModifier();
	RequiredCursorVisibiltyAndAppearance.bHardwareCursorVisible = true;
	RequiredCursorVisibiltyAndAppearance.bSoftwareCursorVisible = false;
	ApplyRequiredCursorVisibility();
}


/** Determines if the new MoveCanvas movement should be used 
 * @return - true if we should use the new drag canvas movement.  Returns false for combined object-camera movement and marquee selection
 */
bool FEditorViewportClient::ShouldUseMoveCanvasMovement() const
{
	const bool LeftMouseButtonDown = Viewport->KeyState(EKeys::LeftMouseButton) ? true : false;
	const bool MiddleMouseButtonDown = Viewport->KeyState(EKeys::MiddleMouseButton) ? true : false;
	const bool RightMouseButtonDown = Viewport->KeyState(EKeys::RightMouseButton) ? true : false;
	const bool bMouseButtonDown = (LeftMouseButtonDown || MiddleMouseButtonDown || RightMouseButtonDown );

	const bool AltDown = IsAltPressed();
	const bool ShiftDown = IsShiftPressed();
	const bool ControlDown = IsCtrlPressed();

	//if we're using the new move canvas mode, we're in an ortho viewport, and the mouse is down
	if (GetDefault<ULevelEditorViewportSettings>()->bPanMovesCanvas && IsOrtho() && bMouseButtonDown)
	{
		//MOVING CAMERA
		if ( !MouseDeltaTracker->UsingDragTool() && AltDown == false && ShiftDown == false && ControlDown == false && (Widget->GetCurrentAxis() == EAxisList::None) && (LeftMouseButtonDown ^ RightMouseButtonDown))
		{
			return true;
		}

		//OBJECT MOVEMENT CODE
		if ( ( AltDown == false && ShiftDown == false && ( LeftMouseButtonDown ^ RightMouseButtonDown ) ) && 
			( ( GetWidgetMode() == FWidget::WM_Translate && Widget->GetCurrentAxis() != EAxisList::None ) ||
			( GetWidgetMode() == FWidget::WM_TranslateRotateZ && Widget->GetCurrentAxis() != EAxisList::ZRotation &&  Widget->GetCurrentAxis() != EAxisList::None ) ) )
		{
			return true;
		}


		//ALL other cases hide the mouse
		return false;
	}
	else
	{
		//current system - do not show cursor when mouse is down
		return false;
	}
}

void FEditorViewportClient::DrawAxes(FViewport* InViewport, FCanvas* Canvas, const FRotator* InRotation, EAxisList::Type InAxis)
{
	FMatrix ViewTM = FMatrix::Identity;
	if ( bUsingOrbitCamera)
	{
		ViewTM = FRotationMatrix( ViewTransform.ComputeOrbitMatrix().InverseFast().Rotator() );
	}
	else
	{
		ViewTM = FRotationMatrix( GetViewRotation() );
	}


	if( InRotation )
	{
		ViewTM = FRotationMatrix( *InRotation );
	}

	const int32 SizeX = InViewport->GetSizeXY().X;
	const int32 SizeY = InViewport->GetSizeXY().Y;

	const FIntPoint AxisOrigin( 30, SizeY - 30 );
	const float AxisSize = 25.f;

	UFont* Font = GEngine->GetSmallFont();
	int32 XL, YL;
	StringSize(Font, XL, YL, TEXT("Z"));

	FVector AxisVec;
	FIntPoint AxisEnd;
	FCanvasLineItem LineItem;
	FCanvasTextItem TextItem( FVector2D::ZeroVector, FText::GetEmpty(), Font, FLinearColor::White );
	if( ( InAxis & EAxisList::X ) ==  EAxisList::X)
	{
		AxisVec = AxisSize * ViewTM.InverseTransformVector( FVector(1,0,0) );
		AxisEnd = AxisOrigin + FIntPoint( AxisVec.Y, -AxisVec.Z );
		LineItem.SetColor( FLinearColor::Red );
		TextItem.SetColor( FLinearColor::Red );
		LineItem.Draw( Canvas, AxisOrigin, AxisEnd );
		TextItem.Text = LOCTEXT("XAxis","X");
		TextItem.Draw( Canvas, FVector2D(AxisEnd.X + 2, AxisEnd.Y - 0.5*YL) );
	}

	if( ( InAxis & EAxisList::Y ) == EAxisList::Y)
	{
		AxisVec = AxisSize * ViewTM.InverseTransformVector( FVector(0,1,0) );
		AxisEnd = AxisOrigin + FIntPoint( AxisVec.Y, -AxisVec.Z );
		LineItem.SetColor( FLinearColor::Green );
		TextItem.SetColor( FLinearColor::Green );
		LineItem.Draw( Canvas, AxisOrigin, AxisEnd );
		TextItem.Text = LOCTEXT("YAxis","Y");
		TextItem.Draw( Canvas, FVector2D(AxisEnd.X + 2, AxisEnd.Y - 0.5*YL) );
		
	}

	if( ( InAxis & EAxisList::Z ) == EAxisList::Z )
	{
		AxisVec = AxisSize * ViewTM.InverseTransformVector( FVector(0,0,1) );
		AxisEnd = AxisOrigin + FIntPoint( AxisVec.Y, -AxisVec.Z );
		LineItem.SetColor( FLinearColor::Blue );
		TextItem.SetColor( FLinearColor::Blue );
		LineItem.Draw( Canvas, AxisOrigin, AxisEnd );
		TextItem.Text = LOCTEXT("ZAxis","Z");
		TextItem.Draw( Canvas, FVector2D(AxisEnd.X + 2, AxisEnd.Y - 0.5*YL) );
	}
}

/** Convert the specified number (in cm or unreal units) into a readable string with relevant si units */
FString FEditorViewportClient::UnrealUnitsToSiUnits(float UnrealUnits)
{
	// Put it in mm to start off with
	UnrealUnits *= 10.f;

	const int32 OrderOfMagnitude = UnrealUnits > 0 ? FMath::TruncToInt(FMath::LogX(10.0f, UnrealUnits)) : 0;

	// Get an exponent applied to anything >= 1,000,000,000mm (1000km)
	const int32 Exponent = (OrderOfMagnitude - 6)  / 3;
	const FString ExponentString = Exponent > 0 ? FString::Printf(TEXT("e+%d"), Exponent*3) : TEXT("");

	float ScaledNumber = UnrealUnits;

	// Factor the order of magnitude into thousands and clamp it to km
	const int32 OrderOfThousands = OrderOfMagnitude / 3;
	if (OrderOfThousands != 0)
	{
		// Scale units to m or km (with the order of magnitude in 1000s)
		ScaledNumber /= FMath::Pow(1000.f, OrderOfThousands);
	}

	// Round to 2 S.F.
	const TCHAR* Approximation = TEXT("");
	{
		const int32 ScaledOrder = OrderOfMagnitude % (FMath::Max(OrderOfThousands, 1) * 3);
		const float RoundingDivisor = FMath::Pow(10.f, ScaledOrder) / 10.f;
		const int32 Rounded = FMath::TruncToInt(ScaledNumber / RoundingDivisor) * RoundingDivisor;
		if (ScaledNumber - Rounded > KINDA_SMALL_NUMBER)
		{
			ScaledNumber = Rounded;
			Approximation = TEXT("~");
		}
	}

	if (OrderOfMagnitude <= 2)
	{
		// Always show cm not mm
		ScaledNumber /= 10;
	}

	static const TCHAR* UnitText[] = { TEXT("cm"), TEXT("m"), TEXT("km") };
	if (FMath::Fmod(ScaledNumber, 1.f) > KINDA_SMALL_NUMBER)
	{
		return FString::Printf(TEXT("%s%.1f%s%s"), Approximation, ScaledNumber, *ExponentString, UnitText[FMath::Min(OrderOfThousands, 2)]);
	}
	else
	{
		return FString::Printf(TEXT("%s%d%s%s"), Approximation, FMath::TruncToInt(ScaledNumber), *ExponentString, UnitText[FMath::Min(OrderOfThousands, 2)]);
	}
}

void FEditorViewportClient::DrawScaleUnits(FViewport* InViewport, FCanvas* Canvas, const FSceneView& InView)
{
	const float UnitsPerPixel = GetOrthoUnitsPerPixel(InViewport);

	// Find the closest power of ten to our target width
	static const int32 ApproxTargetMarkerWidthPx = 100;
	const float SegmentWidthUnits = UnitsPerPixel > 0 ? FMath::Pow(10.f, FMath::RoundToFloat(FMath::LogX(10.f, UnitsPerPixel * ApproxTargetMarkerWidthPx))) : 0.f;

	const FString DisplayText = UnrealUnitsToSiUnits(SegmentWidthUnits);
	
	UFont* Font = GEngine->GetTinyFont();
	int32 TextWidth, TextHeight;
	StringSize(Font, TextWidth, TextHeight, *DisplayText);

	// Origin is the bottom left of the scale
	const FIntPoint StartPoint(80, InViewport->GetSizeXY().Y - 30);
	const FIntPoint EndPoint = StartPoint + (UnitsPerPixel != 0 ? FIntPoint(SegmentWidthUnits / UnitsPerPixel, 0) : FIntPoint(0,0));

	// Sort out the color for the text and widget
	FLinearColor HSVBackground = InView.BackgroundColor.LinearRGBToHSV().CopyWithNewOpacity(1.f);
	const int32 Sign = (0.5f - HSVBackground.B) / FMath::Abs(HSVBackground.B - 0.5f);
	HSVBackground.B = HSVBackground.B + Sign*0.4f;
	const FLinearColor SegmentColor = HSVBackground.HSVToLinearRGB();

	const FIntPoint VerticalTickOffset(0, -3);

	// Draw the scale
	FCanvasLineItem LineItem;
	LineItem.SetColor(SegmentColor);
	LineItem.Draw(Canvas, StartPoint, StartPoint + VerticalTickOffset);
	LineItem.Draw(Canvas, StartPoint, EndPoint);
	LineItem.Draw(Canvas, EndPoint, EndPoint + VerticalTickOffset);

	// Draw the text
	FCanvasTextItem TextItem(EndPoint + FIntPoint(-(TextWidth + 3), -TextHeight), FText::FromString(DisplayText), Font, SegmentColor);
	TextItem.Draw(Canvas);
}

void FEditorViewportClient::OnOrthoZoom( const struct FInputEventState& InputState, float Scale )
{
	FViewport* InputStateViewport = InputState.GetViewport();
	FKey Key = InputState.GetKey();

	// Scrolling the mousewheel up/down zooms the orthogonal viewport in/out.
	int32 Delta = 25 * Scale;
	if( Key == EKeys::MouseScrollUp || Key == EKeys::Add )
	{
		Delta *= -1;
	}

	//Extract current state
	int32 ViewportWidth = InputStateViewport->GetSizeXY().X;
	int32 ViewportHeight = InputStateViewport->GetSizeXY().Y;

	FVector OldOffsetFromCenter;

	const bool bCenterZoomAroundCursor = GetDefault<ULevelEditorViewportSettings>()->bCenterZoomAroundCursor && (Key == EKeys::MouseScrollDown || Key == EKeys::MouseScrollUp );

	if (bCenterZoomAroundCursor)
	{
		//Y is actually backwards, but since we're move the camera opposite the cursor to center, we negate both
		//therefore the x is negated
		//X Is backwards, negate it
		//default to viewport mouse position
		int32 CenterX = InputStateViewport->GetMouseX();
		int32 CenterY = InputStateViewport->GetMouseY();
		if (ShouldUseMoveCanvasMovement())
		{
			//use virtual mouse while dragging (normal mouse is clamped when invisible)
			CenterX = LastMouseX;
			CenterY = LastMouseY;
		}
		int32 DeltaFromCenterX = -(CenterX - (ViewportWidth>>1));
		int32 DeltaFromCenterY =  (CenterY - (ViewportHeight>>1));
		switch( GetViewportType() )
		{
		case LVT_OrthoXY:
			OldOffsetFromCenter.Set(DeltaFromCenterX, -DeltaFromCenterY, 0.0f);
			break;
		case LVT_OrthoXZ:
			OldOffsetFromCenter.Set(DeltaFromCenterX, 0.0f, DeltaFromCenterY);
			break;
		case LVT_OrthoYZ:
			OldOffsetFromCenter.Set(0.0f, DeltaFromCenterX, DeltaFromCenterY);
			break;
		case LVT_OrthoFreelook:
			//@TODO: CAMERA: How to handle this
			break;
		}
	}

	//save off old zoom
	const float OldUnitsPerPixel = GetOrthoUnitsPerPixel(Viewport);

	//update zoom based on input
	SetOrthoZoom( GetOrthoZoom() + (GetOrthoZoom() / CAMERA_ZOOM_DAMPEN) * Delta );
	SetOrthoZoom( FMath::Clamp<float>( GetOrthoZoom(), MIN_ORTHOZOOM, MAX_ORTHOZOOM ) );

	if (bCenterZoomAroundCursor)
	{
		//This is the equivalent to moving the viewport to center about the cursor, zooming, and moving it back a proportional amount towards the cursor
		FVector FinalDelta = (GetOrthoUnitsPerPixel(Viewport) - OldUnitsPerPixel)*OldOffsetFromCenter;

		//now move the view location proportionally
		SetViewLocation( GetViewLocation() + FinalDelta );
	}

	const bool bInvalidateViews = true;

	// Update linked ortho viewport movement based on updated zoom and view location, 
	UpdateLinkedOrthoViewports( bInvalidateViews );

	const bool bInvalidateHitProxies = true;

	Invalidate( bInvalidateViews, bInvalidateHitProxies );

	//mark "externally moved" so context menu doesn't come up
	MouseDeltaTracker->SetExternalMovement();
}

void FEditorViewportClient::OnDollyPerspectiveCamera( const FInputEventState& InputState )
{
	FKey Key = InputState.GetKey();

	// Scrolling the mousewheel up/down moves the perspective viewport forwards/backwards.
	FVector Drag(0,0,0);

	const FRotator& ViewRotation = GetViewRotation();
	Drag.X = FMath::Cos( ViewRotation.Yaw * PI / 180.f ) * FMath::Cos( ViewRotation.Pitch * PI / 180.f );
	Drag.Y = FMath::Sin( ViewRotation.Yaw * PI / 180.f ) * FMath::Cos( ViewRotation.Pitch * PI / 180.f );
	Drag.Z = FMath::Sin( ViewRotation.Pitch * PI / 180.f );

	if( Key == EKeys::MouseScrollDown )
	{
		Drag = -Drag;
	}

	const float CameraSpeed = GetCameraSpeed(GetDefault<ULevelEditorViewportSettings>()->MouseScrollCameraSpeed);
	Drag *= CameraSpeed * 32.f;

	const bool bDollyCamera = true;
	MoveViewportCamera( Drag, FRotator::ZeroRotator, bDollyCamera );
	Invalidate( true, true );

	FEditorDelegates::OnDollyPerspectiveCamera.Broadcast(Drag, ViewIndex);
}

void FEditorViewportClient::OnChangeCameraSpeed( const struct FInputEventState& InputState )
{
	const float MinCameraSpeedScale = 0.1f;
	const float MaxCameraSpeedScale = 10.0f;

	FKey Key = InputState.GetKey();

	// Adjust and clamp the camera speed scale
	if( Key == EKeys::MouseScrollUp )
	{
		if( FlightCameraSpeedScale >= 2.0f )
		{
			FlightCameraSpeedScale += 0.5f;
		}
		else if( FlightCameraSpeedScale >= 1.0f )
		{
			FlightCameraSpeedScale += 0.2f;
		}
		else
		{
			FlightCameraSpeedScale += 0.1f;
		}
	}
	else
	{
		if( FlightCameraSpeedScale > 2.49f )
		{
			FlightCameraSpeedScale -= 0.5f;
		}
		else if( FlightCameraSpeedScale >= 1.19f )
		{
			FlightCameraSpeedScale -= 0.2f;
		}
		else
		{
			FlightCameraSpeedScale -= 0.1f;
		}
	}

	FlightCameraSpeedScale = FMath::Clamp( FlightCameraSpeedScale, MinCameraSpeedScale, MaxCameraSpeedScale );

	if( FMath::IsNearlyEqual( FlightCameraSpeedScale, 1.0f, 0.01f ) )
	{
		// Snap to 1.0 if we're really close to that
		FlightCameraSpeedScale = 1.0f;
	}
}

void FEditorViewportClient::AddReferencedObjects( FReferenceCollector& Collector )
{
	if( PreviewScene )
	{
		PreviewScene->AddReferencedObjects( Collector );
	}
}

FSceneInterface* FEditorViewportClient::GetScene() const
{
	UWorld* World = GetWorld();
	if( World )
	{
		return World->Scene;
	}
	
	return NULL;
}

UWorld* FEditorViewportClient::GetWorld() const
{
	UWorld* OutWorldPtr = NULL;
	// If we have a valid scene get its world
	if( PreviewScene )
	{
		OutWorldPtr = PreviewScene->GetWorld();
	}
	if ( OutWorldPtr == NULL )
	{
		OutWorldPtr = GWorld;
	}
	return OutWorldPtr;
}


void FEditorViewportClient::SetupViewForRendering( FSceneViewFamily& ViewFamily, FSceneView& View )
{
	if(ViewFamily.EngineShowFlags.Wireframe)
	{
		// Wireframe color is emissive-only, and mesh-modifying materials do not use material substitution, hence...
		View.DiffuseOverrideParameter = FVector4(0.f, 0.f, 0.f, 0.f);
		View.SpecularOverrideParameter = FVector4(0.f, 0.f, 0.f, 0.f);
	}
	else if (ViewFamily.EngineShowFlags.OverrideDiffuseAndSpecular)
	{
		View.DiffuseOverrideParameter = FVector4(GEngine->LightingOnlyBrightness.R, GEngine->LightingOnlyBrightness.G, GEngine->LightingOnlyBrightness.B, 0.0f);
		View.SpecularOverrideParameter = FVector4(.1f, .1f, .1f, 0.0f);
	}
	else if( ViewFamily.EngineShowFlags.ReflectionOverride)
	{
		View.DiffuseOverrideParameter = FVector4(0.f, 0.f, 0.f, 0.f);
		View.SpecularOverrideParameter = FVector4(1, 1, 1, 0.0f);
		View.NormalOverrideParameter = FVector4(0, 0, 1, 0.0f);
		View.RoughnessOverrideParameter = FVector2D(0.0f, 0.0f);
	}

	if (!ViewFamily.EngineShowFlags.Diffuse)
	{
		View.DiffuseOverrideParameter = FVector4(0.f, 0.f, 0.f, 0.f);
	}

	if (!ViewFamily.EngineShowFlags.Specular)
	{
		View.SpecularOverrideParameter = FVector4(0.f, 0.f, 0.f, 0.f);
	}

	View.CurrentBufferVisualizationMode = CurrentBufferVisualizationMode;
}

void FEditorViewportClient::Draw(FViewport* InViewport, FCanvas* Canvas)
{
	FViewport* ViewportBackup = Viewport;
	Viewport = InViewport ? InViewport : Viewport;

	// Determine whether we should use world time or real time based on the scene.
	float TimeSeconds;
	float RealTimeSeconds;
	float DeltaTimeSeconds;

	UWorld* World = GetWorld();
	if (( GetScene() != World->Scene) || (IsRealtime() == true))
	{
		// Use time relative to start time to avoid issues with float vs double
		TimeSeconds = FApp::GetCurrentTime() - GStartTime;
		RealTimeSeconds = FApp::GetCurrentTime() - GStartTime;
		DeltaTimeSeconds = FApp::GetDeltaTime();
	}
	else
	{
		TimeSeconds = World->GetTimeSeconds();
		RealTimeSeconds = World->GetRealTimeSeconds();
		DeltaTimeSeconds = World->GetDeltaSeconds();
	}

	// Setup a FSceneViewFamily/FSceneView for the viewport.
	FSceneViewFamilyContext ViewFamily(FSceneViewFamily::ConstructionValues(
		Canvas->GetRenderTarget(),
		GetScene(),
		EngineShowFlags)
		.SetWorldTimes( TimeSeconds, DeltaTimeSeconds, RealTimeSeconds )
		.SetRealtimeUpdate( IsRealtime() ));

	ViewFamily.EngineShowFlags = EngineShowFlags;
	EngineShowFlagOverride(ESFIM_Editor, GetViewMode(), ViewFamily.EngineShowFlags, CurrentBufferVisualizationMode);
	EngineShowFlagOrthographicOverride(IsPerspective(), ViewFamily.EngineShowFlags);

	UpdateLightingShowFlags( ViewFamily.EngineShowFlags );

	ViewFamily.ExposureSettings = ExposureSettings;

	ViewFamily.LandscapeLODOverride = LandscapeLODOverride;

	FSceneView* View = CalcSceneView( &ViewFamily );

	SetupViewForRendering(ViewFamily,*View);

	FSlateRect SafeFrame;
	View->CameraConstrainedViewRect = View->UnscaledViewRect;
	if (CalculateEditorConstrainedViewRect(SafeFrame, Viewport))
	{
		View->CameraConstrainedViewRect = FIntRect(SafeFrame.Left, SafeFrame.Top, SafeFrame.Right, SafeFrame.Bottom);
	}

	if (IsAspectRatioConstrained())
	{
		// Clear the background to black if the aspect ratio is constrained, as the scene view won't write to all pixels.
		Canvas->Clear(FLinearColor::Black);
	}
	
	GetRendererModule().BeginRenderingViewFamily(Canvas,&ViewFamily);

	DrawCanvas( *Viewport, *View, *Canvas );

	DrawSafeFrames(*Viewport, *View, *Canvas);

	// Remove temporary debug lines.
	// Possibly a hack. Lines may get added without the scene being rendered etc.
	if (World->LineBatcher != NULL && (World->LineBatcher->BatchedLines.Num() || World->LineBatcher->BatchedPoints.Num() || World->LineBatcher->BatchedMeshes.Num() ) )
	{
		World->LineBatcher->Flush();
	}

	if (World->ForegroundLineBatcher != NULL && (World->ForegroundLineBatcher->BatchedLines.Num() || World->ForegroundLineBatcher->BatchedPoints.Num() || World->ForegroundLineBatcher->BatchedMeshes.Num() ) )
	{
		World->ForegroundLineBatcher->Flush();
	}

	
	// Draw the widget.
	if (Widget)
	{
		Widget->DrawHUD( Canvas );
	}

	// Axes indicators
	if (bDrawAxes && !ViewFamily.EngineShowFlags.Game && !GLevelEditorModeTools().IsViewportUIHidden())
	{
		switch (GetViewportType())
		{
		case LVT_OrthoXY:
			{
				const FRotator XYRot(-90.0f, -90.0f, 0.0f);
				DrawAxes(Viewport, Canvas, &XYRot, EAxisList::XY);
				DrawScaleUnits(Viewport, Canvas, *View);
				break;
			}
		case LVT_OrthoXZ:
			{
				const FRotator XZRot(0.0f, -90.0f, 0.0f);
				DrawAxes(Viewport, Canvas, &XZRot, EAxisList::XZ);
				DrawScaleUnits(Viewport, Canvas, *View);
				break;
			}
		case LVT_OrthoYZ:
			{
				const FRotator YZRot(0.0f, 0.0f, 0.0f);
				DrawAxes(Viewport, Canvas, &YZRot, EAxisList::YZ);
				DrawScaleUnits(Viewport, Canvas, *View);
				break;
			}
		default:
			{
				DrawAxes(Viewport, Canvas);
				break;
			}
		}
	}

	FCanvas* DebugCanvas = Viewport->GetDebugCanvas();

	UDebugDrawService::Draw(ViewFamily.EngineShowFlags, Viewport, View, DebugCanvas);

	// Stats display
	if( IsRealtime() && ShouldShowStats() && DebugCanvas)
	{
		const int32 XPos = 4;
		TArray< FDebugDisplayProperty > EmptyPropertyArray;
		DrawStatsHUD( World, Viewport, DebugCanvas, NULL, EmptyPropertyArray, GetViewLocation(), GetViewRotation() );
	}

	if(!IsRealtime())
	{
		// Wait for the rendering thread to finish drawing the view before returning.
		// This reduces the apparent latency of dragging the viewport around.
		FlushRenderingCommands();
	}

	Viewport = ViewportBackup;
}

void FEditorViewportClient::Draw(const FSceneView* View,FPrimitiveDrawInterface* PDI)
{
	// Draw the drag tool.
	MouseDeltaTracker->Render3DDragTool( View, PDI );

	// Draw the widget.
	Widget->Render( View, PDI, this );

	if( bUsesDrawHelper )
	{
		DrawHelper.Draw( View, PDI );
	}

	// This viewport was just rendered, reset this value.
	FramesSinceLastDraw = 0;
}

void FEditorViewportClient::RenderDragTool(const FSceneView* View, FCanvas* Canvas)
{
	MouseDeltaTracker->RenderDragTool(View, Canvas);
}

FLinearColor FEditorViewportClient::GetBackgroundColor() const
{
	FLinearColor BackgroundColor = FColor(55, 55, 55);

	return BackgroundColor;
}

void FEditorViewportClient::SetCameraSetup(
	const FVector& LocationForOrbiting, 
	const FRotator& InOrbitRotation, 
	const FVector& InOrbitZoom, 
	const FVector& InOrbitLookAt, 
	const FVector& InViewLocation, 
	const FRotator &InViewRotation )
{
	if( bUsingOrbitCamera )
	{
		SetViewRotation( InOrbitRotation );
		SetViewLocation( InViewLocation + InOrbitZoom );
		SetLookAtLocation( InOrbitLookAt );
	}
	else
	{
		SetViewLocation( InViewLocation );
		SetViewRotation( InViewRotation );
	}

	
	// Save settings for toggling between orbit and unlocked camera
	DefaultOrbitLocation = InViewLocation;
	DefaultOrbitRotation = InOrbitRotation;
	DefaultOrbitZoom = InOrbitZoom;
	DefaultOrbitLookAt = InOrbitLookAt;
}

// Determines which axis InKey and InDelta most refer to and returns
// a corresponding FVector.  This vector represents the mouse movement
// translated into the viewports/widgets axis space.
//
// @param InNudge		If 1, this delta is coming from a keyboard nudge and not the mouse

FVector FEditorViewportClient::TranslateDelta( FKey InKey, float InDelta, bool InNudge )
{
	const bool LeftMouseButtonDown = Viewport->KeyState(EKeys::LeftMouseButton);
	const bool RightMouseButtonDown = Viewport->KeyState(EKeys::RightMouseButton);
	const bool bIsUsingTrackpad = FSlateApplication::Get().IsUsingTrackpad();

	FVector vec(0.0f, 0.0f, 0.0f);

	float X = InKey == EKeys::MouseX ? InDelta : 0.f;
	float Y = InKey == EKeys::MouseY ? InDelta : 0.f;

	switch( GetViewportType() )
	{
	case LVT_OrthoXY:
	case LVT_OrthoXZ:
	case LVT_OrthoYZ:
		{
			LastMouseX += X;
			LastMouseY -= Y;

			if ((X != 0.0f) || (Y!=0.0f))
			{
				MarkMouseMovedSinceClick();
			}

			//only invert x,y if we're moving the camera
			if( ShouldUseMoveCanvasMovement() )
			{
				if(Widget->GetCurrentAxis() == EAxisList::None) 
				{
					X = -X;
					Y = -Y;
				}
			}

			//update the position
			Viewport->SetSoftwareCursorPosition( FVector2D( LastMouseX, LastMouseY ) );
			//UE_LOG(LogEditorViewport, Log, *FString::Printf( TEXT("can:%d %d") , LastMouseX , LastMouseY ));
			//change to grab hand
			SetRequiredCursorOverride( true , EMouseCursor::CardinalCross );
			//update and apply cursor visibility
			UpdateAndApplyCursorVisibility();

			FWidget::EWidgetMode WidgetMode = GetWidgetMode();
			bool bIgnoreOrthoScaling = (WidgetMode == FWidget::WM_Scale) && (Widget->GetCurrentAxis() != EAxisList::None);

			if( InNudge || bIgnoreOrthoScaling )
			{
				vec = FVector( X, Y, 0.f );
			}
			else
			{
				const float UnitsPerPixel = GetOrthoUnitsPerPixel(Viewport);
				vec = FVector( X * UnitsPerPixel, Y * UnitsPerPixel, 0.f );

				if( Widget->GetCurrentAxis() == EAxisList::None )
				{
					switch( GetViewportType() )
					{
					case LVT_OrthoXY:
						vec.Y *= -1.0f;
						break;
					case LVT_OrthoXZ:
						vec = FVector( X * UnitsPerPixel, 0.f, Y * UnitsPerPixel );
						break;
					case LVT_OrthoYZ:
						vec = FVector( 0.f, X * UnitsPerPixel, Y * UnitsPerPixel );
						break;
					}
				}
			}
		}
		break;

	case LVT_OrthoFreelook://@TODO: CAMERA: Not sure what to do here
	case LVT_Perspective:
		// Update the software cursor position
		Viewport->SetSoftwareCursorPosition( FVector2D(Viewport->GetMouseX() , Viewport->GetMouseY() ) );
		vec = FVector( X, Y, 0.f );
		break;

	default:
		check(0);		// Unknown viewport type
		break;
	}

	if( IsOrtho() && ((LeftMouseButtonDown || bIsUsingTrackpad) && RightMouseButtonDown) && Y != 0.f )
	{
		vec = FVector(0,0,Y);
	}

	return vec;
}

bool FEditorViewportClient::InputAxis(FViewport* InViewport, int32 ControllerId, FKey Key, float Delta, float DeltaTime, int32 NumSamples, bool bGamepad)
{
	if (bDisableInput)
	{
		return true;
	}

	const bool bMouseButtonDown = InViewport->KeyState( EKeys::LeftMouseButton ) || InViewport->KeyState( EKeys::MiddleMouseButton ) || InViewport->KeyState( EKeys::RightMouseButton );
	const bool bLightMoveDown = InViewport->KeyState(EKeys::L);

	// Look at which axis is being dragged and by how much
	const float DragX = (Key == EKeys::MouseX) ? Delta : 0.f;
	const float DragY = (Key == EKeys::MouseY) ? Delta : 0.f;

	if( bLightMoveDown && bMouseButtonDown && PreviewScene )
	{
		FRotator LightDir = PreviewScene->GetLightDirection();

		LightDir.Yaw += -DragX * LightRotSpeed;
		LightDir.Pitch += -DragY * LightRotSpeed;

		PreviewScene->SetLightDirection( LightDir );
		Invalidate();
	}
	else
	{
		/**Save off axis commands for future camera work*/
		FCachedJoystickState* JoystickState = GetJoystickState(ControllerId);
		if (JoystickState)
		{
			JoystickState->AxisDeltaValues.Add(Key, Delta);
		}

		if( bIsTracking	)
		{
			// Accumulate and snap the mouse movement since the last mouse button click.
			MouseDeltaTracker->AddDelta( this, Key, Delta, 0 );
		}
	}

	// If we are using a drag tool, paint the viewport so we can see it update.
	if( MouseDeltaTracker->UsingDragTool() )
	{
		Invalidate( false, false );
	}

	return true;
}

static float AdjustGestureCameraRotation(float Delta, float AdjustLimit, float DeltaCutoff)
{
	const float AbsDelta = FMath::Abs(Delta);
	const float Scale = AbsDelta * (1.0f / AdjustLimit);
	if (AbsDelta > 0.0f && AbsDelta <= AdjustLimit)
	{
		return Delta * Scale;
	}
	const bool bIsUsingTrackpad = FSlateApplication::Get().IsUsingTrackpad();
	return bIsUsingTrackpad ? Delta : FMath::Clamp(Delta, -DeltaCutoff, DeltaCutoff);
}

bool FEditorViewportClient::InputGesture(FViewport* InViewport, EGestureEvent::Type GestureType, const FVector2D& GestureDelta)
{
	if (bDisableInput)
	{
		return true;
	}

	const FRotator& ViewRotation = GetViewRotation();

	const bool LeftMouseButtonDown = InViewport->KeyState(EKeys::LeftMouseButton);

	const ELevelViewportType LevelViewportType = GetViewportType();

	const ULevelEditorViewportSettings* ViewportSettings = GetDefault<ULevelEditorViewportSettings>();

	switch (LevelViewportType)
	{
	case LVT_OrthoXY:
	case LVT_OrthoXZ:
	case LVT_OrthoYZ:
		{
			const bool LeftMouseButtonDown = Viewport->KeyState(EKeys::LeftMouseButton);
			const bool RightMouseButtonDown = Viewport->KeyState(EKeys::RightMouseButton);
			if (GestureType == EGestureEvent::Scroll && !LeftMouseButtonDown && !RightMouseButtonDown)
			{
				const float UnitsPerPixel = GetOrthoUnitsPerPixel(Viewport);
				
				// GestureDelta is in window pixel coords.  Adjust for ortho units.
				FVector2D AdjustedGestureDelta = GestureDelta * UnitsPerPixel;
		
				switch (LevelViewportType)
				{
					case LVT_OrthoXY:
						CurrentGestureDragDelta += FVector(-AdjustedGestureDelta.X, -AdjustedGestureDelta.Y, 0);
						break;
					case LVT_OrthoXZ:
						CurrentGestureDragDelta += FVector(-AdjustedGestureDelta.X, 0, AdjustedGestureDelta.Y);
						break;
					case LVT_OrthoYZ:
						CurrentGestureDragDelta += FVector(0, -AdjustedGestureDelta.X, AdjustedGestureDelta.Y);
						break;
				}

				FEditorViewportStats::Used(FEditorViewportStats::CAT_ORTHOGRAPHIC_GESTURE_SCROLL);
			}
			else if (GestureType == EGestureEvent::Magnify)
			{
				OnOrthoZoom(FInputEventState(InViewport, EKeys::MouseScrollDown, IE_Released), -10.0f * GestureDelta.X);
				FEditorViewportStats::Used(FEditorViewportStats::CAT_ORTHOGRAPHIC_GESTURE_MAGNIFY);
			}
		}
		break;

	case LVT_Perspective:
	case LVT_OrthoFreelook:
		{
			if (GestureType == EGestureEvent::Scroll)
			{
				if( LeftMouseButtonDown )
				{
					// Pan left/right/up/down
					
					CurrentGestureDragDelta.X += GestureDelta.X * -FMath::Sin( ViewRotation.Yaw * PI / 180.f );
					CurrentGestureDragDelta.Y += GestureDelta.X *  FMath::Cos( ViewRotation.Yaw * PI / 180.f );
					CurrentGestureDragDelta.Z += -GestureDelta.Y;
				}
				else
				{
					// Change viewing angle
					
					CurrentGestureRotDelta.Yaw += AdjustGestureCameraRotation( GestureDelta.X, 20.0f, 35.0f ) * -0.35f;
					CurrentGestureRotDelta.Pitch += AdjustGestureCameraRotation( GestureDelta.Y, 20.0f, 35.0f ) * 0.35f;
				}

				FEditorViewportStats::Used(FEditorViewportStats::CAT_ORTHOGRAPHIC_GESTURE_SCROLL);
			}
			else if (GestureType == EGestureEvent::Magnify)
			{
				GestureMoveForwardBackwardImpulse = GestureDelta.X * 4.0f;
			}
		}
		break;

	default:
		// Not a 3D viewport receiving this gesture.  Could be a canvas window.  Bail out.
		return false;
	}

	//mark "externally moved" so context menu doesn't come up
	MouseDeltaTracker->SetExternalMovement();

	return true;
}

void FEditorViewportClient::UpdateGestureDelta()
{
	if( CurrentGestureDragDelta != FVector::ZeroVector || CurrentGestureRotDelta != FRotator::ZeroRotator )
	{
		MoveViewportCamera( CurrentGestureDragDelta, CurrentGestureRotDelta, false );
		
		Invalidate( true, true );
		
		CurrentGestureDragDelta = FVector::ZeroVector;
		CurrentGestureRotDelta = FRotator::ZeroRotator;
	}
}

// Converts a generic movement delta into drag/rotation deltas based on the viewport and keys held down

void FEditorViewportClient::ConvertMovementToDragRot(const FVector& InDelta,
													 FVector& InDragDelta,
													 FRotator& InRotDelta) const
{
	const FRotator& ViewRotation = GetViewRotation();

	const bool LeftMouseButtonDown = Viewport->KeyState(EKeys::LeftMouseButton);
	const bool MiddleMouseButtonDown = Viewport->KeyState(EKeys::MiddleMouseButton);
	const bool RightMouseButtonDown = Viewport->KeyState(EKeys::RightMouseButton);
	const bool bIsUsingTrackpad = FSlateApplication::Get().IsUsingTrackpad();

	InDragDelta = FVector::ZeroVector;
	InRotDelta = FRotator::ZeroRotator;

	switch( GetViewportType() )
	{
	case LVT_OrthoXY:
	case LVT_OrthoXZ:
	case LVT_OrthoYZ:
		{
			if( ( LeftMouseButtonDown || bIsUsingTrackpad ) && RightMouseButtonDown )
			{
				// Both mouse buttons change the ortho viewport zoom.
				InDragDelta = FVector(0,0,InDelta.Z);
			}
			else if( RightMouseButtonDown )
			{
				// @todo: set RMB to move opposite to the direction of drag, in other words "grab and pull".
				InDragDelta = InDelta;
			}
			else if( LeftMouseButtonDown )
			{
				// LMB moves in the direction of the drag.
				InDragDelta = InDelta;
			}
		}
		break;

	case LVT_Perspective:
	case LVT_OrthoFreelook:
		{
			const ULevelEditorViewportSettings* ViewportSettings = GetDefault<ULevelEditorViewportSettings>();

			if( LeftMouseButtonDown && !RightMouseButtonDown )
			{
				// Move forward and yaw

				InDragDelta.X = InDelta.Y * FMath::Cos( ViewRotation.Yaw * PI / 180.f );
				InDragDelta.Y = InDelta.Y * FMath::Sin( ViewRotation.Yaw * PI / 180.f );

				InRotDelta.Yaw = InDelta.X * ViewportSettings->MouseSensitivty;
			}
			else if( MiddleMouseButtonDown || bIsUsingTrackpad || ( ( LeftMouseButtonDown || bIsUsingTrackpad ) && RightMouseButtonDown ) )
			{
				// Pan left/right/up/down
				bool bInvert = !bIsUsingTrackpad && MiddleMouseButtonDown && GetDefault<ULevelEditorViewportSettings>()->bInvertMiddleMousePan;


				float Direction = bInvert ? 1 : -1;
				InDragDelta.X = InDelta.X * Direction * FMath::Sin( ViewRotation.Yaw * PI / 180.f );
				InDragDelta.Y = InDelta.X * -Direction * FMath::Cos( ViewRotation.Yaw * PI / 180.f );
				InDragDelta.Z = -Direction * InDelta.Y;
			}
			else if( RightMouseButtonDown && !LeftMouseButtonDown )
			{
				// Change viewing angle

				InRotDelta.Yaw = InDelta.X * ViewportSettings->MouseSensitivty;
				InRotDelta.Pitch = InDelta.Y * ViewportSettings->MouseSensitivty;
			}
		}
		break;

	default:
		check(0);	// unknown viewport type
		break;
	}
}

void FEditorViewportClient::ConvertMovementToOrbitDragRot(const FVector& InDelta,
																 FVector& InDragDelta,
																 FRotator& InRotDelta) const
{
	const FRotator& ViewRotation = GetViewRotation();

	const bool LeftMouseButtonDown = Viewport->KeyState(EKeys::LeftMouseButton);
	const bool RightMouseButtonDown = Viewport->KeyState(EKeys::RightMouseButton);
	const bool MiddleMouseButtonDown = Viewport->KeyState(EKeys::MiddleMouseButton);
	const bool bIsUsingTrackpad = FSlateApplication::Get().IsUsingTrackpad();

	InDragDelta = FVector::ZeroVector;
	InRotDelta = FRotator::ZeroRotator;

	const float YawRadians = FMath::DegreesToRadians( ViewRotation.Yaw );

	switch( GetViewportType() )
	{
	case LVT_OrthoXY:
	case LVT_OrthoXZ:
	case LVT_OrthoYZ:
		{
			if( ( LeftMouseButtonDown || bIsUsingTrackpad ) && RightMouseButtonDown )
			{
				// Change ortho zoom.
				InDragDelta = FVector(0,0,InDelta.Z);
			}
			else if( RightMouseButtonDown )
			{
				// Move camera.
				InDragDelta = InDelta;
			}
			else if( LeftMouseButtonDown )
			{
				// Move actors.
				InDragDelta = InDelta;
			}
		}
		break;

	case LVT_Perspective:
		{
			const ULevelEditorViewportSettings* ViewportSettings = GetDefault<ULevelEditorViewportSettings>();

			if( IsOrbitRotationMode( Viewport ) )
			{
				// Change the viewing angle
				InRotDelta.Yaw = InDelta.X * ViewportSettings->MouseSensitivty;
				InRotDelta.Pitch = InDelta.Y * ViewportSettings->MouseSensitivty;
			}
			else if( IsOrbitPanMode( Viewport ) )
			{
				// Pan left/right/up/down
				InDragDelta.X = InDelta.X * -FMath::Sin( YawRadians );
				InDragDelta.Y = InDelta.X *  FMath::Cos( YawRadians );
				InDragDelta.Z = InDelta.Y;
			}
			else if( IsOrbitZoomMode( Viewport ) )
			{
				// Zoom in and out.
				InDragDelta.X = InDelta.Y * FMath::Cos( YawRadians );
				InDragDelta.Y = InDelta.Y* FMath::Sin( YawRadians );
			}
		}
		break;

	default:
		check(0);	// unknown viewport type
		break;
	}
}

bool FEditorViewportClient::ShouldPanOrDollyCamera() const
{
	const bool bIsCtrlDown = IsCtrlPressed();
	
	const bool bLeftMouseButtonDown = Viewport->KeyState( EKeys::LeftMouseButton );
	const bool bRightMouseButtonDown = Viewport->KeyState( EKeys::RightMouseButton );
	const bool bIsMarqueeSelect = IsOrtho() && bLeftMouseButtonDown;

	const bool bOrthoRotateObjectMode = IsOrtho() && IsCtrlPressed() && bRightMouseButtonDown && !bLeftMouseButtonDown;
	// Pan the camera if not marquee selecting or the left and right mouse buttons are down
	return !bOrthoRotateObjectMode && !bIsCtrlDown && (!bIsMarqueeSelect || (bLeftMouseButtonDown && bRightMouseButtonDown) );
}

TSharedPtr<FDragTool> FEditorViewportClient::MakeDragTool(EDragTool::Type)
{
	return MakeShareable( new FDragTool );
}

bool FEditorViewportClient::CanUseDragTool() const
{
	return !ShouldOrbitCamera() && GetCurrentWidgetAxis() == EAxisList::None && (!ModeTools || ModeTools->AllowsViewportDragTool());
}

bool FEditorViewportClient::ShouldOrbitCamera() const
{
	if( bCameraLock )
	{
		return true;
	}
	else
	{
		bool bDesireOrbit = false;

		if (!GetDefault<ULevelEditorViewportSettings>()->bUseUE3OrbitControls)
		{
			bDesireOrbit = IsAltPressed() && !IsCtrlPressed() && !IsShiftPressed();
		}
		else
		{
			bDesireOrbit = Viewport->KeyState(EKeys::U) || Viewport->KeyState(EKeys::L);
		}

		return bDesireOrbit && !IsFlightCameraInputModeActive() && !IsOrtho();
	}
}

/** Returns true if perspective flight camera input mode is currently active in this viewport */
bool FEditorViewportClient::IsFlightCameraInputModeActive() const
{
	if( (Viewport != NULL) && IsPerspective() )
	{
		if( CameraController != NULL )
		{
			// Also check that we're not currently using a ModeWidget (for Vertex Paint etc)
			const FEdMode* Mode = ModeTools->GetActiveMode(FBuiltinEditorModes::EM_MeshPaint);
			const bool bIsPaintingMesh = ( Mode ) ? ((FEdModeMeshPaint*)Mode)->IsPainting() : false;
			const bool bLeftMouseButtonDown = Viewport->KeyState(EKeys::LeftMouseButton) && !bIsPaintingMesh;
			const bool bMiddleMouseButtonDown = Viewport->KeyState( EKeys::MiddleMouseButton );
			const bool bRightMouseButtonDown = Viewport->KeyState( EKeys::RightMouseButton );
			const bool bIsUsingTrackpad = FSlateApplication::Get().IsUsingTrackpad();
			
			const bool bIsNonOrbitMiddleMouse = bMiddleMouseButtonDown && !IsAltPressed();

			const bool bIsMouseLooking =
				bIsTracking &&
				Widget->GetCurrentAxis() == EAxisList::None &&
				( bLeftMouseButtonDown || bMiddleMouseButtonDown || bRightMouseButtonDown || bIsUsingTrackpad ) &&
				!IsCtrlPressed() && !IsShiftPressed() && !IsAltPressed();

			return bIsMouseLooking;
		}
	}

	return false;
}

bool FEditorViewportClient::IsMovingCamera() const
{
	return bUsingOrbitCamera || IsFlightCameraActive();
}

/** True if the window is maximized or floating */
bool FEditorViewportClient::IsVisible() const
{
	bool bIsVisible = false;

	if( VisibilityDelegate.IsBound() )
	{
		// Call the visibility delegate to see if our parent viewport and layout configuration says we arevisible
		bIsVisible = VisibilityDelegate.Execute();
	}

	return bIsVisible;
}

void FEditorViewportClient::GetViewportDimensions( FIntPoint& OutOrigin, FIntPoint& Outize )
{
	OutOrigin = FIntPoint(0,0);
	if ( Viewport != NULL )
	{
		Outize.X = Viewport->GetSizeXY().X;
		Outize.Y = Viewport->GetSizeXY().Y;
	}
	else
	{
		Outize = FIntPoint(0,0);
	}
}

void FEditorViewportClient::UpdateAndApplyCursorVisibility()
{
	UpdateRequiredCursorVisibility();
	ApplyRequiredCursorVisibility();	
}

void FEditorViewportClient::UpdateRequiredCursorVisibility()
{
	const bool LeftMouseButtonDown = Viewport->KeyState(EKeys::LeftMouseButton) ? true : false;
	const bool MiddleMouseButtonDown = Viewport->KeyState(EKeys::MiddleMouseButton) ? true : false;
	const bool RightMouseButtonDown = Viewport->KeyState(EKeys::RightMouseButton) ? true : false;
	const bool bMouseButtonDown = (LeftMouseButtonDown || MiddleMouseButtonDown || RightMouseButtonDown );
	const bool bIsUsingTrackpad = FSlateApplication::Get().IsUsingTrackpad();

	bool AltDown = IsAltPressed();
	bool ShiftDown = IsShiftPressed();
	bool ControlDown = IsCtrlPressed();

	if (GetViewportType() == LVT_None)
	{
		RequiredCursorVisibiltyAndAppearance.bHardwareCursorVisible = true;
		RequiredCursorVisibiltyAndAppearance.bSoftwareCursorVisible = false;
		return;
	}

	//if we're using the new move canvas mode, we're in an ortho viewport, and the mouse is down
	if (IsOrtho() && bMouseButtonDown && !MouseDeltaTracker->UsingDragTool())
	{
		//Translating an object, but NOT moving the camera AND the object (shift)
		if ( ( AltDown == false && ShiftDown == false && ( LeftMouseButtonDown ^ RightMouseButtonDown ) ) && 
			( ( GetWidgetMode() == FWidget::WM_Translate && Widget->GetCurrentAxis() != EAxisList::None ) ||
			(  GetWidgetMode() == FWidget::WM_TranslateRotateZ && Widget->GetCurrentAxis() != EAxisList::ZRotation &&  Widget->GetCurrentAxis() != EAxisList::None ) ) )
		{
			RequiredCursorVisibiltyAndAppearance.bHardwareCursorVisible = false;
			RequiredCursorVisibiltyAndAppearance.bSoftwareCursorVisible = true;								
			SetRequiredCursorOverride( true , EMouseCursor::CardinalCross );
			return;
		}

		if (GetDefault<ULevelEditorViewportSettings>()->bPanMovesCanvas)
		{
			bool bMovingCamera = RightMouseButtonDown && GetCurrentWidgetAxis() == EAxisList::None;
			bool bIsZoomingCamera = bMovingCamera && ( LeftMouseButtonDown || bIsUsingTrackpad ) && RightMouseButtonDown;
			//moving camera without  zooming
			if ( bMovingCamera && !bIsZoomingCamera )
			{
				// Always turn the hardware cursor on before turning the software cursor off
				// so the hardware cursor will be be set where the software cursor was
				RequiredCursorVisibiltyAndAppearance.bHardwareCursorVisible = !bHasMouseMovedSinceClick;
				RequiredCursorVisibiltyAndAppearance.bSoftwareCursorVisible = bHasMouseMovedSinceClick;
				SetRequiredCursorOverride( true , EMouseCursor::GrabHand );
				return;
			}
			RequiredCursorVisibiltyAndAppearance.bHardwareCursorVisible = false;
			RequiredCursorVisibiltyAndAppearance.bSoftwareCursorVisible = false;
			return;
		}
	}

	//if Absolute Translation and not just moving the camera around
	if (IsUsingAbsoluteTranslation() && !MouseDeltaTracker->UsingDragTool() )
	{
		//If we are dragging something we should hide the hardware cursor and show the s/w one
		RequiredCursorVisibiltyAndAppearance.bHardwareCursorVisible = false;
		RequiredCursorVisibiltyAndAppearance.bSoftwareCursorVisible = true;
		SetRequiredCursorOverride( true , EMouseCursor::CardinalCross );
	}
	else
	{
		// Calc the raw delta from the mouse since we started dragging to detect if there was any movement
		FVector RawMouseDelta = MouseDeltaTracker->GetScreenDelta();

		if (bMouseButtonDown && (RawMouseDelta.SizeSquared() >= MOUSE_CLICK_DRAG_DELTA || IsFlightCameraActive()) && !MouseDeltaTracker->UsingDragTool())
		{
			//current system - do not show cursor when mouse is down
			RequiredCursorVisibiltyAndAppearance.bHardwareCursorVisible = false;
			RequiredCursorVisibiltyAndAppearance.bSoftwareCursorVisible = false;
			return;
		}

		if( MouseDeltaTracker->UsingDragTool() )
		{
			RequiredCursorVisibiltyAndAppearance.bOverrideAppearance = false;
		}

		RequiredCursorVisibiltyAndAppearance.bHardwareCursorVisible = true;
		RequiredCursorVisibiltyAndAppearance.bSoftwareCursorVisible = false;
	}
}

void FEditorViewportClient::ApplyRequiredCursorVisibility( bool bUpdateSoftwareCursorPostion )
{
	if( RequiredCursorVisibiltyAndAppearance.bDontResetCursor == true )
	{
		Viewport->SetPreCaptureMousePosFromSlateCursor();
	}
	bool bOldCursorVisibility = Viewport->IsCursorVisible();
	bool bOldSoftwareCursorVisibility = Viewport->IsSoftwareCursorVisible();

	Viewport->ShowCursor( RequiredCursorVisibiltyAndAppearance.bHardwareCursorVisible );
	Viewport->ShowSoftwareCursor( RequiredCursorVisibiltyAndAppearance.bSoftwareCursorVisible );
	if( bUpdateSoftwareCursorPostion == true )
	{
		//if we made the software cursor visible set its position
		if( bOldSoftwareCursorVisibility != Viewport->IsSoftwareCursorVisible() )
		{			
			Viewport->SetSoftwareCursorPosition( FVector2D(Viewport->GetMouseX() , Viewport->GetMouseY() ) );			
		}
	}
}


void FEditorViewportClient::SetRequiredCursorOverride( bool WantOverride, EMouseCursor::Type RequiredCursor )
{
	RequiredCursorVisibiltyAndAppearance.bOverrideAppearance = WantOverride;
	RequiredCursorVisibiltyAndAppearance.RequiredCursor = RequiredCursor;
}

EAxisList::Type FEditorViewportClient::GetCurrentWidgetAxis() const
{
	return Widget->GetCurrentAxis();
}

void FEditorViewportClient::SetCurrentWidgetAxis( EAxisList::Type InAxis )
{
	Widget->SetCurrentAxis( InAxis );
}

void FEditorViewportClient::AdjustTransformWidgetSize(const int32 SizeDelta)
{
	 ULevelEditorViewportSettings &ViewportSettings = *GetMutableDefault<ULevelEditorViewportSettings>();
	 ViewportSettings.TransformWidgetSizeAdjustment = FMath::Clamp(ViewportSettings.TransformWidgetSizeAdjustment + SizeDelta, -10, 150);
	 ViewportSettings.PostEditChange();
}

float FEditorViewportClient::GetNearClipPlane() const
{
	return (NearPlane < 0.0f) ? GNearClippingPlane : NearPlane;
}

void FEditorViewportClient::OverrideNearClipPlane(float InNearPlane)
{
	NearPlane = InNearPlane;
}

float FEditorViewportClient::GetFarClipPlaneOverride() const
{
	return FarPlane;
}
	
void FEditorViewportClient::OverrideFarClipPlane(const float InFarPlane)
{
	FarPlane = InFarPlane;
}

void FEditorViewportClient::MoveViewportCamera(const FVector& InDrag, const FRotator& InRot, bool bDollyCamera )
{
	switch( GetViewportType() )
	{
	case LVT_OrthoXY:
	case LVT_OrthoXZ:
	case LVT_OrthoYZ:
		{
			const bool LeftMouseButtonDown = Viewport->KeyState(EKeys::LeftMouseButton);
			const bool RightMouseButtonDown = Viewport->KeyState(EKeys::RightMouseButton);
			const bool bIsUsingTrackpad = FSlateApplication::Get().IsUsingTrackpad();

			if( ( LeftMouseButtonDown || bIsUsingTrackpad ) && RightMouseButtonDown )
			{
				SetOrthoZoom( GetOrthoZoom() + (GetOrthoZoom() / CAMERA_ZOOM_DAMPEN) * InDrag.Z );
				SetOrthoZoom( FMath::Clamp<float>( GetOrthoZoom(), MIN_ORTHOZOOM, MAX_ORTHOZOOM ) );
			}
			else
			{
				SetViewLocation( GetViewLocation() + InDrag );
			}

			// Update any linked orthographic viewports.
			UpdateLinkedOrthoViewports();
		}
		break;

	case LVT_OrthoFreelook:
		//@TODO: CAMERA: Not sure how to handle this
		break;

	case LVT_Perspective:
		{
			// If the flight camera is active, we'll update the rotation impulse data for that instead
			// of rotating the camera ourselves here
			if( IsFlightCameraInputModeActive() && CameraController->GetConfig().bUsePhysicsBasedRotation )
			{
				const ULevelEditorViewportSettings* ViewportSettings = GetDefault<ULevelEditorViewportSettings>();

				// NOTE: We damp the rotation for impulse input since the camera controller will
				//	apply its own rotation speed
				const float VelModRotSpeed = 900.0f;
				const FVector RotEuler = InRot.Euler();

				CameraUserImpulseData->RotateRollVelocityModifier += VelModRotSpeed * RotEuler.X / ViewportSettings->MouseSensitivty;
				CameraUserImpulseData->RotatePitchVelocityModifier += VelModRotSpeed * RotEuler.Y / ViewportSettings->MouseSensitivty;
				CameraUserImpulseData->RotateYawVelocityModifier += VelModRotSpeed * RotEuler.Z / ViewportSettings->MouseSensitivty;
			}
			else
			{
				MoveViewportPerspectiveCamera( InDrag, InRot, bDollyCamera );
			}
		}
		break;
	}
}

bool FEditorViewportClient::ShouldLockPitch() const
{
	return CameraController->GetConfig().bLockedPitch;
}


void FEditorViewportClient::CheckHoveredHitProxy( HHitProxy* HoveredHitProxy )
{
	const EAxisList::Type SaveAxis = Widget->GetCurrentAxis();
	EAxisList::Type NewAxis = EAxisList::None;

	const bool LeftMouseButtonDown = Viewport->KeyState(EKeys::LeftMouseButton) ? true : false;
	const bool MiddleMouseButtonDown = Viewport->KeyState(EKeys::MiddleMouseButton) ? true : false;
	const bool RightMouseButtonDown = Viewport->KeyState(EKeys::RightMouseButton) ? true : false;
	const bool bMouseButtonDown = (LeftMouseButtonDown || MiddleMouseButtonDown || RightMouseButtonDown );

	// Change the mouse cursor if the user is hovering over something they can interact with.
	if( HoveredHitProxy )
	{
		if( HoveredHitProxy->IsA(HWidgetAxis::StaticGetType() ) && !bUsingOrbitCamera && !bMouseButtonDown )
		{
			// In the case of the widget mode being overridden we can have a hit proxy
			// from the previous mode with an inappropriate axis for rotation.
			EAxisList::Type ProxyAxis = ((HWidgetAxis*)HoveredHitProxy)->Axis;
			if ( !IsOrtho() || GetWidgetMode() != FWidget::WM_Rotate
				|| ProxyAxis == EAxisList::X || ProxyAxis == EAxisList::Y || ProxyAxis == EAxisList::Z )
			{
				NewAxis = ProxyAxis;
			}
			else
			{
				switch( GetViewportType() )
				{
				case LVT_OrthoXY:
					NewAxis = EAxisList::Z;
					break;
				case LVT_OrthoXZ:
					NewAxis = EAxisList::Y;
					break;
				case LVT_OrthoYZ:
					NewAxis = EAxisList::X;
					break;
				default:
					break;
				}
			}
		}


		// If the current axis on the widget changed, repaint the viewport.
		if( NewAxis != SaveAxis )
		{
			SetCurrentWidgetAxis( NewAxis );

			Invalidate( false, false );
		}
	}

}

void FEditorViewportClient::ConditionalCheckHoveredHitProxy()
{
	// If it has been decided that there is more important things to do than check hit proxies, then don't check them.
	if( !bShouldCheckHitProxy || bWidgetAxisControlledByDrag == true )
	{
		return;
	}

	HHitProxy* HitProxy = Viewport->GetHitProxy(CachedMouseX,CachedMouseY);

	CheckHoveredHitProxy( HitProxy );

	// We need to set this to false here as if mouse is moved off viewport fast, it will keep doing CheckHoveredOverHitProxy for this viewport when it should not.
	bShouldCheckHitProxy = false;
}

/** Moves a perspective camera */
void FEditorViewportClient::MoveViewportPerspectiveCamera( const FVector& InDrag, const FRotator& InRot, bool bDollyCamera )
{
	check( IsPerspective() );

	FVector ViewLocation = GetViewLocation();
	FRotator ViewRotation = GetViewRotation();

	if ( ShouldLockPitch() )
	{
		// Update camera Rotation
		ViewRotation += FRotator( InRot.Pitch, InRot.Yaw, InRot.Roll );

		// normalize to -180 to 180
		ViewRotation.Pitch = FRotator::NormalizeAxis(ViewRotation.Pitch);
		// Make sure its withing  +/- 90 degrees.
		ViewRotation.Pitch = FMath::Clamp( ViewRotation.Pitch, -90.f, 90.f );		
	}
	else
	{
		//when not constraining the pitch (matinee feature) we need to rotate differently to avoid a gimbal lock
		const FRotator PitchRot(InRot.Pitch, 0, 0);
		const FRotator LateralRot(0, InRot.Yaw, InRot.Roll);

		//update lateral rotation
		ViewRotation += LateralRot;

		//update pitch separately using quaternions
		const FQuat ViewQuat = ViewRotation.Quaternion();
		const FQuat PitchQuat = PitchRot.Quaternion();
		const FQuat ResultQuat = ViewQuat * PitchQuat;

		//get our correctly rotated ViewRotation
		ViewRotation = ResultQuat.Rotator();	
	}

	// Update camera Location
	ViewLocation += InDrag;
	
	if( !bDollyCamera )
	{
		const float DistanceToCurrentLookAt = FVector::Dist( GetViewLocation() , GetLookAtLocation() );

		const FQuat CameraOrientation = FQuat::MakeFromEuler( ViewRotation.Euler() );
		FVector Direction = CameraOrientation.RotateVector( FVector(1,0,0) );

		SetLookAtLocation( ViewLocation + Direction * DistanceToCurrentLookAt );
	}

	SetViewLocation( ViewLocation );
	SetViewRotation( ViewRotation );

	PerspectiveCameraMoved();

}

void FEditorViewportClient::EnableCameraLock(bool bEnable)
{
	bCameraLock = bEnable;

	if(bCameraLock)
	{
		SetViewLocation( DefaultOrbitLocation + DefaultOrbitZoom );
		SetViewRotation( DefaultOrbitRotation );
		SetLookAtLocation( DefaultOrbitLookAt );
	}
	else
	{
		ToggleOrbitCamera( false );
	}

	bUsingOrbitCamera = bCameraLock;
}

FCachedJoystickState* FEditorViewportClient::GetJoystickState(const uint32 InControllerID)
{
	FCachedJoystickState* CurrentState = JoystickStateMap.FindRef(InControllerID);
	if (CurrentState == NULL)
	{
		/** Create new joystick state for cached input*/
		CurrentState = new FCachedJoystickState();
		CurrentState->JoystickType = 0;
		JoystickStateMap.Add(InControllerID, CurrentState);
	}

	return CurrentState;
}

void FEditorViewportClient::SetCameraLock()
{
	EnableCameraLock(!bCameraLock);
	Invalidate();
}

bool FEditorViewportClient::IsCameraLocked() const
{
	return bCameraLock;
}

void FEditorViewportClient::SetShowGrid()
{
	DrawHelper.bDrawGrid = !DrawHelper.bDrawGrid;
	if (FEngineAnalytics::IsAvailable())
	{
		FEngineAnalytics::GetProvider().RecordEvent(TEXT("Editor.Usage.StaticMesh.Toolbar"), TEXT("bDrawGrid"), DrawHelper.bDrawGrid ? TEXT("True") : TEXT("False"));
	}
	Invalidate();
}

bool FEditorViewportClient::IsSetShowGridChecked() const
{
	return DrawHelper.bDrawGrid;
}

void FEditorViewportClient::SetShowBounds(bool bShow)
{
	EngineShowFlags.Bounds = bShow;
}

void FEditorViewportClient::ToggleShowBounds()
{
	EngineShowFlags.Bounds = 1 - EngineShowFlags.Bounds;
	if (FEngineAnalytics::IsAvailable())
	{
		FEngineAnalytics::GetProvider().RecordEvent(TEXT("Editor.Usage.StaticMesh.Toolbar"), TEXT("Bounds"), FString::Printf(TEXT("%d"), EngineShowFlags.Bounds));
	}
	Invalidate();
}

bool FEditorViewportClient::IsSetShowBoundsChecked() const
{
	return EngineShowFlags.Bounds;
}

void FEditorViewportClient::SetShowCollision()
{
	EngineShowFlags.Collision = !EngineShowFlags.Collision;
	Invalidate();
}

bool FEditorViewportClient::IsSetShowCollisionChecked() const
{
	return EngineShowFlags.Collision;
}

void FEditorViewportClient::SetRealtimePreview()
{
	SetRealtime(!IsRealtime());
	Invalidate();
}

void FEditorViewportClient::SetViewMode(EViewModeIndex InViewModeIndex)
{
	if (IsPerspective())
	{
		PerspViewModeIndex = InViewModeIndex;
		ApplyViewMode(PerspViewModeIndex, true, EngineShowFlags);
		bForcingUnlitForNewMap = false;
	}
	else
	{
		OrthoViewModeIndex = InViewModeIndex;
		ApplyViewMode(OrthoViewModeIndex, false, EngineShowFlags);
	}

	Invalidate();
}

void FEditorViewportClient::SetViewModes(const EViewModeIndex InPerspViewModeIndex, const EViewModeIndex InOrthoViewModeIndex)
{
	PerspViewModeIndex = InPerspViewModeIndex;
	OrthoViewModeIndex = InOrthoViewModeIndex;

	if (IsPerspective())
	{
		ApplyViewMode(PerspViewModeIndex, true, EngineShowFlags);
	}
	else
	{
		ApplyViewMode(OrthoViewModeIndex, false, EngineShowFlags);
	}

	Invalidate();
}

EViewModeIndex FEditorViewportClient::GetViewMode() const
{
	return (IsPerspective()) ? PerspViewModeIndex : OrthoViewModeIndex;
}

void FEditorViewportClient::Invalidate(bool bInvalidateChildViews, bool bInvalidateHitProxies)
{
	if ( Viewport )
	{
		if ( bInvalidateHitProxies )
		{
			// Invalidate hit proxies and display pixels.
			Viewport->Invalidate();
		}
		else
		{
			// Invalidate only display pixels.
			Viewport->InvalidateDisplay();
		}

		// If this viewport is a view parent . . .
		if ( bInvalidateChildViews &&
			ViewState.GetReference()->IsViewParent() )
		{
			GEditor->InvalidateChildViewports( ViewState.GetReference(), bInvalidateHitProxies );	
		}
	}
}

void FEditorViewportClient::OnJoystickPlugged(const uint32 InControllerID, const uint32 InType, const uint32 bInConnected)
{
	FCachedJoystickState* CurrentState = JoystickStateMap.FindRef(InControllerID);
	//joystick is now disabled, delete if needed
	if (!bInConnected)
	{
		JoystickStateMap.Remove(InControllerID);
		delete CurrentState;
	}
	else
	{
		if (CurrentState == NULL)
		{
			/** Create new joystick state for cached input*/
			CurrentState = new FCachedJoystickState();
			CurrentState->JoystickType = InType;
			JoystickStateMap.Add(InControllerID, CurrentState);
		}
	}
}


void FEditorViewportClient::MouseEnter(FViewport* InViewport,int32 x, int32 y)
{
	MouseMove(InViewport, x, y);
}

void FEditorViewportClient::MouseMove(FViewport* InViewport,int32 x, int32 y)
{
	check(IsInGameThread());

	CurrentMousePos = FIntPoint(x, y);
}

void FEditorViewportClient::MouseLeave(FViewport* InViewport)
{
	check(IsInGameThread());

	CurrentMousePos = FIntPoint(-1, -1);

	FCommonViewportClient::MouseLeave(InViewport);
}

void FEditorViewportClient::CapturedMouseMove( FViewport* InViewport, int32 InMouseX, int32 InMouseY )
{
	UpdateRequiredCursorVisibility();
	ApplyRequiredCursorVisibility();
}

void FEditorViewportClient::OpenScreenshot( FString SourceFilePath )
{
	FPlatformProcess::ExploreFolder( *( FPaths::GetPath( SourceFilePath ) ) );
}

void FEditorViewportClient::TakeScreenshot(FViewport* InViewport, bool bInValidatViewport)
{
	// The old method for taking screenshots does this for us on mousedown, so we do not have
	//	to do this for all situations.
	if( bInValidatViewport )
	{
		// We need to invalidate the viewport in order to generate the correct pixel buffer for picking.
		Invalidate( false, true );
	}

	// Redraw the viewport so we don't end up with clobbered data from other viewports using the same frame buffer.
	InViewport->Draw();

	// Default the result to fail it will be set to  SNotificationItem::CS_Success if saved ok
	SNotificationItem::ECompletionState SaveResultState = SNotificationItem::CS_Fail;
	// The string we will use to tell the user the result of the save
	FText ScreenshotSaveResultText;
	FString HyperLinkString;

	// Read the contents of the viewport into an array.
	TArray<FColor> Bitmap;
	if( InViewport->ReadPixels(Bitmap) )
	{
		check(Bitmap.Num() == InViewport->GetSizeXY().X * InViewport->GetSizeXY().Y);

		// Initialize alpha channel of bitmap
		for (auto& Pixel : Bitmap)
		{
			Pixel.A = 255;
		}

		// Create screenshot folder if not already present.
		if ( IFileManager::Get().MakeDirectory( *FPaths::ScreenShotDir(), true ) )
		{
			// Save the contents of the array to a bitmap file.
			FHighResScreenshotConfig& HighResScreenshotConfig = GetHighResScreenshotConfig();
			HighResScreenshotConfig.SetHDRCapture(false);

			FString ScreenshotSaveName;
			if (FFileHelper::GenerateNextBitmapFilename(FPaths::ScreenShotDir() / TEXT("ScreenShot"), TEXT("png"), ScreenshotSaveName) &&
				HighResScreenshotConfig.SaveImage(ScreenshotSaveName, Bitmap, InViewport->GetSizeXY()))
			{
				// Setup the string with the path and name of the file
				ScreenshotSaveResultText = NSLOCTEXT( "UnrealEd", "ScreenshotSavedAs", "Screenshot capture saved as" );					
				HyperLinkString = FPaths::ConvertRelativePathToFull( ScreenshotSaveName );	
				// Flag success
				SaveResultState = SNotificationItem::CS_Success;
			}
			else
			{
				// Failed to save the bitmap
				ScreenshotSaveResultText = NSLOCTEXT( "UnrealEd", "ScreenshotFailedBitmap", "Screenshot failed, unable to save" );									
			}
		}
		else
		{
			// Failed to make save directory
			ScreenshotSaveResultText = NSLOCTEXT( "UnrealEd", "ScreenshotFailedFolder", "Screenshot capture failed, unable to create save directory (see log)" );					
			UE_LOG(LogEditorViewport, Warning, TEXT("Failed to create directory %s"), *FPaths::ConvertRelativePathToFull(FPaths::ScreenShotDir()));
		}
	}
	else
	{
		// Failed to read the image from the viewport
		ScreenshotSaveResultText = NSLOCTEXT( "UnrealEd", "ScreenshotFailedViewport", "Screenshot failed, unable to read image from viewport" );					
	}

	// Inform the user of the result of the operation
	FNotificationInfo Info( ScreenshotSaveResultText );
	Info.ExpireDuration = 5.0f;
	Info.bUseSuccessFailIcons = false;
	Info.bUseLargeFont = false;
	if ( !HyperLinkString.IsEmpty() )
	{
		Info.Hyperlink = FSimpleDelegate::CreateRaw(this, &FEditorViewportClient::OpenScreenshot, HyperLinkString );
		Info.HyperlinkText = FText::FromString( HyperLinkString );
	}

	TWeakPtr<SNotificationItem> SaveMessagePtr;
	SaveMessagePtr = FSlateNotificationManager::Get().AddNotification(Info);
	SaveMessagePtr.Pin()->SetCompletionState(SaveResultState);
}

/**
 * Implements screenshot capture for editor viewports.
 */
bool FEditorViewportClient::InputTakeScreenshot(FViewport* InViewport, FKey Key, EInputEvent Event)
{
	const bool F9Down = InViewport->KeyState(EKeys::F9);

	// Whether or not we accept the key press
	bool bHandled = false;

	if ( F9Down )
	{
		if ( Key == EKeys::LeftMouseButton )
		{
			if( Event == IE_Pressed )
			{
				// We need to invalidate the viewport in order to generate the correct pixel buffer for picking.
				Invalidate( false, true );
			}
			else if( Event == IE_Released )
			{
				TakeScreenshot(InViewport,false);
			}
			bHandled = true;
		}
	}

	return bHandled;
}

void FEditorViewportClient::TakeHighResScreenShot()
{
	if(Viewport)
	{
		Viewport->TakeHighResScreenShot();
	}
}

void FEditorViewportClient::ProcessScreenShots(FViewport* InViewport)
{
	if (GIsDumpingMovie || FScreenshotRequest::IsScreenshotRequested() || GIsHighResScreenshot)
	{
		// Default capture region is the entire viewport
		FIntRect CaptureRect(0, 0, 0, 0);

		FHighResScreenshotConfig& HighResScreenshotConfig = GetHighResScreenshotConfig();
		bool bCaptureAreaValid = HighResScreenshotConfig.CaptureRegion.Area() > 0;

		// If capture region isn't valid, we need to determine which rectangle to capture from.
		// We need to calculate a proper view rectangle so that we can take into account camera
		// properties, such as it being aspect ratio constrainted
		if (GIsHighResScreenshot && !bCaptureAreaValid)
		{
			FSceneViewFamilyContext ViewFamily(FSceneViewFamily::ConstructionValues(
				InViewport,
				GetScene(),
				EngineShowFlags)
				.SetRealtimeUpdate(IsRealtime()));
			auto* ViewportBak = Viewport;
			Viewport = InViewport;
			FSceneView* View = CalcSceneView(&ViewFamily);
			Viewport = ViewportBak;
			CaptureRect = View->ViewRect;
		}

		FString ScreenShotName = FScreenshotRequest::GetFilename();
		TArray<FColor> Bitmap;
		if (GetViewportScreenShot(InViewport, Bitmap, CaptureRect))
		{
			// Determine the size of the captured viewport data.
			FIntPoint BitmapSize = CaptureRect.Area() > 0 ? CaptureRect.Size() : InViewport->GetSizeXY();
			
			// Determine which region of the captured data we want to save out. If the highres screenshot capture region 
			// is not valid, we want to save out everything in the viewrect that we just grabbed.
			FIntRect SourceRect = FIntRect(0, 0, 0, 0);
			if (GIsHighResScreenshot && bCaptureAreaValid)
			{
				// Highres screenshot capture region is valid, so use that
				SourceRect = HighResScreenshotConfig.CaptureRegion;
			}

			bool bWriteAlpha = false;

			// If this is a high resolution screenshot and we are using the masking feature,
			// Get the results of the mask rendering pass and insert into the alpha channel of the screenshot.
			if (GIsHighResScreenshot && HighResScreenshotConfig.bMaskEnabled)
			{
				bWriteAlpha = HighResScreenshotConfig.MergeMaskIntoAlpha(Bitmap);
			}

			// Clip the bitmap to just the capture region if valid
			if (!SourceRect.IsEmpty())
			{
				FColor* const Data = Bitmap.GetData();
				const int32 OldWidth = BitmapSize.X;
				const int32 OldHeight = BitmapSize.Y;
				const int32 NewWidth = SourceRect.Width();
				const int32 NewHeight = SourceRect.Height();
				const int32 CaptureTopRow = SourceRect.Min.Y;
				const int32 CaptureLeftColumn = SourceRect.Min.X;

				for (int32 Row = 0; Row < NewHeight; Row++)
				{
					FMemory::Memmove(Data + Row * NewWidth, Data + (Row + CaptureTopRow) * OldWidth + CaptureLeftColumn, NewWidth * sizeof(*Data));
				}

				Bitmap.RemoveAt(NewWidth * NewHeight, OldWidth * OldHeight - NewWidth * NewHeight, false);
				BitmapSize = FIntPoint(NewWidth, NewHeight);
			}

			// Set full alpha on the bitmap
			if (!bWriteAlpha)
			{
				for (auto& Pixel : Bitmap)
				{
					Pixel.A = 255;
				}
			}

			// Save the bitmap to disc
			HighResScreenshotConfig.SaveImage(ScreenShotName, Bitmap, BitmapSize);
		}
		
		// Done with the request
		FScreenshotRequest::Reset();

		// Re-enable screen messages - if we are NOT capturing a movie
		GAreScreenMessagesEnabled = GScreenMessagesRestoreState;

		InViewport->InvalidateHitProxy();
	}
}

void FEditorViewportClient::DrawBoundingBox(FBox &Box, FCanvas* InCanvas, const FSceneView* InView, const FViewport* InViewport, const FLinearColor& InColor, const bool bInDrawBracket, const FString &InLabelText)
{
	FVector BoxCenter, BoxExtents;
	Box.GetCenterAndExtents( BoxCenter, BoxExtents );

	// Project center of bounding box onto screen.
	const FVector4 ProjBoxCenter = InView->WorldToScreen(BoxCenter);
		
	// Do nothing if behind camera
	if( ProjBoxCenter.W > 0.f )
	{
		// Project verts of world-space bounding box onto screen and take their bounding box
		const FVector Verts[8] = {	FVector( 1, 1, 1),
			FVector( 1, 1,-1),
			FVector( 1,-1, 1),
			FVector( 1,-1,-1),
			FVector(-1, 1, 1),
			FVector(-1, 1,-1),
			FVector(-1,-1, 1),
			FVector(-1,-1,-1) };

		const int32 HalfX = 0.5f * InViewport->GetSizeXY().X;
		const int32 HalfY = 0.5f * InViewport->GetSizeXY().Y;

		FVector2D ScreenBoxMin(1000000000, 1000000000);
		FVector2D ScreenBoxMax(-1000000000, -1000000000);

		for(int32 j=0; j<8; j++)
		{
			// Project vert into screen space.
			const FVector WorldVert = BoxCenter + (Verts[j]*BoxExtents);
			FVector2D PixelVert;
			if(InView->ScreenToPixel(InView->WorldToScreen(WorldVert),PixelVert))
			{
				// Update screen-space bounding box with with transformed vert.
				ScreenBoxMin.X = FMath::Min<int32>(ScreenBoxMin.X, PixelVert.X);
				ScreenBoxMin.Y = FMath::Min<int32>(ScreenBoxMin.Y, PixelVert.Y);

				ScreenBoxMax.X = FMath::Max<int32>(ScreenBoxMax.X, PixelVert.X);
				ScreenBoxMax.Y = FMath::Max<int32>(ScreenBoxMax.Y, PixelVert.Y);
			}
		}


		FCanvasLineItem LineItem( FVector2D( 0.0f, 0.0f ), FVector2D( 0.0f, 0.0f ) );
		LineItem.SetColor( InColor );
		if( bInDrawBracket )
		{
			// Draw a bracket when considering the non-current level.
			const float DeltaX = ScreenBoxMax.X - ScreenBoxMin.X;
			const float DeltaY = ScreenBoxMax.X - ScreenBoxMin.X;
			const FIntPoint Offset( DeltaX * 0.2f, DeltaY * 0.2f );

			LineItem.Draw( InCanvas, FVector2D(ScreenBoxMin.X, ScreenBoxMin.Y), FVector2D(ScreenBoxMin.X + Offset.X, ScreenBoxMin.Y) );
			LineItem.Draw( InCanvas, FVector2D(ScreenBoxMin.X, ScreenBoxMax.Y), FVector2D(ScreenBoxMin.X + Offset.X, ScreenBoxMax.Y) );

			LineItem.Draw( InCanvas, FVector2D(ScreenBoxMax.X, ScreenBoxMin.Y), FVector2D(ScreenBoxMax.X - Offset.X, ScreenBoxMin.Y) );
			LineItem.Draw( InCanvas, FVector2D(ScreenBoxMax.X, ScreenBoxMax.Y), FVector2D(ScreenBoxMax.X - Offset.X, ScreenBoxMax.Y) );

			LineItem.Draw( InCanvas, FVector2D(ScreenBoxMin.X, ScreenBoxMin.Y), FVector2D(ScreenBoxMin.X, ScreenBoxMin.Y + Offset.Y) );
			LineItem.Draw( InCanvas, FVector2D(ScreenBoxMax.X, ScreenBoxMin.Y), FVector2D(ScreenBoxMax.X, ScreenBoxMin.Y + Offset.Y) );

			LineItem.Draw( InCanvas, FVector2D(ScreenBoxMin.X, ScreenBoxMax.Y), FVector2D(ScreenBoxMin.X, ScreenBoxMax.Y - Offset.Y) );
			LineItem.Draw( InCanvas, FVector2D(ScreenBoxMax.X, ScreenBoxMax.Y), FVector2D(ScreenBoxMax.X, ScreenBoxMax.Y - Offset.Y) );
		}
		else
		{
			// Draw a box when considering the current level.
			LineItem.Draw( InCanvas, FVector2D(ScreenBoxMin.X, ScreenBoxMin.Y), FVector2D(ScreenBoxMin.X, ScreenBoxMax.Y) );
			LineItem.Draw( InCanvas, FVector2D(ScreenBoxMin.X, ScreenBoxMax.Y), FVector2D(ScreenBoxMax.X, ScreenBoxMax.Y) );
			LineItem.Draw( InCanvas, FVector2D(ScreenBoxMax.X, ScreenBoxMax.Y), FVector2D(ScreenBoxMax.X, ScreenBoxMin.Y) );
			LineItem.Draw( InCanvas, FVector2D(ScreenBoxMax.X, ScreenBoxMin.Y), FVector2D(ScreenBoxMin.X, ScreenBoxMin.Y) );
		}


		if (InLabelText.Len() > 0)
		{
			FCanvasTextItem TextItem( FVector2D( ScreenBoxMin.X + ((ScreenBoxMax.X - ScreenBoxMin.X) * 0.5f),ScreenBoxMin.Y), FText::FromString( InLabelText ), GEngine->GetMediumFont(), InColor );
			TextItem.bCentreX = true;
			InCanvas->DrawItem( TextItem );
		}
	}
}

void FEditorViewportClient::DrawActorScreenSpaceBoundingBox( FCanvas* InCanvas, const FSceneView* InView, FViewport* InViewport, AActor* InActor, const FLinearColor& InColor, const bool bInDrawBracket, const FString& InLabelText )
{
	check( InActor != NULL );


	// First check to see if we're dealing with a sprite, otherwise just use the normal bounding box
	UBillboardComponent* Sprite = InActor->FindComponentByClass<UBillboardComponent>();

	FBox ActorBox;
	if( Sprite != NULL )
	{
		ActorBox = Sprite->Bounds.GetBox();
	}
	else
	{
		const bool bNonColliding = true;
		ActorBox = InActor->GetComponentsBoundingBox( bNonColliding );
	}


	// If we didn't get a valid bounding box, just make a little one around the actor location
	if( !ActorBox.IsValid || ActorBox.GetExtent().GetMin() < KINDA_SMALL_NUMBER )
	{
		ActorBox = FBox( InActor->GetActorLocation() - FVector( -20 ), InActor->GetActorLocation() + FVector( 20 ) );
	}

	DrawBoundingBox(ActorBox, InCanvas, InView, InViewport, InColor, bInDrawBracket, InLabelText);
}

void FEditorViewportClient::SetGameView(bool bGameViewEnable)
{
	// backup this state as we want to preserve it
	bool bCompositeEditorPrimitives = EngineShowFlags.CompositeEditorPrimitives;

	// defaults
	FEngineShowFlags GameFlags(ESFIM_Game);
	FEngineShowFlags EditorFlags(ESFIM_Editor);
	{
		// likely we can take the existing state
		if(EngineShowFlags.Game)
		{
			GameFlags = EngineShowFlags;
			EditorFlags = LastEngineShowFlags;
		}
		else if(LastEngineShowFlags.Game)
		{
			GameFlags = LastEngineShowFlags;
			EditorFlags = EngineShowFlags;
		}
	}

	// toggle between the game and engine flags
	if(bGameViewEnable)
	{
		EngineShowFlags = GameFlags;
		LastEngineShowFlags = EditorFlags;
	}
	else
	{
		EngineShowFlags = EditorFlags;
		LastEngineShowFlags = GameFlags;
	}

	// maintain this state
	EngineShowFlags.CompositeEditorPrimitives = bCompositeEditorPrimitives;
	LastEngineShowFlags.CompositeEditorPrimitives = bCompositeEditorPrimitives;

	EngineShowFlags.SelectionOutline = bGameViewEnable ? false : GetDefault<ULevelEditorViewportSettings>()->bUseSelectionOutline;

	ApplyViewMode(GetViewMode(), IsPerspective(), EngineShowFlags);

	bInGameViewMode = bGameViewEnable;

	Invalidate();
}

bool FEditorViewportStats::bInitialized(false);
bool FEditorViewportStats::bUsingCalledThisFrame(false);
FEditorViewportStats::Category FEditorViewportStats::LastUsing(FEditorViewportStats::CAT_MAX);
int32 FEditorViewportStats::DataPoints[FEditorViewportStats::CAT_MAX];

void FEditorViewportStats::Initialize()
{
	if ( !bInitialized )
	{
		bInitialized = true;
		FMemory::MemZero(DataPoints);
	}
}

void FEditorViewportStats::Used(FEditorViewportStats::Category InCategory)
{
	Initialize();
	DataPoints[InCategory] += 1;
}

void FEditorViewportStats::BeginFrame()
{
	Initialize();
	bUsingCalledThisFrame = false;
}

void FEditorViewportStats::Using(Category InCategory)
{
	Initialize();

	bUsingCalledThisFrame = true;

	if ( LastUsing != InCategory )
	{
		LastUsing = InCategory;
		DataPoints[InCategory] += 1;
	}
}

void FEditorViewportStats::NoOpUsing()
{
	Initialize();

	bUsingCalledThisFrame = true;
}

void FEditorViewportStats::EndFrame()
{
	Initialize();

	if ( !bUsingCalledThisFrame )
	{
		LastUsing = FEditorViewportStats::CAT_MAX;
	}
}

void FEditorViewportStats::SendUsageData()
{
	Initialize();

	static_assert(FEditorViewportStats::CAT_MAX == 22, "If the number of categories change you need to add more entries below!");

	TArray<FAnalyticsEventAttribute> PerspectiveUsage;
	PerspectiveUsage.Add(FAnalyticsEventAttribute(FString("Keyboard.WASD"),			DataPoints[FEditorViewportStats::CAT_PERSPECTIVE_KEYBOARD_WASD]));
	PerspectiveUsage.Add(FAnalyticsEventAttribute(FString("Keyboard.UpDown"),		DataPoints[FEditorViewportStats::CAT_PERSPECTIVE_KEYBOARD_UP_DOWN]));
	PerspectiveUsage.Add(FAnalyticsEventAttribute(FString("Keyboard.FovZoom"),		DataPoints[FEditorViewportStats::CAT_PERSPECTIVE_KEYBOARD_FOV_ZOOM]));
	PerspectiveUsage.Add(FAnalyticsEventAttribute(FString("Mouse.Dolly"),			DataPoints[FEditorViewportStats::CAT_PERSPECTIVE_MOUSE_DOLLY]));
	PerspectiveUsage.Add(FAnalyticsEventAttribute(FString("Mouse.Pan"),				DataPoints[FEditorViewportStats::CAT_PERSPECTIVE_MOUSE_PAN]));
	PerspectiveUsage.Add(FAnalyticsEventAttribute(FString("Mouse.Scroll"),			DataPoints[FEditorViewportStats::CAT_PERSPECTIVE_MOUSE_SCROLL]));
	PerspectiveUsage.Add(FAnalyticsEventAttribute(FString("Mouse.Orbit.Rotation"),	DataPoints[FEditorViewportStats::CAT_PERSPECTIVE_MOUSE_ORBIT_ROTATION]));
	PerspectiveUsage.Add(FAnalyticsEventAttribute(FString("Mouse.Orbit.Pan"),		DataPoints[FEditorViewportStats::CAT_PERSPECTIVE_MOUSE_ORBIT_PAN]));
	PerspectiveUsage.Add(FAnalyticsEventAttribute(FString("Mouse.Orbit.Zoom"),		DataPoints[FEditorViewportStats::CAT_PERSPECTIVE_MOUSE_ORBIT_ZOOM]));
	PerspectiveUsage.Add(FAnalyticsEventAttribute(FString("Gesture.Scroll"),		DataPoints[FEditorViewportStats::CAT_PERSPECTIVE_GESTURE_SCROLL]));
	PerspectiveUsage.Add(FAnalyticsEventAttribute(FString("Gesture.Magnify"),		DataPoints[FEditorViewportStats::CAT_PERSPECTIVE_GESTURE_MAGNIFY]));

	TArray<FAnalyticsEventAttribute> OrthographicUsage;
	OrthographicUsage.Add(FAnalyticsEventAttribute(FString("Keyboard.WASD"),		DataPoints[FEditorViewportStats::CAT_ORTHOGRAPHIC_KEYBOARD_WASD]));
	OrthographicUsage.Add(FAnalyticsEventAttribute(FString("Keyboard.UpDown"),		DataPoints[FEditorViewportStats::CAT_ORTHOGRAPHIC_KEYBOARD_UP_DOWN]));
	OrthographicUsage.Add(FAnalyticsEventAttribute(FString("Keyboard.FovZoom"),		DataPoints[FEditorViewportStats::CAT_ORTHOGRAPHIC_KEYBOARD_FOV_ZOOM]));
	OrthographicUsage.Add(FAnalyticsEventAttribute(FString("Mouse.Zoom"),			DataPoints[FEditorViewportStats::CAT_ORTHOGRAPHIC_MOUSE_ZOOM]));
	OrthographicUsage.Add(FAnalyticsEventAttribute(FString("Mouse.Pan"),			DataPoints[FEditorViewportStats::CAT_ORTHOGRAPHIC_MOUSE_PAN]));
	OrthographicUsage.Add(FAnalyticsEventAttribute(FString("Mouse.Scroll"),			DataPoints[FEditorViewportStats::CAT_ORTHOGRAPHIC_MOUSE_SCROLL]));
	OrthographicUsage.Add(FAnalyticsEventAttribute(FString("Mouse.Orbit.Rotation"), DataPoints[FEditorViewportStats::CAT_ORTHOGRAPHIC_MOUSE_ORBIT_ROTATION]));
	OrthographicUsage.Add(FAnalyticsEventAttribute(FString("Mouse.Orbit.Pan"),		DataPoints[FEditorViewportStats::CAT_ORTHOGRAPHIC_MOUSE_ORBIT_PAN]));
	OrthographicUsage.Add(FAnalyticsEventAttribute(FString("Mouse.Orbit.Zoom"),		DataPoints[FEditorViewportStats::CAT_ORTHOGRAPHIC_MOUSE_ORBIT_ZOOM]));
	OrthographicUsage.Add(FAnalyticsEventAttribute(FString("Gesture.Scroll"),		DataPoints[FEditorViewportStats::CAT_ORTHOGRAPHIC_GESTURE_SCROLL]));
	OrthographicUsage.Add(FAnalyticsEventAttribute(FString("Gesture.Magnify"),		DataPoints[FEditorViewportStats::CAT_ORTHOGRAPHIC_GESTURE_MAGNIFY]));

	FEngineAnalytics::GetProvider().RecordEvent(FString("Editor.Usage.Viewport.Perspective"), PerspectiveUsage);
	FEngineAnalytics::GetProvider().RecordEvent(FString("Editor.Usage.Viewport.Orthographic"), OrthographicUsage);

	// Clear all the usage data in case we do it twice.
	FMemory::MemZero(DataPoints);
}


FViewportNavigationCommands::FViewportNavigationCommands()
	: TCommands<FViewportNavigationCommands>(
		"EditorViewportClient", // Context name for fast lookup
		NSLOCTEXT("Contexts", "ViewportNavigation", "Viewport Navigation"), // Localized context name for displaying
		FName(),
		FEditorStyle::GetStyleSetName() // Icon Style Set
	)
{
}

void FViewportNavigationCommands::RegisterCommands()
{
	UI_COMMAND(Forward, "Forward", "Moves the camera Forward", EUserInterfaceActionType::Button, FInputGesture(EKeys::W));
	UI_COMMAND(Backward, "Backward", "Moves the camera Backward", EUserInterfaceActionType::Button, FInputGesture(EKeys::S));
	UI_COMMAND(Left, "Left", "Moves the camera Left", EUserInterfaceActionType::Button, FInputGesture(EKeys::A));
	UI_COMMAND(Right, "Right", "Moves the camera Right", EUserInterfaceActionType::Button, FInputGesture(EKeys::D));

	UI_COMMAND(Up, "Up", "Moves the camera Up", EUserInterfaceActionType::Button, FInputGesture(EKeys::E));
	UI_COMMAND(Down, "Down", "Moves the camera Down", EUserInterfaceActionType::Button, FInputGesture(EKeys::Q));

	UI_COMMAND(FovZoomIn, "FOV Zoom In", "Narrows the camers FOV", EUserInterfaceActionType::Button, FInputGesture(EKeys::C));
	UI_COMMAND(FovZoomOut, "FOV Zoom Out", "Widens the camera FOV", EUserInterfaceActionType::Button, FInputGesture(EKeys::Z));
}

#undef LOCTEXT_NAMESPACE <|MERGE_RESOLUTION|>--- conflicted
+++ resolved
@@ -716,11 +716,7 @@
 	ApplyRequiredCursorVisibility( true );
 
 	// Force a cursor update to make sure its returned to default as it could of been left in any state and wont update itself till an action is taken
-<<<<<<< HEAD
-	SetRequiredCursorOverride( false , EMouseCursor::Default );
-=======
 	SetRequiredCursorOverride(false, EMouseCursor::Default);
->>>>>>> 972e0610
 	FSlateApplication::Get().QueryCursor();
 
 	if( IsMatineeRecordingWindow() )
