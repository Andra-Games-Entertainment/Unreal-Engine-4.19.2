// Copyright 1998-2016 Epic Games, Inc. All Rights Reserved.

#include "UnrealEd.h"

// FPreviewScene derived helpers for rendering
#include "EngineModule.h"
#include "RendererInterface.h"
#include "Engine/SimpleConstructionScript.h"
#include "Engine/SCS_Node.h"

UBlueprintThumbnailRenderer::UBlueprintThumbnailRenderer(const FObjectInitializer& ObjectInitializer)
	: Super(ObjectInitializer)
{
}

bool UBlueprintThumbnailRenderer::CanVisualizeAsset(UObject* Object)
{
	UBlueprint* Blueprint = Cast<UBlueprint>(Object);

	// Only visualize actor based blueprints
	if (Blueprint && Blueprint->GeneratedClass && Blueprint->GeneratedClass->IsChildOf(AActor::StaticClass()))
	{
		// Try to find any visible primitive components in the native class' CDO
		AActor* CDO = Blueprint->GeneratedClass->GetDefaultObject<AActor>();

		TInlineComponentArray<UActorComponent*> Components;
		CDO->GetComponents(Components);

		for (auto CompIt = Components.CreateConstIterator(); CompIt; ++CompIt)
		{
			if (FBlueprintThumbnailScene::IsValidComponentForVisualization(*CompIt))
			{
				return true;
			}
		}

		// Try to find any visible primitive components in the simple construction script
		// Do this for all parent blueprint generated classes as well
		UBlueprint* BlueprintToHarvestComponents = Blueprint;
		TSet<UBlueprint*> AllVisitedBlueprints;
		while (BlueprintToHarvestComponents)
		{
			AllVisitedBlueprints.Add(BlueprintToHarvestComponents);

			if (BlueprintToHarvestComponents->SimpleConstructionScript)
			{
				for (USCS_Node* Node : BlueprintToHarvestComponents->SimpleConstructionScript->GetAllNodes())
				{
					if (FBlueprintThumbnailScene::IsValidComponentForVisualization(Node->ComponentTemplate))
					{
						return true;
					}
				}
			}

			UClass* ParentClass = BlueprintToHarvestComponents->ParentClass;
			BlueprintToHarvestComponents = nullptr;

			// If the parent class was a blueprint generated class, check it's simple construction script components as well
			if (ParentClass)
			{
				UBlueprint* ParentBlueprint = Cast<UBlueprint>(ParentClass->ClassGeneratedBy);

				// Also make sure we haven't visited the blueprint already. This would only happen if there was a loop of parent classes.
				if (ParentBlueprint && !AllVisitedBlueprints.Contains(ParentBlueprint))
				{
					BlueprintToHarvestComponents = ParentBlueprint;
				}
			}
		}
	}

	return false;
}

void UBlueprintThumbnailRenderer::Draw(UObject* Object, int32 X, int32 Y, uint32 Width, uint32 Height, FRenderTarget* RenderTarget, FCanvas* Canvas)
{
	UBlueprint* Blueprint = Cast<UBlueprint>(Object);
<<<<<<< HEAD
	if (Blueprint && Blueprint->GeneratedClass)
=======

	// Strict validation - it may hopefully fix UE-35705.
	const bool bIsBlueprintValid = IsValid(Blueprint)
		&& IsValid(Blueprint->GeneratedClass)
		&& Blueprint->bHasBeenRegenerated
		//&& Blueprint->IsUpToDate() - This condition makes the thumbnail blank whenever the BP is dirty. It seems too strict.
		&& !Blueprint->bBeingCompiled
		&& !Blueprint->HasAnyFlags(RF_Transient);
	if (bIsBlueprintValid)
>>>>>>> 92a3597a
	{
		TSharedRef<FBlueprintThumbnailScene> ThumbnailScene = ThumbnailScenes.EnsureThumbnailScene(Blueprint->GeneratedClass);

		ThumbnailScene->SetBlueprint(Blueprint);
		FSceneViewFamilyContext ViewFamily( FSceneViewFamily::ConstructionValues( RenderTarget, ThumbnailScene->GetScene(), FEngineShowFlags(ESFIM_Game) )
			.SetWorldTimes(FApp::GetCurrentTime() - GStartTime, FApp::GetDeltaTime(), FApp::GetCurrentTime() - GStartTime));

		ViewFamily.EngineShowFlags.DisableAdvancedFeatures();
		ViewFamily.EngineShowFlags.MotionBlur = 0;

		ThumbnailScene->GetView(&ViewFamily, X, Y, Width, Height);
		GetRendererModule().BeginRenderingViewFamily(Canvas,&ViewFamily);
	}
}

void UBlueprintThumbnailRenderer::BeginDestroy()
{
	ThumbnailScenes.Clear();

	Super::BeginDestroy();
}

void UBlueprintThumbnailRenderer::BlueprintChanged(class UBlueprint* Blueprint)
{
	if (Blueprint && Blueprint->GeneratedClass)
	{
		TSharedPtr<FBlueprintThumbnailScene> ThumbnailScene = ThumbnailScenes.FindThumbnailScene(Blueprint->GeneratedClass);
		if (ThumbnailScene.IsValid())
		{
			ThumbnailScene->BlueprintChanged(Blueprint);
		}
	}
}<|MERGE_RESOLUTION|>--- conflicted
+++ resolved
@@ -76,9 +76,6 @@
 void UBlueprintThumbnailRenderer::Draw(UObject* Object, int32 X, int32 Y, uint32 Width, uint32 Height, FRenderTarget* RenderTarget, FCanvas* Canvas)
 {
 	UBlueprint* Blueprint = Cast<UBlueprint>(Object);
-<<<<<<< HEAD
-	if (Blueprint && Blueprint->GeneratedClass)
-=======
 
 	// Strict validation - it may hopefully fix UE-35705.
 	const bool bIsBlueprintValid = IsValid(Blueprint)
@@ -88,7 +85,6 @@
 		&& !Blueprint->bBeingCompiled
 		&& !Blueprint->HasAnyFlags(RF_Transient);
 	if (bIsBlueprintValid)
->>>>>>> 92a3597a
 	{
 		TSharedRef<FBlueprintThumbnailScene> ThumbnailScene = ThumbnailScenes.EnsureThumbnailScene(Blueprint->GeneratedClass);
 
