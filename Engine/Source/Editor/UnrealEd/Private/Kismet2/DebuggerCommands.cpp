--- conflicted
+++ resolved
@@ -25,11 +25,8 @@
 #include "Editor/LevelEditor/Public/ILevelViewport.h"
 
 #include "EditorAnalytics.h"
-<<<<<<< HEAD
-=======
 #include "MessageLog.h"
 
->>>>>>> 1d429763
 
 #define LOCTEXT_NAMESPACE "DebuggerCommands"
 
@@ -72,13 +69,6 @@
 	static void HandleNoDeviceFoundActionExecute() {}
 	static bool HandleNoDeviceFoundActionCanExecute() { return false; }
 
-<<<<<<< HEAD
-	// No Device
-	static void HandleNoDeviceFoundActionExecute() {}
-	static bool HandleNoDeviceFoundActionCanExecute() { return false; }
-
-=======
->>>>>>> 1d429763
 	static void HandleShowSDKTutorial(FString PlatformName, FString NotInstalledDocLink);
 
 	static void RepeatLastLaunch_Clicked();
@@ -611,127 +601,6 @@
 
 			if (VanillaPlatform.PlatformInfo->SDKStatus == PlatformInfo::EPlatformSDKStatus::Installed)
 			{
-<<<<<<< HEAD
-				TArray<FString> PlatformFlavors;
-				if (VanillaPlatform.PlatformFlavors.Num() && PlatformsToCheckFlavorsFor.Find(VanillaPlatform.PlatformInfo->TargetPlatformName.ToString()) != INDEX_NONE)
-				{
-					for (const PlatformInfo::FPlatformInfo* SubPlatformInfo : VanillaPlatform.PlatformFlavors)
-					{
-						PlatformFlavors.Add(SubPlatformInfo->TargetPlatformName.ToString());
-					}
-				}
-				else
-				{
-					PlatformFlavors.Add(VanillaPlatform.PlatformInfo->TargetPlatformName.ToString());
-				}
-				for (int32 PlatformIndex = 0; PlatformIndex < PlatformFlavors.Num(); ++PlatformIndex)
-				{
-					ITargetPlatform* Platform = GetTargetPlatformManager()->FindTargetPlatform(PlatformFlavors[PlatformIndex]);
-
-					// for each platform...
-					TArray<ITargetDeviceProxyPtr> DeviceProxies;
-					TargetDeviceServicesModule->GetDeviceProxyManager()->GetProxies(Platform->PlatformName(), false, DeviceProxies);
-
-					// if this platform had no devices, but we want to show an extra option if not installed right
-					if (DeviceProxies.Num() == 0)
-					{
-						if (PlatformsToMaybeInstallLinksFor.Find(PlatformFlavors[PlatformIndex]) != INDEX_NONE && PlatformsWithNoDevices.Find(VanillaPlatform.PlatformInfo->VanillaPlatformName) == INDEX_NONE)
-						{
-							// add an entry with a no devices found
-							PlatformsWithNoDevices.Add(VanillaPlatform.PlatformInfo->VanillaPlatformName);
-						}
-					}
-					else
-					{
-						// for each proxy...
-						for (auto DeviceProxyIt = DeviceProxies.CreateIterator(); DeviceProxyIt; ++DeviceProxyIt)
-						{
-							ITargetDeviceProxyPtr DeviceProxy = *DeviceProxyIt;
-
-							// ... create an action...
-							FUIAction LaunchDeviceAction(
-								FExecuteAction::CreateStatic(&FInternalPlayWorldCommandCallbacks::HandleLaunchOnDeviceActionExecute, DeviceProxy->GetDeviceId(), DeviceProxy->GetName()),
-								FCanExecuteAction::CreateStatic(&FInternalPlayWorldCommandCallbacks::HandleLaunchOnDeviceActionCanExecute, DeviceProxy->GetDeviceId()),
-								FIsActionChecked::CreateStatic(&FInternalPlayWorldCommandCallbacks::HandleLaunchOnDeviceActionIsChecked, DeviceProxy->GetDeviceId())
-								);
-
-							// ... generate display label...
-							FFormatNamedArguments LabelArguments;
-							LabelArguments.Add(TEXT("DeviceName"), FText::FromString(DeviceProxy->GetName()));
-
-							if (!DeviceProxy->IsConnected())
-							{
-								LabelArguments.Add(TEXT("HostUser"), LOCTEXT("DisconnectedHint", " [Disconnected]"));
-							}
-							else if (DeviceProxy->GetHostUser() != FPlatformProcess::UserName(false))
-							{
-								LabelArguments.Add(TEXT("HostUser"), FText::FromString(DeviceProxy->GetHostUser()));
-							}
-							else
-							{
-								LabelArguments.Add(TEXT("HostUser"), FText::GetEmpty());
-							}
-
-							FText Label = FText::Format(LOCTEXT("LaunchDeviceLabel", "{DeviceName}{HostUser}"), LabelArguments);
-
-							// ... generate tooltip text
-							FFormatNamedArguments TooltipArguments;
-							TooltipArguments.Add(TEXT("DeviceID"), FText::FromString(DeviceProxy->GetName()));
-							TooltipArguments.Add(TEXT("DisplayName"), VanillaPlatform.PlatformInfo->DisplayName);
-							FText Tooltip = FText::Format(LOCTEXT("LaunchDeviceToolTipText", "Launch the game on this {DisplayName} device ({DeviceID})"), TooltipArguments);
-
-							FProjectStatus ProjectStatus;
-							if (IProjectManager::Get().QueryStatusForCurrentProject(ProjectStatus) && !ProjectStatus.IsTargetPlatformSupported(VanillaPlatform.PlatformInfo->VanillaPlatformName)) 
-							{
-								FText TooltipLine2 = FText::Format(LOCTEXT("LaunchDevicePlatformWarning", "{DisplayName} is not listed as a target platform for this project, so may not run as expected."), TooltipArguments);
-								Tooltip = FText::Format(FText::FromString(TEXT("{0}\n\n{1}")), Tooltip, TooltipLine2);
-							}
-
-							// ... and add a menu entry
-							MenuBuilder.AddMenuEntry(
-								LaunchDeviceAction, 
-								ProjectTargetPlatformEditorModule.MakePlatformMenuItemWidget(Platform->GetPlatformInfo(), true, Label), 
-								NAME_None, 
-								Tooltip, 
-								EUserInterfaceActionType::Check
-								);
-						}
-					}
-				}
-			}
-			else
-			{
-				// if the platform wasn't installed, we'll add a menu item later (we never care about code in this case, since we don't compile)
-				if (PlatformsToMaybeInstallLinksFor.Find(VanillaPlatform.PlatformInfo->VanillaPlatformName.ToString()) != INDEX_NONE)
-				{
-					PlatformsToAddInstallLinksFor.Add(*(VanillaPlatform.PlatformInfo));
-				}
-			}
-		}
-	}
-	MenuBuilder.EndSection();
-
-	if (PlatformsWithNoDevices.Num() > 0)
-	{
-		MenuBuilder.BeginSection("NoDevices");
-		{
-			for (int32 PlatformIndex = 0; PlatformIndex < PlatformsWithNoDevices.Num(); PlatformIndex++)
-			{
-				const PlatformInfo::FPlatformInfo* PlatformInfo = PlatformInfo::FindVanillaPlatformInfo(PlatformsWithNoDevices[PlatformIndex]);
-
-				// ... generate display label...
-				FFormatNamedArguments LabelArguments;
-				LabelArguments.Add(TEXT("DisplayName"), PlatformInfo->DisplayName);
-
-				FText Label = FText::Format(LOCTEXT("NoDeviceLabel", "{DisplayName} - No Devices Found"), LabelArguments);
-
-				// ... create an action...
-				FUIAction NoDeviceAction(
-					FExecuteAction::CreateStatic(&FInternalPlayWorldCommandCallbacks::HandleNoDeviceFoundActionExecute),
-					FCanExecuteAction::CreateStatic(&FInternalPlayWorldCommandCallbacks::HandleNoDeviceFoundActionCanExecute)
-					);
-
-=======
 				// for each platform...
 				TArray<ITargetDeviceProxyPtr> DeviceProxies;
 				TargetDeviceServicesModule->GetDeviceProxyManager()->GetProxies(VanillaPlatform.PlatformInfo->VanillaPlatformName, false, DeviceProxies);
@@ -834,7 +703,6 @@
 					FCanExecuteAction::CreateStatic(&FInternalPlayWorldCommandCallbacks::HandleNoDeviceFoundActionCanExecute)
 					);
 
->>>>>>> 1d429763
 				// ... generate tooltip text
 				FFormatNamedArguments TooltipArguments;
 				TooltipArguments.Add(TEXT("DisplayName"), PlatformInfo->DisplayName);
@@ -1529,21 +1397,6 @@
 	{
 		FString NotInstalledTutorialLink;
 		FString ProjectPath = FPaths::IsProjectFilePathSet() ? FPaths::ConvertRelativePathToFull(FPaths::GetProjectFilePath()) : FPaths::RootDir() / FApp::GetGameName() / FApp::GetGameName() + TEXT(".uproject");
-<<<<<<< HEAD
-		int32 Result = Platform->DoesntHaveRequirements(ProjectPath, bHasCode, NotInstalledDocLink);
-		FEditorAnalytics::ReportBuildRequirementsFailure(TEXT("Editor.LaunchOn.Failed"), PlatformName, bHasCode, Result);
-		switch (Result)
-		{
-		// broadcast this, and assume someone will pick it up
-		case ETargetPlatformReadyStatus::SDKNotFound:
-		case ETargetPlatformReadyStatus::ProvisionNotFound:
-		case ETargetPlatformReadyStatus::SigningKeyNotFound:
-		case (ETargetPlatformReadyStatus::ProvisionNotFound | ETargetPlatformReadyStatus::SigningKeyNotFound):
-			{
-				IMainFrameModule& MainFrameModule = FModuleManager::GetModuleChecked<IMainFrameModule>(TEXT("MainFrame"));
-				MainFrameModule.BroadcastMainFrameSDKNotInstalled(PlatformName, NotInstalledDocLink);
-			}
-=======
 		int32 Result = Platform->DoesntHaveRequirements(ProjectPath, bHasCode, NotInstalledTutorialLink);
 		
 		// report to analytics
@@ -1586,7 +1439,6 @@
 			MessageLog.AddMessage(Message);
 			MessageLog.Open();
 
->>>>>>> 1d429763
 			return false;
 		}
 
