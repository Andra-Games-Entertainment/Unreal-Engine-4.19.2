--- conflicted
+++ resolved
@@ -49,14 +49,11 @@
 #include "Editor/Blutility/Public/IBlutilityModule.h"
 
 #include "Engine/InheritableComponentHandler.h"
-<<<<<<< HEAD
-=======
 #include "Editor/LevelEditor/Public/LevelEditor.h"
 
 #include "EditorCategoryUtils.h"
 #include "EngineUtils.h"
 #include "Engine/LevelScriptActor.h"
->>>>>>> cce8678d
 #define LOCTEXT_NAMESPACE "Blueprint"
 
 DEFINE_LOG_CATEGORY(LogBlueprintDebug);
@@ -609,19 +606,6 @@
 				{
 					SCSNode->ValidateGuid();
 				}
-			}
-		}
-	}
-
-	auto SimpleConstructionScript = Blueprint ? Blueprint->SimpleConstructionScript : nullptr;
-	if (SimpleConstructionScript)
-	{
-		auto AllNodes = SimpleConstructionScript->GetAllNodes();
-		for (auto SCSNode : AllNodes)
-		{
-			if (SCSNode)
-			{
-				SCSNode->ValidateGuid();
 			}
 		}
 	}
@@ -1410,20 +1394,7 @@
 		// Preload Overriden Components
 		if (Blueprint->InheritableComponentHandler)
 		{
-<<<<<<< HEAD
-			if (Blueprint->InheritableComponentHandler->HasAllFlags(RF_NeedLoad))
-			{
-				auto Linker = Blueprint->InheritableComponentHandler->GetLinker();
-				if (Linker)
-				{
-					Linker->Preload(Blueprint->InheritableComponentHandler);
-				}
-			}
-
-			Blueprint->InheritableComponentHandler->PreloadAllTempates();
-=======
 			Blueprint->InheritableComponentHandler->PreloadAll();
->>>>>>> cce8678d
 		}
 
 		// Purge any NULL graphs
@@ -1447,9 +1418,6 @@
 		const bool bDataOnlyClassThatMustBeRecompiled = !bHasCode && !bIsMacro
 			&& (!ClassToRegenerate || (Blueprint->ParentClass != ClassToRegenerate->GetSuperClass()));
 
-<<<<<<< HEAD
-		if (bHasCode || bDataOnlyClassThatMustBeRecompiled)
-=======
 		auto BPGClassToRegenerate = Cast<UBlueprintGeneratedClass>(ClassToRegenerate);
 		const bool bHasPendingUberGraphFrame = BPGClassToRegenerate
 			&& (BPGClassToRegenerate->UberGraphFramePointerProperty || BPGClassToRegenerate->UberGraphFunction);
@@ -1462,7 +1430,6 @@
 		const bool bShouldBeRecompiled = bHasCode || bDataOnlyClassThatMustBeRecompiled || bHasPendingUberGraphFrame || bDefaultComponentMustBeAdded;
 
 		if (bShouldBeRecompiled)
->>>>>>> cce8678d
 		{
 			// Make sure parent function calls are up to date
 			FBlueprintEditorUtils::ConformCallsToParentFunctions(Blueprint);
@@ -1558,11 +1525,7 @@
 			Package->FindExportsInMemoryFirst(true);
 		}
 
-<<<<<<< HEAD
-		bRegenerated = bHasCode || bDataOnlyClassThatMustBeRecompiled;
-=======
 		bRegenerated = bShouldBeRecompiled;
->>>>>>> cce8678d
 
 		if (!FKismetEditorUtilities::IsClassABlueprintSkeleton(ClassToRegenerate))
 		{
@@ -2111,11 +2074,8 @@
 		}
 		UpdateDelegatesInBlueprint(Blueprint);
 
-<<<<<<< HEAD
-=======
 		FRefreshHelper::SkeletalRecompileChildren(ChildrenOfClass, Blueprint->bIsRegeneratingOnLoad);
 
->>>>>>> cce8678d
 		{
 			BP_SCOPED_COMPILER_EVENT_STAT(EKismetCompilerStats_NotifyBlueprintChanged);
 
@@ -2810,10 +2770,6 @@
 		return false;
 	}
 
-<<<<<<< HEAD
-
-	if( Blueprint->ParentClass->IsChildOf( UActorComponent::StaticClass() ) )
-=======
 	if (Blueprint->AlwaysCompileOnLoad())
 	{
 		return false;
@@ -2822,7 +2778,6 @@
 	// Note that the current implementation of IsChildOf will not crash when called on a nullptr, but
 	// I'm explicitly null checking because it seems unwise to rely on this behavior:
 	if (Blueprint->ParentClass && Blueprint->ParentClass->IsChildOf(UActorComponent::StaticClass()))
->>>>>>> cce8678d
 	{
 		return false;
 	}
@@ -2919,15 +2874,6 @@
 	if( Blueprint->ImplementedInterfaces.Num() > 0 )
 	{
 		return false;
-	}
-
-	static const FBoolConfigValueHelper EnableInheritableComponents(TEXT("Kismet"), TEXT("bEnableInheritableComponents"), GEngineIni);
-	if (EnableInheritableComponents)
-	{
-		if (Blueprint->InheritableComponentHandler && !Blueprint->InheritableComponentHandler->IsEmpty())
-		{
-			return false;
-		}
 	}
 
 	static const FBoolConfigValueHelper EnableInheritableComponents(TEXT("Kismet"), TEXT("bEnableInheritableComponents"), GEngineIni);
@@ -3899,23 +3845,11 @@
 
 void FBlueprintEditorUtils::GetLocalVariablesOfType( const UEdGraph* Graph, const FEdGraphPinType& Type, TArray<FName>& OutVars)
 {
-<<<<<<< HEAD
-	if ((Graph != nullptr) && (Graph->GetSchema()->GetGraphType(Graph) == GT_Function))
-=======
 	if (DoesSupportLocalVariables(Graph))
->>>>>>> cce8678d
 	{
 		// Grab the function graph, so we can find the function entry node for local variables
 		UEdGraph* FunctionGraph = FBlueprintEditorUtils::GetTopLevelGraph(Graph);
 
-<<<<<<< HEAD
-		if (GraphNodes.Num() > 0)
-		{
-			// If there is an entry node, there should only be one
-			check(GraphNodes.Num() == 1);
-
-			for (const FBPVariableDescription& LocalVar : GraphNodes[0]->LocalVariables)
-=======
 		TArray<UK2Node_FunctionEntry*> GraphNodes;
 		FunctionGraph->GetNodesOfClass<UK2Node_FunctionEntry>(GraphNodes);
 
@@ -3925,12 +3859,8 @@
 		for (const FBPVariableDescription& LocalVar : GraphNodes[0]->LocalVariables)
 		{
 			if (LocalVar.VarType == Type)
->>>>>>> cce8678d
-			{
-				if (LocalVar.VarType == Type)
-				{
-					OutVars.Add(LocalVar.VarName);
-				}
+			{
+				OutVars.Add(LocalVar.VarName);
 			}
 		}
 	}
@@ -6837,10 +6767,7 @@
 	}
 	else if(bIsComponentBlueprint)
 	{
-<<<<<<< HEAD
-=======
 		// If it is a component blueprint, only allow classes under and including UActorComponent
->>>>>>> cce8678d
 		Filter->AllowedChildrenOfClasses.Add( UActorComponent::StaticClass() );
 	}
 	else
@@ -7949,8 +7876,6 @@
 	}
 }
 
-<<<<<<< HEAD
-=======
 UK2Node_FunctionResult* FBlueprintEditorUtils::FindOrCreateFunctionResultNode(UK2Node_EditablePinBase* InFunctionEntryNode)
 {
 	UK2Node_FunctionResult* FunctionResult = nullptr;
@@ -8019,5 +7944,4 @@
 	}
 }
 
->>>>>>> cce8678d
 #undef LOCTEXT_NAMESPACE
