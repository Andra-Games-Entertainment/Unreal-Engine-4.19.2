--- conflicted
+++ resolved
@@ -809,17 +809,10 @@
 		BlueprintPackage->SetDirtyFlag(bStartedWithUnsavedChanges);
 
 		UBlueprintEditorSettings* Settings = GetMutableDefault<UBlueprintEditorSettings>();
-<<<<<<< HEAD
-		const bool bShouldSaveOnCompile = ( Settings->SaveOnCompile == SoC_Always ) || ( ( Settings->SaveOnCompile == SoC_SuccessOnly ) && ( BlueprintObj->Status == BS_UpToDate ) );
-
-		// Only try to save on compile if we aren't running a commandlet (i.e. cooking a blueprint shouldn't try to save it)
-		if ( !IsRunningCommandlet() && bShouldSaveOnCompile )
-=======
 		const bool bShouldSaveOnCompile = !bIsRegeneratingOnLoad && (( Settings->SaveOnCompile == SoC_Always ) || ( ( Settings->SaveOnCompile == SoC_SuccessOnly ) && ( BlueprintObj->Status == BS_UpToDate ) ));
 
 		// Only try to save on compile if we aren't running a commandlet (i.e. cooking a blueprint shouldn't try to save it)
 		if ( !IsRunningCommandlet() && bShouldSaveOnCompile && !GIsAutomationTesting )
->>>>>>> 2e95d669
 		{
 			bool const bIsLevelPackage = (UWorld::FindWorldInPackage(BlueprintPackage) != nullptr);
 			// we don't want to save the entire level (especially if this 
