--- conflicted
+++ resolved
@@ -9,11 +9,8 @@
 #include "ComponentInstanceDataCache.h"
 #include "Engine/DynamicBlueprintBinding.h"
 #include "BlueprintEditor.h"
-<<<<<<< HEAD
-=======
 #include "Engine/BlueprintGeneratedClass.h"
 #include "Engine/Selection.h"
->>>>>>> cce8678d
 
 DECLARE_CYCLE_STAT(TEXT("Replace Instances"), EKismetReinstancerStats_ReplaceInstancesOfClass, STATGROUP_KismetReinstancer );
 DECLARE_CYCLE_STAT(TEXT("Find Referencers"), EKismetReinstancerStats_FindReferencers, STATGROUP_KismetReinstancer );
@@ -23,10 +20,7 @@
 DECLARE_CYCLE_STAT(TEXT("Recompile Child Classes"), EKismetReinstancerStats_RecompileChildClasses, STATGROUP_KismetReinstancer );
 DECLARE_CYCLE_STAT(TEXT("Replace Classes Without Reinstancing"), EKismetReinstancerStats_ReplaceClassNoReinsancing, STATGROUP_KismetReinstancer );
 DECLARE_CYCLE_STAT(TEXT("Reinstance Objects"), EKismetCompilerStats_ReinstanceObjects, STATGROUP_KismetCompiler);
-<<<<<<< HEAD
-=======
 DECLARE_CYCLE_STAT(TEXT("Refresh Dependent Blueprints In Reinstancer"), EKismetCompilerStats_RefreshDependentBlueprintsInReinstancer, STATGROUP_KismetCompiler);
->>>>>>> cce8678d
 
 struct FReplaceReferenceHelper
 {
@@ -39,7 +33,6 @@
 		OldToNewInstanceMap.Add(OldCDO, NewCDO);
 		// Add in the old CDO to this pass, so CDO references are fixed up
 		SourceObjects.Add(OldCDO);
-<<<<<<< HEAD
 
 		if (OriginalCDO)
 		{
@@ -48,15 +41,6 @@
 		}
 	}
 
-=======
-
-		if (OriginalCDO)
-		{
-			OldToNewInstanceMap.Add(OriginalCDO, NewCDO);
-			SourceObjects.Add(OriginalCDO);
-		}
-	}
-
 	static void IncludeClass(UClass* OldClass, UClass* NewClass, TMap<UObject*, UObject*> &OldToNewInstanceMap, TArray<UObject*> &SourceObjects, TArray<UObject*> &ObjectsToReplace)
 	{
 		OldToNewInstanceMap.Add(OldClass, NewClass);
@@ -68,7 +52,6 @@
 		}
 	}
 
->>>>>>> cce8678d
 	static void FindAndReplaceReferences(const TArray<UObject*>& SourceObjects, TSet<UObject*>* ObjectsThatShouldUseOldStuff, const TArray<UObject*>& ObjectsToReplace, const TMap<UObject*, UObject*>& OldToNewInstanceMap, const TMap<FStringAssetReference, UObject*>& ReinstancedObjectsWeakReferenceMap)
 	{
 		// Find everything that references these objects
@@ -106,13 +89,8 @@
 					class ReferenceReplace : public FArchiveReplaceObjectRef < UObject >
 					{
 					public:
-<<<<<<< HEAD
-						ReferenceReplace(UObject* InSearchObject, const TMap<UObject*, UObject*>& InReplacementMap, TMap<FStringAssetReference, UObject*> WeakReferencesMap)
-							: FArchiveReplaceObjectRef<UObject>(InSearchObject, InReplacementMap, false, false, false, true), WeakReferencesMap(WeakReferencesMap)
-=======
 						ReferenceReplace(UObject* InSearchObject, const TMap<UObject*, UObject*>& InReplacementMap, TMap<FStringAssetReference, UObject*> InWeakReferencesMap)
 							: FArchiveReplaceObjectRef<UObject>(InSearchObject, InReplacementMap, false, false, false, true), WeakReferencesMap(InWeakReferencesMap)
->>>>>>> cce8678d
 						{
 							SerializeSearchObject();
 						}
@@ -181,9 +159,6 @@
 		ClassToReinstance->ClassFlags &= ~CLASS_NewerVersionExists;
 		GIsDuplicatingClassForReinstancing = false;
 
-<<<<<<< HEAD
-		auto BPGDuplicatedClass = Cast<UBlueprintGeneratedClass>(DuplicatedClass);
-=======
 		auto BPClassToReinstance = Cast<UBlueprintGeneratedClass>(ClassToReinstance);
 		auto BPGDuplicatedClass = Cast<UBlueprintGeneratedClass>(DuplicatedClass);
 		if (BPGDuplicatedClass && BPClassToReinstance && BPClassToReinstance->OverridenArchetypeForCDO)
@@ -191,7 +166,6 @@
 			BPGDuplicatedClass->OverridenArchetypeForCDO = BPClassToReinstance->OverridenArchetypeForCDO;
 		}
 
->>>>>>> cce8678d
 		auto DuplicatedClassUberGraphFunction = BPGDuplicatedClass ? BPGDuplicatedClass->UberGraphFunction : nullptr;
 		if (DuplicatedClassUberGraphFunction)
 		{
@@ -210,11 +184,7 @@
 		DuplicatedClass->ClassDefaultObject->SetFlags(RF_ClassDefaultObject);
 		DuplicatedClass->ClassDefaultObject->SetClass(DuplicatedClass);
 
-<<<<<<< HEAD
-		OldCDO->SetClass(DuplicatedClass);
-=======
 		ClassToReinstance->GetDefaultObject()->SetClass(DuplicatedClass);
->>>>>>> cce8678d
 		ObjectsThatShouldUseOldStuff.Add(DuplicatedClass); //CDO of REINST_ class can be used as archetype
 
 		if( !bIsBytecodeOnly )
@@ -341,11 +311,7 @@
 
 FBlueprintCompileReinstancer::~FBlueprintCompileReinstancer()
 {
-<<<<<<< HEAD
-	BP_SCOPED_COMPILER_EVENT_STAT(EKismetCompilerStats_ReinstanceObjects);
-=======
-}
->>>>>>> cce8678d
+}
 
 class FReinstanceFinalizer : public TSharedFromThis<FReinstanceFinalizer>
 {
@@ -363,57 +329,6 @@
 
 	void Finalize()
 	{
-<<<<<<< HEAD
-		bool bShouldReinstance = true;
-		
-		// See if we need to do a full reinstance or can do the faster refresh path (when enabled or no values were modified, and the structures match)
-		if (!bAlwaysReinstance)
-		{
-			BP_SCOPED_COMPILER_EVENT_STAT(EKismetReinstancerStats_ReplaceClassNoReinsancing);
-
-			const UBlueprintGeneratedClass* BPClassA = Cast<const UBlueprintGeneratedClass>(DuplicatedClass);
-			const UBlueprintGeneratedClass* BPClassB = Cast<const UBlueprintGeneratedClass>(ClassToReinstance);
-			const UBlueprint* BP = Cast<const UBlueprint>(ClassToReinstance->ClassGeneratedBy);
-
-			static const FBoolConfigValueHelper ChangeDefaultValueWithoutReinstancing(TEXT("Kismet"), TEXT("bChangeDefaultValueWithoutReinstancing"), GEngineIni);
-			const bool bTheSameDefaultValues = (BP != nullptr) && (ClassToReinstanceDefaultValuesCRC != 0) && (BP->CrcPreviousCompiledCDO == ClassToReinstanceDefaultValuesCRC);
-
-			const bool bTheSameLayout = (BPClassA != nullptr) && (BPClassB != nullptr) && FStructUtils::TheSameLayout(BPClassA, BPClassB, true);
-
-			const bool bAllowedToDoFastPath = (ChangeDefaultValueWithoutReinstancing || bTheSameDefaultValues) && bTheSameLayout;
-			if (bAllowedToDoFastPath)
-			{
-
-				UE_LOG(LogBlueprint, Log, TEXT("BlueprintCompileReinstancer: Doing a fast path refresh on class '%s'."), *GetPathNameSafe(ClassToReinstance));
-
-				TArray<UObject*> ObjectsToReplace;
-				GetObjectsOfClass(DuplicatedClass, ObjectsToReplace, /*bIncludeDerivedClasses=*/ false);
-
-				const bool bIsActor = ClassToReinstance->IsChildOf<AActor>();
-				const bool bIsAnimInstance = ClassToReinstance->IsChildOf<UAnimInstance>();
-				const bool bIsComponent = ClassToReinstance->IsChildOf<UActorComponent>();
-				for (auto Obj : ObjectsToReplace)
-				{
-					UE_LOG(LogBlueprint, Log, TEXT("  Fast path is refreshing (not replacing) %s"), *Obj->GetFullName());
-
-					if ((!Obj->IsTemplate() || bIsComponent) && !Obj->IsPendingKill())
-					{
-						const bool bIsSelected = bIsActor ? Obj->IsSelected() : false;
-
-						Obj->SetClass(ClassToReinstance);
-
-						if (bIsActor)
-						{
-							auto Actor = CastChecked<AActor>(Obj);
-							Actor->ReregisterAllComponents();
-							Actor->RerunConstructionScripts();
-
-							if (bIsSelected)
-							{
-								GEditor->SelectActor(Actor, /*bInSelected =*/true, /*bNotify =*/true);
-							}
-						}
-=======
 		if (!ensure(Reinstancer.IsValid()))
 		{
 			return;
@@ -435,7 +350,6 @@
 				}
 			}
 		}
->>>>>>> cce8678d
 
 		const bool bIsAnimInstance = ClassToReinstance->IsChildOf<UAnimInstance>();
 		if (bIsAnimInstance)
@@ -541,21 +455,12 @@
 			const UBlueprintGeneratedClass* BPClassB = Cast<const UBlueprintGeneratedClass>(ClassToReinstance);
 			const UBlueprint* BP = Cast<const UBlueprint>(ClassToReinstance->ClassGeneratedBy);
 
-<<<<<<< HEAD
-				TArray<UObject*> SourceObjects;
-				TMap<UObject*, UObject*> OldToNewInstanceMap;
-				TMap<FStringAssetReference, UObject*> ReinstancedObjectsWeakReferenceMap;
-				FReplaceReferenceHelper::IncludeCDO(DuplicatedClass, ClassToReinstance, OldToNewInstanceMap, SourceObjects, OriginalCDO);
-				FReplaceReferenceHelper::FindAndReplaceReferences(SourceObjects, &ObjectsThatShouldUseOldStuff, ObjectsToReplace, OldToNewInstanceMap, ReinstancedObjectsWeakReferenceMap);
-
-=======
 			const bool bTheSameDefaultValues = (BP != nullptr) && (ClassToReinstanceDefaultValuesCRC != 0) && (BP->CrcLastCompiledCDO == ClassToReinstanceDefaultValuesCRC);
 			const bool bTheSameLayout = (BPClassA != nullptr) && (BPClassB != nullptr) && FStructUtils::TheSameLayout(BPClassA, BPClassB, true);
 			const bool bAllowedToDoFastPath = bTheSameDefaultValues && bTheSameLayout;
 			if (bAllowedToDoFastPath)
 			{
 				Finalizer = ReinstanceFast();
->>>>>>> cce8678d
 				bShouldReinstance = false;
 			}
 		}
@@ -563,14 +468,6 @@
 		if (bShouldReinstance)
 		{
 			UE_LOG(LogBlueprint, Log, TEXT("BlueprintCompileReinstancer: Doing a full reinstance on class '%s'"), *GetPathNameSafe(ClassToReinstance));
-<<<<<<< HEAD
-			ReplaceInstancesOfClass(DuplicatedClass, ClassToReinstance, OriginalCDO, &ObjectsThatShouldUseOldStuff);
-		}
-		else if (ClassToReinstance->IsChildOf<UActorComponent>())
-		{
-			// ReplaceInstancesOfClass() handles this itself, if we had to re-instance
-			ReconstructOwnerInstances(ClassToReinstance);
-=======
 			ReplaceInstancesOfClass(DuplicatedClass, ClassToReinstance, OriginalCDO, &ObjectsThatShouldUseOldStuff, IsClassObjectReplaced(), ShouldPreserveRootComponentOfReinstancedActor());
 		}
 	}
@@ -609,7 +506,6 @@
 		if (!bBytecodeOnly)
 		{
 			DependentBlueprintsToRecompile.Remove(BP);
->>>>>>> cce8678d
 		}
 	}
 }
@@ -867,26 +763,17 @@
 	if (TargetParentComponent)
 	{
 		UObject* const* NewTargetParentComponent = OldToNewInstanceMap.Find(TargetParentComponent);
-<<<<<<< HEAD
-		if (NewTargetParentComponent)
-=======
 		if (NewTargetParentComponent && *NewTargetParentComponent)
->>>>>>> cce8678d
 		{
 			TargetParentComponent = CastChecked<USceneComponent>(*NewTargetParentComponent);
 		}
 	}
 
-<<<<<<< HEAD
-	ApplyAttachments();
-=======
 	ApplyAttachments(OldToNewInstanceMap);
->>>>>>> cce8678d
 
 	if (bSelectNewActor)
 	{
 		GEditor->SelectActor(NewActor, /*bInSelected =*/true, /*bNotify =*/true);
-<<<<<<< HEAD
 	}
 
 	TMap<UObject*, UObject*> ConstructedComponentReplacementMap;
@@ -900,21 +787,6 @@
 			}
 		}
 	}
-=======
-	}
-
-	TMap<UObject*, UObject*> ConstructedComponentReplacementMap;
-	for (UActorComponent* NewActorComponent : NewActor->GetComponents())
-	{
-		if (NewActorComponent)
-		{
-			if (UActorComponent** OldActorComponent = OldActorComponentNameMap.Find(NewActorComponent->GetFName()))
-			{
-				ConstructedComponentReplacementMap.Add(*OldActorComponent, NewActorComponent);
-			}
-		}
-	}
->>>>>>> cce8678d
 	GEditor->NotifyToolsOfObjectReplacement(ConstructedComponentReplacementMap);
 	
 	// Destroy actor and clear references.
@@ -1025,11 +897,7 @@
 	}
 }
 
-<<<<<<< HEAD
-void FBlueprintCompileReinstancer::ReplaceInstancesOfClass(UClass* OldClass, UClass* NewClass, UObject*	OriginalCDO, TSet<UObject*>* ObjectsThatShouldUseOldStuff)
-=======
 void FBlueprintCompileReinstancer::ReplaceInstancesOfClass(UClass* OldClass, UClass* NewClass, UObject*	OriginalCDO, TSet<UObject*>* ObjectsThatShouldUseOldStuff, bool bClassObjectReplaced, bool bPreserveRootComponent)
->>>>>>> cce8678d
 {
 	USelection* SelectedActors;
 	bool bSelectionChanged = false;
@@ -1050,11 +918,7 @@
 	TArray<UObject*> PotentialEditorsForRefreshing;
 
 	// A list of component owners that need their construction scripts re-ran (because a component of theirs has been reinstanced)
-<<<<<<< HEAD
-	TSet<AActor*> OwnersToReconstruct;
-=======
 	TSet<AActor*> OwnersToRerunConstructionScript;
->>>>>>> cce8678d
 
 	// Set global flag to let system know we are reconstructing blueprint instances
 	TGuardValue<bool> GuardTemplateNameFlag(GIsReconstructingBlueprintInstances, true);
@@ -1195,13 +1059,7 @@
 				check(NewUObject != nullptr);
 
 				auto FlagMask = RF_Public | RF_ArchetypeObject | RF_Transactional | RF_Transient | RF_TextExportTransient | RF_InheritableComponentTemplate; //TODO: what about RF_RootSet and RF_Standalone ?
-<<<<<<< HEAD
-				NewObject->SetFlags(OldFlags & FlagMask);
-
-				UEditorEngine::CopyPropertiesForUnrelatedObjects(OldObject, NewObject);
-=======
 				NewUObject->SetFlags(OldFlags & FlagMask);
->>>>>>> cce8678d
 
 				UEditorEngine::CopyPropertiesForUnrelatedObjects(OldObject, NewUObject);
 
@@ -1218,19 +1076,11 @@
 				OldObject->RemoveFromRoot();
 				OldObject->MarkPendingKill();
 
-<<<<<<< HEAD
-				OldToNewInstanceMap.Add(OldObject, NewObject);
+				OldToNewInstanceMap.Add(OldObject, NewUObject);
 
 				if (bIsComponent)
 				{
-					UActorComponent* Component = Cast<UActorComponent>(NewObject);
-=======
-				OldToNewInstanceMap.Add(OldObject, NewUObject);
-
-				if (bIsComponent)
-				{
 					UActorComponent* Component = Cast<UActorComponent>(NewUObject);
->>>>>>> cce8678d
 					AActor* OwningActor = Component->GetOwner();
 					if (OwningActor)
 					{
@@ -1245,16 +1095,12 @@
 						// we need to keep track of actor instances that need 
 						// their construction scripts re-ran (since we've just 
 						// replaced a component they own)
-<<<<<<< HEAD
-						OwnersToReconstruct.Add(OwningActor);
-=======
 						
 						// Skipping CDOs as CSs are not allowed for them.
 						if (!OwningActor->HasAnyFlags(RF_ClassDefaultObject))
 						{
 							OwnersToRerunConstructionScript.Add(OwningActor);
 						}
->>>>>>> cce8678d
 					}
 				}
 			}
@@ -1284,15 +1130,12 @@
 	SourceObjects.Append(DstObjects);
 
 	FReplaceReferenceHelper::IncludeCDO(OldClass, NewClass, OldToNewInstanceMap, SourceObjects, OriginalCDO);
-<<<<<<< HEAD
-=======
 	
 	if (bClassObjectReplaced)
 	{
 		FReplaceReferenceHelper::IncludeClass(OldClass, NewClass, OldToNewInstanceMap, SourceObjects, ObjectsToReplace);
 	}
 
->>>>>>> cce8678d
 	FReplaceReferenceHelper::FindAndReplaceReferences(SourceObjects, ObjectsThatShouldUseOldStuff, ObjectsToReplace, OldToNewInstanceMap, ReinstancedObjectsWeakReferenceMap);
 
 	{ BP_SCOPED_COMPILER_EVENT_STAT(EKismetReinstancerStats_ReplacementConstruction);
@@ -1336,11 +1179,7 @@
 
 	// in the case where we're replacing component instances, we need to make 
 	// sure to re-run their owner's construction scripts
-<<<<<<< HEAD
-	for (AActor* ActorInstance : OwnersToReconstruct)
-=======
 	for (AActor* ActorInstance : OwnersToRerunConstructionScript)
->>>>>>> cce8678d
 	{
 		ActorInstance->RerunConstructionScripts();
 	}
