// Copyright 1998-2014 Epic Games, Inc. All Rights Reserved.


#include "UnrealEd.h"
#include "SScalabilitySettings.h"
#include "PerformanceMonitor.h"

#define LOCTEXT_NAMESPACE "PerformanceMonitor"

const double AutoApplyScalabilityTimeout = 10;

/** Scalability dialog widget */
class SScalabilitySettingsDialog : public SCompoundWidget
{
public:

	SLATE_BEGIN_ARGS(SScalabilitySettingsDialog) {}
		SLATE_ARGUMENT(FOnClicked, OnDoneClicked)
	SLATE_END_ARGS()

public:

	/** Construct this widget */
	void Construct(const FArguments& InArgs)
	{
		ChildSlot
		[
			SNew(SBorder)
			.HAlign(HAlign_Fill)
			.BorderImage(FEditorStyle::GetBrush("ChildWindow.Background"))
			[
				SNew(SBox)
				.WidthOverride(500.0f)
				[
					SNew(SVerticalBox)
					
					+ SVerticalBox::Slot()
					.AutoHeight()
					.Padding(5.f)
					[
						SNew(STextBlock)
						.Text(LOCTEXT("PerformanceWarningDescription",
							"The current performance of the editor seems to be low.\nUse the options below to reduce the amount of detail and increase performance."))
					]
					
					+ SVerticalBox::Slot()
					.AutoHeight()
					.Padding(5.f)
					[
						SNew(SScalabilitySettings)
					]

					+ SVerticalBox::Slot()
					.AutoHeight()
					.Padding(5.f)
					[
						SNew(STextBlock)
						.ToolTip(
							SNew(SToolTip)
							[
								SNew(SImage)
								.Image(FEditorStyle::GetBrush("Scalability.ScalabilitySettings"))
							]
						)
						.AutoWrapText(true)
						.Text(LOCTEXT("PerformanceWarningChangeLater",
							"You can modify these settings in future via \"Quick Settings\" button on the level editor toolbar and choosing \"Engine Scalability Settings\"."))
					]

					+ SVerticalBox::Slot()
					.AutoHeight()
					.Padding(5.f)
					[
						SNew(SHorizontalBox)

						+ SHorizontalBox::Slot()
						.FillWidth(1.0)
						.HAlign(HAlign_Right)
						[
							SNew(SButton)
							.Text(LOCTEXT("ScalabilityDone", "Done"))
							.OnClicked(InArgs._OnDoneClicked)
						]
					]
				]
			]
		];
	}
};

FPerformanceMonitor::FPerformanceMonitor()
{
	LastEnableTime = 0;
	NotificationTimeout = AutoApplyScalabilityTimeout;
	bIsNotificationAllowed = true;

	// Register the console variables we need
	IConsoleVariable* CVar = nullptr;

	CVar = IConsoleManager::Get().RegisterConsoleVariable(TEXT("PerfWarn.FineSampleTime"), 30, TEXT("How many seconds we sample the percentage for the fine-grained minimum FPS."), ECVF_Default);
	CVar->SetOnChangedCallback(FConsoleVariableDelegate::CreateRaw(this, &FPerformanceMonitor::UpdateMovingAverageSamplers));
	CVar = IConsoleManager::Get().RegisterConsoleVariable(TEXT("PerfWarn.CoarseSampleTime"), 600, TEXT("How many seconds we sample the percentage for the coarse-grained minimum FPS."), ECVF_Default);
	CVar->SetOnChangedCallback(FConsoleVariableDelegate::CreateRaw(this, &FPerformanceMonitor::UpdateMovingAverageSamplers));

	IConsoleManager::Get().RegisterConsoleVariable(TEXT("PerfWarn.FineMinFPS"), 10, TEXT("The FPS threshold below which we warn about for fine-grained sampling."), ECVF_Default);
	IConsoleManager::Get().RegisterConsoleVariable(TEXT("PerfWarn.CoarseMinFPS"), 20, TEXT("The FPS threshold below which we warn about for coarse-grained sampling."), ECVF_Default);

	IConsoleManager::Get().RegisterConsoleVariable(TEXT("PerfWarn.FinePercentThreshold"), 80, TEXT("The percentage of samples that fall below min FPS above which we warn for."), ECVF_Default);
	IConsoleManager::Get().RegisterConsoleVariable(TEXT("PerfWarn.CoarsePercentThreshold"), 80, TEXT("The percentage of samples that fall below min FPS above which we warn for."), ECVF_Default);

	// Set up the moving average samplers
	UpdateMovingAverageSamplers();
}

FPerformanceMonitor::~FPerformanceMonitor()
{
	IConsoleManager& Console = IConsoleManager::Get();
	Console.FindConsoleVariable(TEXT("PerfWarn.FineSampleTime"))->SetOnChangedCallback(FConsoleVariableDelegate());
	Console.FindConsoleVariable(TEXT("PerfWarn.CoarseSampleTime"))->SetOnChangedCallback(FConsoleVariableDelegate());
}

bool FPerformanceMonitor::WillAutoScalabilityHelp() const
{
	Scalability::FQualityLevels CurrentLevels = Scalability::GetQualityLevels();
	Scalability::FQualityLevels NewLevels = GetAutoScalabilityQualityLevels();

	bool IsAutoScaleLower = false;
	IsAutoScaleLower |= NewLevels.ResolutionQuality < CurrentLevels.ResolutionQuality;
	IsAutoScaleLower |= NewLevels.ViewDistanceQuality < CurrentLevels.ViewDistanceQuality;
	IsAutoScaleLower |= NewLevels.AntiAliasingQuality < CurrentLevels.AntiAliasingQuality;
	IsAutoScaleLower |= NewLevels.ShadowQuality < CurrentLevels.ShadowQuality;
	IsAutoScaleLower |= NewLevels.PostProcessQuality < CurrentLevels.PostProcessQuality;
	IsAutoScaleLower |= NewLevels.TextureQuality < CurrentLevels.TextureQuality;
	IsAutoScaleLower |= NewLevels.EffectsQuality < CurrentLevels.EffectsQuality;

	// We don't check things like real-time, because the user may have enabled it temporarily.

	return IsAutoScaleLower;
}

Scalability::FQualityLevels FPerformanceMonitor::GetAutoScalabilityQualityLevels() const
{
	const Scalability::FQualityLevels ExistingLevels = Scalability::GetQualityLevels();
	Scalability::FQualityLevels NewLevels = GEditor->GetGameAgnosticSettings().EngineBenchmarkResult;

	// Make sure we don't turn settings up if the user has turned them down for any reason
	NewLevels.ResolutionQuality		= FMath::Min(NewLevels.ResolutionQuality, ExistingLevels.ResolutionQuality);
	NewLevels.ViewDistanceQuality	= FMath::Min(NewLevels.ViewDistanceQuality, ExistingLevels.ViewDistanceQuality);
	NewLevels.AntiAliasingQuality	= FMath::Min(NewLevels.AntiAliasingQuality, ExistingLevels.AntiAliasingQuality);
	NewLevels.ShadowQuality			= FMath::Min(NewLevels.ShadowQuality, ExistingLevels.ShadowQuality);
	NewLevels.PostProcessQuality	= FMath::Min(NewLevels.PostProcessQuality, ExistingLevels.PostProcessQuality);
	NewLevels.TextureQuality		= FMath::Min(NewLevels.TextureQuality, ExistingLevels.TextureQuality);
	NewLevels.EffectsQuality		= FMath::Min(NewLevels.EffectsQuality, ExistingLevels.EffectsQuality);

	return NewLevels;
}

void FPerformanceMonitor::AutoApplyScalability()
{
<<<<<<< HEAD
=======
	GEditor->AccessGameAgnosticSettings().AutoApplyScalabilityBenchmark();

>>>>>>> 81f58720
	Scalability::FQualityLevels NewLevels = FPerformanceMonitor::GetAutoScalabilityQualityLevels();

	Scalability::SetQualityLevels(NewLevels);
	Scalability::SaveState(GEditorGameAgnosticIni);
<<<<<<< HEAD
=======
	GEditor->RedrawAllViewports();
>>>>>>> 81f58720

	const bool bAutoApplied = true;
	Scalability::RecordQualityLevelsAnalytics(bAutoApplied);

	GEditor->DisableRealtimeViewports();

	// Reset the timers so as not to skew the data with the time it took to do the benchmark	
	FineMovingAverage.Reset();
	CoarseMovingAverage.Reset();
}

void FPerformanceMonitor::ShowPerformanceWarning(FText MessageText)
{
	static double MinNotifyTime = 30;
	if ((FPlatformTime::Seconds() - LastEnableTime) > MinNotifyTime)
	{
		// Only show a new one if we've not shown one for a while
		LastEnableTime = FPlatformTime::Seconds();
		NotificationTimeout = AutoApplyScalabilityTimeout;

		// Create notification item
		FNotificationInfo Info(MessageText);
		Info.bFireAndForget = false;
		Info.FadeOutDuration = 3.0f;
		Info.ExpireDuration = 0.0f;
		Info.bUseLargeFont = false;

		Info.ButtonDetails.Add( FNotificationButtonInfo( LOCTEXT("ApplyNow", "Apply Now"), FText::GetEmpty(), FSimpleDelegate::CreateRaw( this, &FPerformanceMonitor::AutoApplyScalability ) ) );
		Info.ButtonDetails.Add( FNotificationButtonInfo( LOCTEXT("TweakManually", "Tweak Manually"), FText::GetEmpty(), FSimpleDelegate::CreateRaw( this, &FPerformanceMonitor::ShowScalabilityDialog ) ) );
		Info.ButtonDetails.Add( FNotificationButtonInfo( LOCTEXT("DontRemindMe", "Cancel & Ignore"), FText::GetEmpty(), FSimpleDelegate::CreateRaw( this, &FPerformanceMonitor::CancelPerformanceNotification ) ) );

		PerformanceWarningNotificationPtr = FSlateNotificationManager::Get().AddNotification(Info);
		PerformanceWarningNotificationPtr.Pin()->SetCompletionState(SNotificationItem::CS_Pending);
	}
}

void FPerformanceMonitor::CancelPerformanceNotification()
{
	UEditorUserSettings& EditorUserSettings = GEditor->AccessEditorUserSettings();
	EditorUserSettings.bMonitorEditorPerformance = false;
	EditorUserSettings.PostEditChange();
	EditorUserSettings.SaveConfig();

	Reset();
}

void FPerformanceMonitor::HidePerformanceWarning()
{
	// Finished! Notify the UI.
	TSharedPtr<SNotificationItem> NotificationItem = PerformanceWarningNotificationPtr.Pin();

	if (NotificationItem.IsValid())
	{
		NotificationItem->SetCompletionState(SNotificationItem::CS_Success);
		NotificationItem->Fadeout();

		PerformanceWarningNotificationPtr.Reset();
	}
}

void FPerformanceMonitor::Tick(float DeltaTime)
{
	if (GEngine->ShouldThrottleCPUUsage() && (!GShaderCompilingManager || !GShaderCompilingManager->IsCompiling() ) )
	{
		return;
	}

	extern ENGINE_API float GAverageFPS;
	FineMovingAverage.Tick(FPlatformTime::Seconds(), GAverageFPS);
	CoarseMovingAverage.Tick(FPlatformTime::Seconds(), GAverageFPS);

	bool bMonitorEditorPerformance = GEditor->GetEditorUserSettings().bMonitorEditorPerformance;
	if( !bMonitorEditorPerformance || !bIsNotificationAllowed )
	{
		return;
	}

	FFormatNamedArguments Arguments;
	bool bLowFramerate = false;
	int32 SampleTime = 0;
	float PercentUnderTarget = 0.f;

	if (FineMovingAverage.IsReliable())
	{
		static IConsoleVariable* CVarMinFPS = IConsoleManager::Get().FindConsoleVariable(TEXT("PerfWarn.FineMinFPS"));
		static IConsoleVariable* CVarPercentThreshold = IConsoleManager::Get().FindConsoleVariable(TEXT("PerfWarn.FinePercentThreshold"));

		PercentUnderTarget = FineMovingAverage.PercentageBelowThreshold(CVarMinFPS->GetFloat());

		if (PercentUnderTarget >= CVarPercentThreshold->GetFloat())
		{
			Arguments.Add(TEXT("Framerate"), CVarMinFPS->GetInt());
			Arguments.Add(TEXT("Percentage"), FMath::FloorToFloat(PercentUnderTarget));
			SampleTime = IConsoleManager::Get().FindConsoleVariable(TEXT("PerfWarn.FineSampleTime"))->GetInt();

			bLowFramerate = true;
		}
	}

	if (!bLowFramerate && CoarseMovingAverage.IsReliable())
	{
		static IConsoleVariable* CVarMinFPS = IConsoleManager::Get().FindConsoleVariable(TEXT("PerfWarn.CoarseMinFPS"));
		static IConsoleVariable* CVarPercentThreshold = IConsoleManager::Get().FindConsoleVariable(TEXT("PerfWarn.CoarsePercentThreshold"));

		PercentUnderTarget = CoarseMovingAverage.PercentageBelowThreshold(CVarMinFPS->GetFloat());

		if (PercentUnderTarget >= CVarPercentThreshold->GetFloat())
		{
			Arguments.Add(TEXT("Framerate"), CVarMinFPS->GetInt());
			Arguments.Add(TEXT("Percentage"), FMath::FloorToFloat(PercentUnderTarget));
			SampleTime = IConsoleManager::Get().FindConsoleVariable(TEXT("PerfWarn.CoarseSampleTime"))->GetInt();

			bLowFramerate = true;
		}
	}

	auto AlreadyOpenItem = PerformanceWarningNotificationPtr.Pin();

	if (!bLowFramerate)
	{
		// Framerate is back up again - just reset everything and hide the timeout
		if (AlreadyOpenItem.IsValid())
		{
			Reset();
		}
	}
	else
	{
<<<<<<< HEAD
		// Before we warn the user lets check if we already have auto-scalability enabled, no sense in warning them
		// if we can't do anything about it.
		if ( !WillAutoScalabilityHelp() )
=======
		if( GEditor->GetGameAgnosticSettings().IsScalabilityBenchmarkValid() )
>>>>>>> 81f58720
		{
			return;
		}

		// Choose an appropriate message
		enum MessagesEnum { Seconds, SecondsPercent, Minute, MinutePercent, Minutes, MinutesPercent };
		const FText Messages[] = {
<<<<<<< HEAD
			LOCTEXT("PerformanceWarningInProgress_Seconds",			"Your framerate has been under {Framerate} FPS for the past {SampleTime} seconds.\n\nApplying optimum engine settings in {TimeRemaining}s."),
			LOCTEXT("PerformanceWarningInProgress_Seconds_Percent", "Your framerate has been under {Framerate} FPS for {Percentage}% of the past {SampleTime} seconds.\n\nApplying optimum engine settings in {TimeRemaining}s."),

			LOCTEXT("PerformanceWarningInProgress_Minute",			"Your framerate has been under {Framerate} FPS for the past minute.\n\nApplying optimum engine settings in {TimeRemaining}s."),
			LOCTEXT("PerformanceWarningInProgress_Minute_Percent",	"Your framerate has been under {Framerate} FPS for {Percentage}% of the last minute.\n\nApplying optimum engine settings in {TimeRemaining}s."),

			LOCTEXT("PerformanceWarningInProgress_Minutes",			"Your framerate has been below {Framerate} FPS for the past {SampleTime} minutes.\n\nApplying optimum engine settings in {TimeRemaining}s."),
			LOCTEXT("PerformanceWarningInProgress_Minutes_Percent", "Your framerate has been below {Framerate} FPS for {Percentage}% of the past {SampleTime} minutes.\n\nApplying optimum engine settings in {TimeRemaining}s."),
=======
			LOCTEXT("PerformanceWarningInProgress_Seconds",			"Your framerate has been under {Framerate} FPS for the past {SampleTime} seconds.\n\nApplying reduced quality settings in {TimeRemaining}s."),
			LOCTEXT("PerformanceWarningInProgress_Seconds_Percent", "Your framerate has been under {Framerate} FPS for {Percentage}% of the past {SampleTime} seconds.\n\nApplying reduced quality settings in {TimeRemaining}s."),

			LOCTEXT("PerformanceWarningInProgress_Minute",			"Your framerate has been under {Framerate} FPS for the past minute.\n\nApplying reduced quality settings in {TimeRemaining}s."),
			LOCTEXT("PerformanceWarningInProgress_Minute_Percent",	"Your framerate has been under {Framerate} FPS for {Percentage}% of the last minute.\n\nApplying reduced quality settings in {TimeRemaining}s."),

			LOCTEXT("PerformanceWarningInProgress_Minutes",			"Your framerate has been below {Framerate} FPS for the past {SampleTime} minutes.\n\nApplying reduced quality settings in {TimeRemaining}s."),
			LOCTEXT("PerformanceWarningInProgress_Minutes_Percent", "Your framerate has been below {Framerate} FPS for {Percentage}% of the past {SampleTime} minutes.\n\nApplying reduced quality settings in {TimeRemaining}s."),
>>>>>>> 81f58720
		};

		int32 Message;
		if (SampleTime < 60)
		{
			Arguments.Add(TEXT("SampleTime"), SampleTime);
			Message = Seconds;
		}
		else if (SampleTime == 60)
		{
			Message = Minute;
		}
		else
		{
			Arguments.Add(TEXT("SampleTime"), SampleTime / 60);
			Message = Minutes;
		}

		// Use the message with the specific percentage on if applicable
		if (PercentUnderTarget <= 95.f)
		{
			++Message;
		}


		// Now update the notification or create a new one
		if (AlreadyOpenItem.IsValid())
		{
			NotificationTimeout -= DeltaTime;
			Arguments.Add(TEXT("TimeRemaining"), FMath::Max(1, FMath::CeilToInt(NotificationTimeout)));

			if (NotificationTimeout <= 0)
			{
				// Timed-out. Apply the settings.
				AutoApplyScalability();
				Reset();
			}
			else
			{
				AlreadyOpenItem->SetText(FText::Format(Messages[Message], Arguments));
			}
		}
		else
		{
			NotificationTimeout = AutoApplyScalabilityTimeout;
			Arguments.Add(TEXT("TimeRemaining"), int(NotificationTimeout));

			ShowPerformanceWarning(FText::Format(Messages[Message], Arguments));
		}
	}
}

void FPerformanceMonitor::Reset()
{
	FineMovingAverage.Reset();
	CoarseMovingAverage.Reset();

	HidePerformanceWarning();
	bIsNotificationAllowed = true;
}

void FPerformanceMonitor::UpdateMovingAverageSamplers(IConsoleVariable* Unused)
{
	static const int NumberOfSamples = 50;
	IConsoleManager& Console = IConsoleManager::Get();

	float SampleTime = Console.FindConsoleVariable(TEXT("PerfWarn.FineSampleTime"))->GetFloat();
	FineMovingAverage = FMovingAverage(NumberOfSamples, SampleTime / NumberOfSamples);

	SampleTime = Console.FindConsoleVariable(TEXT("PerfWarn.CoarseSampleTime"))->GetFloat();
	CoarseMovingAverage = FMovingAverage(NumberOfSamples, SampleTime / NumberOfSamples);
}

void FPerformanceMonitor::ShowScalabilityDialog()
{
	Reset();
	bIsNotificationAllowed = false;

	auto ExistingWindow = ScalabilitySettingsWindowPtr.Pin();

	if (ExistingWindow.IsValid())
	{
		ExistingWindow->BringToFront();
	}
	else
	{
		// Create the window
		ScalabilitySettingsWindowPtr = ExistingWindow = SNew(SWindow)
			.Title(LOCTEXT("PerformanceWarningDialogTitle", "Scalability Options"))
			.SupportsMaximize(false)
			.SupportsMinimize(false)
			.CreateTitleBar(true)
			.SizingRule(ESizingRule::Autosized);

		ExistingWindow->SetOnWindowClosed(FOnWindowClosed::CreateStatic([](const TSharedRef<SWindow>&, FPerformanceMonitor* PerfWarn){
			PerfWarn->Reset();
		}, this));

		ExistingWindow->SetContent(
			SNew(SScalabilitySettingsDialog)
			.OnDoneClicked(
				FOnClicked::CreateStatic([](TWeakPtr<SWindow> Window, FPerformanceMonitor* PerfWarn){
					auto WindowPin = Window.Pin();
					if (WindowPin.IsValid())
					{
						PerfWarn->bIsNotificationAllowed = true;
						WindowPin->RequestDestroyWindow();
					}
					return FReply::Handled();
				}, ScalabilitySettingsWindowPtr, this)
			)
		);


		TSharedPtr<SWindow> RootWindow = FGlobalTabmanager::Get()->GetRootWindow();
		if (RootWindow.IsValid())
		{
			FSlateApplication::Get().AddModalWindow(ExistingWindow.ToSharedRef(), RootWindow);
		}
		else
		{
			FSlateApplication::Get().AddWindow(ExistingWindow.ToSharedRef());
		}
	}
}

#undef LOCTEXT_NAMESPACE<|MERGE_RESOLUTION|>--- conflicted
+++ resolved
@@ -157,19 +157,13 @@
 
 void FPerformanceMonitor::AutoApplyScalability()
 {
-<<<<<<< HEAD
-=======
 	GEditor->AccessGameAgnosticSettings().AutoApplyScalabilityBenchmark();
 
->>>>>>> 81f58720
 	Scalability::FQualityLevels NewLevels = FPerformanceMonitor::GetAutoScalabilityQualityLevels();
 
 	Scalability::SetQualityLevels(NewLevels);
 	Scalability::SaveState(GEditorGameAgnosticIni);
-<<<<<<< HEAD
-=======
 	GEditor->RedrawAllViewports();
->>>>>>> 81f58720
 
 	const bool bAutoApplied = true;
 	Scalability::RecordQualityLevelsAnalytics(bAutoApplied);
@@ -298,13 +292,7 @@
 	}
 	else
 	{
-<<<<<<< HEAD
-		// Before we warn the user lets check if we already have auto-scalability enabled, no sense in warning them
-		// if we can't do anything about it.
-		if ( !WillAutoScalabilityHelp() )
-=======
 		if( GEditor->GetGameAgnosticSettings().IsScalabilityBenchmarkValid() )
->>>>>>> 81f58720
 		{
 			return;
 		}
@@ -312,16 +300,6 @@
 		// Choose an appropriate message
 		enum MessagesEnum { Seconds, SecondsPercent, Minute, MinutePercent, Minutes, MinutesPercent };
 		const FText Messages[] = {
-<<<<<<< HEAD
-			LOCTEXT("PerformanceWarningInProgress_Seconds",			"Your framerate has been under {Framerate} FPS for the past {SampleTime} seconds.\n\nApplying optimum engine settings in {TimeRemaining}s."),
-			LOCTEXT("PerformanceWarningInProgress_Seconds_Percent", "Your framerate has been under {Framerate} FPS for {Percentage}% of the past {SampleTime} seconds.\n\nApplying optimum engine settings in {TimeRemaining}s."),
-
-			LOCTEXT("PerformanceWarningInProgress_Minute",			"Your framerate has been under {Framerate} FPS for the past minute.\n\nApplying optimum engine settings in {TimeRemaining}s."),
-			LOCTEXT("PerformanceWarningInProgress_Minute_Percent",	"Your framerate has been under {Framerate} FPS for {Percentage}% of the last minute.\n\nApplying optimum engine settings in {TimeRemaining}s."),
-
-			LOCTEXT("PerformanceWarningInProgress_Minutes",			"Your framerate has been below {Framerate} FPS for the past {SampleTime} minutes.\n\nApplying optimum engine settings in {TimeRemaining}s."),
-			LOCTEXT("PerformanceWarningInProgress_Minutes_Percent", "Your framerate has been below {Framerate} FPS for {Percentage}% of the past {SampleTime} minutes.\n\nApplying optimum engine settings in {TimeRemaining}s."),
-=======
 			LOCTEXT("PerformanceWarningInProgress_Seconds",			"Your framerate has been under {Framerate} FPS for the past {SampleTime} seconds.\n\nApplying reduced quality settings in {TimeRemaining}s."),
 			LOCTEXT("PerformanceWarningInProgress_Seconds_Percent", "Your framerate has been under {Framerate} FPS for {Percentage}% of the past {SampleTime} seconds.\n\nApplying reduced quality settings in {TimeRemaining}s."),
 
@@ -330,7 +308,6 @@
 
 			LOCTEXT("PerformanceWarningInProgress_Minutes",			"Your framerate has been below {Framerate} FPS for the past {SampleTime} minutes.\n\nApplying reduced quality settings in {TimeRemaining}s."),
 			LOCTEXT("PerformanceWarningInProgress_Minutes_Percent", "Your framerate has been below {Framerate} FPS for {Percentage}% of the past {SampleTime} minutes.\n\nApplying reduced quality settings in {TimeRemaining}s."),
->>>>>>> 81f58720
 		};
 
 		int32 Message;
