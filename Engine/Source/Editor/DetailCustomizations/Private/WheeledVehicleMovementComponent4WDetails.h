--- conflicted
+++ resolved
@@ -25,11 +25,7 @@
 		virtual TArray<FRichCurveEditInfo> GetCurves() override;
 		virtual void ModifyOwner() override;
 		virtual void MakeTransactional() override;
-<<<<<<< HEAD
-		virtual void OnCurveChanged() override { }
-=======
 		virtual void OnCurveChanged( const TArray<FRichCurveEditInfo>& ChangedCurveEditInfos ) override { }
->>>>>>> cce8678d
 		virtual bool IsValidCurve(FRichCurveEditInfo CurveInfo) override;
 
 	private:
@@ -46,11 +42,7 @@
 		virtual TArray<FRichCurveEditInfo> GetCurves() override;
 		virtual void ModifyOwner() override;
 		virtual void MakeTransactional() override;
-<<<<<<< HEAD
-		virtual void OnCurveChanged() override { }
-=======
 		virtual void OnCurveChanged( const TArray<FRichCurveEditInfo>& ChangedCurveEditInfos ) override { }
->>>>>>> cce8678d
 		virtual bool IsValidCurve( FRichCurveEditInfo CurveInfo ) override;
 
 	private:
