--- conflicted
+++ resolved
@@ -100,10 +100,7 @@
 
 		TSharedPtr<SHorizontalBox> HorizontalBox;
 
-<<<<<<< HEAD
-=======
 		bool bIsPassword = PropertyHandle->GetBoolMetaData("PasswordField");
->>>>>>> 73f66985
 		bIsMultiLine = PropertyHandle->GetBoolMetaData("MultiLine");
 		if(bIsMultiLine)
 		{
@@ -113,18 +110,6 @@
 					+SHorizontalBox::Slot()
 					.FillWidth(1.0f)
 					[
-<<<<<<< HEAD
-						SAssignNew(MultiLineWidget, SMultiLineEditableTextBox)
-						.Text_Lambda(GetTextValue)
-						.Font(InArgs._Font)
-						.SelectAllTextWhenFocused(false)
-						.ClearKeyboardFocusOnCommit(false)
-						.OnTextCommitted_Lambda(OnTextCommitted)
-						.SelectAllTextOnCommit(false)
-						.IsReadOnly(this, &STextPropertyWidget::IsReadOnly)
-						.AutoWrapText(true)
-						.ModiferKeyForNewLine(EModifierKey::Shift)
-=======
 						SNew( SBox )
 						.MaxDesiredHeight(300.f)
 						[
@@ -140,7 +125,6 @@
 							.ModiferKeyForNewLine(EModifierKey::Shift)
 							.IsPassword(bIsPassword)
 						]
->>>>>>> 73f66985
 					]
 				];
 
@@ -162,10 +146,7 @@
 						.OnTextCommitted_Lambda(OnTextCommitted)
 						.SelectAllTextOnCommit( true )
 						.IsReadOnly(this, &STextPropertyWidget::IsReadOnly)
-<<<<<<< HEAD
-=======
 						.IsPassword(bIsPassword)
->>>>>>> 73f66985
 
 					]
 				];
