// Copyright 1998-2016 Epic Games, Inc. All Rights Reserved.

#include "VREditorModule.h"
#include "IVREditorModule.h"
#include "VREditorModeManager.h"
#include "Kismet/HeadMountedDisplayFunctionLibrary.h"	// For EHMDWornState::Type

class FVREditorModule : public IVREditorModule, public FTickableEditorObject
{
public:
	FVREditorModule()
	{
	}

	// FModuleInterface overrides
	virtual void StartupModule() override;
	virtual void ShutdownModule() override;
	virtual void PostLoadCallback() override;
	virtual bool SupportsDynamicReloading() override
	{
		return true;
	}

	// IVREditorModule overrides
	virtual bool IsVREditorEnabled() const override;
	virtual bool IsVREditorAvailable() const override;
	virtual void EnableVREditor( const bool bEnable, const bool bForceWithoutHMD ) override;
	virtual bool IsVREditorModeActive() override;

	// FTickableEditorObject overrides
	virtual void Tick( float DeltaTime ) override;
	virtual bool IsTickable() const override
	{
		return true;
	}
	virtual TStatId GetStatId() const override
	{
		return TStatId();
	}


	static void ToggleForceVRMode();

private:

	/** Handles turning VR Editor mode on and off */
	FVREditorModeManager ModeManager;
};

namespace VREd
{
	static FAutoConsoleCommand ForceVRMode( TEXT( "VREd.ForceVRMode" ), TEXT( "Toggles VREditorMode, even if not in immersive VR" ), FConsoleCommandDelegate::CreateStatic( &FVREditorModule::ToggleForceVRMode ) );
}

void FVREditorModule::StartupModule()
{
}

void FVREditorModule::ShutdownModule()
{
}

void FVREditorModule::PostLoadCallback()
{
}

bool FVREditorModule::IsVREditorEnabled() const
{
	return ModeManager.IsVREditorActive();
}
													
bool FVREditorModule::IsVREditorAvailable() const
{
	return ModeManager.IsVREditorAvailable();
}	


void FVREditorModule::EnableVREditor( const bool bEnable, const bool bForceWithoutHMD )
{
	ModeManager.EnableVREditor( bEnable, bForceWithoutHMD );
}

bool FVREditorModule::IsVREditorModeActive()
{
	return ModeManager.IsVREditorActive();
}

void FVREditorModule::ToggleForceVRMode()
{
	const bool bForceWithoutHMD = true;
	FVREditorModule& Self = FModuleManager::GetModuleChecked< FVREditorModule >( TEXT( "VREditor" ) );
	Self.EnableVREditor( !Self.IsVREditorEnabled(), bForceWithoutHMD );
}

void FVREditorModule::Tick( float DeltaTime )
{
<<<<<<< HEAD
	//@todo vreditor: Make the timer a configurable variable and/or change the polling system to an event-based one.
	TimeSinceHMDChecked += DeltaTime;
	// You can only auto-enter VR if the setting is enabled. Other criteria are that the VR Editor is enabled in experimental settings, that you are not in PIE, and that the editor is foreground.
	bool bCanAutoEnterVR = (GetDefault<UEditorExperimentalSettings>()->bEnableAutoVREditMode) && (GetDefault<UEditorExperimentalSettings>()->bEnableVREditing) && !(GEditor->PlayWorld) && FPlatformProcess::IsThisApplicationForeground();

	if (GEngine != nullptr && GEngine->HMDDevice.IsValid())
	{
		// Only check whether you are wearing the HMD every second, if you are allowed to auto-enter VR, and if your HMD state has changed since the last check. 
		if((TimeSinceHMDChecked >= 1.0f) && bCanAutoEnterVR && (HMDWornState != GEngine->HMDDevice->GetHMDWornState()))
		{
			TimeSinceHMDChecked = 0.0f;
			HMDWornState = GEngine->HMDDevice->GetHMDWornState();
			if( HMDWornState == EHMDWornState::Worn )
			{
				EnableVREditor(true, false);
			}
			else if (HMDWornState == EHMDWornState::NotWorn)
			{
				EnableVREditor(false, false);
			}
		}
	}

	if( IsVREditorEnabled() )
	{
		FVREditorMode* VREditorMode = static_cast<FVREditorMode*>(GLevelEditorModeTools().FindMode(FVREditorMode::GetVREditorModeID()));
		check(VREditorMode != nullptr);


		if (VREditorMode->WantsToExitMode())
		{
			//Store the current WorldToMeters before exiting the mode
			LastWorldToMeters = GWorld->GetWorldSettings()->WorldToMeters;

			EnableVREditor( false, false );

			// Start the session if that was the reason to stop the VR Editor mode
			if ( VREditorMode->GetExitType() == EVREditorExitType::PIE_VR )
			{
				const bool bHMDIsReady = ( GEngine && GEngine->HMDDevice.IsValid() && GEngine->HMDDevice->IsHMDConnected() );

				const FVector* StartLoc = NULL;
				const FRotator* StartRot = NULL;
				GEditor->RequestPlaySession( true, NULL, false, StartLoc, StartRot, -1, false, bHMDIsReady, false );
				bPlayStartedFromVREditor = true;
			}
		}
	}

	// Only check for input if we started this play session from the VR Editor
	else if( bPlayStartedFromVREditor && GEditor->PlayWorld && !bEnableVRRequest )
	{
		// Shutdown PIE if we came from the VR Editor and we are not already requesting to start the VR Editor and when any of the players is holding down the required input
		const float ShutDownInputKeyTime = 0.5f;
		TArray<APlayerController*> PlayerControllers;
		GEngine->GetAllLocalPlayerControllers( PlayerControllers );
		for ( APlayerController* PlayerController : PlayerControllers )
		{
			if ( ( PlayerController->GetInputKeyTimeDown( EKeys::MotionController_Left_Grip1 ) > ShutDownInputKeyTime || PlayerController->GetInputKeyTimeDown( EKeys::MotionController_Left_Grip2 ) > ShutDownInputKeyTime ) &&
				( PlayerController->GetInputKeyTimeDown( EKeys::MotionController_Right_Grip1 ) > ShutDownInputKeyTime || PlayerController->GetInputKeyTimeDown( EKeys::MotionController_Right_Grip2 ) > ShutDownInputKeyTime ) &&
				PlayerController->GetInputKeyTimeDown( EKeys::MotionController_Right_Trigger ) > ShutDownInputKeyTime &&
				PlayerController->GetInputKeyTimeDown( EKeys::MotionController_Left_Trigger ) > ShutDownInputKeyTime )
			{
				GEditor->RequestEndPlayMap();
				bEnableVRRequest = true;
				break;
			}
		}
	}
	else
	{
		// Start the VR Editor mode
		if ( bEnableVRRequest )
		{
			EnableVREditor( true, false );
			bEnableVRRequest = false;
		}
		
	}
=======
	ModeManager.Tick( DeltaTime );
>>>>>>> 92a3597a
}


IMPLEMENT_MODULE( FVREditorModule, VREditor )<|MERGE_RESOLUTION|>--- conflicted
+++ resolved
@@ -94,89 +94,7 @@
 
 void FVREditorModule::Tick( float DeltaTime )
 {
-<<<<<<< HEAD
-	//@todo vreditor: Make the timer a configurable variable and/or change the polling system to an event-based one.
-	TimeSinceHMDChecked += DeltaTime;
-	// You can only auto-enter VR if the setting is enabled. Other criteria are that the VR Editor is enabled in experimental settings, that you are not in PIE, and that the editor is foreground.
-	bool bCanAutoEnterVR = (GetDefault<UEditorExperimentalSettings>()->bEnableAutoVREditMode) && (GetDefault<UEditorExperimentalSettings>()->bEnableVREditing) && !(GEditor->PlayWorld) && FPlatformProcess::IsThisApplicationForeground();
-
-	if (GEngine != nullptr && GEngine->HMDDevice.IsValid())
-	{
-		// Only check whether you are wearing the HMD every second, if you are allowed to auto-enter VR, and if your HMD state has changed since the last check. 
-		if((TimeSinceHMDChecked >= 1.0f) && bCanAutoEnterVR && (HMDWornState != GEngine->HMDDevice->GetHMDWornState()))
-		{
-			TimeSinceHMDChecked = 0.0f;
-			HMDWornState = GEngine->HMDDevice->GetHMDWornState();
-			if( HMDWornState == EHMDWornState::Worn )
-			{
-				EnableVREditor(true, false);
-			}
-			else if (HMDWornState == EHMDWornState::NotWorn)
-			{
-				EnableVREditor(false, false);
-			}
-		}
-	}
-
-	if( IsVREditorEnabled() )
-	{
-		FVREditorMode* VREditorMode = static_cast<FVREditorMode*>(GLevelEditorModeTools().FindMode(FVREditorMode::GetVREditorModeID()));
-		check(VREditorMode != nullptr);
-
-
-		if (VREditorMode->WantsToExitMode())
-		{
-			//Store the current WorldToMeters before exiting the mode
-			LastWorldToMeters = GWorld->GetWorldSettings()->WorldToMeters;
-
-			EnableVREditor( false, false );
-
-			// Start the session if that was the reason to stop the VR Editor mode
-			if ( VREditorMode->GetExitType() == EVREditorExitType::PIE_VR )
-			{
-				const bool bHMDIsReady = ( GEngine && GEngine->HMDDevice.IsValid() && GEngine->HMDDevice->IsHMDConnected() );
-
-				const FVector* StartLoc = NULL;
-				const FRotator* StartRot = NULL;
-				GEditor->RequestPlaySession( true, NULL, false, StartLoc, StartRot, -1, false, bHMDIsReady, false );
-				bPlayStartedFromVREditor = true;
-			}
-		}
-	}
-
-	// Only check for input if we started this play session from the VR Editor
-	else if( bPlayStartedFromVREditor && GEditor->PlayWorld && !bEnableVRRequest )
-	{
-		// Shutdown PIE if we came from the VR Editor and we are not already requesting to start the VR Editor and when any of the players is holding down the required input
-		const float ShutDownInputKeyTime = 0.5f;
-		TArray<APlayerController*> PlayerControllers;
-		GEngine->GetAllLocalPlayerControllers( PlayerControllers );
-		for ( APlayerController* PlayerController : PlayerControllers )
-		{
-			if ( ( PlayerController->GetInputKeyTimeDown( EKeys::MotionController_Left_Grip1 ) > ShutDownInputKeyTime || PlayerController->GetInputKeyTimeDown( EKeys::MotionController_Left_Grip2 ) > ShutDownInputKeyTime ) &&
-				( PlayerController->GetInputKeyTimeDown( EKeys::MotionController_Right_Grip1 ) > ShutDownInputKeyTime || PlayerController->GetInputKeyTimeDown( EKeys::MotionController_Right_Grip2 ) > ShutDownInputKeyTime ) &&
-				PlayerController->GetInputKeyTimeDown( EKeys::MotionController_Right_Trigger ) > ShutDownInputKeyTime &&
-				PlayerController->GetInputKeyTimeDown( EKeys::MotionController_Left_Trigger ) > ShutDownInputKeyTime )
-			{
-				GEditor->RequestEndPlayMap();
-				bEnableVRRequest = true;
-				break;
-			}
-		}
-	}
-	else
-	{
-		// Start the VR Editor mode
-		if ( bEnableVRRequest )
-		{
-			EnableVREditor( true, false );
-			bEnableVRRequest = false;
-		}
-		
-	}
-=======
 	ModeManager.Tick( DeltaTime );
->>>>>>> 92a3597a
 }
 
 
