// Copyright 1998-2017 Epic Games, Inc. All Rights Reserved.

#include "VREditorStyle.h"
#include "SlateTypes.h"
#include "EditorStyleSet.h"
#include "Styling/SlateStyleRegistry.h"
#include "SUniformGridPanel.h"
#include "Brushes/SlateImageBrush.h"
#include "Brushes/SlateBoxBrush.h"
#include "Brushes/SlateBorderBrush.h"
#include "Fonts/SlateFontInfo.h"
#include "Framework/Application/SlateApplication.h"

TSharedPtr< FSlateStyleSet > FVREditorStyle::VREditorStyleInstance = NULL;

void FVREditorStyle::Initialize()
{
	if ( !VREditorStyleInstance.IsValid() )
	{
		VREditorStyleInstance = Create();
		FSlateStyleRegistry::RegisterSlateStyle( *VREditorStyleInstance);
	}
}

void FVREditorStyle::Shutdown()
{
	FSlateStyleRegistry::UnRegisterSlateStyle( *VREditorStyleInstance);
	ensure(VREditorStyleInstance.IsUnique() );
	VREditorStyleInstance.Reset();
}

FName FVREditorStyle::GetStyleSetName()
{
	static FName StyleSetName(TEXT("VREditorStyle"));
	return StyleSetName;
}

FName FVREditorStyle::GetSecondaryStyleSetName()
{
	static FName StyleSetName(TEXT("VRRadialStyle"));
	return StyleSetName;
}

FName FVREditorStyle::GetNumpadStyleSetName()
{
	static FName StyleSetName(TEXT("VRNumpadRadialStyle"));
	return StyleSetName;
}

#define IMAGE_BRUSH( RelativePath, ... ) FSlateImageBrush( Style->RootToContentDir( RelativePath, TEXT(".png") ), __VA_ARGS__ )
#define BOX_BRUSH( RelativePath, ... ) FSlateBoxBrush( Style->RootToContentDir( RelativePath, TEXT(".png") ), __VA_ARGS__ )
#define BORDER_BRUSH( RelativePath, ... ) FSlateBorderBrush( Style->RootToContentDir( RelativePath, TEXT(".png") ), __VA_ARGS__ )
#define TTF_FONT( RelativePath, ... ) FSlateFontInfo( Style->RootToContentDir( RelativePath, TEXT(".ttf") ), __VA_ARGS__ )
#define OTF_FONT( RelativePath, ... ) FSlateFontInfo( Style->RootToContentDir( RelativePath, TEXT(".otf") ), __VA_ARGS__ )
#define TTF_CORE_FONT(RelativePath, ...) FSlateFontInfo(Style->RootToCoreContentDir(RelativePath, TEXT(".ttf") ), __VA_ARGS__)

const FVector2D Icon14x14(14.0f, 14.0f);
const FVector2D Icon16x16(16.0f, 16.0f);
const FVector2D Icon20x20(20.0f, 20.0f);
const FVector2D Icon40x40(40.0f, 40.0f);
const FVector2D Icon64x64(64.0f, 64.0f);
const FVector2D Icon512x512(512.0f, 512.0f);

TSharedRef< FSlateStyleSet > FVREditorStyle::Create()
{
	TSharedRef< FSlateStyleSet > Style = MakeShareable(new FSlateStyleSet(FVREditorStyle::GetStyleSetName()));

	Style->SetContentRoot(FPaths::EngineContentDir() / TEXT("Editor/Slate"));
	Style->SetCoreContentRoot(FPaths::EngineContentDir() / TEXT("Slate"));

	// Use the default menu button style, but set the background to dark grey.
	const FButtonStyle NormalButton = FEditorStyle::GetWidgetStyle<FButtonStyle>("Menu.Button");
	Style->Set("VREditorStyle.Button", FButtonStyle(NormalButton)
		.SetNormal(BOX_BRUSH("Common/RoundedSelection_16x", 4.0f / 16.0f, FLinearColor(0.1f, 0.1f, 0.1f))));
	Style->Set("VREditorStyle.CollapsedButton", FButtonStyle(NormalButton)
		.SetNormal(BOX_BRUSH("Common/RoundedSelection_16x", 4.0f / 16.0f, FLinearColor(0.1f, 0.1f, 0.1f))));

	const FTextBlockStyle NormalText = FEditorStyle::GetWidgetStyle<FTextBlockStyle>("NormalText");
	Style->Set("VREditorStyle.Label", FTextBlockStyle(NormalText)
		.SetFont(TTF_CORE_FONT("Fonts/Roboto-Regular", 7)));

	// Headings will have a font outline
	FFontOutlineSettings HeadingOutline;
	HeadingOutline.OutlineColor = FLinearColor(0.2f, 0.2f, 0.2f, 0.5f);
<<<<<<< HEAD
	HeadingOutline.OutlineSize = 1.5f;
=======
	HeadingOutline.OutlineSize = 1;
>>>>>>> c08c13e0
	FSlateFontInfo HeadlineFont = TTF_CORE_FONT("Fonts/Roboto-Regular", 10);
	HeadlineFont.OutlineSettings = HeadingOutline;

	Style->Set("VREditorStyle.Heading", FTextBlockStyle(NormalText)
			.SetFont(HeadlineFont)
			.SetColorAndOpacity(FLinearColor::White));

	// Headings will have a font outline
	FFontOutlineSettings HelperOutline;
	HelperOutline.OutlineColor = FLinearColor( 0.2f, 0.2f, 0.2f, 0.5f );
<<<<<<< HEAD
	HelperOutline.OutlineSize = 3.0f;
=======
	HelperOutline.OutlineSize = 3;
>>>>>>> c08c13e0
	FSlateFontInfo HelperFont = TTF_CORE_FONT( "Fonts/Roboto-Regular", 24 );
	HelperFont.OutlineSettings = HelperOutline;

	Style->Set( "VREditorStyle.HelperText", FTextBlockStyle( NormalText )
		.SetFont( HelperFont )
		.SetColorAndOpacity( FLinearColor::White ) );

	FCheckBoxStyle VRMenuCheckBoxStyle = FCheckBoxStyle()
		.SetCheckBoxType(ESlateCheckBoxType::ToggleButton)
		.SetUncheckedImage(IMAGE_BRUSH("Icons/VREditor/T_Radial_Checkbox", Icon64x64, FLinearColor::Transparent))
		.SetUncheckedHoveredImage(IMAGE_BRUSH("Icons/VREditor/T_Radial_Checkbox", Icon64x64, FLinearColor::Transparent))
		.SetUncheckedPressedImage(IMAGE_BRUSH("Icons/VREditor/T_Radial_Checkbox", Icon64x64, FLinearColor::Transparent))
		.SetCheckedImage(IMAGE_BRUSH("Icons/VREditor/T_Radial_Checkbox", Icon64x64, FLinearColor::White))
		.SetCheckedHoveredImage(IMAGE_BRUSH("Icons/VREditor/T_Radial_Checkbox", Icon64x64, FLinearColor::White))
		.SetCheckedPressedImage(IMAGE_BRUSH("Icons/VREditor/T_Radial_Checkbox", Icon64x64, FLinearColor::White));

	Style->Set("VREditorStyle.Check", VRMenuCheckBoxStyle);
	Style->Set("VRRadialStyle.Check", VRMenuCheckBoxStyle);

	Style->Set("VREditorStyle.CheckBox", VRMenuCheckBoxStyle);
	Style->Set("VRRadialStyle.CheckBox", VRMenuCheckBoxStyle);

	const FCheckBoxStyle RadioButtonStyle = FEditorStyle::GetWidgetStyle<FCheckBoxStyle>("Menu.RadioButton");
	Style->Set("VREditorStyle.RadioButton", FCheckBoxStyle(RadioButtonStyle));
	Style->Set("VRRadialStyle.RadioButton", FCheckBoxStyle(RadioButtonStyle));

	const FCheckBoxStyle ToggleButton = FEditorStyle::GetWidgetStyle<FCheckBoxStyle>("Menu.ToggleButton");
	Style->Set("VREditorStyle.ToggleButton", FCheckBoxStyle(ToggleButton));
	Style->Set("VRRadialStyle.ToggleButton", FCheckBoxStyle(ToggleButton));

	const FTextBlockStyle KeybindingStyle = FEditorStyle::GetWidgetStyle<FTextBlockStyle>("Menu.Keybinding");
	Style->Set("VREditorStyle.Keybinding", FTextBlockStyle(KeybindingStyle));
	Style->Set("VRRadialStyle.Keybinding", FTextBlockStyle(KeybindingStyle));

	Style->Set("VREditorStyle.AlignActors", new IMAGE_BRUSH("Icons/UMG/Alignment/Horizontal_Left", Icon16x16));

	Style->Set("VRRadialStyle.Button", FButtonStyle(NormalButton)
		.SetHovered(FSlateNoResource())
		.SetPressed(FSlateNoResource()));
	Style->Set("VRRadialStyle.CollapsedButton", FButtonStyle(NormalButton)
		.SetHovered(FSlateNoResource())
		.SetPressed(FSlateNoResource()));

	FFontOutlineSettings RadialOutline;
	RadialOutline.OutlineColor = FLinearColor(0.1f, 0.1f, 0.1f, 1.0f);
<<<<<<< HEAD
	RadialOutline.OutlineSize = 1.0f;
=======
	RadialOutline.OutlineSize = 1;
>>>>>>> c08c13e0

	FSlateFontInfo RadialFont = TTF_CORE_FONT("Fonts/Roboto-Regular", 8);
	RadialFont.OutlineSettings = RadialOutline;
	Style->Set("VRRadialStyle.Label", FTextBlockStyle(NormalText)
		.SetFont(RadialFont)
		.SetColorAndOpacity(FLinearColor::White));

	Style->Set("VRRadialStyle.InactiveFont", FSlateFontInfo(RadialFont));

	FSlateFontInfo ActiveRadialFont = TTF_CORE_FONT("Fonts/Roboto-Regular", 10);
	FFontOutlineSettings ActiveRadialOutline;
	ActiveRadialOutline.OutlineColor = FLinearColor::Black;
<<<<<<< HEAD
	ActiveRadialOutline.OutlineSize = 1.0f;
=======
	ActiveRadialOutline.OutlineSize = 1;
>>>>>>> c08c13e0
	ActiveRadialFont.OutlineSettings = ActiveRadialOutline;
	Style->Set("VRRadialStyle.ActiveFont", FSlateFontInfo(ActiveRadialFont));
	
	FSlateFontInfo NumpadRadialFont = TTF_CORE_FONT("Fonts/Roboto-Regular", 24);
	NumpadRadialFont.OutlineSettings = RadialOutline;
	Style->Set("VRNumpadRadialStyle.Label", FTextBlockStyle(NormalText)
		.SetFont(NumpadRadialFont)
		.SetColorAndOpacity(FLinearColor::White));
	Style->Set("VRNumpadRadialStyle.Button", FButtonStyle(NormalButton)
		.SetHovered(FSlateNoResource())
		.SetPressed(FSlateNoResource()));

	Style->Set("VREditorStyle.EditMenu", new IMAGE_BRUSH("Icons/VREditor/T_Radial_Edit", Icon512x512));
	Style->Set("VREditorStyle.SnapMenu", new IMAGE_BRUSH("Icons/VREditor/T_Radial_Snapping", Icon512x512));
	Style->Set("VREditorStyle.GizmoMenu", new IMAGE_BRUSH("Icons/VREditor/T_Radial_Gizmo", Icon512x512));
	Style->Set("VREditorStyle.ModesMenu", new IMAGE_BRUSH("Icons/VREditor/T_Radial_Modes", Icon512x512));
	Style->Set("VREditorStyle.ToolsMenu", new IMAGE_BRUSH("Icons/VREditor/T_Radial_Tools", Icon512x512));
	Style->Set("VREditorStyle.WindowsMenu", new IMAGE_BRUSH("Icons/VREditor/T_Radial_Windows", Icon512x512));
	Style->Set("VREditorStyle.ActionsMenu", new IMAGE_BRUSH("Icons/VREditor/T_Radial_Actions", Icon512x512));
	
	Style->Set("VREditorStyle.ActorsMode", new IMAGE_BRUSH("Icons/VREditor/T_Radial_Actors", Icon512x512));
	Style->Set("VREditorStyle.FoliageMode", new IMAGE_BRUSH("Icons/VREditor/T_Radial_Foliage", Icon512x512));
	Style->Set("VREditorStyle.LandscapeMode", new IMAGE_BRUSH("Icons/VREditor/T_Radial_Landscape", Icon512x512));
	Style->Set("VREditorStyle.MeshPaintMode", new IMAGE_BRUSH("Icons/VREditor/T_Radial_Mesh_Paint", Icon512x512));

	Style->Set("VREditorStyle.Copy", new IMAGE_BRUSH("Icons/VREditor/T_Radial_Copy", Icon512x512));
	Style->Set("VREditorStyle.Cut", new IMAGE_BRUSH("Icons/VREditor/T_Radial_Cut", Icon512x512));
	Style->Set("VREditorStyle.Paste", new IMAGE_BRUSH("Icons/VREditor/T_Radial_Paste", Icon512x512));
	Style->Set("VREditorStyle.Delete", new IMAGE_BRUSH("Icons/VREditor/T_Radial_Delete", Icon512x512));
	Style->Set("VREditorStyle.Duplicate", new IMAGE_BRUSH("Icons/VREditor/T_Radial_Duplicate", Icon512x512));
	Style->Set("VREditorStyle.SnapToFloor", new IMAGE_BRUSH("Icons/VREditor/T_Radial_Snaps", Icon512x512));
	Style->Set("VREditorStyle.DeselectAll", new IMAGE_BRUSH("Icons/VREditor/T_Radial_Deselect_All", Icon512x512));

	Style->Set("VREditorStyle.Flashlight", new IMAGE_BRUSH("Icons/VREditor/T_Radial_Flashlight", Icon512x512));
	Style->Set("VREditorStyle.Screenshot", new IMAGE_BRUSH("Icons/VREditor/T_Radial_Screenshot", Icon512x512));
	Style->Set("VREditorStyle.Simulate", new IMAGE_BRUSH("Icons/VREditor/T_Radial_Simulate", Icon512x512));
	Style->Set("VREditorStyle.Pause", new IMAGE_BRUSH("Icons/VREditor/T_Radial_Pause", Icon512x512));
	Style->Set("VREditorStyle.Play", new IMAGE_BRUSH("Icons/VREditor/T_Radial_Play", Icon512x512));
	Style->Set("VREditorStyle.Resume", new IMAGE_BRUSH("Icons/VREditor/T_Radial_Resume", Icon512x512));
	Style->Set("VREditorStyle.SaveSimulation", new IMAGE_BRUSH("Icons/VREditor/T_Radial_Save_Actors", Icon512x512));

	Style->Set("VREditorStyle.Translate", new IMAGE_BRUSH("Icons/VREditor/T_Radial_Translate", Icon512x512));
	Style->Set("VREditorStyle.Rotate", new IMAGE_BRUSH("Icons/VREditor/T_Radial_Rotate", Icon512x512));
	Style->Set("VREditorStyle.Scale", new IMAGE_BRUSH("Icons/VREditor/T_Radial_Scale", Icon512x512));
	Style->Set("VREditorStyle.Universal", new IMAGE_BRUSH("Icons/VREditor/T_Radial_Universal", Icon512x512));
	Style->Set("VREditorStyle.WorldSpace", new IMAGE_BRUSH("Icons/VREditor/T_Radial_World_Space", Icon512x512));
	Style->Set("VREditorStyle.LocalSpace", new IMAGE_BRUSH("Icons/VREditor/T_Radial_Local_Space", Icon512x512));

	Style->Set("VREditorStyle.AlignActors", new IMAGE_BRUSH("Icons/VREditor/T_Radial_Align_Actors", Icon512x512));
	Style->Set("VREditorStyle.SetTargets", new IMAGE_BRUSH("Icons/VREditor/T_Radial_Set_Targets", Icon512x512));
	Style->Set("VREditorStyle.GridNum", new IMAGE_BRUSH("Icons/VREditor/T_Radial_Grid_Num", Icon512x512));
	Style->Set("VREditorStyle.TranslateSnap", new IMAGE_BRUSH("Icons/VREditor/T_Radial_Translate_Snap", Icon512x512));
	Style->Set("VREditorStyle.AngleNum", new IMAGE_BRUSH("Icons/VREditor/T_Radial_Angle_Num", Icon512x512));
	Style->Set("VREditorStyle.RotateSnap", new IMAGE_BRUSH("Icons/VREditor/T_Radial_Rotate_Snap", Icon512x512));
	Style->Set("VREditorStyle.ScaleNum", new IMAGE_BRUSH("Icons/VREditor/T_Radial_Scale_Num", Icon512x512));
	Style->Set("VREditorStyle.ScaleSnap", new IMAGE_BRUSH("Icons/VREditor/T_Radial_Scale_Snap", Icon512x512));

	Style->Set("VREditorStyle.ContentBrowser", new IMAGE_BRUSH("Icons/VREditor/T_Radial_Content_Browser", Icon512x512));
	Style->Set("VREditorStyle.Details", new IMAGE_BRUSH("Icons/VREditor/T_Radial_Details", Icon512x512));
	Style->Set("VREditorStyle.ModesPanel", new IMAGE_BRUSH("Icons/VREditor/T_Radial_Modes_Panel", Icon512x512));
	Style->Set("VREditorStyle.Sequencer", new IMAGE_BRUSH("Icons/VREditor/T_Radial_Sequencer", Icon512x512));
	Style->Set("VREditorStyle.WorldOutliner", new IMAGE_BRUSH("Icons/VREditor/T_Radial_World_Outliner", Icon512x512));
	Style->Set("VREditorStyle.WorldSettings", new IMAGE_BRUSH("Icons/VREditor/T_Radial_World_Settings", Icon512x512));

	Style->Set("VREditorStyle.SequencerPlay", new IMAGE_BRUSH("Icons/VREditor/T_Radial_Seq_Play", Icon512x512));
	Style->Set("VREditorStyle.SequencerStop", new IMAGE_BRUSH("Icons/VREditor/T_Radial_Seq_Stop", Icon512x512));
	Style->Set("VREditorStyle.SequencerReverse", new IMAGE_BRUSH("Icons/VREditor/T_Radial_Seq_Reverse", Icon512x512));
	Style->Set("VREditorStyle.Scrub", new IMAGE_BRUSH("Icons/VREditor/T_Radial_Seq_Scrub", Icon512x512));
	Style->Set("VREditorStyle.PlayFromStart", new IMAGE_BRUSH("Icons/VREditor/T_Radial_Seq_Start", Icon512x512));
	Style->Set("VREditorStyle.ToggleLooping", new IMAGE_BRUSH("Icons/VREditor/T_Radial_Seq_Loop", Icon512x512));






	Style->Set("VREditorStyle.Home", new IMAGE_BRUSH("Icons/VREditor/T_Radial_Home_v1", Icon512x512));
	Style->Set("VREditorStyle.OneLevel", new IMAGE_BRUSH("Icons/VREditor/T_Radial_Home_v2", Icon512x512));
	Style->Set("VREditorStyle.TwoLevel", new IMAGE_BRUSH("Icons/VREditor/T_Radial_Home_v3", Icon512x512));

	return Style;
}

void FVREditorStyle::ReloadTextures()
{
	FSlateApplication::Get().GetRenderer()->ReloadTextureResources();
}

const ISlateStyle& FVREditorStyle::Get()
{
	return *VREditorStyleInstance;
}


#undef IMAGE_BRUSH
#undef BOX_BRUSH
#undef BORDER_BRUSH
#undef TTF_FONT
#undef OTF_FONT
#undef TTF_CORE_FONT<|MERGE_RESOLUTION|>--- conflicted
+++ resolved
@@ -82,11 +82,7 @@
 	// Headings will have a font outline
 	FFontOutlineSettings HeadingOutline;
 	HeadingOutline.OutlineColor = FLinearColor(0.2f, 0.2f, 0.2f, 0.5f);
-<<<<<<< HEAD
-	HeadingOutline.OutlineSize = 1.5f;
-=======
 	HeadingOutline.OutlineSize = 1;
->>>>>>> c08c13e0
 	FSlateFontInfo HeadlineFont = TTF_CORE_FONT("Fonts/Roboto-Regular", 10);
 	HeadlineFont.OutlineSettings = HeadingOutline;
 
@@ -97,11 +93,7 @@
 	// Headings will have a font outline
 	FFontOutlineSettings HelperOutline;
 	HelperOutline.OutlineColor = FLinearColor( 0.2f, 0.2f, 0.2f, 0.5f );
-<<<<<<< HEAD
-	HelperOutline.OutlineSize = 3.0f;
-=======
 	HelperOutline.OutlineSize = 3;
->>>>>>> c08c13e0
 	FSlateFontInfo HelperFont = TTF_CORE_FONT( "Fonts/Roboto-Regular", 24 );
 	HelperFont.OutlineSettings = HelperOutline;
 
@@ -147,11 +139,7 @@
 
 	FFontOutlineSettings RadialOutline;
 	RadialOutline.OutlineColor = FLinearColor(0.1f, 0.1f, 0.1f, 1.0f);
-<<<<<<< HEAD
-	RadialOutline.OutlineSize = 1.0f;
-=======
 	RadialOutline.OutlineSize = 1;
->>>>>>> c08c13e0
 
 	FSlateFontInfo RadialFont = TTF_CORE_FONT("Fonts/Roboto-Regular", 8);
 	RadialFont.OutlineSettings = RadialOutline;
@@ -164,11 +152,7 @@
 	FSlateFontInfo ActiveRadialFont = TTF_CORE_FONT("Fonts/Roboto-Regular", 10);
 	FFontOutlineSettings ActiveRadialOutline;
 	ActiveRadialOutline.OutlineColor = FLinearColor::Black;
-<<<<<<< HEAD
-	ActiveRadialOutline.OutlineSize = 1.0f;
-=======
 	ActiveRadialOutline.OutlineSize = 1;
->>>>>>> c08c13e0
 	ActiveRadialFont.OutlineSettings = ActiveRadialOutline;
 	Style->Set("VRRadialStyle.ActiveFont", FSlateFontInfo(ActiveRadialFont));
 	
