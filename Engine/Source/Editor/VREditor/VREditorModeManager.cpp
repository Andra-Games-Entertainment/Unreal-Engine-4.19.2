// Copyright 1998-2017 Epic Games, Inc. All Rights Reserved.

#include "VREditorModeManager.h"
#include "InputCoreTypes.h"
#include "VREditorMode.h"
#include "Modules/ModuleManager.h"
#include "GameFramework/PlayerController.h"
#include "GameFramework/WorldSettings.h"
#include "GameFramework/PlayerInput.h"
#include "Editor.h"

#include "EngineGlobals.h"
#include "LevelEditor.h"
#include "IHeadMountedDisplay.h"
#include "EditorWorldExtension.h"
#include "ViewportWorldInteraction.h"
#include "VRModeSettings.h"
<<<<<<< HEAD
=======
#include "Dialogs.h"

#define LOCTEXT_NAMESPACE "VREditor"
>>>>>>> c08c13e0

FVREditorModeManager::FVREditorModeManager() :
	CurrentVREditorMode( nullptr ),
	PreviousVREditorMode( nullptr ),
	bEnableVRRequest( false ),
	HMDWornState( EHMDWornState::Unknown ),
	TimeSinceHMDChecked( 0.0f )
{
}

FVREditorModeManager::~FVREditorModeManager()
{
	CurrentVREditorMode = nullptr;
	PreviousVREditorMode = nullptr;
}

void FVREditorModeManager::Tick( const float DeltaTime )
{
	//@todo vreditor: Make the timer a configurable variable and/or change the polling system to an event-based one.
	TimeSinceHMDChecked += DeltaTime;

	// You can only auto-enter VR if the setting is enabled. Other criteria are that the VR Editor is enabled in experimental settings, that you are not in PIE, and that the editor is foreground.
	bool bCanAutoEnterVR = GetDefault<UVRModeSettings>()->bEnableAutoVREditMode && 
		(GEditor->PlayWorld == nullptr || (CurrentVREditorMode != nullptr && CurrentVREditorMode->GetStartedPlayFromVREditor())) && 
		FPlatformProcess::IsThisApplicationForeground();

	if( GEngine != nullptr && GEngine->HMDDevice.IsValid() )
	{
		// Only check whether you are wearing the HMD every second, if you are allowed to auto-enter VR, and if your HMD state has changed since the last check. 
		if( ( TimeSinceHMDChecked >= 1.0f ) && bCanAutoEnterVR && ( HMDWornState != GEngine->HMDDevice->GetHMDWornState() ) )
		{
			TimeSinceHMDChecked = 0.0f;
			HMDWornState = GEngine->HMDDevice->GetHMDWornState();
			if( HMDWornState == EHMDWornState::Worn )
			{
				EnableVREditor( true, false );
			}
			else if( HMDWornState == EHMDWornState::NotWorn )
			{
				if (GEditor->PlayWorld && !GEditor->bIsSimulatingInEditor)
				{
					CurrentVREditorMode->TogglePIEAndVREditor();
				}

				EnableVREditor( false, false );
			}
		}
	}

	if( IsVREditorActive() )
	{
		if( CurrentVREditorMode->WantsToExitMode() )
		{
			// For a standard exit, also take the HMD out of stereo mode
			const bool bShouldDisableStereo = true;
			CloseVREditor( bShouldDisableStereo );
		}
	}
	// Only check for input if we started this play session from the VR Editor
	else if( GEditor->PlayWorld && !GEditor->bIsSimulatingInEditor && CurrentVREditorMode != nullptr)
	{
		// Shutdown PIE if we came from the VR Editor and we are not already requesting to start the VR Editor and when any of the players is holding down the required input
		const float ShutDownInputKeyTime = 1.0f;
		TArray<APlayerController*> PlayerControllers;
		GEngine->GetAllLocalPlayerControllers(PlayerControllers);
		for(APlayerController* PlayerController : PlayerControllers)
		{
			if((PlayerController->GetInputKeyTimeDown( EKeys::MotionController_Left_Grip1 ) > ShutDownInputKeyTime || PlayerController->GetInputKeyTimeDown( EKeys::MotionController_Left_Grip2 ) > ShutDownInputKeyTime ) &&
				(PlayerController->GetInputKeyTimeDown( EKeys::MotionController_Right_Grip1 ) > ShutDownInputKeyTime || PlayerController->GetInputKeyTimeDown( EKeys::MotionController_Right_Grip2 ) > ShutDownInputKeyTime ) &&
				PlayerController->GetInputKeyTimeDown( EKeys::MotionController_Right_Trigger ) > ShutDownInputKeyTime &&
				PlayerController->GetInputKeyTimeDown( EKeys::MotionController_Left_Trigger ) > ShutDownInputKeyTime)
			{
				CurrentVREditorMode->TogglePIEAndVREditor();
<<<<<<< HEAD
=======
				// We need to clear the input of the playercontroller when exiting PIE. 
				// Otherwise the input will still be pressed down causing toggle between PIE and VR Editor to be called instantly whenever entering PIE a second time.
				PlayerController->PlayerInput->FlushPressedKeys();
>>>>>>> c08c13e0
				break;
			}
		}
	}
	else
	{
		// Start the VR Editor mode
		if( bEnableVRRequest )
		{
			EnableVREditor( true, false );
			bEnableVRRequest = false;
		}
	}
}

void FVREditorModeManager::EnableVREditor( const bool bEnable, const bool bForceWithoutHMD )
{
	// Don't do anything when the current VR Editor is already in the requested state
	if( bEnable != IsVREditorActive() )
	{
		if( bEnable && ( IsVREditorAvailable() || bForceWithoutHMD ))
		{
			FSuppressableWarningDialog::FSetupInfo SetupInfo(LOCTEXT("VRModeEntry_Message", "VR Mode enables you to work on your project in virtual reality using motion controllers. This feature is still under development, so you may experience bugs or crashes while using it."),
				LOCTEXT("VRModeEntry_Title", "Entering VR Mode - Experimental"), "Warning_VRModeEntry", GEditorSettingsIni);

			SetupInfo.ConfirmText = LOCTEXT("VRModeEntry_ConfirmText", "Continue");
			SetupInfo.CancelText = LOCTEXT("VRModeEntry_CancelText", "Cancel");
			SetupInfo.bDefaultToSuppressInTheFuture = true;
			FSuppressableWarningDialog VRModeEntryWarning(SetupInfo);

			if (VRModeEntryWarning.ShowModal() != FSuppressableWarningDialog::Cancel)
			{
				StartVREditorMode(bForceWithoutHMD);
			}
		}
		else if( !bEnable )
		{
			// For a standard exit, take the HMD out of stereo mode
			const bool bShouldDisableStereo = true;
			CloseVREditor( bShouldDisableStereo );
		}
	}
}

bool FVREditorModeManager::IsVREditorActive() const
{
	return CurrentVREditorMode != nullptr && CurrentVREditorMode->IsActive();
}


bool FVREditorModeManager::IsVREditorAvailable() const
{
	const bool bHasHMDDevice = GEngine->HMDDevice.IsValid() && GEngine->HMDDevice->IsHMDEnabled();
	return bHasHMDDevice && !GEditor->bIsSimulatingInEditor;
}


UVREditorMode* FVREditorModeManager::GetCurrentVREditorMode()
{
	return CurrentVREditorMode;
}

void FVREditorModeManager::AddReferencedObjects( FReferenceCollector& Collector )
{
	Collector.AddReferencedObject( CurrentVREditorMode );
}

void FVREditorModeManager::StartVREditorMode( const bool bForceWithoutHMD )
{
	UVREditorMode* VRMode = nullptr;
	{
		UWorld* World = GEditor->bIsSimulatingInEditor ? GEditor->PlayWorld : GWorld;
		UEditorWorldExtensionCollection* Collection = GEditor->GetEditorWorldExtensionsManager()->GetEditorWorldExtensions(World);
		check(Collection != nullptr);
		Collection->AddExtension(UViewportWorldInteraction::StaticClass());
		VRMode = Cast<UVREditorMode>(Collection->AddExtension(UVREditorMode::StaticClass()));
		check(VRMode != nullptr);
	}

	// Tell the level editor we want to be notified when selection changes
	{
		FLevelEditorModule& LevelEditor = FModuleManager::LoadModuleChecked<FLevelEditorModule>( "LevelEditor" );
		LevelEditor.OnMapChanged().AddRaw( this, &FVREditorModeManager::OnMapChanged );
	}
	
	CurrentVREditorMode = VRMode;
	CurrentVREditorMode->SetActuallyUsingVR( !bForceWithoutHMD );

	CurrentVREditorMode->Enter();
}

void FVREditorModeManager::CloseVREditor( const bool bShouldDisableStereo )
{
	FLevelEditorModule* LevelEditor = FModuleManager::GetModulePtr<FLevelEditorModule>( "LevelEditor" );
	if( LevelEditor != nullptr )
	{
		LevelEditor->OnMapChanged().RemoveAll( this );
	}

	if( CurrentVREditorMode != nullptr )
	{
		CurrentVREditorMode->Exit( bShouldDisableStereo );
		PreviousVREditorMode = CurrentVREditorMode;

		UEditorWorldExtensionCollection* Collection = CurrentVREditorMode->GetOwningCollection();
		check(Collection != nullptr);
		Collection->RemoveExtension(Collection->FindExtension(UVREditorMode::StaticClass()));
		Collection->RemoveExtension(Collection->FindExtension(UViewportWorldInteraction::StaticClass()));

		CurrentVREditorMode = nullptr;
	}
}

void FVREditorModeManager::SetDirectWorldToMeters( const float NewWorldToMeters )
{
	GWorld->GetWorldSettings()->WorldToMeters = NewWorldToMeters; //@todo VREditor: Do not use GWorld
	ENGINE_API extern float GNewWorldToMetersScale;
	GNewWorldToMetersScale = 0.0f;
}

void FVREditorModeManager::OnMapChanged( UWorld* World, EMapChangeType MapChangeType )
{
	if( CurrentVREditorMode && CurrentVREditorMode->IsActive() )
	{
		// When changing maps, we are going to close VR editor mode but then reopen it, so don't take the HMD out of stereo mode
		const bool bShouldDisableStereo = false;
		CloseVREditor( bShouldDisableStereo );
		bEnableVRRequest = true;
	}
	CurrentVREditorMode = nullptr;
}

#undef LOCTEXT_NAMESPACE<|MERGE_RESOLUTION|>--- conflicted
+++ resolved
@@ -15,12 +15,9 @@
 #include "EditorWorldExtension.h"
 #include "ViewportWorldInteraction.h"
 #include "VRModeSettings.h"
-<<<<<<< HEAD
-=======
 #include "Dialogs.h"
 
 #define LOCTEXT_NAMESPACE "VREditor"
->>>>>>> c08c13e0
 
 FVREditorModeManager::FVREditorModeManager() :
 	CurrentVREditorMode( nullptr ),
@@ -94,12 +91,9 @@
 				PlayerController->GetInputKeyTimeDown( EKeys::MotionController_Left_Trigger ) > ShutDownInputKeyTime)
 			{
 				CurrentVREditorMode->TogglePIEAndVREditor();
-<<<<<<< HEAD
-=======
 				// We need to clear the input of the playercontroller when exiting PIE. 
 				// Otherwise the input will still be pressed down causing toggle between PIE and VR Editor to be called instantly whenever entering PIE a second time.
 				PlayerController->PlayerInput->FlushPressedKeys();
->>>>>>> c08c13e0
 				break;
 			}
 		}
