// Copyright 1998-2017 Epic Games, Inc. All Rights Reserved.

#pragma once

#include "CoreMinimal.h"
#include "UObject/ObjectMacros.h"
#include "UObject/GCObject.h"
#include "TickableEditorObject.h"
#include "Kismet/HeadMountedDisplayFunctionLibrary.h"

class UVREditorMode;
enum class EMapChangeType : uint8;

/**
 * Manages starting and closing the VREditor mode
 */
class FVREditorModeManager : public FGCObject, public FTickableEditorObject
{

public:

	/** Default constructor */
	FVREditorModeManager();

	/** Default destructor */
	~FVREditorModeManager();

	// FTickableEditorObject overrides
	virtual void Tick(float DeltaTime) override;
	virtual bool IsTickable() const override;
	virtual TStatId GetStatId() const override
	{
		RETURN_QUICK_DECLARE_CYCLE_STAT(FVREditorModeManager, STATGROUP_Tickables);
	}

	/** Start or stop the VR Editor */
	void EnableVREditor( const bool bEnable, const bool bForceWithoutHMD );

	/** If the VR Editor is currently running */
	bool IsVREditorActive() const;

	/** If the VR Editor is currently available */
	bool IsVREditorAvailable() const;

<<<<<<< HEAD
	/** Gets the current VR Editor mode */
	UVREditorMode* GetVREditorMode();

=======
	/** Gets the current VR Editor mode that was enabled */
	UVREditorMode* GetCurrentVREditorMode();

	// FGCObject
>>>>>>> 50b84fc1
	virtual void AddReferencedObjects( FReferenceCollector& Collector );
	// End FGCObject

private:

	/** Saves the WorldToMeters and enters the mode belonging to GWorld */
	void StartVREditorMode( const bool bForceWithoutHMD );

	/** Closes the current VR Editor if any and sets the WorldToMeters to back to the one from before entering the VR mode */
	void CloseVREditor(const bool bShouldDisableStereo );

	/** Directly set the GWorld WorldToMeters */
	void SetDirectWorldToMeters( const float NewWorldToMeters );
	
	/** On level changed */
	void OnMapChanged( UWorld* World, EMapChangeType MapChangeType );
	
	/** The current mode, nullptr if none */
	UPROPERTY()
	UVREditorMode* CurrentVREditorMode;

	/** The previous mode, nullptr if none */
	UPROPERTY()
	UVREditorMode* PreviousVREditorMode;

	/** If the VR Editor mode needs to be enabled next tick */
	bool bEnableVRRequest;

	/** True when we detect that the user is wearing the HMD */
	EHMDWornState::Type HMDWornState;

	/** Timer for checking if the user is wearing the HMD */
	float TimeSinceHMDChecked;
};<|MERGE_RESOLUTION|>--- conflicted
+++ resolved
@@ -42,16 +42,10 @@
 	/** If the VR Editor is currently available */
 	bool IsVREditorAvailable() const;
 
-<<<<<<< HEAD
-	/** Gets the current VR Editor mode */
-	UVREditorMode* GetVREditorMode();
-
-=======
 	/** Gets the current VR Editor mode that was enabled */
 	UVREditorMode* GetCurrentVREditorMode();
 
 	// FGCObject
->>>>>>> 50b84fc1
 	virtual void AddReferencedObjects( FReferenceCollector& Collector );
 	// End FGCObject
 
