// Copyright 1998-2014 Epic Games, Inc. All Rights Reserved.

#include "FontEditorModule.h"
#include "Factories.h"
#include "Toolkits/IToolkitHost.h"
#include "SColorPicker.h"
#include "SFontEditorViewport.h"
#include "FontEditor.h"
#include "Editor/WorkspaceMenuStructure/Public/WorkspaceMenuStructureModule.h"
#include "MainFrame.h"
#include "DesktopPlatformModule.h"
#include "Editor/PropertyEditor/Public/PropertyEditorModule.h"
#include "Editor/PropertyEditor/Public/IDetailsView.h"

#define LOCTEXT_NAMESPACE "FontEditor"

DEFINE_LOG_CATEGORY_STATIC(LogFontEditor, Log, All);

FString FFontEditor::LastPath;

const FName FFontEditor::ViewportTabId( TEXT( "FontEditor_FontViewport" ) );
const FName FFontEditor::PreviewTabId( TEXT( "FontEditor_FontPreview" ) );
const FName FFontEditor::PropertiesTabId( TEXT( "FontEditor_FontProperties" ) );
const FName FFontEditor::PagePropertiesTabId( TEXT( "FontEditor_FontPageProperties" ) );

/*-----------------------------------------------------------------------------
   FFontEditorCommands
-----------------------------------------------------------------------------*/

class FFontEditorCommands : public TCommands<FFontEditorCommands>
{
public:
	/** Constructor */
	FFontEditorCommands() 
		: TCommands<FFontEditorCommands>("FontEditor", NSLOCTEXT("Contexts", "FontEditor", "Font Editor"), NAME_None, FEditorStyle::GetStyleSetName())
	{
	}
	
	/** Imports a single font page */
	TSharedPtr<FUICommandInfo> Update;
	
	/** Imports all font pages */
	TSharedPtr<FUICommandInfo> UpdateAll;
	
	/** Exports a single font page */
	TSharedPtr<FUICommandInfo> ExportPage;
	
	/** Exports all font pages */
	TSharedPtr<FUICommandInfo> ExportAllPages;

	/** Spawns a color picker for changing the background color of the font preview viewport */
	TSharedPtr<FUICommandInfo> FontBackgroundColor;

	/** Spawns a color picker for changing the foreground color of the font preview viewport */
	TSharedPtr<FUICommandInfo> FontForegroundColor;

	/** Initialize commands */
	virtual void RegisterCommands() override;
};

void FFontEditorCommands::RegisterCommands()
{
	UI_COMMAND(Update, "Update", "Imports a texture to replace the currently selected page.", EUserInterfaceActionType::Button, FInputGesture());
	UI_COMMAND(UpdateAll, "Update All", "Imports a set of textures to replace all pages.", EUserInterfaceActionType::Button, FInputGesture());
	UI_COMMAND(ExportPage, "Export", "Exports the currently selected page.", EUserInterfaceActionType::Button, FInputGesture());
	UI_COMMAND(ExportAllPages, "Export All", "Exports all pages.", EUserInterfaceActionType::Button, FInputGesture());

	UI_COMMAND(FontBackgroundColor, "Background", "Changes the background color of the previewer.", EUserInterfaceActionType::Button, FInputGesture());
	UI_COMMAND(FontForegroundColor, "Foreground", "Changes the foreground color of the previewer.", EUserInterfaceActionType::Button, FInputGesture());
}

void FFontEditor::RegisterTabSpawners(const TSharedRef<class FTabManager>& TabManager)
{
	FAssetEditorToolkit::RegisterTabSpawners(TabManager);

	const IWorkspaceMenuStructure& MenuStructure = WorkspaceMenu::GetMenuStructure();

	TabManager->RegisterTabSpawner( ViewportTabId,		FOnSpawnTab::CreateSP(this, &FFontEditor::SpawnTab_Viewport) )
		.SetDisplayName( LOCTEXT("ViewportTab", "Viewport") )
		.SetGroup( MenuStructure.GetAssetEditorCategory() );

	TabManager->RegisterTabSpawner( PreviewTabId,		FOnSpawnTab::CreateSP(this, &FFontEditor::SpawnTab_Preview) )
		.SetDisplayName( LOCTEXT("PreviewTab", "Preview") )
		.SetGroup( MenuStructure.GetAssetEditorCategory() );

	TabManager->RegisterTabSpawner( PropertiesTabId,	FOnSpawnTab::CreateSP(this, &FFontEditor::SpawnTab_Properties) )
		.SetDisplayName( LOCTEXT("PropertiesTabId", "Details") )
		.SetGroup( MenuStructure.GetAssetEditorCategory() );

	TabManager->RegisterTabSpawner( PagePropertiesTabId,FOnSpawnTab::CreateSP(this, &FFontEditor::SpawnTab_PageProperties) )
		.SetDisplayName( LOCTEXT("PagePropertiesTab", "Page Details") )
		.SetGroup( MenuStructure.GetAssetEditorCategory() );
}

void FFontEditor::UnregisterTabSpawners(const TSharedRef<class FTabManager>& TabManager)
{
	FAssetEditorToolkit::UnregisterTabSpawners(TabManager);

	TabManager->UnregisterTabSpawner( ViewportTabId );	
	TabManager->UnregisterTabSpawner( PreviewTabId );	
	TabManager->UnregisterTabSpawner( PropertiesTabId );
	TabManager->UnregisterTabSpawner( PagePropertiesTabId );
}

FFontEditor::~FFontEditor()
{
	FReimportManager::Instance()->OnPostReimport().RemoveAll(this);

	UEditorEngine* Editor = (UEditorEngine*)GEngine;
	if (Editor != NULL)
	{
		Editor->UnregisterForUndo(this);
		Editor->OnObjectReimported().RemoveAll(this);
	}
}

void FFontEditor::InitFontEditor(const EToolkitMode::Type Mode, const TSharedPtr< class IToolkitHost >& InitToolkitHost, UObject* ObjectToEdit)
{
	FReimportManager::Instance()->OnPostReimport().AddRaw(this, &FFontEditor::OnPostReimport);

	// Register to be notified when an object is reimported.
	GEditor->OnObjectReimported().AddSP(this, &FFontEditor::OnObjectReimported);

	Font = CastChecked<UFont>(ObjectToEdit);

	// Support undo/redo
	Font->SetFlags(RF_Transactional);
	
	// Create a TGA exporter
	TGAExporter = ConstructObject<UTextureExporterTGA>(UTextureExporterTGA::StaticClass());
	// And our importer
	Factory = ConstructObject<UTextureFactory>(UTextureFactory::StaticClass());
	// Set the defaults
	Factory->Blending = BLEND_Opaque;
	Factory->ShadingModel = MSM_Unlit;
	Factory->bDeferCompression = true;
	Factory->MipGenSettings = TMGS_NoMipmaps;
	
	UEditorEngine* Editor = (UEditorEngine*)GEngine;
	if (Editor != NULL)
	{
		Editor->RegisterForUndo(this);
	}
	// Register our commands. This will only register them if not previously registered
	FFontEditorCommands::Register();

	BindCommands();

	CreateInternalWidgets();

	const TSharedRef<FTabManager::FLayout> StandaloneDefaultLayout = FTabManager::NewLayout("Standalone_FontEditor_Layout_v2")
	->AddArea
	(
		FTabManager::NewPrimaryArea() ->SetOrientation( Orient_Vertical )
		->Split
		(
			FTabManager::NewStack()
			->AddTab( GetToolbarTabId(), ETabState::OpenedTab ) ->SetHideTabWell( true )
		)
		->Split
		(
			FTabManager::NewSplitter() ->SetOrientation(Orient_Horizontal) ->SetSizeCoefficient(0.9f)
			->Split
			(
				FTabManager::NewSplitter() ->SetOrientation(Orient_Vertical) ->SetSizeCoefficient(0.65f)
				->Split
				(
					FTabManager::NewStack() ->SetSizeCoefficient(0.85f)
					->AddTab( ViewportTabId, ETabState::OpenedTab ) ->SetHideTabWell( true )
				)
				->Split
				(
					FTabManager::NewStack() ->SetSizeCoefficient(0.15f)
					->AddTab( PreviewTabId, ETabState::OpenedTab )
				)
			)
			->Split
			(
				FTabManager::NewSplitter() ->SetOrientation(Orient_Vertical) ->SetSizeCoefficient(0.35f)
				->Split
				(
					FTabManager::NewStack() ->SetSizeCoefficient(0.5f)
					->AddTab( PropertiesTabId, ETabState::OpenedTab )
				)
				->Split
				(
					FTabManager::NewStack() ->SetSizeCoefficient(0.5f)
					->AddTab( PagePropertiesTabId, ETabState::OpenedTab )
				)
			)
		)
	);

	const bool bCreateDefaultStandaloneMenu = true;
	const bool bCreateDefaultToolbar = true;
	FAssetEditorToolkit::InitAssetEditor(Mode, InitToolkitHost, FontEditorAppIdentifier, StandaloneDefaultLayout, bCreateDefaultStandaloneMenu, bCreateDefaultToolbar, ObjectToEdit);

	IFontEditorModule* FontEditorModule = &FModuleManager::LoadModuleChecked<IFontEditorModule>("FontEditor");
	AddMenuExtender(FontEditorModule->GetMenuExtensibilityManager()->GetAllExtenders(GetToolkitCommands(), GetEditingObjects()));

	ExtendToolbar();
	RegenerateMenusAndToolbars();

	// @todo toolkit world centric editing
	/*if(IsWorldCentricAssetEditor())
	{
		SpawnToolkitTab(GetToolbarTabId(), FString(), EToolkitTabSpot::ToolBar);
		SpawnToolkitTab(ViewportTabId, FString(), EToolkitTabSpot::Viewport);
		SpawnToolkitTab(PreviewTabId, FString(), EToolkitTabSpot::Viewport);
		SpawnToolkitTab(PropertiesTabId, FString(), EToolkitTabSpot::Details);
		SpawnToolkitTab(PagePropertiesTabId, FString(), EToolkitTabSpot::Details);
	}*/
}

UFont* FFontEditor::GetFont() const
{
	return Font;
}

void FFontEditor::SetSelectedPage(int32 PageIdx)
{
	TArray<UObject*> PagePropertyObjects;
	if (Font->Textures.IsValidIndex(PageIdx))
	{
		PagePropertyObjects.Add(Font->Textures[PageIdx]);
	}
	FontPageProperties->SetObjects(PagePropertyObjects);
}

FName FFontEditor::GetToolkitFName() const
{
	return FName("FontEditor");
}

FText FFontEditor::GetBaseToolkitName() const
{
	return LOCTEXT( "AppLabel", "Font Editor" );
}

FString FFontEditor::GetWorldCentricTabPrefix() const
{
	return LOCTEXT("WorldCentricTabPrefix", "Font ").ToString();
}

FLinearColor FFontEditor::GetWorldCentricTabColorScale() const
{
	return FLinearColor(0.3f, 0.2f, 0.5f, 0.5f);
}

TSharedRef<SDockTab> FFontEditor::SpawnTab_Viewport( const FSpawnTabArgs& Args )
{
	check( Args.GetTabId().TabType == ViewportTabId );

	TSharedRef<SDockTab> SpawnedTab = SNew(SDockTab)
		.Label(LOCTEXT("FontViewportTitle", "Viewport"))
		[
			FontViewport.ToSharedRef()
		];

	AddToSpawnedToolPanels( Args.GetTabId().TabType, SpawnedTab );

	return SpawnedTab;
}

TSharedRef<SDockTab> FFontEditor::SpawnTab_Preview( const FSpawnTabArgs& Args )
{
	check( Args.GetTabId().TabType == PreviewTabId );

	TSharedRef<SDockTab> SpawnedTab = SNew(SDockTab)
		.Icon(FEditorStyle::GetBrush("FontEditor.Tabs.Preview"))
		.Label(LOCTEXT("FontPreviewTitle", "Preview"))
		[
			FontPreview.ToSharedRef()
		];

	AddToSpawnedToolPanels( Args.GetTabId().TabType, SpawnedTab );

	return SpawnedTab;
}

TSharedRef<SDockTab> FFontEditor::SpawnTab_Properties( const FSpawnTabArgs& Args )
{
	check( Args.GetTabId().TabType == PropertiesTabId );

	TSharedRef<SDockTab> SpawnedTab = SNew(SDockTab)
		.Icon(FEditorStyle::GetBrush("FontEditor.Tabs.Properties"))
		.Label(LOCTEXT("FontPropertiesTitle", "Details"))
		[
			FontProperties.ToSharedRef()
		];

	AddToSpawnedToolPanels( Args.GetTabId().TabType, SpawnedTab );

	return SpawnedTab;
}

TSharedRef<SDockTab> FFontEditor::SpawnTab_PageProperties( const FSpawnTabArgs& Args )
{
	check( Args.GetTabId().TabType == PagePropertiesTabId );

	TSharedRef<SDockTab> SpawnedTab = SNew(SDockTab)
		.Icon(FEditorStyle::GetBrush("FontEditor.Tabs.PageProperties"))
		.Label(LOCTEXT("FontPagePropertiesTitle", "Page Details"))
		[
			FontPageProperties.ToSharedRef()
		];

	AddToSpawnedToolPanels( Args.GetTabId().TabType, SpawnedTab );

	return SpawnedTab;
}

void FFontEditor::AddToSpawnedToolPanels( const FName& TabIdentifier, const TSharedRef<SDockTab>& SpawnedTab )
{
	TWeakPtr<SDockTab>* TabSpot = SpawnedToolPanels.Find(TabIdentifier);
	if (!TabSpot)
	{
		SpawnedToolPanels.Add(TabIdentifier, SpawnedTab);
	}
	else
	{
		check(!TabSpot->IsValid());
		*TabSpot = SpawnedTab;
	}
}

void FFontEditor::AddReferencedObjects(FReferenceCollector& Collector)
{
	Collector.AddReferencedObject(Font);
	Collector.AddReferencedObject(TGAExporter);
	Collector.AddReferencedObject(Factory);
}

void FFontEditor::OnPreviewTextChanged(const FText& Text)
{
	FontPreviewWidget->SetPreviewText(Text);
}

void FFontEditor::PostUndo(bool bSuccess)
{
	FontPreviewWidget->RefreshViewport();
}

void FFontEditor::NotifyPostChange( const FPropertyChangedEvent& PropertyChangedEvent, class FEditPropertyChain* PropertyThatChanged)
{
	FontViewport->RefreshViewport();
	FontPreviewWidget->RefreshViewport();
}

void FFontEditor::CreateInternalWidgets()
{
	FontViewport = 
	SNew(SFontEditorViewport)
	.FontEditor(SharedThis(this));

	FontPreview =
	SNew(SVerticalBox)
	+SVerticalBox::Slot()
	.FillHeight(1.0f)
	.Padding(0.0f, 0.0f, 0.0f, 4.0f)
	[
		SAssignNew(FontPreviewWidget, SFontEditorViewport)
		.FontEditor(SharedThis(this))
		.IsPreview(true)
	]
	+SVerticalBox::Slot()
	.AutoHeight()
	[
		SAssignNew(FontPreviewText, SEditableTextBox)
		.Text(LOCTEXT("DefaultPreviewText", "The quick brown fox jumped over the lazy dog"))
		.SelectAllTextWhenFocused(true)
		.OnTextChanged(this, &FFontEditor::OnPreviewTextChanged)
	];

	FDetailsViewArgs Args;
	Args.bHideSelectionTip = true;
	Args.NotifyHook = this;

	FPropertyEditorModule& PropertyModule = FModuleManager::LoadModuleChecked<FPropertyEditorModule>("PropertyEditor");
	FontProperties = PropertyModule.CreateDetailView(Args);
	FontPageProperties = PropertyModule.CreateDetailView(Args);

	FontProperties->SetObject( Font );
}

void FFontEditor::ExtendToolbar()
{
	struct Local
	{
		static void FillToolbar(FToolBarBuilder& ToolbarBuilder)
		{
			ToolbarBuilder.BeginSection("FontImportExport");
			{
				ToolbarBuilder.AddToolBarButton(FFontEditorCommands::Get().Update);
				ToolbarBuilder.AddToolBarButton(FFontEditorCommands::Get().UpdateAll);
				ToolbarBuilder.AddToolBarButton(FFontEditorCommands::Get().ExportPage);
				ToolbarBuilder.AddToolBarButton(FFontEditorCommands::Get().ExportAllPages);
			}
			ToolbarBuilder.EndSection();

			ToolbarBuilder.BeginSection("FontPreviewer");
			{
				ToolbarBuilder.AddToolBarButton(FFontEditorCommands::Get().FontBackgroundColor);
				ToolbarBuilder.AddToolBarButton(FFontEditorCommands::Get().FontForegroundColor);
			}
			ToolbarBuilder.EndSection();
		}
	};

	TSharedPtr<FExtender> ToolbarExtender = MakeShareable(new FExtender);

	ToolbarExtender->AddToolBarExtension(
		"Asset",
		EExtensionHook::After,
		GetToolkitCommands(),
		FToolBarExtensionDelegate::CreateStatic( &Local::FillToolbar )
		);

	AddToolbarExtender(ToolbarExtender);
	// AddToSpawnedToolPanels( GetToolbarTabId(), ToolbarTab );

	IFontEditorModule* FontEditorModule = &FModuleManager::LoadModuleChecked<IFontEditorModule>("FontEditor");
	AddToolbarExtender(FontEditorModule->GetToolBarExtensibilityManager()->GetAllExtenders(GetToolkitCommands(), GetEditingObjects()));
}

void FFontEditor::BindCommands()
{
	const FFontEditorCommands& Commands = FFontEditorCommands::Get();

	ToolkitCommands->MapAction(
		Commands.Update,
		FExecuteAction::CreateSP(this, &FFontEditor::OnUpdate),
		FCanExecuteAction::CreateSP(this, &FFontEditor::OnUpdateEnabled));

	ToolkitCommands->MapAction(
		Commands.UpdateAll,
		FExecuteAction::CreateSP(this, &FFontEditor::OnUpdateAll));

	ToolkitCommands->MapAction(
		Commands.ExportPage,
		FExecuteAction::CreateSP(this, &FFontEditor::OnExport),
		FCanExecuteAction::CreateSP(this, &FFontEditor::OnExportEnabled));

	ToolkitCommands->MapAction(
		Commands.ExportAllPages,
		FExecuteAction::CreateSP(this, &FFontEditor::OnExportAll));

	ToolkitCommands->MapAction(
		Commands.FontBackgroundColor,
		FExecuteAction::CreateSP(this, &FFontEditor::OnBackgroundColor),
		FCanExecuteAction::CreateSP(this, &FFontEditor::OnBackgroundColorEnabled));

	ToolkitCommands->MapAction(
		Commands.FontForegroundColor,
		FExecuteAction::CreateSP(this, &FFontEditor::OnForegroundColor),
		FCanExecuteAction::CreateSP(this, &FFontEditor::OnForegroundColorEnabled));
}

void FFontEditor::OnUpdate()
{
	int32 CurrentSelectedPage = FontViewport->GetCurrentSelectedPage();

	if (CurrentSelectedPage > INDEX_NONE)
	{
		TArray<FString> OpenFilenames;
		IDesktopPlatform* DesktopPlatform = FDesktopPlatformModule::Get();
		bool bOpened = false;
		if ( DesktopPlatform )
		{
			void* ParentWindowWindowHandle = NULL;

			IMainFrameModule& MainFrameModule = FModuleManager::LoadModuleChecked<IMainFrameModule>(TEXT("MainFrame"));
			const TSharedPtr<SWindow>& MainFrameParentWindow = MainFrameModule.GetParentWindow();
			if ( MainFrameParentWindow.IsValid() && MainFrameParentWindow->GetNativeWindow().IsValid() )
			{
				ParentWindowWindowHandle = MainFrameParentWindow->GetNativeWindow()->GetOSWindowHandle();
			}

			bOpened = DesktopPlatform->OpenFileDialog(
				ParentWindowWindowHandle,
				LOCTEXT("ImportDialogTitle", "Import").ToString(),
				LastPath,
				TEXT(""),
				TEXT("TGA Files (*.tga)|*.tga"),
				EFileDialogFlags::None,
				OpenFilenames
				);
		}

		if (bOpened)
		{
			LastPath = FPaths::GetPath(OpenFilenames[0]);
			// Use the common routine for importing the texture
			if (ImportPage(CurrentSelectedPage, *OpenFilenames[0]) == false)
			{
				FFormatNamedArguments Args;
				Args.Add( TEXT("CurrentPageNumber"), CurrentSelectedPage );
				Args.Add( TEXT("Filename"), FText::FromString( OpenFilenames[0] ) );

				// Show an error to the user
				FMessageDialog::Open( EAppMsgType::Ok, FText::Format( LOCTEXT("FailedToUpdateFontPage", "Failed to update the font page ({CurrentPageNumber}) with texture ({Filename})"), Args ) );
			}
		}

		GEditor->GetSelectedObjects()->DeselectAll();
		GEditor->GetSelectedObjects()->Select(Font->Textures[CurrentSelectedPage]);

		FontViewport->RefreshViewport();
		FontPreviewWidget->RefreshViewport();
	}
}

bool FFontEditor::OnUpdateEnabled() const
{
	return FontViewport->GetCurrentSelectedPage() != INDEX_NONE;
}

void FFontEditor::OnUpdateAll()
{
	int32 CurrentSelectedPage = FontViewport->GetCurrentSelectedPage();

	// Open dialog so user can chose which directory to export to
	IDesktopPlatform* DesktopPlatform = FDesktopPlatformModule::Get();
	if ( DesktopPlatform )
	{
		void* ParentWindowWindowHandle = NULL;

		IMainFrameModule& MainFrameModule = FModuleManager::LoadModuleChecked<IMainFrameModule>(TEXT("MainFrame"));
		const TSharedPtr<SWindow>& MainFrameParentWindow = MainFrameModule.GetParentWindow();
		if ( MainFrameParentWindow.IsValid() && MainFrameParentWindow->GetNativeWindow().IsValid() )
		{
			ParentWindowWindowHandle = MainFrameParentWindow->GetNativeWindow()->GetOSWindowHandle();
		}

		FString FolderName;
		const FString Title = FText::Format( NSLOCTEXT("UnrealEd", "Save_F", "Save: {0}"), FText::FromString(Font->GetName()) ).ToString();
		const bool bFolderSelected = DesktopPlatform->OpenDirectoryDialog(
			ParentWindowWindowHandle,
			Title,
			LastPath,
			FolderName
			);

		if ( bFolderSelected )
		{
			LastPath = FolderName;
		// Try to import each file into the corresponding page
		for (int32 Index = 0; Index < Font->Textures.Num(); ++Index)
		{
			// Create a name for the file based off of the font name and page number
			FString FileName = FString::Printf(TEXT("%s/%s_Page_%d.tga"), *LastPath, *Font->GetName(), Index);
			if (ImportPage(Index, *FileName) == false)
			{
				FFormatNamedArguments Args;
				Args.Add( TEXT("CurrentPageNumber"), Index );
				Args.Add( TEXT("Filename"), FText::FromString( FileName ) );

				// Show an error to the user
				FMessageDialog::Open( EAppMsgType::Ok, FText::Format( LOCTEXT("FailedToUpdateFontPage", "Failed to update the font page ({CurrentPageNumber}) with texture ({Filename})"), Args ) );
			}
		}
	}
	}

	GEditor->GetSelectedObjects()->DeselectAll();
	if (CurrentSelectedPage != INDEX_NONE)
	{
		GEditor->GetSelectedObjects()->Select(Font->Textures[CurrentSelectedPage]);
	}

	FontViewport->RefreshViewport();
	FontPreviewWidget->RefreshViewport();
}

void FFontEditor::OnExport()
{
	int32 CurrentSelectedPage = FontViewport->GetCurrentSelectedPage();
	
	if (CurrentSelectedPage > INDEX_NONE)
	{
		// Open dialog so user can chose which directory to export to
		IDesktopPlatform* DesktopPlatform = FDesktopPlatformModule::Get();
		if ( DesktopPlatform )
		{
			void* ParentWindowWindowHandle = NULL;

			IMainFrameModule& MainFrameModule = FModuleManager::LoadModuleChecked<IMainFrameModule>(TEXT("MainFrame"));
			const TSharedPtr<SWindow>& MainFrameParentWindow = MainFrameModule.GetParentWindow();
			if ( MainFrameParentWindow.IsValid() && MainFrameParentWindow->GetNativeWindow().IsValid() )
			{
				ParentWindowWindowHandle = MainFrameParentWindow->GetNativeWindow()->GetOSWindowHandle();
			}

			FString FolderName;
			const FString Title = FText::Format( NSLOCTEXT("UnrealEd", "Save_F", "Save: {0}"), FText::FromString(Font->GetName()) ).ToString();
			const bool bFolderSelected = DesktopPlatform->OpenDirectoryDialog(
				ParentWindowWindowHandle,
				Title,
				LastPath,
				FolderName
				);

			if ( bFolderSelected )
			{
				LastPath = FolderName;
			// Create a name for the file based off of the font name and page number
			FString FileName = FString::Printf(TEXT("%s/%s_Page_%d.tga"), *LastPath, *Font->GetName(), CurrentSelectedPage);
			
			// Create that file with the texture data
			UExporter::ExportToFile(Font->Textures[CurrentSelectedPage], TGAExporter, *FileName, false);
		}
		}
	}
}

bool FFontEditor::OnExportEnabled() const
{
	return FontViewport->GetCurrentSelectedPage() != INDEX_NONE;
}

void FFontEditor::OnExportAll()
{
	// Open dialog so user can chose which directory to export to
	IDesktopPlatform* DesktopPlatform = FDesktopPlatformModule::Get();
	if ( DesktopPlatform )
	{
		void* ParentWindowWindowHandle = NULL;

		IMainFrameModule& MainFrameModule = FModuleManager::LoadModuleChecked<IMainFrameModule>(TEXT("MainFrame"));
		const TSharedPtr<SWindow>& MainFrameParentWindow = MainFrameModule.GetParentWindow();
		if ( MainFrameParentWindow.IsValid() && MainFrameParentWindow->GetNativeWindow().IsValid() )
		{
			ParentWindowWindowHandle = MainFrameParentWindow->GetNativeWindow()->GetOSWindowHandle();
		}

		FString FolderName;
		const FString Title = FText::Format( NSLOCTEXT("UnrealEd", "Save_F", "Save: {0}"), FText::FromString(Font->GetName()) ).ToString();
		const bool bFolderSelected = DesktopPlatform->OpenDirectoryDialog(
			ParentWindowWindowHandle,
			Title,
			LastPath,
			FolderName
			);
	
		if ( bFolderSelected )
		{
			LastPath = FolderName;
		// Loop through exporting each file to the specified directory
		for (int32 Index = 0; Index < Font->Textures.Num(); ++Index)
		{
			// Create a name for the file based off of the font name and page number
			FString FileName = FString::Printf(TEXT("%s/%s_Page_%d.tga"), *LastPath, *Font->GetName(), Index);

			// Create that file with the texture data
			UExporter::ExportToFile(Font->Textures[Index], TGAExporter, *FileName, false);
		}
	}
	}
}

void FFontEditor::OnBackgroundColor()
{
	FColor Color = FontPreviewWidget->GetPreviewBackgroundColor();
	TArray<FColor*> FColorArray;
	FColorArray.Add(&Color);

	FColorPickerArgs PickerArgs;
	PickerArgs.bIsModal = true;
	PickerArgs.ParentWidget = FontPreview;
	PickerArgs.bUseAlpha = true;
	PickerArgs.DisplayGamma = TAttribute<float>::Create( TAttribute<float>::FGetter::CreateUObject(GEngine, &UEngine::GetDisplayGamma) );
	PickerArgs.ColorArray = &FColorArray;

	if (OpenColorPicker(PickerArgs))
	{
		FontPreviewWidget->SetPreviewBackgroundColor(Color);
	}
}

bool FFontEditor::OnBackgroundColorEnabled() const
{
	const TWeakPtr<SDockTab>* PreviewTab = SpawnedToolPanels.Find( PreviewTabId );
	return PreviewTab && PreviewTab->IsValid();
}

void FFontEditor::OnForegroundColor()
{
	FColor Color = FontPreviewWidget->GetPreviewForegroundColor();
	TArray<FColor*> FColorArray;
	FColorArray.Add(&Color);

	FColorPickerArgs PickerArgs;
	PickerArgs.bIsModal = true;
	PickerArgs.ParentWidget = FontPreview;
	PickerArgs.bUseAlpha = true;
	PickerArgs.DisplayGamma = TAttribute<float>::Create( TAttribute<float>::FGetter::CreateUObject(GEngine, &UEngine::GetDisplayGamma) );
	PickerArgs.ColorArray = &FColorArray;

	if (OpenColorPicker(PickerArgs))
	{
		FontPreviewWidget->SetPreviewForegroundColor(Color);
	}
}

bool FFontEditor::OnForegroundColorEnabled() const
{
	const TWeakPtr<SDockTab>* PreviewTab = SpawnedToolPanels.Find( PreviewTabId );
	return PreviewTab && PreviewTab->IsValid();
}

void FFontEditor::OnPostReimport(UObject* InObject, bool bSuccess)
{
	// Ignore if this is regarding a different object
	if ( InObject != Font )
	{
		return;
	}

	if ( bSuccess )
	{
<<<<<<< HEAD
		if (FEngineAnalytics::IsAvailable())
		{
			FEngineAnalytics::GetProvider().RecordEvent(TEXT("Editor.Usage.Font.ReimportedViaEditor"));
		}
=======
>>>>>>> 1d429763
		FontViewport->RefreshViewport();
		FontPreviewWidget->RefreshViewport();
	}
}

bool FFontEditor::ImportPage(int32 PageNum, const TCHAR* FileName)
{
	bool bSuccess = false;
	TArray<uint8> Data;
	
	// Read the file into an array
	if (FFileHelper::LoadFileToArray(Data, FileName))
	{
		// Make a const pointer for the API to be happy
		const uint8* DataPtr = Data.GetTypedData();
		
		// Create the new texture... note RF_Public because font textures can be referenced directly by material expressions
		UTexture2D* NewPage = (UTexture2D*)Factory->FactoryCreateBinary(UTexture2D::StaticClass(), Font, NAME_None, RF_Public, NULL, TEXT("TGA"), DataPtr, DataPtr + Data.Num(), GWarn);

		if (NewPage != NULL && Font->Textures.IsValidIndex(PageNum))
		{
			UTexture2D* Texture = Font->Textures[PageNum];
			
			// Make sure the sizes are the same
			if (Texture->Source.GetSizeX() == NewPage->Source.GetSizeX() && Texture->Source.GetSizeY() == NewPage->Source.GetSizeY())
			{
				// Set the new texture's settings to match the old texture
				NewPage->CompressionNoAlpha = Texture->CompressionNoAlpha;
				NewPage->CompressionNone = Texture->CompressionNone;
				NewPage->MipGenSettings = Texture->MipGenSettings;
				NewPage->CompressionNoAlpha = Texture->CompressionNoAlpha;
				NewPage->NeverStream = Texture->NeverStream;
				NewPage->CompressionSettings = Texture->CompressionSettings;
				NewPage->Filter = Texture->Filter;
				
				// Now compress the texture
				NewPage->PostEditChange();
				
				// Replace the existing texture with the new one
				Font->Textures[PageNum] = NewPage;
				
				// Dirty the font's package and refresh the content browser to indicate the font's package needs to be saved post-update
				Font->MarkPackageDirty();
			}
			else
			{
				// Tell the user the sizes mismatch
				FMessageDialog::Open( EAppMsgType::Ok, FText::Format( LOCTEXT("UpdateDoesNotMatch", "The updated image ({0}) does not match the original's size"), FText::FromString( FileName ) ) );
			}

			bSuccess = true;
		}
		else if (!Font->Textures.IsValidIndex(PageNum))
		{
			FMessageDialog::Open( EAppMsgType::Ok, LOCTEXT("FailedToImportFontPage", "Tried to import an invalid page number."));
		}
	}

	return bSuccess;
}

void FFontEditor::OnObjectReimported(UObject* InObject)
{
	// Make sure we are using the object that is being reimported, otherwise a lot of needless work could occur.
	if(Font == InObject)
	{
		Font = Cast<UFont>(InObject);

		TArray< UObject* > ObjectList;
		ObjectList.Add(InObject);
		FontProperties->SetObjects(ObjectList);
	}
}

bool FFontEditor::ShouldPromptForNewFilesOnReload(const UObject& EditingObject) const
{
	return false;
}

#undef LOCTEXT_NAMESPACE<|MERGE_RESOLUTION|>--- conflicted
+++ resolved
@@ -718,13 +718,6 @@
 
 	if ( bSuccess )
 	{
-<<<<<<< HEAD
-		if (FEngineAnalytics::IsAvailable())
-		{
-			FEngineAnalytics::GetProvider().RecordEvent(TEXT("Editor.Usage.Font.ReimportedViaEditor"));
-		}
-=======
->>>>>>> 1d429763
 		FontViewport->RefreshViewport();
 		FontPreviewWidget->RefreshViewport();
 	}
