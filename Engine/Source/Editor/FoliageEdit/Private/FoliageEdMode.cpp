// Copyright 1998-2017 Epic Games, Inc. All Rights Reserved.

#include "FoliageEdMode.h"
#include "SceneView.h"
#include "EditorViewportClient.h"
#include "Components/PrimitiveComponent.h"
#include "Components/StaticMeshComponent.h"
#include "FoliageType.h"
#include "Components/InstancedStaticMeshComponent.h"
#include "StaticMeshResources.h"
#include "FoliageInstancedStaticMeshComponent.h"
#include "InstancedFoliageActor.h"
#include "Modules/ModuleManager.h"
#include "Framework/Application/SlateApplication.h"
#include "Framework/Commands/UICommandList.h"
#include "Materials/Material.h"
#include "Materials/MaterialInstanceDynamic.h"
#include "Engine/CollisionProfile.h"
#include "Engine/StaticMeshActor.h"
#include "Components/ModelComponent.h"
#include "Misc/ConfigCacheIni.h"
#include "EngineUtils.h"
#include "EditorModeManager.h"
#include "FileHelpers.h"
#include "ScopedTransaction.h"

#include "FoliageEdModeToolkit.h"
#include "LevelEditor.h"
#include "Toolkits/ToolkitManager.h"
#include "FoliageEditActions.h"

#include "AssetRegistryModule.h"

//Slate dependencies
#include "ILevelViewport.h"
#include "Dialogs/DlgPickAssetPath.h"

// Classes
#include "LandscapeInfo.h"
#include "LandscapeComponent.h"
#include "LandscapeHeightfieldCollisionComponent.h"
#include "Components/SplineMeshComponent.h"
#include "Components/BrushComponent.h"

// VR Editor
<<<<<<< HEAD
#include "VREditorMode.h"
#include "ViewportWorldInteraction.h"
#include "VREditorInteractor.h"
#include "EditorWorldExtension.h"
=======
#include "EditorWorldExtension.h"
#include "VREditorMode.h"
#include "ViewportWorldInteraction.h"
#include "VREditorInteractor.h"
>>>>>>> c08c13e0


#define LOCTEXT_NAMESPACE "FoliageEdMode"
#define FOLIAGE_SNAP_TRACE (10000.f)

DEFINE_LOG_CATEGORY_STATIC(LogFoliage, Log, Warning);

namespace VREd
{
	static FAutoConsoleVariable FoliageOpacity(TEXT("VREd.FoliageOpacity"), 0.02f, TEXT("The foliage brush opacity."));
}

//
// FFoliageMeshUIInfo
//
FFoliageMeshUIInfo::FFoliageMeshUIInfo(UFoliageType* InSettings)
	: Settings(InSettings)
	, InstanceCountCurrentLevel(0)
	, InstanceCountTotal(0)
{
}

FText FFoliageMeshUIInfo::GetNameText() const
{
	//@todo: this is redundant with FFoliagePaletteItem::DisplayFName, should probably move sorting implementation over to SFoliagePalette
	FName DisplayFName = Settings->GetDisplayFName();
	return FText::FromName(DisplayFName);
}

//
// FFoliageMeshInfo iterator
//
class FFoliageMeshInfoIterator
{
private:
	const UWorld*				World;
	const UFoliageType*			FoliageType;
	FFoliageMeshInfo*			CurrentMeshInfo;
	AInstancedFoliageActor*		CurrentIFA;
	int32						LevelIdx;

public:
	FFoliageMeshInfoIterator(const UWorld* InWorld, const UFoliageType* InFoliageType)
		: World(InWorld)
		, FoliageType(InFoliageType)
		, CurrentMeshInfo(nullptr)
		, CurrentIFA(nullptr)
	{
		// shortcut for non-assets
		if (!InFoliageType->IsAsset())
		{
			LevelIdx = World->GetNumLevels();
			AInstancedFoliageActor* IFA = Cast<AInstancedFoliageActor>(FoliageType->GetOuter());
			if (IFA->GetLevel()->bIsVisible)
			{
				CurrentIFA = IFA;
				CurrentMeshInfo = CurrentIFA->FindMesh(FoliageType);
			}
		}
		else
		{
			LevelIdx = -1;
			++(*this);
		}
	}

	void operator++()
	{
		const int32 NumLevels = World->GetNumLevels();
		int32 LocalLevelIdx = LevelIdx;

		while (++LocalLevelIdx < NumLevels)
		{
			ULevel* Level = World->GetLevel(LocalLevelIdx);
			if (Level && Level->bIsVisible)
			{
				CurrentIFA = AInstancedFoliageActor::GetInstancedFoliageActorForLevel(Level);
				if (CurrentIFA)
				{
					CurrentMeshInfo = CurrentIFA->FindMesh(FoliageType);
					if (CurrentMeshInfo)
					{
						LevelIdx = LocalLevelIdx;
						return;
					}
				}
			}
		}

		CurrentMeshInfo = nullptr;
		CurrentIFA = nullptr;
	}

	FORCEINLINE FFoliageMeshInfo* operator*()
	{
		check(CurrentMeshInfo);
		return CurrentMeshInfo;
	}

	FORCEINLINE operator bool() const
	{
		return CurrentMeshInfo != nullptr;
	}

	FORCEINLINE AInstancedFoliageActor* GetActor()
	{
		return CurrentIFA;
	}
};

//
// Painting filtering options
//
bool FFoliagePaintingGeometryFilter::operator() (const UPrimitiveComponent* Component) const
{
	if (Component)
	{
		// Whitelist
		bool bAllowed =
			(bAllowLandscape   && Component->IsA(ULandscapeHeightfieldCollisionComponent::StaticClass())) ||
			(bAllowStaticMesh  && Component->IsA(UStaticMeshComponent::StaticClass()) && !Component->IsA(UFoliageInstancedStaticMeshComponent::StaticClass())) ||
			(bAllowBSP         && (Component->IsA(UBrushComponent::StaticClass()) || Component->IsA(UModelComponent::StaticClass()))) ||
			(bAllowFoliage     && Component->IsA(UFoliageInstancedStaticMeshComponent::StaticClass()));

		// Blacklist
		bAllowed &=
			(bAllowTranslucent || !(Component->GetMaterial(0) && IsTranslucentBlendMode(Component->GetMaterial(0)->GetBlendMode())));

		return bAllowed;
	}

	return false;
}

//
// FEdModeFoliage
//

/** Constructor */
FEdModeFoliage::FEdModeFoliage()
	: FEdMode()
	, bToolActive(false)
	, bCanAltDrag(false)
	, bAdjustBrushRadius(false)
	, FoliageMeshListSortMode(EColumnSortMode::Ascending)
	, FoliageInteractor(nullptr)
{
	// Load resources and construct brush component
	UStaticMesh* StaticMesh = nullptr;
	if (!IsRunningCommandlet())
	{
		UMaterial* BrushMaterial = LoadObject<UMaterial>(nullptr, TEXT("/Engine/EditorLandscapeResources/FoliageBrushSphereMaterial.FoliageBrushSphereMaterial"), nullptr, LOAD_None, nullptr);
		BrushMID = UMaterialInstanceDynamic::Create(BrushMaterial, GetTransientPackage());
		check(BrushMID != nullptr);

		StaticMesh = LoadObject<UStaticMesh>(nullptr, TEXT("/Engine/EngineMeshes/Sphere.Sphere"), nullptr, LOAD_None, nullptr);
	}

	SphereBrushComponent = NewObject<UStaticMeshComponent>(GetTransientPackage(), TEXT("SphereBrushComponent"));
	SphereBrushComponent->SetCollisionProfileName(UCollisionProfile::NoCollision_ProfileName);
	SphereBrushComponent->SetCollisionObjectType(ECC_WorldDynamic);
	SphereBrushComponent->SetStaticMesh(StaticMesh);
	SphereBrushComponent->SetMaterial(0, BrushMID);
	SphereBrushComponent->SetAbsolute(true, true, true);
	SphereBrushComponent->CastShadow = false;

	bBrushTraceValid = false;
	BrushLocation = FVector::ZeroVector;
	
	// Get the default opacity from the material.
	FName OpacityParamName("OpacityAmount");
	BrushMID->GetScalarParameterValue(OpacityParamName, DefaultBrushOpacity);

	FFoliageEditCommands::Register();
	UICommandList = MakeShareable(new FUICommandList);
	BindCommands();
}

void FEdModeFoliage::BindCommands()
{
	const FFoliageEditCommands& Commands = FFoliageEditCommands::Get();

	UICommandList->MapAction(
		Commands.IncreaseBrushSize,
		FExecuteAction::CreateRaw(this, &FEdModeFoliage::AdjustBrushRadius, 50.f),
		FCanExecuteAction::CreateRaw(this, &FEdModeFoliage::CurrentToolUsesBrush));

	UICommandList->MapAction(
		Commands.DecreaseBrushSize,
		FExecuteAction::CreateRaw(this, &FEdModeFoliage::AdjustBrushRadius, -50.f),
		FCanExecuteAction::CreateRaw(this, &FEdModeFoliage::CurrentToolUsesBrush));

	UICommandList->MapAction(
		Commands.SetPaint,
		FExecuteAction::CreateRaw(this, &FEdModeFoliage::OnSetPaint),
		FCanExecuteAction(),
		FIsActionChecked::CreateLambda([=]
	{
		return UISettings.GetPaintToolSelected();
	}));

	UICommandList->MapAction(
		Commands.SetReapplySettings,
		FExecuteAction::CreateRaw(this, &FEdModeFoliage::OnSetReapplySettings),
		FCanExecuteAction(),
		FIsActionChecked::CreateLambda([=]
	{
		return UISettings.GetReapplyToolSelected();
	}));

	UICommandList->MapAction(
		Commands.SetSelect,
		FExecuteAction::CreateRaw(this, &FEdModeFoliage::OnSetSelectInstance),
		FCanExecuteAction(),
		FIsActionChecked::CreateLambda([=]
	{
		return UISettings.GetSelectToolSelected();
	}));

	UICommandList->MapAction(
		Commands.SetLassoSelect,
		FExecuteAction::CreateRaw(this, &FEdModeFoliage::OnSetLasso),
		FCanExecuteAction(),
		FIsActionChecked::CreateLambda([=]
	{
		return UISettings.GetLassoSelectToolSelected();
	}));

	UICommandList->MapAction(
		Commands.SetPaintBucket,
		FExecuteAction::CreateRaw(this, &FEdModeFoliage::OnSetPaintFill),
		FCanExecuteAction(),
		FIsActionChecked::CreateLambda([=]
	{
		return UISettings.GetPaintBucketToolSelected();
	}));
}

bool FEdModeFoliage::CurrentToolUsesBrush() const
{
	return UISettings.GetPaintToolSelected() || UISettings.GetReapplyToolSelected() || UISettings.GetLassoSelectToolSelected();
}

/** Destructor */
FEdModeFoliage::~FEdModeFoliage()
{
	// Save UI settings to config file
	UISettings.Save();
	FEditorDelegates::MapChange.RemoveAll(this);
}


/** FGCObject interface */
void FEdModeFoliage::AddReferencedObjects(FReferenceCollector& Collector)
{
	// Call parent implementation
	FEdMode::AddReferencedObjects(Collector);

	Collector.AddReferencedObject(SphereBrushComponent);
}

/** FEdMode: Called when the mode is entered */
void FEdModeFoliage::Enter()
{
	FEdMode::Enter();

	// register for any objects replaced
	GEditor->OnObjectsReplaced().AddRaw(this, &FEdModeFoliage::OnObjectsReplaced);

	// Clear any selection in case the instanced foliage actor is selected
	GEditor->SelectNone(true, true);

	// Load UI settings from config file
	UISettings.Load();

	// Bind to editor callbacks
	FEditorDelegates::NewCurrentLevel.AddSP(this, &FEdModeFoliage::NotifyNewCurrentLevel);
	FWorldDelegates::LevelAddedToWorld.AddSP(this, &FEdModeFoliage::NotifyLevelAddedToWorld);
	FWorldDelegates::LevelRemovedFromWorld.AddSP(this, &FEdModeFoliage::NotifyLevelRemovedFromWorld);

	FAssetRegistryModule& AssetRegistryModule = FModuleManager::GetModuleChecked<FAssetRegistryModule>(TEXT("AssetRegistry"));
	AssetRegistryModule.Get().OnAssetRemoved().AddSP(this, &FEdModeFoliage::NotifyAssetRemoved);

	// Force real-time viewports.  We'll back up the current viewport state so we can restore it when the
	// user exits this mode.
	const bool bWantRealTime = true;
	const bool bRememberCurrentState = true;
	ForceRealTimeViewports(bWantRealTime, bRememberCurrentState);

	if (!Toolkit.IsValid())
	{
		Toolkit = MakeShareable(new FFoliageEdModeToolkit);
		Toolkit->Init(Owner->GetToolkitHost());
	}

	if (UISettings.GetSelectToolSelected() || UISettings.GetLassoSelectToolSelected())
	{
		ApplySelectionToComponents(GetWorld(), true);
	}

	// Subscribe to mesh changed events (for existing and future IFA's)
	UWorld* World = GetWorld();
	OnActorSpawnedHandle = World->AddOnActorSpawnedHandler(FOnActorSpawned::FDelegate::CreateRaw(this, &FEdModeFoliage::HandleOnActorSpawned));
	const int32 NumLevels = World->GetNumLevels();
	for (int32 LevelIdx = 0; LevelIdx < NumLevels; ++LevelIdx)
	{
		ULevel* Level = World->GetLevel(LevelIdx);
		if (Level && Level->bIsVisible)
		{
			AInstancedFoliageActor* IFA = AInstancedFoliageActor::GetInstancedFoliageActorForLevel(Level);
			if (IFA)
			{
				IFA->OnFoliageTypeMeshChanged().AddSP(this, &FEdModeFoliage::HandleOnFoliageTypeMeshChanged);
			}
		}
	}

	// Update UI
	NotifyNewCurrentLevel();

	// Register for VR input events
	UViewportWorldInteraction* ViewportWorldInteraction = Cast<UViewportWorldInteraction>( GEditor->GetEditorWorldExtensionsManager()->GetEditorWorldExtensions( GetWorld() )->FindExtension( UViewportWorldInteraction::StaticClass() ) );
	if (ViewportWorldInteraction != nullptr)
	{
		ViewportWorldInteraction->OnViewportInteractionInputAction().RemoveAll(this);
		ViewportWorldInteraction->OnViewportInteractionInputAction().AddRaw(this, &FEdModeFoliage::OnVRAction);

		ViewportWorldInteraction->OnViewportInteractionHoverUpdate().RemoveAll(this);
		ViewportWorldInteraction->OnViewportInteractionHoverUpdate().AddRaw(this, &FEdModeFoliage::OnVRHoverUpdate);

		// Hide the VR transform gizmo while we're in foliage mode.  It sort of gets in the way of painting.
		ViewportWorldInteraction->SetTransformGizmoVisible( false );

		SetBrushOpacity(VREd::FoliageOpacity->GetFloat());
	}

	// Make sure the brush is visible.
	SphereBrushComponent->SetVisibility(true);
}

/** FEdMode: Called when the mode is exited */
void FEdModeFoliage::Exit()
{
	// Unregister VR mode from event handlers
	{
		UViewportWorldInteraction* ViewportWorldInteraction = Cast<UViewportWorldInteraction>( GEditor->GetEditorWorldExtensionsManager()->GetEditorWorldExtensions( GetWorld() )->FindExtension( UViewportWorldInteraction::StaticClass() ) );
		if (ViewportWorldInteraction != nullptr)
		{
			// Restore the transform gizmo visibility
			ViewportWorldInteraction->SetTransformGizmoVisible( true );

			ViewportWorldInteraction->OnViewportInteractionInputAction().RemoveAll(this);
			ViewportWorldInteraction->OnViewportInteractionHoverUpdate().RemoveAll(this);
			FoliageInteractor = nullptr;

			// Reset the brush opacity to default.
			SetBrushOpacity(DefaultBrushOpacity);
		}
	}

	FToolkitManager::Get().CloseToolkit(Toolkit.ToSharedRef());
	Toolkit.Reset();

	// Remove delegates
	FEditorDelegates::NewCurrentLevel.RemoveAll(this);
	FWorldDelegates::LevelAddedToWorld.RemoveAll(this);
	FWorldDelegates::LevelRemovedFromWorld.RemoveAll(this);

	if (FModuleManager::Get().IsModuleLoaded(TEXT("AssetRegistry")))
	{
		FAssetRegistryModule& AssetRegistryModule = FModuleManager::GetModuleChecked<FAssetRegistryModule>(TEXT("AssetRegistry"));
		AssetRegistryModule.Get().OnAssetRemoved().RemoveAll(this);
	}

	GEditor->OnObjectsReplaced().RemoveAll(this);

	FoliageMeshList.Empty();

	// Remove the brush
	SphereBrushComponent->UnregisterComponent();

	// Restore real-time viewport state if we changed it
	const bool bWantRealTime = false;
	const bool bRememberCurrentState = false;
	ForceRealTimeViewports(bWantRealTime, bRememberCurrentState);

	// Clear the cache (safety, should be empty!)
	LandscapeLayerCaches.Empty();

	// Save UI settings to config file
	UISettings.Save();

	// Clear selection visualization on any foliage items
	ApplySelectionToComponents(GetWorld(), false);

	// Remove all event subscriptions
	UWorld* World = GetWorld();
	World->RemoveOnActorSpawnedHandler(OnActorSpawnedHandle);
	const int32 NumLevels = World->GetNumLevels();
	for (int32 LevelIdx = 0; LevelIdx < NumLevels; ++LevelIdx)
	{
		ULevel* Level = World->GetLevel(LevelIdx);
		if (Level && Level->bIsVisible)
		{
			AInstancedFoliageActor* IFA = AInstancedFoliageActor::GetInstancedFoliageActorForLevel(Level);
			if (IFA)
			{
				IFA->OnFoliageTypeMeshChanged().RemoveAll(this);
			}
		}
	}

	// Call base Exit method to ensure proper cleanup
	FEdMode::Exit();
}

void FEdModeFoliage::OnVRHoverUpdate(UViewportInteractor* Interactor, FVector& HoverImpactPoint, bool& bWasHandled)
{
	UVREditorMode* VREditorMode = Cast<UVREditorMode>( GEditor->GetEditorWorldExtensionsManager()->GetEditorWorldExtensions( GetWorld() )->FindExtension( UVREditorMode::StaticClass() ) );
	if( VREditorMode != nullptr && VREditorMode->IsFullyInitialized() )
	{
		// Check if we're hovering over UI. If so, stop painting so we don't display the preview brush sphere
		if (FoliageInteractor && (FoliageInteractor->IsHoveringOverPriorityType() || FoliageInteractor->GetDraggingMode() != EViewportInteractionDraggingMode::Nothing))
		{
			EndFoliageBrushTrace();
			FoliageInteractor = nullptr;
		}
		// If there isn't currently a foliage interactor and we are hovering over something valid
		else if (FoliageInteractor == nullptr && !Interactor->IsHoveringOverPriorityType() && Interactor->GetHitResultFromLaserPointer().GetActor() != nullptr)
		{
			FoliageInteractor = Interactor;
		}
		// If we aren't hovering over something valid and the tool isn't active
		else if (Interactor->GetHitResultFromLaserPointer().GetActor() == nullptr && !bToolActive)
		{
			FoliageInteractor = nullptr;
		}

		// Skip other interactors if we are painting with one
		if (FoliageInteractor && Interactor == FoliageInteractor)
		{
			// Go ahead and paint immediately
			FVector LaserPointerStart, LaserPointerEnd;
			if (FoliageInteractor->GetLaserPointer( /* Out */ LaserPointerStart, /* Out */ LaserPointerEnd))
			{
				const FVector LaserPointerDirection = (LaserPointerEnd - LaserPointerStart).GetSafeNormal();

				FoliageBrushTrace(nullptr, LaserPointerStart, LaserPointerDirection);

				if( bBrushTraceValid )
				{
					HoverImpactPoint = BrushLocation;
					bWasHandled = true;
				}
			}
		}
<<<<<<< HEAD
			
=======
>>>>>>> c08c13e0
		const bool bBrushMeshVisible = !(FoliageInteractor == nullptr || Interactor->GetDraggingMode() != EViewportInteractionDraggingMode::Nothing);
		SphereBrushComponent->SetVisibility(bBrushMeshVisible);
	}
}

void FEdModeFoliage::OnVRAction(class FEditorViewportClient& ViewportClient, UViewportInteractor* Interactor, const FViewportActionKeyInput& Action, bool& bOutIsInputCaptured, bool& bWasHandled)
{
	UVREditorMode* VREditorMode = Cast<UVREditorMode>( GEditor->GetEditorWorldExtensionsManager()->GetEditorWorldExtensions( GetWorld() )->FindExtension( UVREditorMode::StaticClass() ) );
	if (VREditorMode != nullptr && Interactor != nullptr && Interactor->GetDraggingMode() == EViewportInteractionDraggingMode::Nothing)
	{
		const UVREditorInteractor* VREditorInteractor = Cast<UVREditorInteractor>(Interactor);
<<<<<<< HEAD
		if (Action.ActionType == ViewportWorldActionTypes::SelectAndMove && ( VREditorInteractor == nullptr || !VREditorMode->IsShowingRadialMenu( VREditorInteractor )))
=======
		if (Action.ActionType == ViewportWorldActionTypes::SelectAndMove && (VREditorInteractor == nullptr || !VREditorMode->IsShowingRadialMenu(VREditorInteractor)))
>>>>>>> c08c13e0
		{
			if (Action.Event == IE_Pressed && !Interactor->IsHoveringOverPriorityType())
			{
				bWasHandled = true;
				bOutIsInputCaptured = true;

				// Go ahead and paint immediately
				FVector LaserPointerStart, LaserPointerEnd;
				if (Interactor->GetLaserPointer( /* Out */ LaserPointerStart, /* Out */ LaserPointerEnd))
				{
					const FVector LaserPointerDirection = (LaserPointerEnd - LaserPointerStart).GetSafeNormal();
					BrushTraceDirection = LaserPointerDirection;

					// Only start painting if we're not dragging a widget handle
					if (ViewportClient.GetCurrentWidgetAxis() == EAxisList::None)
					{
						if (UISettings.GetPaintToolSelected() || UISettings.GetReapplyToolSelected() || UISettings.GetLassoSelectToolSelected())
						{
							StartFoliageBrushTrace(&ViewportClient, Interactor);
							FoliageBrushTrace(&ViewportClient, LaserPointerStart, LaserPointerDirection);
						}

						// Fill a static mesh with foliage brush
						else if (UISettings.GetPaintBucketToolSelected() || UISettings.GetReapplyPaintBucketToolSelected())
						{
							FHitResult HitResult = Interactor->GetHitResultFromLaserPointer();

							if (HitResult.Actor.Get() != nullptr)
							{
								GEditor->BeginTransaction(NSLOCTEXT("UnrealEd", "FoliageMode_EditTransaction", "Foliage Editing"));

								if (IsModifierButtonPressed(&ViewportClient))
								{
									ApplyPaintBucket_Remove(HitResult.Actor.Get());
								}
								else
								{
									ApplyPaintBucket_Add(HitResult.Actor.Get());
								}

								GEditor->EndTransaction();
							}
						}
						// Select an instanced foliage
						else if (UISettings.GetSelectToolSelected())
						{
							FHitResult HitResult = Interactor->GetHitResultFromLaserPointer();

							GEditor->BeginTransaction(NSLOCTEXT("UnrealEd", "FoliageMode_EditTransaction", "Foliage Editing"));

							if (HitResult.GetActor() != nullptr)
							{
								// Clear all currently selected instances
								SelectInstances(ViewportClient.GetWorld(), false);
								for (auto& FoliageMeshUI : FoliageMeshList)
								{
									UFoliageType* Settings = FoliageMeshUI->Settings;
									SelectInstanceAtLocation(ViewportClient.GetWorld(), Settings, HitResult.ImpactPoint, !IsModifierButtonPressed(&ViewportClient));
								}
							}

							GEditor->EndTransaction();

							// @todo vreditor: we currently don't have a key mapping scheme to snap selected instances to ground 
							// SnapSelectedInstancesToGround(GetWorld());

						}
					}
				}
			}
			// Stop current tracking if the user is no longer painting
			else if (Action.Event == IE_Released && FoliageInteractor && (FoliageInteractor == Interactor))
			{
				EndFoliageBrushTrace();
				FoliageInteractor = nullptr;
<<<<<<< HEAD
				
=======

>>>>>>> c08c13e0
				bWasHandled = true;
				bOutIsInputCaptured = false;
			}
		}
	}
}

void FEdModeFoliage::PostUndo()
{
	FEdMode::PostUndo();

	PopulateFoliageMeshList();
}

/** When the user changes the active streaming level with the level browser */
void FEdModeFoliage::NotifyNewCurrentLevel()
{
	PopulateFoliageMeshList();
}

void FEdModeFoliage::NotifyLevelAddedToWorld(ULevel* InLevel, UWorld* InWorld)
{
	PopulateFoliageMeshList();
}

void FEdModeFoliage::NotifyLevelRemovedFromWorld(ULevel* InLevel, UWorld* InWorld)
{
	PopulateFoliageMeshList();
}

void FEdModeFoliage::NotifyAssetRemoved(const FAssetData& AssetInfo)
{
	//TODO: This is not properly removing from the foliage actor. However, when we reload it will skip it.
	//We need to properly fix this, but for now this prevents the crash
	if (UFoliageType* FoliageType = Cast<UFoliageType>(AssetInfo.GetAsset()))
	{
		PopulateFoliageMeshList();
	}
	else if (UBlueprint* Blueprint = Cast<UBlueprint>(AssetInfo.GetAsset()))
	{
		PopulateFoliageMeshList();
	}
}

/** When the user changes the current tool in the UI */
void FEdModeFoliage::HandleToolChanged()
{
	if (UISettings.GetSelectToolSelected() || UISettings.GetLassoSelectToolSelected())
	{
		ApplySelectionToComponents(GetWorld(), true);
	}
	else
	{
		ApplySelectionToComponents(GetWorld(), false);
	}

	OnToolChanged.Broadcast();
}

void FEdModeFoliage::ClearAllToolSelection()
{
	UISettings.SetLassoSelectToolSelected(false);
	UISettings.SetPaintToolSelected(false);
	UISettings.SetReapplyToolSelected(false);
	UISettings.SetSelectToolSelected(false);
	UISettings.SetPaintBucketToolSelected(false);
}

void FEdModeFoliage::OnSetPaint()
{
	ClearAllToolSelection();
	UISettings.SetPaintToolSelected(true);
	HandleToolChanged();
}

void FEdModeFoliage::OnSetReapplySettings()
{
	ClearAllToolSelection();
	UISettings.SetReapplyToolSelected(true);
	HandleToolChanged();
}

void FEdModeFoliage::OnSetSelectInstance()
{
	ClearAllToolSelection();
	UISettings.SetSelectToolSelected(true);
	HandleToolChanged();
}

void FEdModeFoliage::OnSetLasso()
{
	ClearAllToolSelection();
	UISettings.SetLassoSelectToolSelected(true);
	HandleToolChanged();
}

void FEdModeFoliage::OnSetPaintFill()
{
	ClearAllToolSelection();
	UISettings.SetPaintBucketToolSelected(true);
	HandleToolChanged();
}

bool FEdModeFoliage::DisallowMouseDeltaTracking() const
{
	// We never want to use the mouse delta tracker while painting
	return bToolActive;
}

void FEdModeFoliage::OnObjectsReplaced(const TMap<UObject*, UObject*>& ReplacementMap)
{
	bool bAnyFoliageTypeReplaced = false;

	UWorld* World = GetWorld();
	ULevel* CurrentLevel = World->GetCurrentLevel();
	const int32 NumLevels = World->GetNumLevels();

	// See if any IFA needs to update a foliage type reference
	for (int32 LevelIdx = 0; LevelIdx < NumLevels; ++LevelIdx)
	{
		ULevel* Level = World->GetLevel(LevelIdx);
		if (Level && Level->bIsVisible)
		{
			AInstancedFoliageActor* IFA = AInstancedFoliageActor::GetInstancedFoliageActorForLevel(Level);
			if (IFA)
			{
				for (auto& ReplacementPair : ReplacementMap)
				{
					if (UFoliageType* ReplacedFoliageType = Cast<UFoliageType>(ReplacementPair.Key))
					{
						TUniqueObj<FFoliageMeshInfo> MeshInfo;
						if (IFA->FoliageMeshes.RemoveAndCopyValue(ReplacedFoliageType, MeshInfo))
						{
							// Re-add the unique mesh info associated with the replaced foliage type
							IFA->FoliageMeshes.Add(Cast<UFoliageType>(ReplacementPair.Value), MoveTemp(MeshInfo));
							bAnyFoliageTypeReplaced = true;
						}
					}
				}
			}
		}
	}

	if (bAnyFoliageTypeReplaced)
	{
		PopulateFoliageMeshList();
	}
}

void FEdModeFoliage::Tick(FEditorViewportClient* ViewportClient, float DeltaTime)
{
	if (bToolActive)
	{
		ApplyBrush(ViewportClient);
	}

	FEdMode::Tick(ViewportClient, DeltaTime);

	if (UISettings.GetSelectToolSelected() || UISettings.GetLassoSelectToolSelected())
	{
		// Update pivot
		UpdateWidgetLocationToInstanceSelection();
	}

	// Update the position and size of the brush component
	if (bBrushTraceValid && (UISettings.GetPaintToolSelected() || UISettings.GetReapplyToolSelected() || UISettings.GetLassoSelectToolSelected()))
	{
		// Scale adjustment is due to default sphere SM size.
		FTransform BrushTransform = FTransform(FQuat::Identity, BrushLocation, FVector(UISettings.GetRadius() * 0.00625f));
		SphereBrushComponent->SetRelativeTransform(BrushTransform);

		if (!SphereBrushComponent->IsRegistered())
		{
			SphereBrushComponent->RegisterComponentWithWorld(ViewportClient->GetWorld());
		}
	}
	else
	{
		if (SphereBrushComponent->IsRegistered())
		{
			SphereBrushComponent->UnregisterComponent();
		}
	}
}

void FEdModeFoliage::StartFoliageBrushTrace(FEditorViewportClient* ViewportClient, class UViewportInteractor* Interactor)
{
	if (!bToolActive)
	{
		GEditor->BeginTransaction(NSLOCTEXT("UnrealEd", "FoliageMode_EditTransaction", "Foliage Editing"));
		if (Interactor)
		{
			FoliageInteractor = Interactor;
		}
		PreApplyBrush();
		ApplyBrush(ViewportClient);

		if (UISettings.IsInAnySingleInstantiationMode())
		{
			EndFoliageBrushTrace();
		}
		else
		{
			bToolActive = true;
		}
	}
}

void FEdModeFoliage::EndFoliageBrushTrace()
{
	GEditor->EndTransaction();
	InstanceSnapshot.Empty();
	LandscapeLayerCaches.Empty();
	bToolActive = false;
	bBrushTraceValid = false;
}

/** Trace and update brush position */
void FEdModeFoliage::FoliageBrushTrace(FEditorViewportClient* ViewportClient, const FVector& InRayOrigin, const FVector& InRayDirection)
{
	bBrushTraceValid = false;
	if (ViewportClient == nullptr || ( !ViewportClient->IsMovingCamera() && ViewportClient->IsVisible() ) )
	{
		if (UISettings.GetPaintToolSelected() || UISettings.GetReapplyToolSelected() || UISettings.GetLassoSelectToolSelected())
		{
			const FVector TraceStart(InRayOrigin);
			const FVector TraceEnd(InRayOrigin + InRayDirection * HALF_WORLD_MAX);

			FHitResult Hit;
			UWorld* World = GetWorld();
			static FName NAME_FoliageBrush = FName(TEXT("FoliageBrush"));
			FFoliagePaintingGeometryFilter FilterFunc = FFoliagePaintingGeometryFilter(UISettings);

			if (AInstancedFoliageActor::FoliageTrace(World, Hit, FDesiredFoliageInstance(TraceStart, TraceEnd), NAME_FoliageBrush, false, FilterFunc))
			{
				UPrimitiveComponent* PrimComp = Hit.Component.Get();
				if (CanPaint(PrimComp->GetComponentLevel()))
				{
					if (!bAdjustBrushRadius)
					{
						// Adjust the brush location
						BrushLocation = Hit.Location;
						BrushNormal = Hit.Normal;
					}

					// Still want to draw the brush when resizing
					bBrushTraceValid = true;
				}
			}
		}
	}
}

/**
* Called when the mouse is moved over the viewport
*
* @param	InViewportClient	Level editor viewport client that captured the mouse input
* @param	InViewport			Viewport that captured the mouse input
* @param	InMouseX			New mouse cursor X coordinate
* @param	InMouseY			New mouse cursor Y coordinate
*
* @return	true if input was handled
*/
bool FEdModeFoliage::MouseMove(FEditorViewportClient* ViewportClient, FViewport* Viewport, int32 MouseX, int32 MouseY)
{
	// Use mouse capture if there's no other interactor currently tracing brush
	UVREditorMode* VREditorMode = Cast<UVREditorMode>( GEditor->GetEditorWorldExtensionsManager()->GetEditorWorldExtensions( GetWorld() )->FindExtension( UVREditorMode::StaticClass() ) );
	if (VREditorMode == nullptr || !VREditorMode->IsActive())
	{
		// Compute a world space ray from the screen space mouse coordinates
		FSceneViewFamilyContext ViewFamily(FSceneViewFamily::ConstructionValues(
			ViewportClient->Viewport,
			ViewportClient->GetScene(),
			ViewportClient->EngineShowFlags)
			.SetRealtimeUpdate(ViewportClient->IsRealtime()));

		FSceneView* View = ViewportClient->CalcSceneView(&ViewFamily);
		FViewportCursorLocation MouseViewportRay(View, ViewportClient, MouseX, MouseY);
		BrushTraceDirection = MouseViewportRay.GetDirection();

		FVector BrushTraceStart = MouseViewportRay.GetOrigin();
		if (ViewportClient->IsOrtho())
		{
			BrushTraceStart += -WORLD_MAX * BrushTraceDirection;
		}

		FoliageBrushTrace(ViewportClient, BrushTraceStart, BrushTraceDirection);
	}
	return false;
}

/**
* Called when the mouse is moved while a window input capture is in effect
*
* @param	InViewportClient	Level editor viewport client that captured the mouse input
* @param	InViewport			Viewport that captured the mouse input
* @param	InMouseX			New mouse cursor X coordinate
* @param	InMouseY			New mouse cursor Y coordinate
*
* @return	true if input was handled
*/
bool FEdModeFoliage::CapturedMouseMove(FEditorViewportClient* ViewportClient, FViewport* Viewport, int32 MouseX, int32 MouseY)
{
	// Use mouse capture if there's no other interactor currently tracing brush
	UVREditorMode* VREditorMode = Cast<UVREditorMode>( GEditor->GetEditorWorldExtensionsManager()->GetEditorWorldExtensions( GetWorld() )->FindExtension( UVREditorMode::StaticClass() ) );
	if (VREditorMode == nullptr || !VREditorMode->IsActive())
	{
		//Compute a world space ray from the screen space mouse coordinates
		FSceneViewFamilyContext ViewFamily(FSceneViewFamily::ConstructionValues(
			ViewportClient->Viewport,
			ViewportClient->GetScene(),
			ViewportClient->EngineShowFlags)
			.SetRealtimeUpdate(ViewportClient->IsRealtime()));

		FSceneView* View = ViewportClient->CalcSceneView(&ViewFamily);
		FViewportCursorLocation MouseViewportRay(View, ViewportClient, MouseX, MouseY);
		BrushTraceDirection = MouseViewportRay.GetDirection();

		FVector BrushTraceStart = MouseViewportRay.GetOrigin();
		if (ViewportClient->IsOrtho())
		{
			BrushTraceStart += -WORLD_MAX * BrushTraceDirection;
		}

		FoliageBrushTrace(ViewportClient, BrushTraceStart, BrushTraceDirection);
	}
	return false;
}

void FEdModeFoliage::GetRandomVectorInBrush(FVector& OutStart, FVector& OutEnd)
{
	// Find Rx and Ry inside the unit circle
	float Ru = (2.f * FMath::FRand() - 1.f);
	float Rv = (2.f * FMath::FRand() - 1.f) * FMath::Sqrt(1.f - FMath::Square(Ru));

	// find random point in circle through brush location on the same plane to brush location hit surface normal
	FVector U, V;
	BrushNormal.FindBestAxisVectors(U, V);
	FVector Point = Ru * U + Rv * V;

	// find distance to surface of sphere brush from this point
	FVector Rw = FMath::Sqrt(1.f - (FMath::Square(Ru) + FMath::Square(Rv))) * BrushNormal;

	OutStart = BrushLocation + UISettings.GetRadius() * (Point + Rw);
	OutEnd = BrushLocation + UISettings.GetRadius() * (Point - Rw);
}

static bool IsWithinSlopeAngle(float NormalZ, float MinAngle, float MaxAngle, float Tolerance = SMALL_NUMBER)
{
	const float MaxNormalAngle = FMath::Cos(FMath::DegreesToRadians(MaxAngle));
	const float MinNormalAngle = FMath::Cos(FMath::DegreesToRadians(MinAngle));
	return !(MaxNormalAngle > (NormalZ + Tolerance) || MinNormalAngle < (NormalZ - Tolerance));
}

/** This does not check for overlaps or density */
static bool CheckLocationForPotentialInstance_ThreadSafe(const UFoliageType* Settings, const FVector& Location, const FVector& Normal)
{
	// Check height range
	if (!Settings->Height.Contains(Location.Z))
	{
		return false;
	}

	// Check slope
	// ImpactNormal sometimes is slightly non-normalized, so compare slope with some little deviation
	return IsWithinSlopeAngle(Normal.Z, Settings->GroundSlopeAngle.Min, Settings->GroundSlopeAngle.Max, SMALL_NUMBER);
}

static bool CheckForOverlappingSphere(AInstancedFoliageActor* IFA, const UFoliageType* Settings, const FSphere& Sphere)
{
	if (IFA)
	{
		FFoliageMeshInfo* MeshInfo = IFA->FindMesh(Settings);
		if (MeshInfo)
		{
			return MeshInfo->CheckForOverlappingSphere(Sphere);
		}
	}

	return false;
}

// Returns whether or not there is are any instances overlapping the sphere specified
static bool CheckForOverlappingSphere(const UWorld* InWorld, const UFoliageType* Settings, const FSphere& Sphere)
{
	for (FFoliageMeshInfoIterator It(InWorld, Settings); It; ++It)
	{
		FFoliageMeshInfo* MeshInfo = (*It);
		if (MeshInfo->CheckForOverlappingSphere(Sphere))
		{
			return true;
		}
	}

	return false;
}

static bool CheckLocationForPotentialInstance(const UWorld* InWorld, const UFoliageType* Settings, const FVector& Location, const FVector& Normal, TArray<FVector>& PotentialInstanceLocations, FFoliageInstanceHash& PotentialInstanceHash)
{
	if (CheckLocationForPotentialInstance_ThreadSafe(Settings, Location, Normal) == false)
	{
		return false;
	}

	// Check if we're too close to any other instances
	if (Settings->Radius > 0.f)
	{
		// Check existing instances. Use the Density radius rather than the minimum radius
		if (CheckForOverlappingSphere(InWorld, Settings, FSphere(Location, Settings->Radius)))
		{
			return false;
		}

		// Check with other potential instances we're about to add.
		const float RadiusSquared = FMath::Square(Settings->Radius);
		auto TempInstances = PotentialInstanceHash.GetInstancesOverlappingBox(FBox::BuildAABB(Location, FVector(Settings->Radius)));
		for (int32 Idx : TempInstances)
		{
			if ((PotentialInstanceLocations[Idx] - Location).SizeSquared() < RadiusSquared)
			{
				return false;
			}
		}
	}

	int32 PotentialIdx = PotentialInstanceLocations.Add(Location);
	PotentialInstanceHash.InsertInstance(Location, PotentialIdx);

	return true;
}

static bool CheckVertexColor(const UFoliageType* Settings, const FColor& VertexColor)
{
	for (uint8 ChannelIdx = 0; ChannelIdx < (uint8)EVertexColorMaskChannel::MAX_None; ++ChannelIdx)
	{
		const FFoliageVertexColorChannelMask& Mask = Settings->VertexColorMaskByChannel[ChannelIdx];

		if (Mask.UseMask)
		{
			uint8 ColorChannel = 0;
			switch ((EVertexColorMaskChannel)ChannelIdx)
			{
			case EVertexColorMaskChannel::Red:
				ColorChannel = VertexColor.R;
				break;
			case EVertexColorMaskChannel::Green:
				ColorChannel = VertexColor.G;
				break;
			case EVertexColorMaskChannel::Blue:
				ColorChannel = VertexColor.B;
				break;
			case EVertexColorMaskChannel::Alpha:
				ColorChannel = VertexColor.A;
				break;
			default:
				// Invalid channel value
				continue;
			}

			if (Mask.InvertMask)
			{
				if (ColorChannel > FMath::RoundToInt(Mask.MaskThreshold * 255.f))
				{
					return false;
				}
			}
			else
			{
				if (ColorChannel < FMath::RoundToInt(Mask.MaskThreshold * 255.f))
				{
					return false;
				}
			}
		}
	}

	return true;
}

bool LandscapeLayersValid(const UFoliageType* Settings)
{
	bool bValid = false;
	for (FName LayerName : Settings->LandscapeLayers)
	{
		bValid |= LayerName != NAME_None;
	}

	return bValid;
}

bool GetMaxHitWeight(const FVector& Location, UActorComponent* Component, const UFoliageType* Settings, FEdModeFoliage::LandscapeLayerCacheData* LandscapeLayerCaches, float& OutMaxHitWeight)
{
	float MaxHitWeight = 0.f;
	if (ULandscapeHeightfieldCollisionComponent* HitLandscapeCollision = Cast<ULandscapeHeightfieldCollisionComponent>(Component))
	{
		if (ULandscapeComponent* HitLandscape = HitLandscapeCollision->RenderComponent.Get())
		{
			for (const FName LandscapeLayerName : Settings->LandscapeLayers)
			{
				// Cache store mapping between component and weight data
				TMap<ULandscapeComponent*, TArray<uint8> >* LandscapeLayerCache = &LandscapeLayerCaches->FindOrAdd(LandscapeLayerName);;
				TArray<uint8>* LayerCache = &LandscapeLayerCache->FindOrAdd(HitLandscape);
				// TODO: FName to LayerInfo?
				const float HitWeight = HitLandscape->GetLayerWeightAtLocation(Location, HitLandscape->GetLandscapeInfo()->GetLayerInfoByName(LandscapeLayerName), LayerCache);
				MaxHitWeight = FMath::Max(MaxHitWeight, HitWeight);
			}

			OutMaxHitWeight = MaxHitWeight;
			return true;
		}
	}

	return false;
}

bool FilterByWeight(float Weight, const UFoliageType* Settings)
{
	const float WeightNeeded = FMath::Max(Settings->MinimumLayerWeight, FMath::FRand());
	return Weight < FMath::Max(SMALL_NUMBER, WeightNeeded);
}

bool FEdModeFoliage::IsUsingVertexColorMask(const UFoliageType* Settings)
{
	for (uint8 ChannelIdx = 0; ChannelIdx < (uint8)EVertexColorMaskChannel::MAX_None; ++ChannelIdx)
	{
		const FFoliageVertexColorChannelMask& Mask = Settings->VertexColorMaskByChannel[ChannelIdx];
		if (Mask.UseMask)
		{
			return true;
		}
	}

	return false;
}

bool FEdModeFoliage::VertexMaskCheck(const FHitResult& Hit, const UFoliageType* Settings)
{
	if (Hit.FaceIndex != INDEX_NONE && IsUsingVertexColorMask(Settings))
	{
		if (UStaticMeshComponent* HitStaticMeshComponent = Cast<UStaticMeshComponent>(Hit.Component.Get()))
		{
			FColor VertexColor;
			if (FEdModeFoliage::GetStaticMeshVertexColorForHit(HitStaticMeshComponent, Hit.FaceIndex, Hit.ImpactPoint, VertexColor))
			{
				if (!CheckVertexColor(Settings, VertexColor))
				{
					return false;
				}
			}
		}
	}

	return true;
}

void FEdModeFoliage::SetBrushOpacity(const float InOpacity)
{
	static FName OpacityParamName("OpacityAmount");
	BrushMID->SetScalarParameterValue(OpacityParamName, InOpacity);
}

bool LandscapeLayerCheck(const FHitResult& Hit, const UFoliageType* Settings, FEdModeFoliage::LandscapeLayerCacheData& LandscapeLayersCache, float& OutHitWeight)
{
	OutHitWeight = 1.f;
	if (LandscapeLayersValid(Settings) && GetMaxHitWeight(Hit.ImpactPoint, Hit.Component.Get(), Settings, &LandscapeLayersCache, OutHitWeight))
	{
		// Reject instance randomly in proportion to weight
		if (FilterByWeight(OutHitWeight, Settings))
		{
			return false;
		}
	}

	return true;
}

void FEdModeFoliage::CalculatePotentialInstances_ThreadSafe(const UWorld* InWorld, const UFoliageType* Settings, const TArray<FDesiredFoliageInstance>* DesiredInstances, TArray<FPotentialInstance> OutPotentialInstances[NUM_INSTANCE_BUCKETS], const FFoliageUISettings* UISettings, const int32 StartIdx, const int32 LastIdx, const FFoliagePaintingGeometryFilter* OverrideGeometryFilter)
{
	LandscapeLayerCacheData LocalCache;

	// Reserve space in buckets for a potential instances 
	for (int32 BucketIdx = 0; BucketIdx < NUM_INSTANCE_BUCKETS; ++BucketIdx)
	{
		auto& Bucket = OutPotentialInstances[BucketIdx];
		Bucket.Reserve(DesiredInstances->Num());
	}

	for (int32 InstanceIdx = StartIdx; InstanceIdx <= LastIdx; ++InstanceIdx)
	{
		const FDesiredFoliageInstance& DesiredInst = (*DesiredInstances)[InstanceIdx];
		FHitResult Hit;
		static FName NAME_AddFoliageInstances = FName(TEXT("AddFoliageInstances"));

		FFoliageTraceFilterFunc TraceFilterFunc;
		if (DesiredInst.PlacementMode == EFoliagePlacementMode::Manual && UISettings != nullptr)
		{
			// Enable geometry filters when painting foliage manually
			TraceFilterFunc = FFoliagePaintingGeometryFilter(*UISettings);
		}

		if (OverrideGeometryFilter)
		{
			TraceFilterFunc = *OverrideGeometryFilter;
		}

		if (AInstancedFoliageActor::FoliageTrace(InWorld, Hit, DesiredInst, NAME_AddFoliageInstances, true, TraceFilterFunc))
		{
			float HitWeight = 1.f;
			const bool bValidInstance = CheckLocationForPotentialInstance_ThreadSafe(Settings, Hit.ImpactPoint, Hit.ImpactNormal)
				&& VertexMaskCheck(Hit, Settings)
				&& LandscapeLayerCheck(Hit, Settings, LocalCache, HitWeight);

			if (bValidInstance)
			{
				const int32 BucketIndex = FMath::RoundToInt(HitWeight * (float)(NUM_INSTANCE_BUCKETS - 1));
				OutPotentialInstances[BucketIndex].Add(FPotentialInstance(Hit.ImpactPoint, Hit.ImpactNormal, Hit.Component.Get(), HitWeight, DesiredInst));
			}
		}
	}
}

void FEdModeFoliage::CalculatePotentialInstances(const UWorld* InWorld, const UFoliageType* Settings, const TArray<FDesiredFoliageInstance>& DesiredInstances, TArray<FPotentialInstance> OutPotentialInstances[NUM_INSTANCE_BUCKETS], LandscapeLayerCacheData* LandscapeLayerCachesPtr, const FFoliageUISettings* UISettings, const FFoliagePaintingGeometryFilter* OverrideGeometryFilter)
{
	LandscapeLayerCacheData LocalCache;
	LandscapeLayerCachesPtr = LandscapeLayerCachesPtr ? LandscapeLayerCachesPtr : &LocalCache;

	// Quick lookup of potential instance locations, used for overlapping check.
	TArray<FVector> PotentialInstanceLocations;
	FFoliageInstanceHash PotentialInstanceHash(7);	// use 128x128 cell size, things like brush radius are typically small
	PotentialInstanceLocations.Empty(DesiredInstances.Num());

	// Reserve space in buckets for a potential instances 
	for (int32 BucketIdx = 0; BucketIdx < NUM_INSTANCE_BUCKETS; ++BucketIdx)
	{
		auto& Bucket = OutPotentialInstances[BucketIdx];
		Bucket.Reserve(DesiredInstances.Num());
	}

	for (const FDesiredFoliageInstance& DesiredInst : DesiredInstances)
	{
		FFoliageTraceFilterFunc TraceFilterFunc;
		if (DesiredInst.PlacementMode == EFoliagePlacementMode::Manual && UISettings != nullptr)
		{
			// Enable geometry filters when painting foliage manually
			TraceFilterFunc = FFoliagePaintingGeometryFilter(*UISettings);
		}

		if (OverrideGeometryFilter)
		{
			TraceFilterFunc = *OverrideGeometryFilter;
		}

		FHitResult Hit;
		static FName NAME_AddFoliageInstances = FName(TEXT("AddFoliageInstances"));
		if (AInstancedFoliageActor::FoliageTrace(InWorld, Hit, DesiredInst, NAME_AddFoliageInstances, true, TraceFilterFunc))
		{
			float HitWeight = 1.f;

			UPrimitiveComponent* InstanceBase = Hit.GetComponent();
			check(InstanceBase);

			ULevel* TargetLevel = InstanceBase->GetComponentLevel();
			// We can paint into new level only if FoliageType is shared
			if (!CanPaint(Settings, TargetLevel))
			{
				continue;
			}

			const bool bValidInstance = CheckLocationForPotentialInstance(InWorld, Settings, Hit.ImpactPoint, Hit.ImpactNormal, PotentialInstanceLocations, PotentialInstanceHash)
				&& VertexMaskCheck(Hit, Settings)
				&& LandscapeLayerCheck(Hit, Settings, LocalCache, HitWeight);
			if (bValidInstance)
			{
				const int32 BucketIndex = FMath::RoundToInt(HitWeight * (float)(NUM_INSTANCE_BUCKETS - 1));
				OutPotentialInstances[BucketIndex].Add(FPotentialInstance(Hit.ImpactPoint, Hit.ImpactNormal, InstanceBase, HitWeight, DesiredInst));
			}
		}
	}
}

void FEdModeFoliage::AddInstances(UWorld* InWorld, const TArray<FDesiredFoliageInstance>& DesiredInstances, const FFoliagePaintingGeometryFilter& OverrideGeometryFilter)
{
	TMap<const UFoliageType*, TArray<FDesiredFoliageInstance>> SettingsInstancesMap;
	for (const FDesiredFoliageInstance& DesiredInst : DesiredInstances)
	{
		TArray<FDesiredFoliageInstance>& Instances = SettingsInstancesMap.FindOrAdd(DesiredInst.FoliageType);
		Instances.Add(DesiredInst);
	}

	for (auto It = SettingsInstancesMap.CreateConstIterator(); It; ++It)
	{
		const UFoliageType* FoliageType = It.Key();

		const TArray<FDesiredFoliageInstance>& Instances = It.Value();
		AddInstancesImp(InWorld, FoliageType, Instances, TArray<int32>(), 1.f, nullptr, nullptr, &OverrideGeometryFilter);
	}
}

static void SpawnFoliageInstance(UWorld* InWorld, const UFoliageType* Settings, const FFoliageUISettings* UISettings, const FFoliageInstance& Instance, UActorComponent* BaseComponent)
{
	// We always spawn instances in base component level
	ULevel* TargetLevel = (UISettings != nullptr && UISettings->GetIsInSpawnInCurrentLevelMode()) ? InWorld->GetCurrentLevel() : BaseComponent->GetComponentLevel();
	AInstancedFoliageActor* IFA = AInstancedFoliageActor::GetInstancedFoliageActorForLevel(TargetLevel, true);

	FFoliageMeshInfo* MeshInfo;
	UFoliageType* FoliageSettings = IFA->AddFoliageType(Settings, &MeshInfo);

	MeshInfo->AddInstance(IFA, FoliageSettings, Instance, BaseComponent);
}

void FEdModeFoliage::AddInstancesImp(UWorld* InWorld, const UFoliageType* Settings, const TArray<FDesiredFoliageInstance>& DesiredInstances, const TArray<int32>& ExistingInstanceBuckets, const float Pressure, LandscapeLayerCacheData* LandscapeLayerCachesPtr, const FFoliageUISettings* UISettings, const FFoliagePaintingGeometryFilter* OverrideGeometryFilter)
{
	if (DesiredInstances.Num() == 0)
	{
		return;
	}

	TArray<FPotentialInstance> PotentialInstanceBuckets[NUM_INSTANCE_BUCKETS];
	if (DesiredInstances[0].PlacementMode == EFoliagePlacementMode::Manual)
	{
		CalculatePotentialInstances(InWorld, Settings, DesiredInstances, PotentialInstanceBuckets, LandscapeLayerCachesPtr, UISettings, OverrideGeometryFilter);
	}
	else
	{
		//@TODO: actual threaded part coming, need parts of this refactor sooner for content team
		CalculatePotentialInstances_ThreadSafe(InWorld, Settings, &DesiredInstances, PotentialInstanceBuckets, nullptr, 0, DesiredInstances.Num() - 1, OverrideGeometryFilter);

		// Existing foliage types in the palette  we want to override any existing mesh settings with the procedural settings.
		TMap<AInstancedFoliageActor*, TArray<const UFoliageType*>> UpdatedTypesByIFA;
		for (TArray<FPotentialInstance>& Bucket : PotentialInstanceBuckets)
		{
			for (auto& PotentialInst : Bucket)
			{
				// Get the IFA for the base component level that contains the component the instance will be placed upon
				AInstancedFoliageActor* TargetIFA = AInstancedFoliageActor::GetInstancedFoliageActorForLevel(PotentialInst.HitComponent->GetComponentLevel(), true);

				// Update the type in the IFA if needed
				TArray<const UFoliageType*>& UpdatedTypes = UpdatedTypesByIFA.FindOrAdd(TargetIFA);
				if (!UpdatedTypes.Contains(PotentialInst.DesiredInstance.FoliageType))
				{
					UpdatedTypes.Add(PotentialInst.DesiredInstance.FoliageType);
					TargetIFA->AddFoliageType(PotentialInst.DesiredInstance.FoliageType);
				}
			}
		}
	}

	for (int32 BucketIdx = 0; BucketIdx < NUM_INSTANCE_BUCKETS; BucketIdx++)
	{
		TArray<FPotentialInstance>& PotentialInstances = PotentialInstanceBuckets[BucketIdx];
		float BucketFraction = (float)(BucketIdx + 1) / (float)NUM_INSTANCE_BUCKETS;

		// We use the number that actually succeeded in placement (due to parameters) as the target
		// for the number that should be in the brush region.
		const int32 BucketOffset = (ExistingInstanceBuckets.Num() ? ExistingInstanceBuckets[BucketIdx] : 0);
		int32 AdditionalInstances = FMath::Clamp<int32>(FMath::RoundToInt(BucketFraction * (float)(PotentialInstances.Num() - BucketOffset) * Pressure), 0, PotentialInstances.Num());
		for (int32 Idx = 0; Idx < AdditionalInstances; Idx++)
		{
			FPotentialInstance& PotentialInstance = PotentialInstances[Idx];
			FFoliageInstance Inst;
			if (PotentialInstance.PlaceInstance(InWorld, Settings, Inst))
			{
				Inst.ProceduralGuid = PotentialInstance.DesiredInstance.ProceduralGuid;

				SpawnFoliageInstance(InWorld, Settings, UISettings, Inst, PotentialInstance.HitComponent);
			}
		}
	}
}

void FEdModeFoliage::AddSingleInstanceForBrush(UWorld* InWorld, const UFoliageType* Settings, float Pressure)
{
	TArray<FDesiredFoliageInstance> DesiredInstances;
	DesiredInstances.Reserve(1);

	// Simply generate a start/end around the brush location so the line check will hit the brush location
	FVector Start = BrushLocation + BrushNormal;
	FVector End = BrushLocation - BrushNormal;

	FDesiredFoliageInstance* DesiredInstance = new (DesiredInstances)FDesiredFoliageInstance(Start, End);

	// We do not apply the density limitation based on the brush size
	TArray<int32> ExistingInstanceBuckets;
	ExistingInstanceBuckets.AddZeroed(NUM_INSTANCE_BUCKETS);

	AddInstancesImp(InWorld, Settings, DesiredInstances, ExistingInstanceBuckets, Pressure, &LandscapeLayerCaches, &UISettings);
}

/** Add instances inside the brush to match DesiredInstanceCount */
void FEdModeFoliage::AddInstancesForBrush(UWorld* InWorld, const UFoliageType* Settings, const FSphere& BrushSphere, int32 DesiredInstanceCount, float Pressure)
{
	UWorld* World = GetWorld();
	const bool bHasValidLandscapeLayers = LandscapeLayersValid(Settings);

	TArray<int32> ExistingInstanceBuckets;
	ExistingInstanceBuckets.AddZeroed(NUM_INSTANCE_BUCKETS);
	int32 NumExistingInstances = 0;

	for (FFoliageMeshInfoIterator It(World, Settings); It; ++It)
	{
		FFoliageMeshInfo* MeshInfo = (*It);
		TArray<int32> ExistingInstances;
		MeshInfo->GetInstancesInsideSphere(BrushSphere, ExistingInstances);
		NumExistingInstances += ExistingInstances.Num();

		if (bHasValidLandscapeLayers)
		{
			// Find the landscape weights of existing ExistingInstances
			for (int32 Idx : ExistingInstances)
			{
				FFoliageInstance& Instance = MeshInfo->Instances[Idx];
				auto InstanceBasePtr = It.GetActor()->InstanceBaseCache.GetInstanceBasePtr(Instance.BaseId);
				float HitWeight;
				if (GetMaxHitWeight(Instance.Location, InstanceBasePtr.Get(), Settings, &LandscapeLayerCaches, HitWeight))
				{
					// Add count to bucket.
					ExistingInstanceBuckets[FMath::RoundToInt(HitWeight * (float)(NUM_INSTANCE_BUCKETS - 1))]++;
				}
			}
		}
		else
		{
			// When not tied to a layer, put all the ExistingInstances in the last bucket.
			ExistingInstanceBuckets[NUM_INSTANCE_BUCKETS - 1] = NumExistingInstances;
		}
	}

	if (DesiredInstanceCount > NumExistingInstances)
	{
		TArray<FDesiredFoliageInstance> DesiredInstances;	//we compute instances for the brush
		DesiredInstances.Reserve(DesiredInstanceCount);

		for (int32 DesiredIdx = 0; DesiredIdx < DesiredInstanceCount; DesiredIdx++)
		{
			FVector Start, End;
			GetRandomVectorInBrush(Start, End);
			FDesiredFoliageInstance* DesiredInstance = new (DesiredInstances)FDesiredFoliageInstance(Start, End);
		}

		AddInstancesImp(InWorld, Settings, DesiredInstances, ExistingInstanceBuckets, Pressure, &LandscapeLayerCaches, &UISettings);
	}
}

/** Remove instances inside the brush to match DesiredInstanceCount */
void FEdModeFoliage::RemoveInstancesForBrush(UWorld* InWorld, const UFoliageType* Settings, const FSphere& BrushSphere, int32 DesiredInstanceCount, float Pressure)
{
	for (FFoliageMeshInfoIterator It(InWorld, Settings); It; ++It)
	{
		FFoliageMeshInfo* MeshInfo = (*It);
		AInstancedFoliageActor* IFA = It.GetActor();

		TArray<int32> PotentialInstancesToRemove;
		MeshInfo->GetInstancesInsideSphere(BrushSphere, PotentialInstancesToRemove);
		if (PotentialInstancesToRemove.Num() == 0)
		{
			continue;
		}

		int32 InstancesToRemove = FMath::RoundToInt((float)(PotentialInstancesToRemove.Num() - DesiredInstanceCount) * Pressure);
		if (InstancesToRemove <= 0)
		{
			continue;
		}

		int32 InstancesToKeep = PotentialInstancesToRemove.Num() - InstancesToRemove;
		if (InstancesToKeep > 0)
		{
			// Remove InstancesToKeep random PotentialInstancesToRemove from the array to leave those PotentialInstancesToRemove behind, and delete all the rest
			for (int32 i = 0; i < InstancesToKeep; i++)
			{
				PotentialInstancesToRemove.RemoveAtSwap(FMath::Rand() % PotentialInstancesToRemove.Num());
			}
		}

		FFoliagePaintingGeometryFilter GeometryFilterFunc(UISettings);

		// Filter PotentialInstancesToRemove
		for (int32 Idx = 0; Idx < PotentialInstancesToRemove.Num(); Idx++)
		{
			auto BaseId = MeshInfo->Instances[PotentialInstancesToRemove[Idx]].BaseId;
			auto BasePtr = IFA->InstanceBaseCache.GetInstanceBasePtr(BaseId);
			UPrimitiveComponent* Base = Cast<UPrimitiveComponent>(BasePtr.Get());

			// Check if instance is candidate for removal based on filter settings
			if (Base && !GeometryFilterFunc(Base))
			{
				// Instance should not be removed, so remove it from the removal list.
				PotentialInstancesToRemove.RemoveAtSwap(Idx);
				Idx--;
			}
		}

		// Remove PotentialInstancesToRemove to reduce it to desired count
		if (PotentialInstancesToRemove.Num() > 0)
		{
			MeshInfo->RemoveInstances(IFA, PotentialInstancesToRemove);
		}
	}
}


void FEdModeFoliage::SelectInstanceAtLocation(UWorld* InWorld, const UFoliageType* Settings, const FVector& Location, bool bSelect)
{
	for (FFoliageMeshInfoIterator It(InWorld, Settings); It; ++It)
	{
		FFoliageMeshInfo* MeshInfo = (*It);
		AInstancedFoliageActor* IFA = It.GetActor();

		int32 Instance;
		bool bResult;
		MeshInfo->GetInstanceAtLocation(Location, Instance, bResult);
		if (bResult)
		{
		        TArray<int32> Instances;
			Instances.Add(Instance);
			MeshInfo->SelectInstances(IFA, bSelect, Instances);
		}
	}
}

void FEdModeFoliage::SelectInstancesForBrush(UWorld* InWorld, const UFoliageType* Settings, const FSphere& BrushSphere, bool bSelect)
{
	for (FFoliageMeshInfoIterator It(InWorld, Settings); It; ++It)
	{
		FFoliageMeshInfo* MeshInfo = (*It);
		AInstancedFoliageActor* IFA = It.GetActor();

		TArray<int32> Instances;
		MeshInfo->GetInstancesInsideSphere(BrushSphere, Instances);
		if (Instances.Num() == 0)
		{
			continue;
		}

		MeshInfo->SelectInstances(IFA, bSelect, Instances);
	}
}

void FEdModeFoliage::SelectInstances(const UFoliageType* Settings, bool bSelect)
{
	SelectInstances(GetWorld(), Settings, bSelect);
}

void FEdModeFoliage::SelectInstances(UWorld* InWorld, bool bSelect)
{
	for (auto& FoliageMeshUI : FoliageMeshList)
	{
		UFoliageType* Settings = FoliageMeshUI->Settings;

		if (bSelect && !Settings->IsSelected)
		{
			continue;
		}

		SelectInstances(InWorld, Settings, bSelect);
	}
}

void FEdModeFoliage::SelectInstances(UWorld* InWorld, const UFoliageType* Settings, bool bSelect)
{
	for (FFoliageMeshInfoIterator It(InWorld, Settings); It; ++It)
	{
		FFoliageMeshInfo* MeshInfo = (*It);
		AInstancedFoliageActor* IFA = It.GetActor();

		MeshInfo->SelectInstances(IFA, bSelect);
	}
}

void FEdModeFoliage::ApplySelectionToComponents(UWorld* InWorld, bool bApply)
{
	const int32 NumLevels = InWorld->GetNumLevels();
	for (int32 LevelIdx = 0; LevelIdx < NumLevels; ++LevelIdx)
	{
		ULevel* Level = InWorld->GetLevel(LevelIdx);
		AInstancedFoliageActor* IFA = AInstancedFoliageActor::GetInstancedFoliageActorForLevel(Level);
		if (IFA)
		{
			IFA->ApplySelectionToComponents(bApply);
		}
	}
}

void FEdModeFoliage::TransformSelectedInstances(UWorld* InWorld, const FVector& InDrag, const FRotator& InRot, const FVector& InScale, bool bDuplicate)
{
	const int32 NumLevels = InWorld->GetNumLevels();
	for (int32 LevelIdx = 0; LevelIdx < NumLevels; ++LevelIdx)
	{
		ULevel* Level = InWorld->GetLevel(LevelIdx);
		AInstancedFoliageActor* IFA = AInstancedFoliageActor::GetInstancedFoliageActorForLevel(Level);
		if (IFA)
		{
			bool bFoundSelection = false;

			for (auto& MeshPair : IFA->FoliageMeshes)
			{
				FFoliageMeshInfo& MeshInfo = *MeshPair.Value;
				TArray<int32> SelectedIndices = MeshInfo.SelectedIndices.Array();

				if (SelectedIndices.Num() > 0)
				{
					// Mark actor once we found selection
					if (!bFoundSelection)
					{
						IFA->Modify();
						bFoundSelection = true;
					}

					if (bDuplicate)
					{
						MeshInfo.DuplicateInstances(IFA, MeshPair.Key, SelectedIndices);
					}

					MeshInfo.PreMoveInstances(IFA, SelectedIndices);

					for (int32 SelectedInstanceIdx : SelectedIndices)
					{
						FFoliageInstance& Instance = MeshInfo.Instances[SelectedInstanceIdx];
						Instance.Location += InDrag;
						Instance.ZOffset = 0.f;
						Instance.Rotation += InRot;
						Instance.DrawScale3D += InScale;
					}

					MeshInfo.PostMoveInstances(IFA, SelectedIndices);
				}
			}

			if (bFoundSelection)
			{
				IFA->MarkComponentsRenderStateDirty();
			}
		}
	}
}

AInstancedFoliageActor* FEdModeFoliage::GetSelectionLocation(UWorld* InWorld, FVector& OutLocation) const
{
	// Prefer current level
	{
		AInstancedFoliageActor* IFA = AInstancedFoliageActor::GetInstancedFoliageActorForCurrentLevel(InWorld);
		if (IFA && IFA->GetSelectionLocation(OutLocation))
		{
			return IFA;
		}
	}

	// Go through all sub-levels
	const int32 NumLevels = InWorld->GetNumLevels();
	for (int32 LevelIdx = 0; LevelIdx < NumLevels; ++LevelIdx)
	{
		ULevel* Level = InWorld->GetLevel(LevelIdx);
		if (Level != InWorld->GetCurrentLevel())
		{
			AInstancedFoliageActor* IFA = AInstancedFoliageActor::GetInstancedFoliageActorForLevel(Level);
			if (IFA && IFA->GetSelectionLocation(OutLocation))
			{
				return IFA;
			}
		}
	}

	return nullptr;
}

void FEdModeFoliage::UpdateWidgetLocationToInstanceSelection()
{
	FVector SelectionLocation = FVector::ZeroVector;
	AInstancedFoliageActor* IFA = GetSelectionLocation(GetWorld(), SelectionLocation);
	Owner->PivotLocation = Owner->SnappedLocation = SelectionLocation;
	//if (IFA)
	//{
	//	IFA->MarkComponentsRenderStateDirty();
	//}
}

void FEdModeFoliage::RemoveSelectedInstances(UWorld* InWorld)
{
	GEditor->BeginTransaction(NSLOCTEXT("UnrealEd", "FoliageMode_EditTransaction", "Foliage Editing"));

	const int32 NumLevels = InWorld->GetNumLevels();
	for (int32 LevelIdx = 0; LevelIdx < NumLevels; ++LevelIdx)
	{
		ULevel* Level = InWorld->GetLevel(LevelIdx);
		AInstancedFoliageActor* IFA = AInstancedFoliageActor::GetInstancedFoliageActorForLevel(Level);
		if (IFA)
		{
			bool bHasSelection = false;
			for (auto& MeshPair : IFA->FoliageMeshes)
			{
				if (MeshPair.Value->SelectedIndices.Num())
				{
					bHasSelection = true;
					break;
				}
			}

			if (bHasSelection)
			{
				IFA->Modify();
				for (auto& MeshPair : IFA->FoliageMeshes)
				{
					FFoliageMeshInfo& Mesh = *MeshPair.Value;
					if (Mesh.SelectedIndices.Num() > 0)
					{
						TArray<int32> InstancesToDelete = Mesh.SelectedIndices.Array();
						Mesh.RemoveInstances(IFA, InstancesToDelete);

						OnInstanceCountUpdated(MeshPair.Key);
					}
				}
			}
		}
	}

	GEditor->EndTransaction();
}

TAutoConsoleVariable<float> CVarOffGroundTreshold(
	TEXT("foliage.OffGroundThreshold"),
	5.0f,
	TEXT("Maximum distance from base component (in local space) at which instance is still considered as valid"));

void FEdModeFoliage::SelectInvalidInstances(const UFoliageType* Settings)
{
	UWorld* InWorld = GetWorld();

	static FName NAME_FoliageGroundCheck = FName("FoliageGroundCheck");
	FCollisionQueryParams QueryParams(NAME_FoliageGroundCheck, true);
	QueryParams.bReturnFaceIndex = false;
	FCollisionShape SphereShape;
	SphereShape.SetSphere(0.f);
	float InstanceOffGroundLocalThreshold = CVarOffGroundTreshold.GetValueOnGameThread();

	for (FFoliageMeshInfoIterator It(InWorld, Settings); It; ++It)
	{
		FFoliageMeshInfo* MeshInfo = (*It);
		AInstancedFoliageActor* IFA = It.GetActor();
		int32 NumInstances = MeshInfo->Instances.Num();
		TArray<FHitResult> Hits; Hits.Reserve(16);

		TArray<int32> InvalidInstances;

		for (int32 InstanceIdx = 0; InstanceIdx < NumInstances; ++InstanceIdx)
		{
			FFoliageInstance& Instance = MeshInfo->Instances[InstanceIdx];
			UActorComponent* CurrentInstanceBase = IFA->InstanceBaseCache.GetInstanceBasePtr(Instance.BaseId).Get();
			bool bInvalidInstance = true;

			if (CurrentInstanceBase != nullptr)
			{
				FVector InstanceTraceRange = Instance.GetInstanceWorldTransform().TransformVector(FVector(0.f, 0.f, 1000.f));
				FVector Start = Instance.Location + InstanceTraceRange;
				FVector End = Instance.Location - InstanceTraceRange;

				InWorld->SweepMultiByObjectType(Hits, Start, End, FQuat::Identity, FCollisionObjectQueryParams(ECC_WorldStatic), SphereShape, QueryParams);

				for (const FHitResult& Hit : Hits)
				{
					UPrimitiveComponent* HitComponent = Hit.GetComponent();
					check(HitComponent);

					if (HitComponent->IsCreatedByConstructionScript())
					{
						continue;
					}

					UModelComponent* ModelComponent = Cast<UModelComponent>(HitComponent);
					if (ModelComponent)
					{
						ABrush* BrushActor = ModelComponent->GetModel()->FindBrush(Hit.Location);
						if (BrushActor)
						{
							HitComponent = BrushActor->GetBrushComponent();
						}
					}

					if (HitComponent == CurrentInstanceBase)
					{
						FVector InstanceWorldZOffset = Instance.GetInstanceWorldTransform().TransformVector(FVector(0.f, 0.f, Instance.ZOffset));
						float DistanceToGround = FVector::Dist(Instance.Location, Hit.Location + InstanceWorldZOffset);
						float InstanceWorldTreshold = Instance.GetInstanceWorldTransform().TransformVector(FVector(0.f, 0.f, InstanceOffGroundLocalThreshold)).Size();

						if ((DistanceToGround - InstanceWorldTreshold) <= KINDA_SMALL_NUMBER)
						{
							bInvalidInstance = false;
						}
					}
				}
			}

			if (bInvalidInstance)
			{
				InvalidInstances.Add(InstanceIdx);
			}
		}

		if (InvalidInstances.Num() > 0)
		{
			MeshInfo->SelectInstances(IFA, true, InvalidInstances);
		}
	}
}

void FEdModeFoliage::AdjustBrushRadius(float Adjustment)
{
	if (UISettings.IsInAnySingleInstantiationMode())
	{
		return;
	}

	const float CurrentBrushRadius = UISettings.GetRadius();

	if (Adjustment > 0.f)
	{
		UISettings.SetRadius(FMath::Min(CurrentBrushRadius + Adjustment, 8192.f));
	}
	else if (Adjustment < 0.f)
	{
		UISettings.SetRadius(FMath::Max(CurrentBrushRadius + Adjustment, 0.f));
	}
}

void FEdModeFoliage::ReapplyInstancesForBrush(UWorld* InWorld, const UFoliageType* Settings, const FSphere& BrushSphere, float Pressure)
{
	// Adjust instance density first
	ReapplyInstancesDensityForBrush(InWorld, Settings, BrushSphere, Pressure);

	for (FFoliageMeshInfoIterator It(InWorld, Settings); It; ++It)
	{
		FFoliageMeshInfo* MeshInfo = (*It);
		AInstancedFoliageActor* IFA = It.GetActor();

		ReapplyInstancesForBrush(InWorld, IFA, Settings, MeshInfo, BrushSphere, Pressure);
	}
}

/** Reapply instance settings to exiting instances */
void FEdModeFoliage::ReapplyInstancesForBrush(UWorld* InWorld, AInstancedFoliageActor* IFA, const UFoliageType* Settings, FFoliageMeshInfo* MeshInfo, const FSphere& BrushSphere, float Pressure)
{
	TArray<int32> ExistingInstances;
	MeshInfo->GetInstancesInsideSphere(BrushSphere, ExistingInstances);

	bool bUpdated = false;
	TArray<int32> UpdatedInstances;
	TSet<int32> InstancesToDelete;

	IFA->Modify();

	for (int32 Idx = 0; Idx < ExistingInstances.Num(); Idx++)
	{
		int32 InstanceIndex = ExistingInstances[Idx];
		FFoliageInstance& Instance = MeshInfo->Instances[InstanceIndex];

		if ((Instance.Flags & FOLIAGE_Readjusted) == 0)
		{
			// record that we've made changes to this instance already, so we don't touch it again.
			Instance.Flags |= FOLIAGE_Readjusted;

			// See if we need to update the location in the instance hash
			bool bReapplyLocation = false;
			FVector OldInstanceLocation = Instance.Location;

			// remove any Z offset first, so the offset is reapplied to any new 
			if (FMath::Abs(Instance.ZOffset) > KINDA_SMALL_NUMBER)
			{
				Instance.Location = Instance.GetInstanceWorldTransform().TransformPosition(FVector(0, 0, -Instance.ZOffset));
				bReapplyLocation = true;
			}


			// Defer normal reapplication 
			bool bReapplyNormal = false;

			// Reapply normal alignment
			if (Settings->ReapplyAlignToNormal)
			{
				if (Settings->AlignToNormal)
				{
					if ((Instance.Flags & FOLIAGE_AlignToNormal) == 0)
					{
						bReapplyNormal = true;
						bUpdated = true;
					}
				}
				else
				{
					if (Instance.Flags & FOLIAGE_AlignToNormal)
					{
						Instance.Rotation = Instance.PreAlignRotation;
						Instance.Flags &= (~FOLIAGE_AlignToNormal);
						bUpdated = true;
					}
				}
			}

			// Reapply random yaw
			if (Settings->ReapplyRandomYaw)
			{
				if (Settings->RandomYaw)
				{
					if (Instance.Flags & FOLIAGE_NoRandomYaw)
					{
						// See if we need to remove any normal alignment first
						if (!bReapplyNormal && (Instance.Flags & FOLIAGE_AlignToNormal))
						{
							Instance.Rotation = Instance.PreAlignRotation;
							bReapplyNormal = true;
						}
						Instance.Rotation.Yaw = FMath::FRand() * 360.f;
						Instance.Flags &= (~FOLIAGE_NoRandomYaw);
						bUpdated = true;
					}
				}
				else
				{
					if ((Instance.Flags & FOLIAGE_NoRandomYaw) == 0)
					{
						// See if we need to remove any normal alignment first
						if (!bReapplyNormal && (Instance.Flags & FOLIAGE_AlignToNormal))
						{
							Instance.Rotation = Instance.PreAlignRotation;
							bReapplyNormal = true;
						}
						Instance.Rotation.Yaw = 0.f;
						Instance.Flags |= FOLIAGE_NoRandomYaw;
						bUpdated = true;
					}
				}
			}

			// Reapply random pitch angle
			if (Settings->ReapplyRandomPitchAngle)
			{
				// See if we need to remove any normal alignment first
				if (!bReapplyNormal && (Instance.Flags & FOLIAGE_AlignToNormal))
				{
					Instance.Rotation = Instance.PreAlignRotation;
					bReapplyNormal = true;
				}

				Instance.Rotation.Pitch = FMath::FRand() * Settings->RandomPitchAngle;
				Instance.Flags |= FOLIAGE_NoRandomYaw;

				bUpdated = true;
			}

			// Reapply scale
			if (Settings->ReapplyScaling)
			{
				FVector NewScale = Settings->GetRandomScale();

				if (Settings->ReapplyScaleX)
				{
					if (Settings->Scaling == EFoliageScaling::Uniform)
					{
						Instance.DrawScale3D = NewScale;
					}
					else
					{
						Instance.DrawScale3D.X = NewScale.X;
					}
					bUpdated = true;
				}

				if (Settings->ReapplyScaleY)
				{
					Instance.DrawScale3D.Y = NewScale.Y;
					bUpdated = true;
				}

				if (Settings->ReapplyScaleZ)
				{
					Instance.DrawScale3D.Z = NewScale.Z;
					bUpdated = true;
				}
			}

			// Reapply ZOffset
			if (Settings->ReapplyZOffset)
			{
				Instance.ZOffset = Settings->ZOffset.Interpolate(FMath::FRand());
				bUpdated = true;
			}

			// Find a ground normal for either normal or ground slope check.
			if (bReapplyNormal || Settings->ReapplyGroundSlope || Settings->ReapplyVertexColorMask || (Settings->ReapplyLandscapeLayers && LandscapeLayersValid(Settings)))
			{
				FHitResult Hit;
				static const FName NAME_ReapplyInstancesForBrush = TEXT("ReapplyInstancesForBrush");

				// trace along the mesh's Z axis.
				FVector ZAxis = Instance.Rotation.Quaternion().GetAxisZ();
				FVector Start = Instance.Location + 16.f * ZAxis;
				FVector End = Instance.Location - 16.f * ZAxis;
				if (AInstancedFoliageActor::FoliageTrace(InWorld, Hit, FDesiredFoliageInstance(Start, End), NAME_ReapplyInstancesForBrush, true))
				{
					// Reapply the normal
					if (bReapplyNormal)
					{
						Instance.PreAlignRotation = Instance.Rotation;
						Instance.AlignToNormal(Hit.Normal, Settings->AlignMaxAngle);
					}

					// Cull instances that don't meet the ground slope check.
					if (Settings->ReapplyGroundSlope)
					{
						if (!IsWithinSlopeAngle(Hit.Normal.Z, Settings->GroundSlopeAngle.Min, Settings->GroundSlopeAngle.Max))
						{
							InstancesToDelete.Add(InstanceIndex);
							if (bReapplyLocation)
							{
								// restore the location so the hash removal will succeed
								Instance.Location = OldInstanceLocation;
							}
							continue;
						}
					}

					// Cull instances for the landscape layer
					if (Settings->ReapplyLandscapeLayers && LandscapeLayersValid(Settings))
					{
						float HitWeight = 1.f;
						if (GetMaxHitWeight(Hit.Location, Hit.GetComponent(), Settings, &LandscapeLayerCaches, HitWeight))
						{
							if (FilterByWeight(HitWeight, Settings))
							{
								InstancesToDelete.Add(InstanceIndex);
								if (bReapplyLocation)
								{
									// restore the location so the hash removal will succeed
									Instance.Location = OldInstanceLocation;
								}
								continue;
							}
						}
					}

					// Reapply vertex color mask
					if (Settings->ReapplyVertexColorMask)
					{
						if (Hit.FaceIndex != INDEX_NONE && IsUsingVertexColorMask(Settings))
						{
							UStaticMeshComponent* HitStaticMeshComponent = Cast<UStaticMeshComponent>(Hit.Component.Get());
							if (HitStaticMeshComponent)
							{
								FColor VertexColor;
								if (GetStaticMeshVertexColorForHit(HitStaticMeshComponent, Hit.FaceIndex, Hit.Location, VertexColor))
								{
									if (!CheckVertexColor(Settings, VertexColor))
									{
										InstancesToDelete.Add(InstanceIndex);
										if (bReapplyLocation)
										{
											// restore the location so the hash removal will succeed
											Instance.Location = OldInstanceLocation;
										}
										continue;
									}
								}
							}
						}
					}
				}
			}

			// Cull instances that don't meet the height range
			if (Settings->ReapplyHeight)
			{
				if (!Settings->Height.Contains(Instance.Location.Z))
				{
					InstancesToDelete.Add(InstanceIndex);
					if (bReapplyLocation)
					{
						// restore the location so the hash removal will succeed
						Instance.Location = OldInstanceLocation;
					}
					continue;
				}
			}

			if (bUpdated && FMath::Abs(Instance.ZOffset) > KINDA_SMALL_NUMBER)
			{
				// Reapply the Z offset in new local space
				Instance.Location = Instance.GetInstanceWorldTransform().TransformPosition(FVector(0, 0, Instance.ZOffset));
				bReapplyLocation = true;
			}

			// Update the hash
			if (bReapplyLocation)
			{
				MeshInfo->InstanceHash->RemoveInstance(OldInstanceLocation, InstanceIndex);
				MeshInfo->InstanceHash->InsertInstance(Instance.Location, InstanceIndex);
			}

			// Cull overlapping based on radius
			if (Settings->ReapplyRadius && Settings->Radius > 0.f)
			{
				if (MeshInfo->CheckForOverlappingInstanceExcluding(InstanceIndex, Settings->Radius, InstancesToDelete))
				{
					InstancesToDelete.Add(InstanceIndex);
					continue;
				}
			}

			// Remove mesh collide with world
			if (Settings->ReapplyCollisionWithWorld)
			{
				FHitResult Hit;
				static const FName NAME_ReapplyInstancesForBrush = TEXT("ReapplyCollisionWithWorld");
				FVector Start = Instance.Location + FVector(0.f, 0.f, 16.f);
				FVector End = Instance.Location - FVector(0.f, 0.f, 16.f);
				if (AInstancedFoliageActor::FoliageTrace(InWorld, Hit, FDesiredFoliageInstance(Start, End), NAME_ReapplyInstancesForBrush))
				{
					if (!AInstancedFoliageActor::CheckCollisionWithWorld(InWorld, Settings, Instance, Hit.Normal, Hit.Location))
					{
						InstancesToDelete.Add(InstanceIndex);
						continue;
					}
				}
				else
				{
					InstancesToDelete.Add(InstanceIndex);
				}
			}

			if (bUpdated)
			{
				UpdatedInstances.Add(InstanceIndex);
			}
		}
	}

	if (UpdatedInstances.Num() > 0)
	{
		MeshInfo->PostUpdateInstances(IFA, UpdatedInstances);
		IFA->RegisterAllComponents();
	}

	if (InstancesToDelete.Num())
	{
		MeshInfo->RemoveInstances(IFA, InstancesToDelete.Array());
	}
}

void FEdModeFoliage::ReapplyInstancesDensityForBrush(UWorld* InWorld, const UFoliageType* Settings, const FSphere& BrushSphere, float Pressure)
{
	if (Settings->ReapplyDensity && !FMath::IsNearlyEqual(Settings->DensityAdjustmentFactor, 1.f))
	{
		// Determine number of instances at the start of the brush stroke
		int32 SnapshotInstanceCount = 0;
		TArray<const FMeshInfoSnapshot*> SnapshotList;
		InstanceSnapshot.MultiFindPointer(const_cast<UFoliageType*>(Settings), SnapshotList);
		for (const auto* Snapshot : SnapshotList)
		{
			SnapshotInstanceCount += Snapshot->CountInstancesInsideSphere(BrushSphere);
		}

		// Determine desired number of instances
		int32 DesiredInstanceCount = FMath::RoundToInt((float)SnapshotInstanceCount * Settings->DensityAdjustmentFactor);

		if (Settings->DensityAdjustmentFactor > 1.f)
		{
			AddInstancesForBrush(InWorld, Settings, BrushSphere, DesiredInstanceCount, Pressure);
		}
		else if (Settings->DensityAdjustmentFactor < 1.f)
		{
			RemoveInstancesForBrush(InWorld, Settings, BrushSphere, DesiredInstanceCount, Pressure);
		}
	}
}

void FEdModeFoliage::PreApplyBrush()
{
	InstanceSnapshot.Empty();

	UWorld* World = GetWorld();
	// Special setup beginning a stroke with the Reapply tool
	// Necessary so we don't keep reapplying settings over and over for the same instances.
	if (UISettings.GetReapplyToolSelected())
	{
		for (auto& FoliageMeshUI : FoliageMeshList)
		{
			UFoliageType* Settings = FoliageMeshUI->Settings;

			if (!Settings->IsSelected)
			{
				continue;
			}

			for (FFoliageMeshInfoIterator It(World, Settings); It; ++It)
			{
				FFoliageMeshInfo* MeshInfo = (*It);

				// Take a snapshot of all the locations
				InstanceSnapshot.Add(Settings, FMeshInfoSnapshot(MeshInfo));

				// Clear the "FOLIAGE_Readjusted" flag
				for (auto& Instance : MeshInfo->Instances)
				{
					Instance.Flags &= (~FOLIAGE_Readjusted);
				}
			}
		}
	}
}

void FEdModeFoliage::ApplyBrush(FEditorViewportClient* ViewportClient)
{
	if (!bBrushTraceValid || ViewportClient != GCurrentLevelEditingViewportClient)
	{
		return;
	}

	float BrushArea = PI * FMath::Square(UISettings.GetRadius());

	// Tablet pressure or motion controller pressure
	const UVREditorInteractor* VRInteractor = Cast<UVREditorInteractor>(FoliageInteractor);
	const float Pressure = VRInteractor ? VRInteractor->GetSelectAndMoveTriggerValue() : ViewportClient->Viewport->IsPenActive() ? ViewportClient->Viewport->GetTabletPressure() : 1.f;

	// Cache a copy of the world pointer
	UWorld* World = ViewportClient->GetWorld();

	for (auto& FoliageMeshUI : FoliageMeshList)
	{
		UFoliageType* Settings = FoliageMeshUI->Settings;

		if (!Settings->IsSelected)
		{
			continue;
		}

		FSphere BrushSphere(BrushLocation, UISettings.GetRadius());

		if (UISettings.GetLassoSelectToolSelected())
		{
			SelectInstancesForBrush(World, Settings, BrushSphere, !IsModifierButtonPressed(ViewportClient));
		}
		else if (UISettings.GetReapplyToolSelected())
		{
			// Reapply any settings checked by the user
			ReapplyInstancesForBrush(World, Settings, BrushSphere, Pressure);
		}
		else if (UISettings.GetPaintToolSelected())
		{
			if (IsModifierButtonPressed(ViewportClient))
			{
				int32 DesiredInstanceCount = FMath::RoundToInt(BrushArea * Settings->Density * UISettings.GetUnpaintDensity() / (1000.f*1000.f));

				RemoveInstancesForBrush(World, Settings, BrushSphere, DesiredInstanceCount, Pressure);
			}
			else
			{
				if (UISettings.IsInAnySingleInstantiationMode())
				{
					AddSingleInstanceForBrush(World, Settings, Pressure);
				}
				else
				{
					// This is the total set of instances disregarding parameters like slope, height or layer.
					float DesiredInstanceCountFloat = BrushArea * Settings->Density * UISettings.GetPaintDensity() / (1000.f*1000.f);
					// Allow a single instance with a random chance, if the brush is smaller than the density
					int32 DesiredInstanceCount = DesiredInstanceCountFloat > 1.f ? FMath::RoundToInt(DesiredInstanceCountFloat) : FMath::FRand() < DesiredInstanceCountFloat ? 1 : 0;

					AddInstancesForBrush(World, Settings, BrushSphere, DesiredInstanceCount, Pressure);
				}
			}
		}

		OnInstanceCountUpdated(Settings);
	}

	if (UISettings.GetLassoSelectToolSelected())
	{
		UpdateWidgetLocationToInstanceSelection();
	}
}

struct FFoliagePaintBucketTriangle
{
	FFoliagePaintBucketTriangle(const FTransform& InLocalToWorld, const FVector& InVertex0, const FVector& InVertex1, const FVector& InVertex2, const FColor InColor0, const FColor InColor1, const FColor InColor2)
	{
		Vertex = InLocalToWorld.TransformPosition(InVertex0);
		Vector1 = InLocalToWorld.TransformPosition(InVertex1) - Vertex;
		Vector2 = InLocalToWorld.TransformPosition(InVertex2) - Vertex;
		VertexColor[0] = InColor0;
		VertexColor[1] = InColor1;
		VertexColor[2] = InColor2;

		WorldNormal = InLocalToWorld.GetDeterminant() >= 0.f ? Vector2 ^ Vector1 : Vector1 ^ Vector2;
		float WorldNormalSize = WorldNormal.Size();
		Area = WorldNormalSize * 0.5f;
		if (WorldNormalSize > SMALL_NUMBER)
		{
			WorldNormal /= WorldNormalSize;
		}
	}

	void GetRandomPoint(FVector& OutPoint, FColor& OutBaryVertexColor)
	{
		// Sample parallelogram
		float x = FMath::FRand();
		float y = FMath::FRand();

		// Flip if we're outside the triangle
		if (x + y > 1.f)
		{
			x = 1.f - x;
			y = 1.f - y;
		}

		OutBaryVertexColor = ((1.f - x - y) * VertexColor[0] + x * VertexColor[1] + y * VertexColor[2]).ToFColor(true);
		OutPoint = Vertex + x * Vector1 + y * Vector2;
	}

	FVector	Vertex;
	FVector Vector1;
	FVector Vector2;
	FVector WorldNormal;
	float Area;
	FColor VertexColor[3];
};

/** Apply paint bucket to actor */
void FEdModeFoliage::ApplyPaintBucket_Remove(AActor* Actor)
{
	UWorld* World = Actor->GetWorld();

	TInlineComponentArray<UActorComponent*> Components;
	Actor->GetComponents(Components);

	// Remove all instances of the selected meshes
	for (const auto& MeshUIInfo : FoliageMeshList)
	{
		UFoliageType* FoliageType = MeshUIInfo->Settings;
		if (!FoliageType->IsSelected)
		{
			continue;
		}

		// Go through all FoliageActors in the world and delete 
		for (FFoliageMeshInfoIterator It(World, FoliageType); It; ++It)
		{
			AInstancedFoliageActor* IFA = It.GetActor();

			for (auto Component : Components)
			{
				IFA->DeleteInstancesForComponent(Component, FoliageType);
			}
		}

		OnInstanceCountUpdated(FoliageType);
	}
}

/** Apply paint bucket to actor */
void FEdModeFoliage::ApplyPaintBucket_Add(AActor* Actor)
{
	UWorld* World = Actor->GetWorld();
	TMap<UPrimitiveComponent*, TArray<FFoliagePaintBucketTriangle> > ComponentPotentialTriangles;

	// Check all the components of the hit actor
	TInlineComponentArray<UStaticMeshComponent*> StaticMeshComponents;
	Actor->GetComponents(StaticMeshComponents);

	for (auto StaticMeshComponent : StaticMeshComponents)
	{
		UMaterialInterface* Material = StaticMeshComponent->GetMaterial(0);

		if (UISettings.bFilterStaticMesh && StaticMeshComponent->GetStaticMesh() && StaticMeshComponent->GetStaticMesh()->RenderData &&
			(UISettings.bFilterTranslucent || !Material || !IsTranslucentBlendMode(Material->GetBlendMode())))
		{
			UStaticMesh* StaticMesh = StaticMeshComponent->GetStaticMesh();
			FStaticMeshLODResources& LODModel = StaticMesh->RenderData->LODResources[0];
			TArray<FFoliagePaintBucketTriangle>& PotentialTriangles = ComponentPotentialTriangles.Add(StaticMeshComponent, TArray<FFoliagePaintBucketTriangle>());

			bool bHasInstancedColorData = false;
			const FStaticMeshComponentLODInfo* InstanceMeshLODInfo = nullptr;
			if (StaticMeshComponent->LODData.Num() > 0)
			{
				InstanceMeshLODInfo = StaticMeshComponent->LODData.GetData();
				bHasInstancedColorData = InstanceMeshLODInfo->PaintedVertices.Num() == LODModel.VertexBuffer.GetNumVertices();
			}

			const bool bHasColorData = bHasInstancedColorData || LODModel.ColorVertexBuffer.GetNumVertices();

			// Get the raw triangle data for this static mesh
			FTransform LocalToWorld = StaticMeshComponent->ComponentToWorld;
			FIndexArrayView Indices = LODModel.IndexBuffer.GetArrayView();
			const FPositionVertexBuffer& PositionVertexBuffer = LODModel.PositionVertexBuffer;
			const FColorVertexBuffer& ColorVertexBuffer = LODModel.ColorVertexBuffer;

			if (USplineMeshComponent* SplineMesh = Cast<USplineMeshComponent>(StaticMeshComponent))
			{
				// Transform spline mesh verts correctly
				FVector Mask = FVector(1, 1, 1);
				USplineMeshComponent::GetAxisValue(Mask, SplineMesh->ForwardAxis) = 0;

				for (int32 Idx = 0; Idx < Indices.Num(); Idx += 3)
				{
					const int32 Index0 = Indices[Idx];
					const int32 Index1 = Indices[Idx + 1];
					const int32 Index2 = Indices[Idx + 2];

					const FVector Vert0 = SplineMesh->CalcSliceTransform(USplineMeshComponent::GetAxisValue(PositionVertexBuffer.VertexPosition(Index0), SplineMesh->ForwardAxis)).TransformPosition(PositionVertexBuffer.VertexPosition(Index0) * Mask);
					const FVector Vert1 = SplineMesh->CalcSliceTransform(USplineMeshComponent::GetAxisValue(PositionVertexBuffer.VertexPosition(Index1), SplineMesh->ForwardAxis)).TransformPosition(PositionVertexBuffer.VertexPosition(Index1) * Mask);
					const FVector Vert2 = SplineMesh->CalcSliceTransform(USplineMeshComponent::GetAxisValue(PositionVertexBuffer.VertexPosition(Index2), SplineMesh->ForwardAxis)).TransformPosition(PositionVertexBuffer.VertexPosition(Index2) * Mask);

					new(PotentialTriangles)FFoliagePaintBucketTriangle(LocalToWorld
						, Vert0
						, Vert1
						, Vert2
						, bHasInstancedColorData ? InstanceMeshLODInfo->PaintedVertices[Index0].Color : (bHasColorData ? ColorVertexBuffer.VertexColor(Index0) : FColor::White)
						, bHasInstancedColorData ? InstanceMeshLODInfo->PaintedVertices[Index1].Color : (bHasColorData ? ColorVertexBuffer.VertexColor(Index1) : FColor::White)
						, bHasInstancedColorData ? InstanceMeshLODInfo->PaintedVertices[Index2].Color : (bHasColorData ? ColorVertexBuffer.VertexColor(Index2) : FColor::White)
						);
				}
			}
			else
			{
				// Build a mapping of vertex positions to vertex colors.  Using a TMap will allow for fast lookups so we can match new static mesh vertices with existing colors 
				for (int32 Idx = 0; Idx < Indices.Num(); Idx += 3)
				{
					const int32 Index0 = Indices[Idx];
					const int32 Index1 = Indices[Idx + 1];
					const int32 Index2 = Indices[Idx + 2];

					new(PotentialTriangles)FFoliagePaintBucketTriangle(LocalToWorld
						, PositionVertexBuffer.VertexPosition(Index0)
						, PositionVertexBuffer.VertexPosition(Index1)
						, PositionVertexBuffer.VertexPosition(Index2)
						, bHasInstancedColorData ? InstanceMeshLODInfo->PaintedVertices[Index0].Color : (bHasColorData ? ColorVertexBuffer.VertexColor(Index0) : FColor::White)
						, bHasInstancedColorData ? InstanceMeshLODInfo->PaintedVertices[Index1].Color : (bHasColorData ? ColorVertexBuffer.VertexColor(Index1) : FColor::White)
						, bHasInstancedColorData ? InstanceMeshLODInfo->PaintedVertices[Index2].Color : (bHasColorData ? ColorVertexBuffer.VertexColor(Index2) : FColor::White)
						);
				}
			}
		}
	}

	for (const auto& MeshUIInfo : FoliageMeshList)
	{
		UFoliageType* Settings = MeshUIInfo->Settings;
		if (!Settings->IsSelected)
		{
			continue;
		}

		// Quick lookup of potential instance locations, used for overlapping check.
		TArray<FVector> PotentialInstanceLocations;
		FFoliageInstanceHash PotentialInstanceHash(7);	// use 128x128 cell size, as the brush radius is typically small.
		TArray<FPotentialInstance> InstancesToPlace;

		for (TMap<UPrimitiveComponent*, TArray<FFoliagePaintBucketTriangle> >::TIterator ComponentIt(ComponentPotentialTriangles); ComponentIt; ++ComponentIt)
		{
			UPrimitiveComponent* Component = ComponentIt.Key();
			TArray<FFoliagePaintBucketTriangle>& PotentialTriangles = ComponentIt.Value();

			for (int32 TriIdx = 0; TriIdx<PotentialTriangles.Num(); TriIdx++)
			{
				FFoliagePaintBucketTriangle& Triangle = PotentialTriangles[TriIdx];

				// Check if we can reject this triangle based on normal.
				if (!IsWithinSlopeAngle(Triangle.WorldNormal.Z, Settings->GroundSlopeAngle.Min, Settings->GroundSlopeAngle.Max))
				{
					continue;
				}

				// This is the total set of instances disregarding parameters like slope, height or layer.
				float DesiredInstanceCountFloat = Triangle.Area * Settings->Density * UISettings.GetPaintDensity() / (1000.f*1000.f);

				// Allow a single instance with a random chance, if the brush is smaller than the density
				int32 DesiredInstanceCount = DesiredInstanceCountFloat > 1.f ? FMath::RoundToInt(DesiredInstanceCountFloat) : FMath::FRand() < DesiredInstanceCountFloat ? 1 : 0;

				for (int32 Idx = 0; Idx < DesiredInstanceCount; Idx++)
				{
					FVector InstLocation;
					FColor VertexColor;
					Triangle.GetRandomPoint(InstLocation, VertexColor);

					// Check color mask and filters at this location
					if (!CheckVertexColor(Settings, VertexColor) ||
						!CheckLocationForPotentialInstance(World, Settings, InstLocation, Triangle.WorldNormal, PotentialInstanceLocations, PotentialInstanceHash))
					{
						continue;
					}

					new(InstancesToPlace)FPotentialInstance(InstLocation, Triangle.WorldNormal, Component, 1.f);
				}
			}
		}

		// Place instances
		for (FPotentialInstance& PotentialInstance : InstancesToPlace)
		{
			FFoliageInstance Inst;
			if (PotentialInstance.PlaceInstance(World, Settings, Inst))
			{
				SpawnFoliageInstance(World, Settings, &UISettings, Inst, PotentialInstance.HitComponent);
			}
		}

		//
		OnInstanceCountUpdated(Settings);
	}
}

bool FEdModeFoliage::GetStaticMeshVertexColorForHit(const UStaticMeshComponent* InStaticMeshComponent, int32 InTriangleIndex, const FVector& InHitLocation, FColor& OutVertexColor)
{
	const UStaticMesh* StaticMesh = InStaticMeshComponent->GetStaticMesh();

	if (StaticMesh == nullptr || StaticMesh->RenderData == nullptr)
	{
		return false;
	}

	const FStaticMeshLODResources& LODModel = StaticMesh->RenderData->LODResources[0];
	bool bHasInstancedColorData = false;
	const FStaticMeshComponentLODInfo* InstanceMeshLODInfo = nullptr;
	if (InStaticMeshComponent->LODData.Num() > 0)
	{
		InstanceMeshLODInfo = InStaticMeshComponent->LODData.GetData();
		bHasInstancedColorData = InstanceMeshLODInfo->PaintedVertices.Num() == LODModel.VertexBuffer.GetNumVertices();
	}

	const FColorVertexBuffer& ColorVertexBuffer = LODModel.ColorVertexBuffer;

	// no vertex color data
	if (!bHasInstancedColorData && ColorVertexBuffer.GetNumVertices() == 0)
	{
		return false;
	}

	// Get the raw triangle data for this static mesh
	FIndexArrayView Indices = LODModel.IndexBuffer.GetArrayView();
	const FPositionVertexBuffer& PositionVertexBuffer = LODModel.PositionVertexBuffer;

	int32 SectionFirstTriIndex = 0;
	for (TArray<FStaticMeshSection>::TConstIterator SectionIt(LODModel.Sections); SectionIt; ++SectionIt)
	{
		const FStaticMeshSection& Section = *SectionIt;

		if (Section.bEnableCollision)
		{
			int32 NextSectionTriIndex = SectionFirstTriIndex + Section.NumTriangles;
			if (InTriangleIndex >= SectionFirstTriIndex && InTriangleIndex < NextSectionTriIndex)
			{

				int32 IndexBufferIdx = (InTriangleIndex - SectionFirstTriIndex) * 3 + Section.FirstIndex;

				// Look up the triangle vertex indices
				int32 Index0 = Indices[IndexBufferIdx];
				int32 Index1 = Indices[IndexBufferIdx + 1];
				int32 Index2 = Indices[IndexBufferIdx + 2];

				// Lookup the triangle world positions and colors.
				FVector WorldVert0 = InStaticMeshComponent->ComponentToWorld.TransformPosition(PositionVertexBuffer.VertexPosition(Index0));
				FVector WorldVert1 = InStaticMeshComponent->ComponentToWorld.TransformPosition(PositionVertexBuffer.VertexPosition(Index1));
				FVector WorldVert2 = InStaticMeshComponent->ComponentToWorld.TransformPosition(PositionVertexBuffer.VertexPosition(Index2));

				FLinearColor Color0;
				FLinearColor Color1;
				FLinearColor Color2;

				if (bHasInstancedColorData)
				{
					Color0 = InstanceMeshLODInfo->PaintedVertices[Index0].Color.ReinterpretAsLinear();
					Color1 = InstanceMeshLODInfo->PaintedVertices[Index1].Color.ReinterpretAsLinear();
					Color2 = InstanceMeshLODInfo->PaintedVertices[Index2].Color.ReinterpretAsLinear();
				}
				else
				{
					Color0 = ColorVertexBuffer.VertexColor(Index0).ReinterpretAsLinear();
					Color1 = ColorVertexBuffer.VertexColor(Index1).ReinterpretAsLinear();
					Color2 = ColorVertexBuffer.VertexColor(Index2).ReinterpretAsLinear();
				}

				// find the barycentric coordiantes of the hit location, so we can interpolate the vertex colors
				FVector BaryCoords = FMath::GetBaryCentric2D(InHitLocation, WorldVert0, WorldVert1, WorldVert2);

				FLinearColor InterpColor = BaryCoords.X * Color0 + BaryCoords.Y * Color1 + BaryCoords.Z * Color2;

				// convert back to FColor.
				OutVertexColor = InterpColor.ToFColor(false);

				return true;
			}

			SectionFirstTriIndex = NextSectionTriIndex;
		}
	}

	return false;
}

void FEdModeFoliage::SnapSelectedInstancesToGround(UWorld* InWorld)
{
	GEditor->BeginTransaction(NSLOCTEXT("UnrealEd", "FoliageMode_Transaction_SnapToGround", "Snap Foliage To Ground"));
	{
		bool bMovedInstance = false;

		const int32 NumLevels = InWorld->GetNumLevels();
		for (int32 LevelIdx = 0; LevelIdx < NumLevels; ++LevelIdx)
		{
			ULevel* Level = InWorld->GetLevel(LevelIdx);
			AInstancedFoliageActor* IFA = AInstancedFoliageActor::GetInstancedFoliageActorForLevel(Level);
			if (IFA)
			{
				bool bFoundSelection = false;

				for (auto& MeshPair : IFA->FoliageMeshes)
				{
					FFoliageMeshInfo& MeshInfo = *MeshPair.Value;
					TArray<int32> SelectedIndices = MeshInfo.SelectedIndices.Array();

					if (SelectedIndices.Num() > 0)
					{
						// Mark actor once we found selection
						if (!bFoundSelection)
						{
							IFA->Modify();
							bFoundSelection = true;
						}

						MeshInfo.PreMoveInstances(IFA, SelectedIndices);

						for (int32 InstanceIndex : SelectedIndices)
						{
							bMovedInstance |= SnapInstanceToGround(IFA, MeshPair.Key->AlignMaxAngle, MeshInfo, InstanceIndex);
						}

						MeshInfo.PostMoveInstances(IFA, SelectedIndices);
					}
				}
			}
		}

		if (bMovedInstance)
		{
			UpdateWidgetLocationToInstanceSelection();
		}
	}
	GEditor->EndTransaction();
}

void FEdModeFoliage::HandleOnActorSpawned(AActor* Actor)
{
	if (AInstancedFoliageActor* IFA = Cast<AInstancedFoliageActor>(Actor))
	{
		// If an IFA was created, we want to be notified if any meshes assigned to its foliage types change
		IFA->OnFoliageTypeMeshChanged().AddSP(this, &FEdModeFoliage::HandleOnFoliageTypeMeshChanged);
	}
}

void FEdModeFoliage::HandleOnFoliageTypeMeshChanged(UFoliageType* FoliageType)
{
	if (FoliageType->IsNotAssetOrBlueprint() && FoliageType->GetStaticMesh() == nullptr)
	{
		RemoveFoliageType(&FoliageType, 1);
	}
	else
	{
		StaticCastSharedPtr<FFoliageEdModeToolkit>(Toolkit)->NotifyFoliageTypeMeshChanged(FoliageType);
	}
}

bool FEdModeFoliage::SnapInstanceToGround(AInstancedFoliageActor* InIFA, float AlignMaxAngle, FFoliageMeshInfo& Mesh, int32 InstanceIdx)
{
	FFoliageInstance& Instance = Mesh.Instances[InstanceIdx];
	FVector Start = Instance.Location;
	FVector End = Instance.Location - FVector(0.f, 0.f, FOLIAGE_SNAP_TRACE);

	FHitResult Hit;
	static FName NAME_FoliageSnap = FName("FoliageSnap");
	if (AInstancedFoliageActor::FoliageTrace(InIFA->GetWorld(), Hit, FDesiredFoliageInstance(Start, End), NAME_FoliageSnap))
	{
		UPrimitiveComponent* HitComponent = Hit.Component.Get();

		if (HitComponent->GetComponentLevel() != InIFA->GetLevel())
		{
			// We should not create cross-level references automatically
			return false;
		}

		// We cannot be based on an a blueprint component as these will disappear when the construction script is re-run
		if (HitComponent->IsCreatedByConstructionScript())
		{
			return false;
		}

		// Find BSP brush 
		UModelComponent* ModelComponent = Cast<UModelComponent>(HitComponent);
		if (ModelComponent)
		{
			ABrush* BrushActor = ModelComponent->GetModel()->FindBrush(Hit.Location);
			if (BrushActor)
			{
				HitComponent = BrushActor->GetBrushComponent();
			}
		}

		// Set new base
		auto NewBaseId = InIFA->InstanceBaseCache.AddInstanceBaseId(HitComponent);
		Mesh.RemoveFromBaseHash(InstanceIdx);
		Instance.BaseId = NewBaseId;
		Mesh.AddToBaseHash(InstanceIdx);
		Instance.Location = Hit.Location;
		Instance.ZOffset = 0.f;

		if (Instance.Flags & FOLIAGE_AlignToNormal)
		{
			// Remove previous alignment and align to new normal.
			Instance.Rotation = Instance.PreAlignRotation;
			Instance.AlignToNormal(Hit.Normal, AlignMaxAngle);
		}

		return true;
	}

	return false;
}

TArray<FFoliageMeshUIInfoPtr>& FEdModeFoliage::GetFoliageMeshList()
{
	return FoliageMeshList;
}

void FEdModeFoliage::PopulateFoliageMeshList()
{
	FoliageMeshList.Empty();

	// Collect set of all available foliage types
	UWorld* World = GetWorld();
	ULevel* CurrentLevel = World->GetCurrentLevel();
	const int32 NumLevels = World->GetNumLevels();

	for (int32 LevelIdx = 0; LevelIdx < NumLevels; ++LevelIdx)
	{
		ULevel* Level = World->GetLevel(LevelIdx);
		if (Level && Level->bIsVisible)
		{
			AInstancedFoliageActor* IFA = AInstancedFoliageActor::GetInstancedFoliageActorForLevel(Level);
			if (IFA)
			{
				for (auto& MeshPair : IFA->FoliageMeshes)
				{
					if (!CanPaint(MeshPair.Key, CurrentLevel))
					{
						continue;
					}

					int32 ElementIdx = FoliageMeshList.IndexOfByPredicate([&](const FFoliageMeshUIInfoPtr& Item)
					{
						return Item->Settings == MeshPair.Key;
					});

					if (ElementIdx == INDEX_NONE)
					{
						ElementIdx = FoliageMeshList.Add(MakeShareable(new FFoliageMeshUIInfo(MeshPair.Key)));
					}

					FoliageMeshList[ElementIdx]->InstanceCountTotal += MeshPair.Value->GetInstanceCount();
					if (Level == World->GetCurrentLevel())
					{
						FoliageMeshList[ElementIdx]->InstanceCountCurrentLevel += MeshPair.Value->GetInstanceCount();
					}
				}
			}
		}
	}

	if (FoliageMeshListSortMode != EColumnSortMode::None)
	{
		EColumnSortMode::Type SortMode = FoliageMeshListSortMode;
		auto CompareFoliageType = [SortMode](const FFoliageMeshUIInfoPtr& A, const FFoliageMeshUIInfoPtr& B)
		{
			bool CompareResult = (A->GetNameText().CompareToCaseIgnored(B->GetNameText()) <= 0);
			return SortMode == EColumnSortMode::Ascending ? CompareResult : !CompareResult;
		};

		FoliageMeshList.Sort(CompareFoliageType);
	}

	StaticCastSharedPtr<FFoliageEdModeToolkit>(Toolkit)->RefreshFullList();
}

void FEdModeFoliage::OnFoliageMeshListSortModeChanged(EColumnSortMode::Type InSortMode)
{
	FoliageMeshListSortMode = InSortMode;
	PopulateFoliageMeshList();
}

EColumnSortMode::Type FEdModeFoliage::GetFoliageMeshListSortMode() const
{
	return FoliageMeshListSortMode;
}

void FEdModeFoliage::OnInstanceCountUpdated(const UFoliageType* FoliageType)
{
	int32 EntryIndex = FoliageMeshList.IndexOfByPredicate([&](const FFoliageMeshUIInfoPtr& UIInfoPtr)
	{
		return UIInfoPtr->Settings == FoliageType;
	});

	if (EntryIndex == INDEX_NONE)
	{
		return;
	}

	int32 InstanceCountTotal = 0;
	int32 InstanceCountCurrentLevel = 0;
	UWorld* World = GetWorld();
	ULevel* CurrentLevel = World->GetCurrentLevel();

	for (FFoliageMeshInfoIterator It(World, FoliageType); It; ++It)
	{
		FFoliageMeshInfo* MeshInfo = (*It);
		InstanceCountTotal += MeshInfo->Instances.Num();
		if (It.GetActor()->GetLevel() == CurrentLevel)
		{
			InstanceCountCurrentLevel = MeshInfo->Instances.Num();
		}
	}

	//
	FoliageMeshList[EntryIndex]->InstanceCountTotal = InstanceCountTotal;
	FoliageMeshList[EntryIndex]->InstanceCountCurrentLevel = InstanceCountCurrentLevel;
}

void FEdModeFoliage::CalcTotalInstanceCount(int32& OutInstanceCountTotal, int32& OutInstanceCountCurrentLevel)
{
	OutInstanceCountTotal = 0;
	OutInstanceCountCurrentLevel = 0;
	UWorld* InWorld = GetWorld();
	ULevel* CurrentLevel = InWorld->GetCurrentLevel();

	const int32 NumLevels = InWorld->GetNumLevels();
	for (int32 LevelIdx = 0; LevelIdx < NumLevels; ++LevelIdx)
	{
		ULevel* Level = InWorld->GetLevel(LevelIdx);
		AInstancedFoliageActor* IFA = AInstancedFoliageActor::GetInstancedFoliageActorForLevel(Level);
		if (IFA)
		{
			int32 IFAInstanceCount = 0;
			for (const auto& MeshPair : IFA->FoliageMeshes)
			{
				const FFoliageMeshInfo& MeshInfo = *MeshPair.Value;
				IFAInstanceCount += MeshInfo.Instances.Num();
			}

			OutInstanceCountTotal += IFAInstanceCount;
			if (CurrentLevel == Level)
			{
				OutInstanceCountCurrentLevel += IFAInstanceCount;
			}
		}
	}
}

bool FEdModeFoliage::CanPaint(const ULevel* InLevel)
{
	for (const auto& MeshUIPtr : FoliageMeshList)
	{
		if (MeshUIPtr->Settings->IsSelected && CanPaint(MeshUIPtr->Settings, InLevel))
		{
			return true;
		}
	}

	return false;
}

bool FEdModeFoliage::CanPaint(const UFoliageType* FoliageType, const ULevel* InLevel)
{
	if (FoliageType == nullptr)	//if asset has already been deleted we can't paint
	{
		return false;
	}

	// Non-shared objects can be painted only into their own level
	// Assets can be painted everywhere
	if (FoliageType->IsAsset() || FoliageType->GetOutermost() == InLevel->GetOutermost())
	{
		return true;
	}

	return false;
}

bool FEdModeFoliage::IsModifierButtonPressed(const FEditorViewportClient* ViewportClient) const
{
	const UVREditorInteractor* VRInteractor = Cast<UVREditorInteractor>(FoliageInteractor);
	bool bIsModifierPressed = false;
	if (VRInteractor != nullptr)
	{
		bIsModifierPressed = VRInteractor->IsModifierPressed();
	}

	return IsShiftDown(ViewportClient->Viewport) || bIsModifierPressed;
}

UFoliageType* FEdModeFoliage::AddFoliageAsset(UObject* InAsset)
{
	UFoliageType* FoliageType = nullptr;

	UStaticMesh* StaticMesh = Cast<UStaticMesh>(InAsset);
	if (StaticMesh)
	{
		UWorld* World = GetWorld();

		{
			const FScopedTransaction Transaction(NSLOCTEXT("UnrealEd", "FoliageMode_AddTypeTransaction", "Add Foliage Type"));

			AInstancedFoliageActor* IFA = AInstancedFoliageActor::GetInstancedFoliageActorForCurrentLevel(World, true);
			FoliageType = IFA->GetLocalFoliageTypeForMesh(StaticMesh);
			if (!FoliageType)
			{
				IFA->AddMesh(StaticMesh, &FoliageType);
			}
		}

		// If there is multiple levels for this world, save the foliage directly as an asset, so user will be able to paint over all levels by default
		if (World->StreamingLevels.Num() > 0)
		{
			UFoliageType* TypeSaved = SaveFoliageTypeObject(FoliageType);

			if (TypeSaved != nullptr)
			{
				FoliageType = TypeSaved;
			}
		}
	}
	else
	{
		const FScopedTransaction Transaction(NSLOCTEXT("UnrealEd", "FoliageMode_AddTypeTransaction", "Add Foliage Type"));

		FoliageType = Cast<UFoliageType>(InAsset);
		if (FoliageType)
		{
			AInstancedFoliageActor* IFA = AInstancedFoliageActor::GetInstancedFoliageActorForCurrentLevel(GetWorld(), true);
			FoliageType = IFA->AddFoliageType(FoliageType);
		}
	}

	if (FoliageType)
	{
		PopulateFoliageMeshList();
	}

	return FoliageType;
}

/** Remove a mesh */
bool FEdModeFoliage::RemoveFoliageType(UFoliageType** FoliageTypeList, int32 Num)
{
	TArray<AInstancedFoliageActor*> IFAList;
	// Find all foliage actors that have any of these types
	UWorld* World = GetWorld();
	for (int32 FoliageTypeIdx = 0; FoliageTypeIdx < Num; ++FoliageTypeIdx)
	{
		UFoliageType* FoliageType = FoliageTypeList[FoliageTypeIdx];
		for (FFoliageMeshInfoIterator It(World, FoliageType); It; ++It)
		{
			IFAList.Add(It.GetActor());
		}
	}

	if (IFAList.Num())
	{
		GEditor->BeginTransaction(NSLOCTEXT("UnrealEd", "FoliageMode_RemoveMeshTransaction", "Foliage Editing: Remove Mesh"));
		for (AInstancedFoliageActor* IFA : IFAList)
		{
			IFA->RemoveFoliageType(FoliageTypeList, Num);
		}
		GEditor->EndTransaction();

		PopulateFoliageMeshList();
		return true;
	}

	return false;
}

/** Bake instances to StaticMeshActors */
void FEdModeFoliage::BakeFoliage(UFoliageType* Settings, bool bSelectedOnly)
{
	AInstancedFoliageActor* IFA = AInstancedFoliageActor::GetInstancedFoliageActorForCurrentLevel(GetWorld());
	if (IFA == nullptr)
	{
		return;
	}

	FFoliageMeshInfo* MeshInfo = IFA->FindMesh(Settings);
	if (MeshInfo != nullptr)
	{
		TArray<int32> InstancesToConvert;
		if (bSelectedOnly)
		{
			InstancesToConvert = MeshInfo->SelectedIndices.Array();
		}
		else
		{
			for (int32 InstanceIdx = 0; InstanceIdx < MeshInfo->Instances.Num(); InstanceIdx++)
			{
				InstancesToConvert.Add(InstanceIdx);
			}
		}

		// Convert
		for (int32 Idx = 0; Idx < InstancesToConvert.Num(); Idx++)
		{
			FFoliageInstance& Instance = MeshInfo->Instances[InstancesToConvert[Idx]];
			// We need a world in which to spawn the actor. Use the one from the original instance.
			UWorld* World = IFA->GetWorld();
			check(World != nullptr);
			AStaticMeshActor* SMA = World->SpawnActor<AStaticMeshActor>(Instance.Location, Instance.Rotation);
			SMA->GetStaticMeshComponent()->SetStaticMesh(Settings->GetStaticMesh());
			SMA->GetRootComponent()->SetRelativeScale3D(Instance.DrawScale3D);
			SMA->MarkComponentsRenderStateDirty();
		}

		// Remove
		MeshInfo->RemoveInstances(IFA, InstancesToConvert);
	}
}

/** Copy the settings object for this static mesh */
UFoliageType* FEdModeFoliage::CopySettingsObject(UFoliageType* Settings)
{
	FScopedTransaction Transaction(NSLOCTEXT("UnrealEd", "FoliageMode_DuplicateSettingsObject", "Foliage Editing: Copy Settings Object"));

	AInstancedFoliageActor* IFA = AInstancedFoliageActor::GetInstancedFoliageActorForCurrentLevel(GetWorld());
	IFA->Modify();

	TUniqueObj<FFoliageMeshInfo> MeshInfo;
	if (IFA->FoliageMeshes.RemoveAndCopyValue(Settings, MeshInfo))
	{
		Settings = (UFoliageType*)StaticDuplicateObject(Settings, IFA, NAME_None, RF_AllFlags & ~(RF_Standalone | RF_Public));
		IFA->FoliageMeshes.Add(Settings, MoveTemp(MeshInfo));
		return Settings;
	}
	else
	{
		Transaction.Cancel();
	}

	return nullptr;
}

/** Replace the settings object for this static mesh with the one specified */
void FEdModeFoliage::ReplaceSettingsObject(UFoliageType* OldSettings, UFoliageType* NewSettings)
{
	FScopedTransaction Transaction(NSLOCTEXT("UnrealEd", "FoliageMode_ReplaceSettingsObject", "Foliage Editing: Replace Settings Object"));

	UWorld* World = GetWorld();
	for (FFoliageMeshInfoIterator It(World, OldSettings); It; ++It)
	{
		AInstancedFoliageActor* IFA = It.GetActor();

		IFA->Modify();
		TUniqueObj<FFoliageMeshInfo> OldMeshInfo;
		IFA->FoliageMeshes.RemoveAndCopyValue(OldSettings, OldMeshInfo);

		// Old component needs to go
		if (OldMeshInfo->Component != nullptr)
		{
			OldMeshInfo->Component->ClearInstances();
			OldMeshInfo->Component->SetFlags(RF_Transactional);
			OldMeshInfo->Component->Modify();
			OldMeshInfo->Component->DestroyComponent();
			OldMeshInfo->Component = nullptr;
		}

		// Append instances if new foliage type is already exists in this actor
		// Otherwise just replace key entry for instances
		TUniqueObj<FFoliageMeshInfo>* NewMeshInfo = IFA->FoliageMeshes.Find(NewSettings);
		if (NewMeshInfo)
		{
			(*NewMeshInfo)->Instances.Append(OldMeshInfo->Instances);
			(*NewMeshInfo)->ReallocateClusters(IFA, NewSettings);
		}
		else
		{
			IFA->FoliageMeshes.Add(NewSettings, MoveTemp(OldMeshInfo))->ReallocateClusters(IFA, NewSettings);
		}
	}

	PopulateFoliageMeshList();
}

UFoliageType* FEdModeFoliage::SaveFoliageTypeObject(UFoliageType* InFoliageType)
{
	UFoliageType* TypeToSave = nullptr;

	if (!InFoliageType->IsAsset())
	{
		FString PackageName;
		UStaticMesh* StaticMesh = InFoliageType->GetStaticMesh();
		if (StaticMesh)
		{
			// Build default settings asset name and path
			PackageName = FPackageName::GetLongPackagePath(StaticMesh->GetOutermost()->GetName()) + TEXT("/") + StaticMesh->GetName() + TEXT("_FoliageType");
		}

		TSharedRef<SDlgPickAssetPath> SaveFoliageTypeDialog =
			SNew(SDlgPickAssetPath)
			.Title(LOCTEXT("SaveFoliageTypeDialogTitle", "Choose Location for Foliage Type Asset"))
			.DefaultAssetPath(FText::FromString(PackageName));

		if (SaveFoliageTypeDialog->ShowModal() != EAppReturnType::Cancel)
		{
			PackageName = SaveFoliageTypeDialog->GetFullAssetPath().ToString();
			UPackage* Package = CreatePackage(nullptr, *PackageName);

			// We should not save a copy of this duplicate into the transaction buffer as it's an asset
			InFoliageType->ClearFlags(RF_Transactional);
			TypeToSave = Cast<UFoliageType>(StaticDuplicateObject(InFoliageType, Package, *FPackageName::GetLongPackageAssetName(PackageName)));
			InFoliageType->SetFlags(RF_Transactional);

			TypeToSave->SetFlags(RF_Standalone | RF_Public | RF_Transactional);
			TypeToSave->Modify();

			// Notify the asset registry
			FAssetRegistryModule::AssetCreated(TypeToSave);

			ReplaceSettingsObject(InFoliageType, TypeToSave);
		}
	}
	else
	{
		TypeToSave = InFoliageType;
	}

	// Save to disk
	if (TypeToSave)
	{
		TArray<UPackage*> PackagesToSave;
		PackagesToSave.Add(TypeToSave->GetOutermost());
		const bool bCheckDirty = false;
		const bool bPromptToSave = false;
		FEditorFileUtils::PromptForCheckoutAndSave(PackagesToSave, bCheckDirty, bPromptToSave);
	}

	return TypeToSave;
}

/** Reapply cluster settings to all the instances */
void FEdModeFoliage::ReallocateClusters(UFoliageType* Settings)
{
	UWorld* World = GetWorld();
	for (FFoliageMeshInfoIterator It(World, Settings); It; ++It)
	{
		FFoliageMeshInfo* MeshInfo = (*It);
		MeshInfo->ReallocateClusters(It.GetActor(), Settings);
	}
}

/** FEdMode: Called when a key is pressed */
bool FEdModeFoliage::InputKey(FEditorViewportClient* ViewportClient, FViewport* Viewport, FKey Key, EInputEvent Event)
{
	if (Event != IE_Released)
	{
		if (UICommandList->ProcessCommandBindings(Key, FSlateApplication::Get().GetModifierKeys(), false/*Event == IE_Repeat*/))
		{
			return true;
		}
	}

	bool bHandled = false;
	if ((UISettings.GetPaintToolSelected() || UISettings.GetReapplyToolSelected() || UISettings.GetLassoSelectToolSelected()) && FoliageInteractor == nullptr)
	{
		// Require Ctrl or not as per user preference
		ELandscapeFoliageEditorControlType FoliageEditorControlType = GetDefault<ULevelEditorViewportSettings>()->FoliageEditorControlType;

		if (Key == EKeys::LeftMouseButton && Event == IE_Pressed)
		{
			// Only activate tool if we're not already moving the camera and we're not trying to drag a transform widget
			// Not using "if (!ViewportClient->IsMovingCamera())" because it's wrong in ortho viewports :D
			bool bMovingCamera = Viewport->KeyState(EKeys::MiddleMouseButton) || Viewport->KeyState(EKeys::RightMouseButton) || IsAltDown(Viewport);

			if ((Viewport->IsPenActive() && Viewport->GetTabletPressure() > 0.f) ||
				(!bMovingCamera && ViewportClient->GetCurrentWidgetAxis() == EAxisList::None &&
					(FoliageEditorControlType == ELandscapeFoliageEditorControlType::IgnoreCtrl ||
						(FoliageEditorControlType == ELandscapeFoliageEditorControlType::RequireCtrl   && IsCtrlDown(Viewport)) ||
						(FoliageEditorControlType == ELandscapeFoliageEditorControlType::RequireNoCtrl && !IsCtrlDown(Viewport)))))
			{
				if (!bToolActive)
				{
					StartFoliageBrushTrace(ViewportClient);

					bHandled = true;
				}
			}
		}
		else if (bToolActive && Event == IE_Released &&
			(Key == EKeys::LeftMouseButton || (FoliageEditorControlType == ELandscapeFoliageEditorControlType::RequireCtrl && (Key == EKeys::LeftControl || Key == EKeys::RightControl))))
		{
			//Set the cursor position to that of the slate cursor so it wont snap back
			Viewport->SetPreCaptureMousePosFromSlateCursor();
			EndFoliageBrushTrace();

			bHandled = true;
		}
		else if (IsCtrlDown(Viewport))
		{
			// Control + scroll adjusts the brush radius
			static const float RadiusAdjustmentAmount = 25.f;
			if (Key == EKeys::MouseScrollUp)
			{
				AdjustBrushRadius(RadiusAdjustmentAmount);

				bHandled = true;
			}
			else if (Key == EKeys::MouseScrollDown)
			{
				AdjustBrushRadius(-RadiusAdjustmentAmount);

				bHandled = true;
			}
		}
		else if (Key == EKeys::I && Event == IE_Released)
		{
			UISettings.SetIsInQuickSingleInstantiationMode(false);
		}
		else if (Key == EKeys::I && Event == IE_Pressed)
		{
			UISettings.SetIsInQuickSingleInstantiationMode(true);
		}
	}

	if (!bHandled && (UISettings.GetLassoSelectToolSelected() || UISettings.GetSelectToolSelected()) && FoliageInteractor == nullptr)
	{
		if (Event == IE_Pressed)
		{
			if (Key == EKeys::Platform_Delete)
			{
				RemoveSelectedInstances(GetWorld());

				bHandled = true;
			}
			else if (Key == EKeys::End)
			{
				SnapSelectedInstancesToGround(GetWorld());

				bHandled = true;
			}
		}
	}

	return bHandled;
}

/** FEdMode: Render the foliage edit mode */
void FEdModeFoliage::Render(const FSceneView* View, FViewport* Viewport, FPrimitiveDrawInterface* PDI)
{
	/** Call parent implementation */
	FEdMode::Render(View, Viewport, PDI);
}


/** FEdMode: Render HUD elements for this tool */
void FEdModeFoliage::DrawHUD(FEditorViewportClient* ViewportClient, FViewport* Viewport, const FSceneView* View, FCanvas* Canvas)
{
}

/** FEdMode: Check to see if an actor can be selected in this mode - no side effects */
bool FEdModeFoliage::IsSelectionAllowed(AActor* InActor, bool bInSelection) const
{
	return false;
}

/** FEdMode: Handling SelectActor */
bool FEdModeFoliage::Select(AActor* InActor, bool bInSelected)
{
	// return true if you filter that selection
	// however - return false if we are trying to deselect so that it will infact do the deselection
	if (bInSelected == false)
	{
		return false;
	}
	return true;
}

/** FEdMode: Called when the currently selected actor has changed */
void FEdModeFoliage::ActorSelectionChangeNotify()
{
}


/** Forces real-time perspective viewports */
void FEdModeFoliage::ForceRealTimeViewports(const bool bEnable, const bool bStoreCurrentState)
{
	FLevelEditorModule& LevelEditorModule = FModuleManager::GetModuleChecked<FLevelEditorModule>("LevelEditor");
	TSharedPtr< ILevelViewport > ViewportWindow = LevelEditorModule.GetFirstActiveViewport();
	if (ViewportWindow.IsValid())
	{
		FEditorViewportClient &Viewport = ViewportWindow->GetLevelViewportClient();
		if (Viewport.IsPerspective())
		{
			if (bEnable)
			{
				Viewport.SetRealtime(bEnable, bStoreCurrentState);
			}
			else
			{
				const bool bAllowDisable = true;
				Viewport.RestoreRealtime(bAllowDisable);
			}

		}
	}
}

bool FEdModeFoliage::HandleClick(FEditorViewportClient* InViewportClient, HHitProxy *HitProxy, const FViewportClick &Click)
{
	if (UISettings.GetSelectToolSelected())
	{
		if (HitProxy && HitProxy->IsA(HInstancedStaticMeshInstance::StaticGetType()))
		{
			HInstancedStaticMeshInstance* SMIProxy = ((HInstancedStaticMeshInstance*)HitProxy);
			AInstancedFoliageActor* IFA = AInstancedFoliageActor::GetInstancedFoliageActorForLevel(SMIProxy->Component->GetComponentLevel());
			if (IFA)
			{
				IFA->SelectInstance(SMIProxy->Component, SMIProxy->InstanceIndex, Click.IsControlDown());
				// Update pivot
				UpdateWidgetLocationToInstanceSelection();
			}
		}
		else
		{
			if (!Click.IsControlDown())
			{
				// Select none if not trying to toggle
				SelectInstances(GetWorld(), false);
			}
		}

		return true;
	}
	else if (UISettings.GetPaintBucketToolSelected() || UISettings.GetReapplyPaintBucketToolSelected())
	{
		if (HitProxy && HitProxy->IsA(HActor::StaticGetType()))
		{
			GEditor->BeginTransaction(NSLOCTEXT("UnrealEd", "FoliageMode_EditTransaction", "Foliage Editing"));
			
			if (IsModifierButtonPressed(InViewportClient))
			{
				ApplyPaintBucket_Remove(((HActor*)HitProxy)->Actor);
			}
			else
			{
				ApplyPaintBucket_Add(((HActor*)HitProxy)->Actor);
			}

			GEditor->EndTransaction();
		}

		return true;
	}


	return FEdMode::HandleClick(InViewportClient, HitProxy, Click);
}

FVector FEdModeFoliage::GetWidgetLocation() const
{
	return FEdMode::GetWidgetLocation();
}

/** FEdMode: Called when a mouse button is pressed */
bool FEdModeFoliage::StartTracking(FEditorViewportClient* InViewportClient, FViewport* InViewport)
{
	if (IsCtrlDown(InViewport) && InViewport->KeyState(EKeys::MiddleMouseButton) && (UISettings.GetPaintToolSelected() || UISettings.GetReapplyToolSelected() || UISettings.GetLassoSelectToolSelected()))
	{
		bAdjustBrushRadius = true;
		return true;
	}
	else if (UISettings.GetSelectToolSelected() || UISettings.GetLassoSelectToolSelected())
	{
		// Update pivot
		UpdateWidgetLocationToInstanceSelection();

		GEditor->BeginTransaction(NSLOCTEXT("UnrealEd", "FoliageMode_EditTransaction", "Foliage Editing"));

		bCanAltDrag = true;

		return true;
	}
	return FEdMode::StartTracking(InViewportClient, InViewport);
}

/** FEdMode: Called when the a mouse button is released */
bool FEdModeFoliage::EndTracking(FEditorViewportClient* InViewportClient, FViewport* InViewport)
{
	if (!bAdjustBrushRadius && (UISettings.GetSelectToolSelected() || UISettings.GetLassoSelectToolSelected()))
	{
		GEditor->EndTransaction();
		return true;
	}
	else
	{
		bAdjustBrushRadius = false;
		return true;
	}

	return FEdMode::EndTracking(InViewportClient, InViewport);
}

/** FEdMode: Called when mouse drag input it applied */
bool FEdModeFoliage::InputDelta(FEditorViewportClient* InViewportClient, FViewport* InViewport, FVector& InDrag, FRotator& InRot, FVector& InScale)
{
	if (bAdjustBrushRadius)
	{
		if (UISettings.GetPaintToolSelected() || UISettings.GetReapplyToolSelected() || UISettings.GetLassoSelectToolSelected())
		{
			static const float RadiusAdjustmentFactor = 10.f;
			AdjustBrushRadius(RadiusAdjustmentFactor * InDrag.Y);
		}
	}
	else
	{
		if (InViewportClient->GetCurrentWidgetAxis() != EAxisList::None && (UISettings.GetSelectToolSelected() || UISettings.GetLassoSelectToolSelected()))
		{
			const bool bDuplicateInstances = (bCanAltDrag && IsAltDown(InViewport) && (InViewportClient->GetCurrentWidgetAxis() & EAxisList::XYZ));

			TransformSelectedInstances(GetWorld(), InDrag, InRot, InScale, bDuplicateInstances);

			// Only allow alt-drag on first InputDelta
			bCanAltDrag = false;
		}
	}

	return FEdMode::InputDelta(InViewportClient, InViewport, InDrag, InRot, InScale);
}

bool FEdModeFoliage::AllowWidgetMove()
{
	return ShouldDrawWidget();
}

bool FEdModeFoliage::UsesTransformWidget() const
{
	return ShouldDrawWidget();
}

bool FEdModeFoliage::ShouldDrawWidget() const
{
	if (UISettings.GetSelectToolSelected() || (UISettings.GetLassoSelectToolSelected() && !bToolActive))
	{
		FVector Location;
		return GetSelectionLocation(GetWorld(), Location) != nullptr;
	}
	return false;
}

EAxisList::Type FEdModeFoliage::GetWidgetAxisToDraw(FWidget::EWidgetMode InWidgetMode) const
{
	switch (InWidgetMode)
	{
	case FWidget::WM_Translate:
	case FWidget::WM_Rotate:
	case FWidget::WM_Scale:
		return EAxisList::XYZ;
	default:
		return EAxisList::None;
	}
}

/** Load UI settings from ini file */
void FFoliageUISettings::Load()
{
	FString WindowPositionString;
	if (GConfig->GetString(TEXT("FoliageEdit"), TEXT("WindowPosition"), WindowPositionString, GEditorPerProjectIni))
	{
		TArray<FString> PositionValues;
		if (WindowPositionString.ParseIntoArray(PositionValues, TEXT(","), true) == 4)
		{
			WindowX = FCString::Atoi(*PositionValues[0]);
			WindowY = FCString::Atoi(*PositionValues[1]);
			WindowWidth = FCString::Atoi(*PositionValues[2]);
			WindowHeight = FCString::Atoi(*PositionValues[3]);
		}
	}

	GConfig->GetFloat(TEXT("FoliageEdit"), TEXT("Radius"), Radius, GEditorPerProjectIni);
	GConfig->GetFloat(TEXT("FoliageEdit"), TEXT("PaintDensity"), PaintDensity, GEditorPerProjectIni);
	GConfig->GetFloat(TEXT("FoliageEdit"), TEXT("UnpaintDensity"), UnpaintDensity, GEditorPerProjectIni);
	GConfig->GetBool(TEXT("FoliageEdit"), TEXT("bFilterLandscape"), bFilterLandscape, GEditorPerProjectIni);
	GConfig->GetBool(TEXT("FoliageEdit"), TEXT("bFilterStaticMesh"), bFilterStaticMesh, GEditorPerProjectIni);
	GConfig->GetBool(TEXT("FoliageEdit"), TEXT("bFilterBSP"), bFilterBSP, GEditorPerProjectIni);
	GConfig->GetBool(TEXT("FoliageEdit"), TEXT("bFilterFoliage"), bFilterFoliage, GEditorPerProjectIni);
	GConfig->GetBool(TEXT("FoliageEdit"), TEXT("bFilterTranslucent"), bFilterTranslucent, GEditorPerProjectIni);

	GConfig->GetBool(TEXT("FoliageEdit"), TEXT("bShowPaletteItemDetails"), bShowPaletteItemDetails, GEditorPerProjectIni);
	GConfig->GetBool(TEXT("FoliageEdit"), TEXT("bShowPaletteItemTooltips"), bShowPaletteItemTooltips, GEditorPerProjectIni);

	int32 ActivePaletteViewModeAsInt = 0;
	GConfig->GetInt(TEXT("FoliageEdit"), TEXT("ActivePaletteViewMode"), ActivePaletteViewModeAsInt, GEditorPerProjectIni);
	ActivePaletteViewMode = EFoliagePaletteViewMode::Type(ActivePaletteViewModeAsInt);

	GConfig->GetFloat(TEXT("FoliageEdit"), TEXT("PaletteThumbnailScale"), PaletteThumbnailScale, GEditorPerProjectIni);
}

/** Save UI settings to ini file */
void FFoliageUISettings::Save()
{
	FString WindowPositionString = FString::Printf(TEXT("%d,%d,%d,%d"), WindowX, WindowY, WindowWidth, WindowHeight);
	GConfig->SetString(TEXT("FoliageEdit"), TEXT("WindowPosition"), *WindowPositionString, GEditorPerProjectIni);

	GConfig->SetFloat(TEXT("FoliageEdit"), TEXT("Radius"), Radius, GEditorPerProjectIni);
	GConfig->SetFloat(TEXT("FoliageEdit"), TEXT("PaintDensity"), PaintDensity, GEditorPerProjectIni);
	GConfig->SetFloat(TEXT("FoliageEdit"), TEXT("UnpaintDensity"), UnpaintDensity, GEditorPerProjectIni);
	GConfig->SetBool(TEXT("FoliageEdit"), TEXT("bFilterLandscape"), bFilterLandscape, GEditorPerProjectIni);
	GConfig->SetBool(TEXT("FoliageEdit"), TEXT("bFilterStaticMesh"), bFilterStaticMesh, GEditorPerProjectIni);
	GConfig->SetBool(TEXT("FoliageEdit"), TEXT("bFilterBSP"), bFilterBSP, GEditorPerProjectIni);
	GConfig->SetBool(TEXT("FoliageEdit"), TEXT("bFilterFoliage"), bFilterFoliage, GEditorPerProjectIni);
	GConfig->SetBool(TEXT("FoliageEdit"), TEXT("bFilterTranslucent"), bFilterTranslucent, GEditorPerProjectIni);

	GConfig->SetBool(TEXT("FoliageEdit"), TEXT("bShowPaletteItemDetails"), bShowPaletteItemDetails, GEditorPerProjectIni);
	GConfig->SetBool(TEXT("FoliageEdit"), TEXT("bShowPaletteItemTooltips"), bShowPaletteItemTooltips, GEditorPerProjectIni);
	GConfig->SetInt(TEXT("FoliageEdit"), TEXT("ActivePaletteViewMode"), ActivePaletteViewMode, GEditorPerProjectIni);
	GConfig->SetFloat(TEXT("FoliageEdit"), TEXT("PaletteThumbnailScale"), PaletteThumbnailScale, GEditorPerProjectIni);
}

#undef LOCTEXT_NAMESPACE<|MERGE_RESOLUTION|>--- conflicted
+++ resolved
@@ -43,17 +43,10 @@
 #include "Components/BrushComponent.h"
 
 // VR Editor
-<<<<<<< HEAD
-#include "VREditorMode.h"
-#include "ViewportWorldInteraction.h"
-#include "VREditorInteractor.h"
-#include "EditorWorldExtension.h"
-=======
 #include "EditorWorldExtension.h"
 #include "VREditorMode.h"
 #include "ViewportWorldInteraction.h"
 #include "VREditorInteractor.h"
->>>>>>> c08c13e0
 
 
 #define LOCTEXT_NAMESPACE "FoliageEdMode"
@@ -510,10 +503,6 @@
 				}
 			}
 		}
-<<<<<<< HEAD
-			
-=======
->>>>>>> c08c13e0
 		const bool bBrushMeshVisible = !(FoliageInteractor == nullptr || Interactor->GetDraggingMode() != EViewportInteractionDraggingMode::Nothing);
 		SphereBrushComponent->SetVisibility(bBrushMeshVisible);
 	}
@@ -525,11 +514,7 @@
 	if (VREditorMode != nullptr && Interactor != nullptr && Interactor->GetDraggingMode() == EViewportInteractionDraggingMode::Nothing)
 	{
 		const UVREditorInteractor* VREditorInteractor = Cast<UVREditorInteractor>(Interactor);
-<<<<<<< HEAD
-		if (Action.ActionType == ViewportWorldActionTypes::SelectAndMove && ( VREditorInteractor == nullptr || !VREditorMode->IsShowingRadialMenu( VREditorInteractor )))
-=======
 		if (Action.ActionType == ViewportWorldActionTypes::SelectAndMove && (VREditorInteractor == nullptr || !VREditorMode->IsShowingRadialMenu(VREditorInteractor)))
->>>>>>> c08c13e0
 		{
 			if (Action.Event == IE_Pressed && !Interactor->IsHoveringOverPriorityType())
 			{
@@ -605,11 +590,7 @@
 			{
 				EndFoliageBrushTrace();
 				FoliageInteractor = nullptr;
-<<<<<<< HEAD
-				
-=======
-
->>>>>>> c08c13e0
+
 				bWasHandled = true;
 				bOutIsInputCaptured = false;
 			}
