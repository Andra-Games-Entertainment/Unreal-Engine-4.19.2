// Copyright 1998-2016 Epic Games, Inc. All Rights Reserved.

#include "LandscapeEditorPrivatePCH.h"

#include "EditorSupportDelegates.h"
#include "ObjectTools.h"
#include "LandscapeEdMode.h"
#include "ScopedTransaction.h"
#include "LandscapeEdit.h"
#include "LandscapeEditorUtils.h"
#include "LandscapeRender.h"
#include "LandscapeDataAccess.h"
#include "LandscapeSplineProxies.h"
#include "LandscapeEditorModule.h"
#include "Editor/LevelEditor/Public/LevelEditor.h"
#include "Editor/PropertyEditor/Public/PropertyEditorModule.h"
#include "Editor/UnrealEd/Public/Toolkits/ToolkitManager.h"
#include "LandscapeEdModeTools.h"
#include "ScopedTransaction.h"
#include "ImageWrapper.h"
#include "DynamicMeshBuilder.h"

//Slate dependencies
#include "Editor/LevelEditor/Public/LevelEditor.h"
#include "Editor/LevelEditor/Public/SLevelViewport.h"
#include "SLandscapeEditor.h"

// VR Editor
#include "IVREditorModule.h"
#include "ViewportWorldInteraction.h"
#include "VREditorInteractor.h"
#include "VREditorMode.h"
#include "EditorWorldManager.h"

// Classes
#include "LandscapeInfoMap.h"
#include "LandscapeStreamingProxy.h"
#include "LandscapeHeightfieldCollisionComponent.h"
#include "LandscapeMaterialInstanceConstant.h"
#include "LandscapeSplinesComponent.h"
#include "InstancedFoliageActor.h"
#include "ComponentReregisterContext.h"
#include "Engine/Selection.h"
#include "LandscapeGizmoActiveActor.h"
#include "EngineUtils.h"
#include "Engine/Light.h"

#define LOCTEXT_NAMESPACE "Landscape"

DEFINE_LOG_CATEGORY(LogLandscapeEdMode);

struct HNewLandscapeGrabHandleProxy : public HHitProxy
{
	DECLARE_HIT_PROXY();

	ELandscapeEdge::Type Edge;

	HNewLandscapeGrabHandleProxy(ELandscapeEdge::Type InEdge) :
		HHitProxy(HPP_Wireframe),
		Edge(InEdge)
	{
	}

	virtual EMouseCursor::Type GetMouseCursor() override
	{
		switch (Edge)
		{
		case ELandscapeEdge::X_Negative:
		case ELandscapeEdge::X_Positive:
			return EMouseCursor::ResizeLeftRight;
		case ELandscapeEdge::Y_Negative:
		case ELandscapeEdge::Y_Positive:
			return EMouseCursor::ResizeUpDown;
		case ELandscapeEdge::X_Negative_Y_Negative:
		case ELandscapeEdge::X_Positive_Y_Positive:
			return EMouseCursor::ResizeSouthEast;
		case ELandscapeEdge::X_Negative_Y_Positive:
		case ELandscapeEdge::X_Positive_Y_Negative:
			return EMouseCursor::ResizeSouthWest;
		}

		return EMouseCursor::SlashedCircle;
	}
};

IMPLEMENT_HIT_PROXY(HNewLandscapeGrabHandleProxy, HHitProxy)


void ALandscape::SplitHeightmap(ULandscapeComponent* Comp, bool bMoveToCurrentLevel /*= false*/)
{
	ULandscapeInfo* Info = Comp->GetLandscapeInfo();
	int32 ComponentSizeVerts = Comp->NumSubsections * (Comp->SubsectionSizeQuads + 1);
	// make sure the heightmap UVs are powers of two.
	int32 HeightmapSizeU = (1 << FMath::CeilLogTwo(ComponentSizeVerts));
	int32 HeightmapSizeV = (1 << FMath::CeilLogTwo(ComponentSizeVerts));

	UTexture2D* HeightmapTexture = NULL;
	TArray<FColor*> HeightmapTextureMipData;
	// Scope for FLandscapeEditDataInterface
	{
		// Read old data and split
		FLandscapeEditDataInterface LandscapeEdit(Info);
		TArray<uint8> HeightData;
		HeightData.AddZeroed((1 + Comp->ComponentSizeQuads)*(1 + Comp->ComponentSizeQuads)*sizeof(uint16));
		// Because of edge problem, normal would be just copy from old component data
		TArray<uint8> NormalData;
		NormalData.AddZeroed((1 + Comp->ComponentSizeQuads)*(1 + Comp->ComponentSizeQuads)*sizeof(uint16));
		LandscapeEdit.GetHeightDataFast(Comp->GetSectionBase().X, Comp->GetSectionBase().Y, Comp->GetSectionBase().X + Comp->ComponentSizeQuads, Comp->GetSectionBase().Y + Comp->ComponentSizeQuads, (uint16*)HeightData.GetData(), 0, (uint16*)NormalData.GetData());

		// Construct the heightmap textures
		UObject* TextureOuter = bMoveToCurrentLevel ? Comp->GetWorld()->GetCurrentLevel()->GetOutermost() : nullptr;
		HeightmapTexture = Comp->GetLandscapeProxy()->CreateLandscapeTexture(HeightmapSizeU, HeightmapSizeV, TEXTUREGROUP_Terrain_Heightmap, TSF_BGRA8, TextureOuter);

		int32 MipSubsectionSizeQuads = Comp->SubsectionSizeQuads;
		int32 MipSizeU = HeightmapSizeU;
		int32 MipSizeV = HeightmapSizeV;
		while (MipSizeU > 1 && MipSizeV > 1 && MipSubsectionSizeQuads >= 1)
		{
			FColor* HeightmapTextureData = (FColor*)HeightmapTexture->Source.LockMip(HeightmapTextureMipData.Num());
			FMemory::Memzero(HeightmapTextureData, MipSizeU*MipSizeV*sizeof(FColor));
			HeightmapTextureMipData.Add(HeightmapTextureData);

			MipSizeU >>= 1;
			MipSizeV >>= 1;

			MipSubsectionSizeQuads = ((MipSubsectionSizeQuads + 1) >> 1) - 1;
		}

		Comp->HeightmapScaleBias = FVector4(1.0f / (float)HeightmapSizeU, 1.0f / (float)HeightmapSizeV, 0.0f, 0.0f);
		Comp->HeightmapTexture = HeightmapTexture;

		Comp->UpdateMaterialInstances();

		for (int32 i = 0; i < HeightmapTextureMipData.Num(); i++)
		{
			HeightmapTexture->Source.UnlockMip(i);
		}
		LandscapeEdit.SetHeightData(Comp->GetSectionBase().X, Comp->GetSectionBase().Y, Comp->GetSectionBase().X + Comp->ComponentSizeQuads, Comp->GetSectionBase().Y + Comp->ComponentSizeQuads, (uint16*)HeightData.GetData(), 0, false, (uint16*)NormalData.GetData());
	}

	// End of LandscapeEdit interface
	HeightmapTexture->PostEditChange();
	// Reregister
	FComponentReregisterContext ReregisterContext(Comp);
}



void FLandscapeTool::SetEditRenderType()
{
	GLandscapeEditRenderMode = ELandscapeEditRenderMode::SelectRegion | (GLandscapeEditRenderMode & ELandscapeEditRenderMode::BitMaskForMask);
}

namespace LandscapeTool
{
	UMaterialInstance* CreateMaterialInstance(UMaterialInterface* BaseMaterial)
	{
		ULandscapeMaterialInstanceConstant* MaterialInstance = NewObject<ULandscapeMaterialInstanceConstant>(GetTransientPackage());
		MaterialInstance->SetParentEditorOnly(BaseMaterial);
		MaterialInstance->PostEditChange();
		return MaterialInstance;
	}
}

//
// FEdModeLandscape
//

/** Constructor */
FEdModeLandscape::FEdModeLandscape()
	: FEdMode()
	, NewLandscapePreviewMode(ENewLandscapePreviewMode::None)
	, DraggingEdge(ELandscapeEdge::None)
	, DraggingEdge_Remainder(0)
	, CurrentGizmoActor(nullptr)
	, CopyPasteTool(nullptr)
	, SplinesTool(nullptr)
	, LandscapeRenderAddCollision(nullptr)
	, CachedLandscapeMaterial(nullptr)
	, ToolActiveViewport(nullptr)
<<<<<<< HEAD
=======
	, bIsPaintingInVR(false)
	, InteractorPainting( nullptr )
>>>>>>> 92a3597a
{
	GLayerDebugColorMaterial = LandscapeTool::CreateMaterialInstance(LoadObject<UMaterial>(nullptr, TEXT("/Engine/EditorLandscapeResources/LayerVisMaterial.LayerVisMaterial")));
	GSelectionColorMaterial  = LandscapeTool::CreateMaterialInstance(LoadObject<UMaterialInstanceConstant>(nullptr, TEXT("/Engine/EditorLandscapeResources/SelectBrushMaterial_Selected.SelectBrushMaterial_Selected")));
	GSelectionRegionMaterial = LandscapeTool::CreateMaterialInstance(LoadObject<UMaterialInstanceConstant>(nullptr, TEXT("/Engine/EditorLandscapeResources/SelectBrushMaterial_SelectedRegion.SelectBrushMaterial_SelectedRegion")));
	GMaskRegionMaterial      = LandscapeTool::CreateMaterialInstance(LoadObject<UMaterialInstanceConstant>(nullptr, TEXT("/Engine/EditorLandscapeResources/MaskBrushMaterial_MaskedRegion.MaskBrushMaterial_MaskedRegion")));
	GLandscapeBlackTexture   = LoadObject<UTexture2D>(nullptr, TEXT("/Engine/EngineResources/Black.Black"));
	GLandscapeLayerUsageMaterial = LandscapeTool::CreateMaterialInstance(LoadObject<UMaterial>(nullptr, TEXT("/Engine/EditorLandscapeResources/LandscapeLayerUsageMaterial.LandscapeLayerUsageMaterial")));

	// Initialize modes
	InitializeToolModes();
	CurrentToolMode = nullptr;

	// Initialize tools.
	InitializeTool_Paint();
	InitializeTool_Smooth();
	InitializeTool_Flatten();
	InitializeTool_Erosion();
	InitializeTool_HydraErosion();
	InitializeTool_Noise();
	InitializeTool_Retopologize();
	InitializeTool_NewLandscape();
	InitializeTool_ResizeLandscape();
	InitializeTool_Select();
	InitializeTool_AddComponent();
	InitializeTool_DeleteComponent();
	InitializeTool_MoveToLevel();
	InitializeTool_Mask();
	InitializeTool_CopyPaste();
	InitializeTool_Visibility();
	InitializeTool_Splines();
	InitializeTool_Ramp();
	InitializeTool_Mirror();

	CurrentTool = nullptr;
	CurrentToolIndex = INDEX_NONE;

	// Initialize brushes
	InitializeBrushes();

	CurrentBrush = LandscapeBrushSets[0].Brushes[0];
	CurrentBrushSetIndex = 0;

	CurrentToolTarget.LandscapeInfo = nullptr;
	CurrentToolTarget.TargetType = ELandscapeToolTargetType::Heightmap;
	CurrentToolTarget.LayerInfo = nullptr;

	UISettings = NewObject<ULandscapeEditorObject>(GetTransientPackage(), TEXT("UISettings"), RF_Transactional);
	UISettings->SetParent(this);
}


/** Destructor */
FEdModeLandscape::~FEdModeLandscape()
{
	// Destroy tools.
	LandscapeTools.Empty();

	// Destroy brushes
	LandscapeBrushSets.Empty();

	// Clean up Debug Materials
	FlushRenderingCommands();
	GLayerDebugColorMaterial = NULL;
	GSelectionColorMaterial = NULL;
	GSelectionRegionMaterial = NULL;
	GMaskRegionMaterial = NULL;
	GLandscapeBlackTexture = NULL;

	InteractorPainting = nullptr;
}

/** FGCObject interface */
void FEdModeLandscape::AddReferencedObjects(FReferenceCollector& Collector)
{
	// Call parent implementation
	FEdMode::AddReferencedObjects(Collector);

	Collector.AddReferencedObject(UISettings);

	Collector.AddReferencedObject(GLayerDebugColorMaterial);
	Collector.AddReferencedObject(GSelectionColorMaterial);
	Collector.AddReferencedObject(GSelectionRegionMaterial);
	Collector.AddReferencedObject(GMaskRegionMaterial);
	Collector.AddReferencedObject(GLandscapeBlackTexture);
}

void FEdModeLandscape::InitializeToolModes()
{
	FLandscapeToolMode* ToolMode_Manage = new(LandscapeToolModes)FLandscapeToolMode(TEXT("ToolMode_Manage"), ELandscapeToolTargetTypeMask::NA);
	ToolMode_Manage->ValidTools.Add(TEXT("NewLandscape"));
	ToolMode_Manage->ValidTools.Add(TEXT("Select"));
	ToolMode_Manage->ValidTools.Add(TEXT("AddComponent"));
	ToolMode_Manage->ValidTools.Add(TEXT("DeleteComponent"));
	ToolMode_Manage->ValidTools.Add(TEXT("MoveToLevel"));
	ToolMode_Manage->ValidTools.Add(TEXT("ResizeLandscape"));
	ToolMode_Manage->ValidTools.Add(TEXT("Splines"));
	ToolMode_Manage->CurrentToolName = TEXT("Select");

	FLandscapeToolMode* ToolMode_Sculpt = new(LandscapeToolModes)FLandscapeToolMode(TEXT("ToolMode_Sculpt"), ELandscapeToolTargetTypeMask::Heightmap | ELandscapeToolTargetTypeMask::Visibility);
	ToolMode_Sculpt->ValidTools.Add(TEXT("Sculpt"));
	ToolMode_Sculpt->ValidTools.Add(TEXT("Smooth"));
	ToolMode_Sculpt->ValidTools.Add(TEXT("Flatten"));
	ToolMode_Sculpt->ValidTools.Add(TEXT("Ramp"));
	ToolMode_Sculpt->ValidTools.Add(TEXT("Noise"));
	ToolMode_Sculpt->ValidTools.Add(TEXT("Erosion"));
	ToolMode_Sculpt->ValidTools.Add(TEXT("HydraErosion"));
	ToolMode_Sculpt->ValidTools.Add(TEXT("Retopologize"));
	ToolMode_Sculpt->ValidTools.Add(TEXT("Visibility"));
	ToolMode_Sculpt->ValidTools.Add(TEXT("Mask"));
	ToolMode_Sculpt->ValidTools.Add(TEXT("CopyPaste"));
	ToolMode_Sculpt->ValidTools.Add(TEXT("Mirror"));

	FLandscapeToolMode* ToolMode_Paint = new(LandscapeToolModes)FLandscapeToolMode(TEXT("ToolMode_Paint"), ELandscapeToolTargetTypeMask::Weightmap);
	ToolMode_Paint->ValidTools.Add(TEXT("Paint"));
	ToolMode_Paint->ValidTools.Add(TEXT("Smooth"));
	ToolMode_Paint->ValidTools.Add(TEXT("Flatten"));
	ToolMode_Paint->ValidTools.Add(TEXT("Noise"));
	ToolMode_Paint->ValidTools.Add(TEXT("Visibility"));
}

bool FEdModeLandscape::UsesToolkits() const
{
	return true;
}

TSharedRef<FUICommandList> FEdModeLandscape::GetUICommandList() const
{
	check(Toolkit.IsValid());
	return Toolkit->GetToolkitCommands();
}

/** FEdMode: Called when the mode is entered */
void FEdModeLandscape::Enter()
{
	// Call parent implementation
	FEdMode::Enter();

	ALandscapeProxy* SelectedLandscape = GEditor->GetSelectedActors()->GetTop<ALandscapeProxy>();
	if (SelectedLandscape)
	{
		CurrentToolTarget.LandscapeInfo = SelectedLandscape->GetLandscapeInfo();
		GEditor->SelectNone(false, true);
		GEditor->SelectActor(SelectedLandscape, true, false);
	}
	else
	{
		GEditor->SelectNone(false, true);
	}

	for (TActorIterator<ALandscapeGizmoActiveActor> It(GetWorld()); It; ++It)
	{
		CurrentGizmoActor = *It;
		break;
	}

	if (!CurrentGizmoActor.IsValid())
	{
		CurrentGizmoActor = GetWorld()->SpawnActor<ALandscapeGizmoActiveActor>();
		CurrentGizmoActor->ImportFromClipboard();
	}

	// Update list of landscapes and layers
	// For now depends on the SpawnActor() above in order to get the current editor world as edmodes don't get told
	UpdateLandscapeList();
	UpdateTargetList();

	OnWorldChangeDelegateHandle                 = FEditorSupportDelegates::WorldChange.AddRaw(this, &FEdModeLandscape::HandleLevelsChanged);
	OnLevelsChangedDelegateHandle				= GetWorld()->OnLevelsChanged().AddRaw(this, &FEdModeLandscape::HandleLevelsChanged);
	OnMaterialCompilationFinishedDelegateHandle = UMaterial::OnMaterialCompilationFinished().AddRaw(this, &FEdModeLandscape::OnMaterialCompilationFinished);

	if (CurrentGizmoActor.IsValid())
	{
		CurrentGizmoActor->SetTargetLandscape(CurrentToolTarget.LandscapeInfo.Get());
	}
	CastChecked<ALandscapeGizmoActiveActor>(CurrentGizmoActor.Get())->bSnapToLandscapeGrid = UISettings->bSnapGizmo;

	int32 SquaredDataTex = ALandscapeGizmoActiveActor::DataTexSize * ALandscapeGizmoActiveActor::DataTexSize;

	if (CurrentGizmoActor.IsValid() && !CurrentGizmoActor->GizmoTexture)
	{
		// Init Gizmo Texture...
		CurrentGizmoActor->GizmoTexture = NewObject<UTexture2D>(GetTransientPackage(), NAME_None, RF_Transient);
		if (CurrentGizmoActor->GizmoTexture)
		{
			CurrentGizmoActor->GizmoTexture->Source.Init(
				ALandscapeGizmoActiveActor::DataTexSize,
				ALandscapeGizmoActiveActor::DataTexSize,
				1,
				1,
				TSF_G8
				);
			CurrentGizmoActor->GizmoTexture->SRGB = false;
			CurrentGizmoActor->GizmoTexture->CompressionNone = true;
			CurrentGizmoActor->GizmoTexture->MipGenSettings = TMGS_NoMipmaps;
			CurrentGizmoActor->GizmoTexture->AddressX = TA_Clamp;
			CurrentGizmoActor->GizmoTexture->AddressY = TA_Clamp;
			CurrentGizmoActor->GizmoTexture->LODGroup = TEXTUREGROUP_Terrain_Weightmap;
			uint8* TexData = CurrentGizmoActor->GizmoTexture->Source.LockMip(0);
			FMemory::Memset(TexData, 0, SquaredDataTex*sizeof(uint8));
			// Restore Sampled Data if exist...
			if (CurrentGizmoActor->CachedScaleXY > 0.0f)
			{
				int32 SizeX = FMath::CeilToInt(CurrentGizmoActor->CachedWidth / CurrentGizmoActor->CachedScaleXY);
				int32 SizeY = FMath::CeilToInt(CurrentGizmoActor->CachedHeight / CurrentGizmoActor->CachedScaleXY);
				for (int32 Y = 0; Y < CurrentGizmoActor->SampleSizeY; ++Y)
				{
					for (int32 X = 0; X < CurrentGizmoActor->SampleSizeX; ++X)
					{
						float TexX = X * SizeX / CurrentGizmoActor->SampleSizeX;
						float TexY = Y * SizeY / CurrentGizmoActor->SampleSizeY;
						int32 LX = FMath::FloorToInt(TexX);
						int32 LY = FMath::FloorToInt(TexY);

						float FracX = TexX - LX;
						float FracY = TexY - LY;

						FGizmoSelectData* Data00 = CurrentGizmoActor->SelectedData.Find(FIntPoint(LX, LY));
						FGizmoSelectData* Data10 = CurrentGizmoActor->SelectedData.Find(FIntPoint(LX + 1, LY));
						FGizmoSelectData* Data01 = CurrentGizmoActor->SelectedData.Find(FIntPoint(LX, LY + 1));
						FGizmoSelectData* Data11 = CurrentGizmoActor->SelectedData.Find(FIntPoint(LX + 1, LY + 1));

						TexData[X + Y*ALandscapeGizmoActiveActor::DataTexSize] = FMath::Lerp(
							FMath::Lerp(Data00 ? Data00->Ratio : 0, Data10 ? Data10->Ratio : 0, FracX),
							FMath::Lerp(Data01 ? Data01->Ratio : 0, Data11 ? Data11->Ratio : 0, FracX),
							FracY
							) * 255;
					}
				}
			}
			CurrentGizmoActor->GizmoTexture->Source.UnlockMip(0);
			CurrentGizmoActor->GizmoTexture->PostEditChange();
			FlushRenderingCommands();
		}
	}

	if (CurrentGizmoActor.IsValid() && CurrentGizmoActor->SampledHeight.Num() != SquaredDataTex)
	{
		CurrentGizmoActor->SampledHeight.Empty(SquaredDataTex);
		CurrentGizmoActor->SampledHeight.AddZeroed(SquaredDataTex);
		CurrentGizmoActor->DataType = LGT_None;
	}

	if (CurrentGizmoActor.IsValid()) // Update Scene Proxy
	{
		CurrentGizmoActor->ReregisterAllComponents();
	}

	GLandscapeEditRenderMode = ELandscapeEditRenderMode::None;
	GLandscapeEditModeActive = true;

	// Load UI settings from config file
	UISettings->Load();

	// Initialize current tool prior to creating the landscape toolkit in case it has a dependency on it
	if (LandscapeList.Num() == 0)
	{
		SetCurrentToolMode("ToolMode_Manage", false);
		SetCurrentTool("NewLandscape");
	}
	else
	{
		if (CurrentToolMode == nullptr || (CurrentToolMode->CurrentToolName == FName("NewLandscape")))
		{
			SetCurrentToolMode("ToolMode_Sculpt", false);
			SetCurrentTool("Sculpt");
		}
		else
		{
			SetCurrentTool(CurrentToolMode->CurrentToolName);
		}
	}

	// Create the landscape editor window
	if (!Toolkit.IsValid())
	{
		Toolkit = MakeShareable(new FLandscapeToolKit);
		Toolkit->Init(Owner->GetToolkitHost());
	}

	// Force real-time viewports.  We'll back up the current viewport state so we can restore it when the
	// user exits this mode.
	const bool bWantRealTime = true;
	const bool bRememberCurrentState = true;
	ForceRealTimeViewports(bWantRealTime, bRememberCurrentState);

	CurrentBrush->EnterBrush();
	if (GizmoBrush)
	{
		GizmoBrush->EnterBrush();
	}

	// Register to find out about VR input events
	UViewportWorldInteraction* ViewportWorldInteraction = GEditor->GetEditorWorldManager()->GetEditorWorldWrapper(GetWorld())->GetViewportWorldInteraction();
	if (ViewportWorldInteraction != nullptr)
	{
		ViewportWorldInteraction->OnViewportInteractionInputAction().RemoveAll(this);
		ViewportWorldInteraction->OnViewportInteractionInputAction().AddRaw(this, &FEdModeLandscape::OnVRAction);

		ViewportWorldInteraction->OnViewportInteractionHoverUpdate().RemoveAll(this);
		ViewportWorldInteraction->OnViewportInteractionHoverUpdate().AddRaw(this, &FEdModeLandscape::OnVRHoverUpdate);
	}
}


/** FEdMode: Called when the mode is exited */
void FEdModeLandscape::Exit()
{
	// Unregister VR mode from event handlers
	if (IVREditorModule::IsAvailable())
	{
		UViewportWorldInteraction* ViewportWorldInteraction = GEditor->GetEditorWorldManager()->GetEditorWorldWrapper(GetWorld())->GetViewportWorldInteraction();
		if (ViewportWorldInteraction != nullptr)
		{
			ViewportWorldInteraction->OnViewportInteractionInputAction().RemoveAll(this);
			ViewportWorldInteraction->OnViewportInteractionHoverUpdate().RemoveAll(this);
		}
	}
	
	FEditorSupportDelegates::WorldChange.Remove(OnWorldChangeDelegateHandle);
	GetWorld()->OnLevelsChanged().Remove(OnLevelsChangedDelegateHandle);
	UMaterial::OnMaterialCompilationFinished().Remove(OnMaterialCompilationFinishedDelegateHandle);

	// Restore real-time viewport state if we changed it
	const bool bWantRealTime = false;
	const bool bRememberCurrentState = false;
	ForceRealTimeViewports(bWantRealTime, bRememberCurrentState);

	if (Toolkit.IsValid())
	{
		FToolkitManager::Get().CloseToolkit(Toolkit.ToSharedRef());
		Toolkit.Reset();
	}

	CurrentBrush->LeaveBrush();
	if (GizmoBrush)
	{
		GizmoBrush->LeaveBrush();
	}

	if (CurrentTool)
	{
		CurrentTool->PreviousBrushIndex = CurrentBrushSetIndex;
		if (CurrentTool)
		{
			CurrentTool->ExitTool();
		}
	}
	CurrentTool = NULL;
	// Leave CurrentToolIndex set so we can restore the active tool on re-opening the landscape editor

	LandscapeList.Empty();
	LandscapeTargetList.Empty();

	// Save UI settings to config file
	UISettings->Save();
	GLandscapeViewMode = ELandscapeViewMode::Normal;
	GLandscapeEditRenderMode = ELandscapeEditRenderMode::None;
	GLandscapeEditModeActive = false;

	CurrentGizmoActor = NULL;

	GEditor->SelectNone(false, true);

	// Clear all GizmoActors if there is no Landscape in World
	bool bIsLandscapeExist = false;
	for (TActorIterator<ALandscapeProxy> It(GetWorld()); It; ++It)
	{
		bIsLandscapeExist = true;
		break;
	}

	if (!bIsLandscapeExist)
	{
		for (TActorIterator<ALandscapeGizmoActor> It(GetWorld()); It; ++It)
		{
			GetWorld()->DestroyActor(*It, false, false);
		}
	}

	// Redraw one last time to remove any landscape editor stuff from view
	GEditor->RedrawLevelEditingViewports();

	// Call parent implementation
	FEdMode::Exit();
}


void FEdModeLandscape::OnVRHoverUpdate(FEditorViewportClient& ViewportClient, UViewportInteractor* Interactor, FVector& HoverImpactPoint, bool& bWasHandled)
{
	if( InteractorPainting != nullptr && InteractorPainting == Interactor )
	{
		UVREditorMode* VREditorMode = GEditor->GetEditorWorldManager()->GetEditorWorldWrapper( ViewportClient.GetWorld() )->GetVREditorMode();
		if( VREditorMode != nullptr && VREditorMode->IsActive() && Interactor != nullptr )
		{
			const UVREditorInteractor* VRInteractor = Cast<UVREditorInteractor>( Interactor );

			if( !VRInteractor->IsHoveringOverPriorityType() && CurrentTool && ( CurrentTool->GetSupportedTargetTypes() == ELandscapeToolTargetTypeMask::NA || CurrentToolTarget.TargetType != ELandscapeToolTargetType::Invalid ) )
			{
				FVector HitLocation;
				FVector LaserPointerStart, LaserPointerEnd;
				if( Interactor->GetLaserPointer( /* Out */ LaserPointerStart, /* Out */ LaserPointerEnd ) )
				{
					if( LandscapeTrace( &ViewportClient, LaserPointerStart, LaserPointerEnd, HitLocation ) )
					{
						if( bIsPaintingInVR && !( CurrentToolTarget.TargetType == ELandscapeToolTargetType::Weightmap && CurrentToolTarget.LayerInfo == NULL ) )
						{
							if( CurrentTool->BeginTool( &ViewportClient, CurrentToolTarget, HitLocation, Interactor ) )
							{
								ToolActiveViewport = ViewportClient.Viewport;
							}
						}

						if( CurrentBrush )
						{
							// Inform the brush of the current location, to update the cursor
							CurrentBrush->MouseMove( HitLocation.X, HitLocation.Y );
						}
					}
				}
			}
		}
	}
}

void FEdModeLandscape::OnVRAction(FEditorViewportClient& ViewportClient, UViewportInteractor* Interactor, const struct FViewportActionKeyInput& Action, bool& bOutIsInputCaptured, bool& bWasHandled)
{
	UVREditorMode* VREditorMode = GEditor->GetEditorWorldManager()->GetEditorWorldWrapper(ViewportClient.GetWorld())->GetVREditorMode();
	// Never show the traditional Unreal transform widget.  It doesn't work in VR because we don't have hit proxies.
	ViewportClient.EngineShowFlags.SetModeWidgets(false);

	if (VREditorMode != nullptr && VREditorMode->IsActive() && Interactor != nullptr)
	{
		if (Action.ActionType == ViewportWorldActionTypes::SelectAndMove_LightlyPressed || Action.ActionType == ViewportWorldActionTypes::SelectAndMove)
		{
			const UVREditorInteractor* VRInteractor = Cast<UVREditorInteractor>(Interactor);

			// Begin landscape brush
			if (Action.Event == IE_Pressed && !VRInteractor->IsHoveringOverUI() && !VRInteractor->IsHoveringOverPriorityType() )
			{
				if (ViewportClient.Viewport != nullptr && ViewportClient.Viewport == ToolActiveViewport)
				{
					CurrentTool->EndTool(&ViewportClient);
					ToolActiveViewport = nullptr;
				}

				if (CurrentTool && (CurrentTool->GetSupportedTargetTypes() == ELandscapeToolTargetTypeMask::NA || CurrentToolTarget.TargetType != ELandscapeToolTargetType::Invalid))
				{
					FVector HitLocation;
					FVector LaserPointerStart, LaserPointerEnd;
					if (Interactor->GetLaserPointer( /* Out */ LaserPointerStart, /* Out */ LaserPointerEnd))
					{
						if (LandscapeTrace(&ViewportClient, LaserPointerStart, LaserPointerEnd, HitLocation))
						{
							if (!(CurrentToolTarget.TargetType == ELandscapeToolTargetType::Weightmap && CurrentToolTarget.LayerInfo == NULL))
							{
								if( CurrentTool->BeginTool( &ViewportClient, CurrentToolTarget, HitLocation, Interactor ) )
								{
									ToolActiveViewport = ViewportClient.Viewport;
								}
							}

							bIsPaintingInVR = true;
							bWasHandled = true;
							bOutIsInputCaptured = false;

							InteractorPainting = Interactor;
						}
					}
				}
			}

			// End landscape brush
			else if (Action.Event == IE_Released)
			{
				if (CurrentTool && ViewportClient.Viewport != nullptr && ViewportClient.Viewport == ToolActiveViewport)
				{
					CurrentTool->EndTool(&ViewportClient);
					ToolActiveViewport = nullptr;
				}

				bIsPaintingInVR = false;
			}
		}
	}

}

/** FEdMode: Called once per frame */
void FEdModeLandscape::Tick(FEditorViewportClient* ViewportClient, float DeltaTime)
{
	FEdMode::Tick(ViewportClient, DeltaTime);

	if (!IsEditingEnabled())
	{
		return;
	}

	FViewport* const Viewport = ViewportClient->Viewport;

<<<<<<< HEAD
	if (ToolActiveViewport && ToolActiveViewport == Viewport && ensure(CurrentTool))
=======
	if (ToolActiveViewport && ToolActiveViewport == Viewport && ensure(CurrentTool) && !bIsPaintingInVR)
>>>>>>> 92a3597a
	{
		// Require Ctrl or not as per user preference
		const ELandscapeFoliageEditorControlType LandscapeEditorControlType = GetDefault<ULevelEditorViewportSettings>()->LandscapeEditorControlType;

		if (!Viewport->KeyState(EKeys::LeftMouseButton) ||
			(LandscapeEditorControlType == ELandscapeFoliageEditorControlType::RequireCtrl && !IsCtrlDown(Viewport)))
		{
			CurrentTool->EndTool(ViewportClient);
			Viewport->CaptureMouse(false);
			ToolActiveViewport = nullptr;
		}
	}

	if (NewLandscapePreviewMode == ENewLandscapePreviewMode::None)
	{
		const bool bStaleTargetLandscapeInfo = CurrentToolTarget.LandscapeInfo.IsStale();
		const bool bStaleTargetLandscape = CurrentToolTarget.LandscapeInfo.IsValid() && (CurrentToolTarget.LandscapeInfo->GetLandscapeProxy() != nullptr);

		if (bStaleTargetLandscapeInfo || bStaleTargetLandscape)
		{
			UpdateLandscapeList();
		}

		if (CurrentToolTarget.LandscapeInfo.IsValid())
		{
			ALandscapeProxy* LandscapeProxy = CurrentToolTarget.LandscapeInfo->GetLandscapeProxy();
			
			if (LandscapeProxy == NULL ||
				LandscapeProxy->GetLandscapeMaterial() != CachedLandscapeMaterial)
			{
				UpdateTargetList();
			}
			else
			{
				if (CurrentTool)
				{
					CurrentTool->Tick(ViewportClient, DeltaTime);
				}
			
				if (CurrentBrush)
				{
					CurrentBrush->Tick(ViewportClient, DeltaTime);
				}
			
				if (CurrentBrush != GizmoBrush && CurrentGizmoActor.IsValid() && GizmoBrush && (GLandscapeEditRenderMode & ELandscapeEditRenderMode::Gizmo))
				{
					GizmoBrush->Tick(ViewportClient, DeltaTime);
				}
			}
		}
	}
}


/** FEdMode: Called when the mouse is moved over the viewport */
bool FEdModeLandscape::MouseMove(FEditorViewportClient* ViewportClient, FViewport* Viewport, int32 MouseX, int32 MouseY)
{
	// due to mouse capture this should only ever be called on the active viewport
	// if it ever gets called on another viewport the mouse has been released without us picking it up
<<<<<<< HEAD
	if (ToolActiveViewport && ensure(CurrentTool))
=======
	if (ToolActiveViewport && ensure(CurrentTool) && !bIsPaintingInVR)
>>>>>>> 92a3597a
	{
		// Require Ctrl or not as per user preference
		const ELandscapeFoliageEditorControlType LandscapeEditorControlType = GetDefault<ULevelEditorViewportSettings>()->LandscapeEditorControlType;

		if (ToolActiveViewport != Viewport ||
			!Viewport->KeyState(EKeys::LeftMouseButton) ||
			(LandscapeEditorControlType == ELandscapeFoliageEditorControlType::RequireCtrl && !IsCtrlDown(Viewport)))
		{
			CurrentTool->EndTool(ViewportClient);
			Viewport->CaptureMouse(false);
			ToolActiveViewport = nullptr;
		}
	}

	if (!IsEditingEnabled())
	{
		return false;
	}

	bool Result = false;
	if (NewLandscapePreviewMode == ENewLandscapePreviewMode::None)
	{
		if (CurrentTool)
		{
			Result = CurrentTool->MouseMove(ViewportClient, Viewport, MouseX, MouseY);
			ViewportClient->Invalidate(false, false);
		}
	}
	return Result;
}

bool FEdModeLandscape::DisallowMouseDeltaTracking() const
{
	// We never want to use the mouse delta tracker while painting
	return (ToolActiveViewport != nullptr);
}

/**
 * Called when the mouse is moved while a window input capture is in effect
 *
 * @param	InViewportClient	Level editor viewport client that captured the mouse input
 * @param	InViewport			Viewport that captured the mouse input
 * @param	InMouseX			New mouse cursor X coordinate
 * @param	InMouseY			New mouse cursor Y coordinate
 *
 * @return	true if input was handled
 */
bool FEdModeLandscape::CapturedMouseMove(FEditorViewportClient* ViewportClient, FViewport* Viewport, int32 MouseX, int32 MouseY)
{
	return MouseMove(ViewportClient, Viewport, MouseX, MouseY);
}

namespace
{
	bool GIsGizmoDragging = false;
}

/** FEdMode: Called when a mouse button is pressed */
bool FEdModeLandscape::StartTracking(FEditorViewportClient* InViewportClient, FViewport* InViewport)
{
	if (CurrentGizmoActor.IsValid() && CurrentGizmoActor->IsSelected() && GLandscapeEditRenderMode & ELandscapeEditRenderMode::Gizmo)
	{
		GIsGizmoDragging = true;
		return true;
	}
	return false;
}



/** FEdMode: Called when the a mouse button is released */
bool FEdModeLandscape::EndTracking(FEditorViewportClient* InViewportClient, FViewport* InViewport)
{
	if (GIsGizmoDragging)
	{
		GIsGizmoDragging = false;
		return true;
	}
	return false;
}

namespace
{
	bool RayIntersectTriangle(const FVector& Start, const FVector& End, const FVector& A, const FVector& B, const FVector& C, FVector& IntersectPoint)
	{
		const FVector BA = A - B;
		const FVector CB = B - C;
		const FVector TriNormal = BA ^ CB;

		bool bCollide = FMath::SegmentPlaneIntersection(Start, End, FPlane(A, TriNormal), IntersectPoint);
		if (!bCollide)
		{
			return false;
		}

		FVector BaryCentric = FMath::ComputeBaryCentric2D(IntersectPoint, A, B, C);
		if (BaryCentric.X > 0.0f && BaryCentric.Y > 0.0f && BaryCentric.Z > 0.0f)
		{
			return true;
		}
		return false;
	}
};

/** Trace under the mouse cursor and return the landscape hit and the hit location (in landscape quad space) */
bool FEdModeLandscape::LandscapeMouseTrace(FEditorViewportClient* ViewportClient, float& OutHitX, float& OutHitY)
{
	int32 MouseX = ViewportClient->Viewport->GetMouseX();
	int32 MouseY = ViewportClient->Viewport->GetMouseY();

	return LandscapeMouseTrace(ViewportClient, MouseX, MouseY, OutHitX, OutHitY);
}

bool FEdModeLandscape::LandscapeMouseTrace(FEditorViewportClient* ViewportClient, FVector& OutHitLocation)
{
	int32 MouseX = ViewportClient->Viewport->GetMouseX();
	int32 MouseY = ViewportClient->Viewport->GetMouseY();

	return LandscapeMouseTrace(ViewportClient, MouseX, MouseY, OutHitLocation);
}

/** Trace under the specified coordinates and return the landscape hit and the hit location (in landscape quad space) */
bool FEdModeLandscape::LandscapeMouseTrace(FEditorViewportClient* ViewportClient, int32 MouseX, int32 MouseY, float& OutHitX, float& OutHitY)
{
	FVector HitLocation;
	bool bResult = LandscapeMouseTrace(ViewportClient, MouseX, MouseY, HitLocation);
	OutHitX = HitLocation.X;
	OutHitY = HitLocation.Y;
	return bResult;
}

bool FEdModeLandscape::LandscapeMouseTrace(FEditorViewportClient* ViewportClient, int32 MouseX, int32 MouseY, FVector& OutHitLocation)
{
	// Cache a copy of the world pointer	
	UWorld* World = ViewportClient->GetWorld();

	// Compute a world space ray from the screen space mouse coordinates
	FSceneViewFamilyContext ViewFamily(FSceneViewFamilyContext::ConstructionValues(ViewportClient->Viewport, ViewportClient->GetScene(), ViewportClient->EngineShowFlags)
		.SetRealtimeUpdate(ViewportClient->IsRealtime()));

	FSceneView* View = ViewportClient->CalcSceneView(&ViewFamily);
	FViewportCursorLocation MouseViewportRay(View, ViewportClient, MouseX, MouseY);
	FVector BrushTraceDirection = MouseViewportRay.GetDirection();

	FVector Start = MouseViewportRay.GetOrigin();
	if (ViewportClient->IsOrtho())
	{
		Start += -WORLD_MAX * BrushTraceDirection;
	}

	FVector End = Start + WORLD_MAX * BrushTraceDirection;

	return LandscapeTrace(ViewportClient, Start, End, OutHitLocation);
}

bool FEdModeLandscape::LandscapeTrace(const FEditorViewportClient* ViewportClient, const FVector& InRayOrigin, const FVector& InRayEnd, FVector& OutHitLocation)
{
	FVector Start = InRayOrigin;
	FVector End = InRayEnd;

	// Cache a copy of the world pointer
	UWorld* World = ViewportClient->GetWorld();

	static FName TraceTag = FName(TEXT("LandscapeTrace"));
	TArray<FHitResult> Results;
	// Each landscape component has 2 collision shapes, 1 of them is specific to landscape editor
	// Trace only ECC_Visibility channel, so we do hit only Editor specific shape
	World->LineTraceMultiByObjectType(Results, Start, End, FCollisionObjectQueryParams(ECollisionChannel::ECC_Visibility), FCollisionQueryParams(TraceTag, true));

	for (int32 i = 0; i < Results.Num(); i++)
	{
		const FHitResult& Hit = Results[i];
		ULandscapeHeightfieldCollisionComponent* CollisionComponent = Cast<ULandscapeHeightfieldCollisionComponent>(Hit.Component.Get());
		if (CollisionComponent)
		{
			ALandscapeProxy* HitLandscape = CollisionComponent->GetLandscapeProxy();
			if (HitLandscape &&
				CurrentToolTarget.LandscapeInfo.IsValid() &&
				CurrentToolTarget.LandscapeInfo->LandscapeGuid == HitLandscape->GetLandscapeGuid())
			{
				OutHitLocation = HitLandscape->LandscapeActorToWorld().InverseTransformPosition(Hit.Location);
				return true;
			}
		}
	}

	// For Add Landscape Component Mode
	if (CurrentTool->GetToolName() == FName("AddComponent") &&
		CurrentToolTarget.LandscapeInfo.IsValid())
	{
		bool bCollided = false;
		FVector IntersectPoint;
		LandscapeRenderAddCollision = NULL;
		// Need to optimize collision for AddLandscapeComponent...?
		for (auto& XYToAddCollisionPair : CurrentToolTarget.LandscapeInfo->XYtoAddCollisionMap)
		{
			FLandscapeAddCollision& AddCollision = XYToAddCollisionPair.Value;
			// Triangle 1
			bCollided = RayIntersectTriangle(Start, End, AddCollision.Corners[0], AddCollision.Corners[3], AddCollision.Corners[1], IntersectPoint);
			if (bCollided)
			{
				LandscapeRenderAddCollision = &AddCollision;
				break;
			}
			// Triangle 2
			bCollided = RayIntersectTriangle(Start, End, AddCollision.Corners[0], AddCollision.Corners[2], AddCollision.Corners[3], IntersectPoint);
			if (bCollided)
			{
				LandscapeRenderAddCollision = &AddCollision;
				break;
			}
		}

		if (bCollided &&
			CurrentToolTarget.LandscapeInfo.IsValid())
		{
			ALandscapeProxy* Proxy = CurrentToolTarget.LandscapeInfo.Get()->GetCurrentLevelLandscapeProxy(true);
			if (Proxy)
			{
				OutHitLocation = Proxy->LandscapeActorToWorld().InverseTransformPosition(IntersectPoint);
				return true;
			}
		}
	}

	return false;
}

bool FEdModeLandscape::LandscapePlaneTrace(FEditorViewportClient* ViewportClient, const FPlane& Plane, FVector& OutHitLocation)
{
	int32 MouseX = ViewportClient->Viewport->GetMouseX();
	int32 MouseY = ViewportClient->Viewport->GetMouseY();

	return LandscapePlaneTrace(ViewportClient, MouseX, MouseY, Plane, OutHitLocation);
}

bool FEdModeLandscape::LandscapePlaneTrace(FEditorViewportClient* ViewportClient, int32 MouseX, int32 MouseY, const FPlane& Plane, FVector& OutHitLocation)
{
	// Compute a world space ray from the screen space mouse coordinates
	FSceneViewFamilyContext ViewFamily(FSceneViewFamily::ConstructionValues(
		ViewportClient->Viewport,
		ViewportClient->GetScene(),
		ViewportClient->EngineShowFlags)
		.SetRealtimeUpdate(ViewportClient->IsRealtime()));
	FSceneView* View = ViewportClient->CalcSceneView(&ViewFamily);
	FViewportCursorLocation MouseViewportRay(View, ViewportClient, MouseX, MouseY);

	FVector Start = MouseViewportRay.GetOrigin();
	FVector End = Start + WORLD_MAX * MouseViewportRay.GetDirection();

	OutHitLocation = FMath::LinePlaneIntersection(Start, End, Plane);

	return true;
}

namespace
{
	const int32 SelectionSizeThresh = 2 * 256 * 256;
	FORCEINLINE bool IsSlowSelect(ULandscapeInfo* LandscapeInfo)
	{
		if (LandscapeInfo)
		{
			int32 MinX = MAX_int32, MinY = MAX_int32, MaxX = MIN_int32, MaxY = MIN_int32;
			LandscapeInfo->GetSelectedExtent(MinX, MinY, MaxX, MaxY);
			return (MinX != MAX_int32 && ((MaxX - MinX) * (MaxY - MinY)));
		}
		return false;
	}
};

EEditAction::Type FEdModeLandscape::GetActionEditDuplicate()
{
	EEditAction::Type Result = EEditAction::Skip;

	if (NewLandscapePreviewMode == ENewLandscapePreviewMode::None)
	{
		if (CurrentTool != NULL)
		{
			Result = CurrentTool->GetActionEditDuplicate();
		}
	}

	return Result;
}

EEditAction::Type FEdModeLandscape::GetActionEditDelete()
{
	EEditAction::Type Result = EEditAction::Skip;

	if (NewLandscapePreviewMode == ENewLandscapePreviewMode::None)
	{
		if (CurrentTool != NULL)
		{
			Result = CurrentTool->GetActionEditDelete();
		}

		if (Result == EEditAction::Skip)
		{
			// Prevent deleting Gizmo during LandscapeEdMode
			if (CurrentGizmoActor.IsValid())
			{
				if (CurrentGizmoActor->IsSelected())
				{
					if (GEditor->GetSelectedActors()->Num() > 1)
					{
						GEditor->GetSelectedActors()->Deselect(CurrentGizmoActor.Get());
						Result = EEditAction::Skip;
					}
					else
					{
						Result = EEditAction::Halt;
					}
				}
			}
		}
	}

	return Result;
}

EEditAction::Type FEdModeLandscape::GetActionEditCut()
{
	EEditAction::Type Result = EEditAction::Skip;

	if (NewLandscapePreviewMode == ENewLandscapePreviewMode::None)
	{
		if (CurrentTool != NULL)
		{
			Result = CurrentTool->GetActionEditCut();
		}
	}

	if (Result == EEditAction::Skip)
	{
		// Special case: we don't want the 'normal' cut operation to be possible at all while in this mode, 
		// so we need to stop evaluating the others in-case they come back as true.
		return EEditAction::Halt;
	}

	return Result;
}

EEditAction::Type FEdModeLandscape::GetActionEditCopy()
{
	EEditAction::Type Result = EEditAction::Skip;

	if (NewLandscapePreviewMode == ENewLandscapePreviewMode::None)
	{
		if (CurrentTool != NULL)
		{
			Result = CurrentTool->GetActionEditCopy();
		}

		if (Result == EEditAction::Skip)
		{
			if (GLandscapeEditRenderMode & ELandscapeEditRenderMode::Gizmo || GLandscapeEditRenderMode & (ELandscapeEditRenderMode::Select))
			{
				if (CurrentGizmoActor.IsValid() && GizmoBrush && CurrentGizmoActor->TargetLandscapeInfo)
				{
					Result = EEditAction::Process;
				}
			}
		}
	}

	return Result;
}

EEditAction::Type FEdModeLandscape::GetActionEditPaste()
{
	EEditAction::Type Result = EEditAction::Skip;

	if (NewLandscapePreviewMode == ENewLandscapePreviewMode::None)
	{
		if (CurrentTool != NULL)
		{
			Result = CurrentTool->GetActionEditPaste();
		}

		if (Result == EEditAction::Skip)
		{
			if (GLandscapeEditRenderMode & ELandscapeEditRenderMode::Gizmo || GLandscapeEditRenderMode & (ELandscapeEditRenderMode::Select))
			{
				if (CurrentGizmoActor.IsValid() && GizmoBrush && CurrentGizmoActor->TargetLandscapeInfo)
				{
					Result = EEditAction::Process;
				}
			}
		}
	}

	return Result;
}

bool FEdModeLandscape::ProcessEditDuplicate()
{
	if (!IsEditingEnabled())
	{
		return true;
	}

	bool Result = false;

	if (NewLandscapePreviewMode == ENewLandscapePreviewMode::None)
	{
		if (CurrentTool != NULL)
		{
			Result = CurrentTool->ProcessEditDuplicate();
		}
	}

	return Result;
}

bool FEdModeLandscape::ProcessEditDelete()
{
	if (!IsEditingEnabled())
	{
		return true;
	}

	bool Result = false;

	if (NewLandscapePreviewMode == ENewLandscapePreviewMode::None)
	{
		if (CurrentTool != NULL)
		{
			Result = CurrentTool->ProcessEditDelete();
		}
	}

	return Result;
}

bool FEdModeLandscape::ProcessEditCut()
{
	if (!IsEditingEnabled())
	{
		return true;
	}

	bool Result = false;

	if (NewLandscapePreviewMode == ENewLandscapePreviewMode::None)
	{
		if (CurrentTool != NULL)
		{
			Result = CurrentTool->ProcessEditCut();
		}
	}

	return Result;
}

bool FEdModeLandscape::ProcessEditCopy()
{
	if (!IsEditingEnabled())
	{
		return true;
	}

	bool Result = false;

	if (NewLandscapePreviewMode == ENewLandscapePreviewMode::None)
	{
		if (CurrentTool != NULL)
		{
			Result = CurrentTool->ProcessEditCopy();
		}

		if (!Result)
		{
			bool IsSlowTask = IsSlowSelect(CurrentGizmoActor->TargetLandscapeInfo);
			if (IsSlowTask)
			{
				GWarn->BeginSlowTask(LOCTEXT("BeginFitGizmoAndCopy", "Fit Gizmo to Selected Region and Copy Data..."), true);
			}

			FScopedTransaction Transaction(LOCTEXT("LandscapeGizmo_Copy", "Copy landscape data to Gizmo"));
			CurrentGizmoActor->Modify();
			CurrentGizmoActor->FitToSelection();
			CopyDataToGizmo();
			SetCurrentTool(FName("CopyPaste"));

			if (IsSlowTask)
			{
				GWarn->EndSlowTask();
			}

			Result = true;
		}
	}

	return Result;
}

bool FEdModeLandscape::ProcessEditPaste()
{
	if (!IsEditingEnabled())
	{
		return true;
	}

	bool Result = false;

	if (NewLandscapePreviewMode == ENewLandscapePreviewMode::None)
	{
		if (CurrentTool != NULL)
		{
			Result = CurrentTool->ProcessEditPaste();
		}

		if (!Result)
		{
			bool IsSlowTask = IsSlowSelect(CurrentGizmoActor->TargetLandscapeInfo);
			if (IsSlowTask)
			{
				GWarn->BeginSlowTask(LOCTEXT("BeginPasteGizmoDataTask", "Paste Gizmo Data..."), true);
			}
			PasteDataFromGizmo();
			SetCurrentTool(FName("CopyPaste"));
			if (IsSlowTask)
			{
				GWarn->EndSlowTask();
			}

			Result = true;
		}
	}

	return Result;
}

bool FEdModeLandscape::HandleClick(FEditorViewportClient* InViewportClient, HHitProxy* HitProxy, const FViewportClick& Click)
{
	if (!IsEditingEnabled())
	{
		return false;
	}

	if (NewLandscapePreviewMode != ENewLandscapePreviewMode::None)
	{
		return false;
	}

	// Override Click Input for Splines Tool
	if (CurrentTool && CurrentTool->HandleClick(HitProxy, Click))
	{
		return true;
	}

	return false;
}

/** FEdMode: Called when a key is pressed */
bool FEdModeLandscape::InputKey(FEditorViewportClient* ViewportClient, FViewport* Viewport, FKey Key, EInputEvent Event)
{
	if (!IsEditingEnabled())
	{
		return false;
	}

	if (NewLandscapePreviewMode != ENewLandscapePreviewMode::None)
	{
		if (Key == EKeys::LeftMouseButton)
		{
			// Press mouse button
			if (Event == IE_Pressed && !IsAltDown(Viewport))
			{
				// See if we clicked on a new landscape handle..
				int32 HitX = Viewport->GetMouseX();
				int32 HitY = Viewport->GetMouseY();
				HHitProxy*	HitProxy = Viewport->GetHitProxy(HitX, HitY);
				if (HitProxy)
				{
					if (HitProxy->IsA(HNewLandscapeGrabHandleProxy::StaticGetType()))
					{
						HNewLandscapeGrabHandleProxy* EdgeProxy = (HNewLandscapeGrabHandleProxy*)HitProxy;
						DraggingEdge = EdgeProxy->Edge;
						DraggingEdge_Remainder = 0;

						return false; // false to let FEditorViewportClient.InputKey start mouse tracking and enable InputDelta() so we can use it
					}
				}
			}
			else if (Event == IE_Released)
			{
				if (DraggingEdge)
				{
					DraggingEdge = ELandscapeEdge::None;
					DraggingEdge_Remainder = 0;

					return false; // false to let FEditorViewportClient.InputKey end mouse tracking
				}
			}
		}
	}
	else
	{
		// Override Key Input for Selection Brush
		if (CurrentBrush)
		{
			TOptional<bool> BrushKeyOverride = CurrentBrush->InputKey(ViewportClient, Viewport, Key, Event);
			if (BrushKeyOverride.IsSet())
			{
				return BrushKeyOverride.GetValue();
			}
		}

		if (CurrentTool && CurrentTool->InputKey(ViewportClient, Viewport, Key, Event) == true)
		{
			return true;
		}

		// Require Ctrl or not as per user preference
		ELandscapeFoliageEditorControlType LandscapeEditorControlType = GetDefault<ULevelEditorViewportSettings>()->LandscapeEditorControlType;

		// HACK - Splines tool has not yet been updated to support not using ctrl
		if (CurrentBrush->GetBrushType() == ELandscapeBrushType::Splines)
		{
			LandscapeEditorControlType = ELandscapeFoliageEditorControlType::RequireCtrl;
		}

		if (Key == EKeys::LeftMouseButton && Event == IE_Pressed)
		{
			// When debugging it's possible to miss the "mouse released" event, if we get a "mouse pressed" event when we think it's already pressed then treat it as release first
			if (ToolActiveViewport)
			{
				CurrentTool->EndTool(ViewportClient);
				Viewport->CaptureMouse(false);
				ToolActiveViewport = nullptr;
			}

			// Only activate tool if we're not already moving the camera and we're not trying to drag a transform widget
			// Not using "if (!ViewportClient->IsMovingCamera())" because it's wrong in ortho viewports :D
			bool bMovingCamera = Viewport->KeyState(EKeys::MiddleMouseButton) || Viewport->KeyState(EKeys::RightMouseButton) || IsAltDown(Viewport);

			if ((Viewport->IsPenActive() && Viewport->GetTabletPressure() > 0.0f) ||
				(!bMovingCamera && ViewportClient->GetCurrentWidgetAxis() == EAxisList::None &&
					((LandscapeEditorControlType == ELandscapeFoliageEditorControlType::IgnoreCtrl) ||
					 (LandscapeEditorControlType == ELandscapeFoliageEditorControlType::RequireCtrl   && IsCtrlDown(Viewport)) ||
					 (LandscapeEditorControlType == ELandscapeFoliageEditorControlType::RequireNoCtrl && !IsCtrlDown(Viewport)))))
			{
				if (CurrentTool && (CurrentTool->GetSupportedTargetTypes() == ELandscapeToolTargetTypeMask::NA || CurrentToolTarget.TargetType != ELandscapeToolTargetType::Invalid))
				{
					FVector HitLocation;
					if (LandscapeMouseTrace(ViewportClient, HitLocation))
					{
						if (CurrentToolTarget.TargetType == ELandscapeToolTargetType::Weightmap && CurrentToolTarget.LayerInfo == NULL)
						{
							FMessageDialog::Open(EAppMsgType::Ok,
								NSLOCTEXT("UnrealEd", "LandscapeNeedToCreateLayerInfo", "This layer has no layer info assigned yet. You must create or assign a layer info before you can paint this layer."));
							// TODO: FName to LayerInfo: do we want to create the layer info here?
							//if (FMessageDialog::Open(EAppMsgType::YesNo, NSLOCTEXT("UnrealEd", "LandscapeNeedToCreateLayerInfo", "This layer has no layer info assigned yet. You must create or assign a layer info before you can paint this layer.")) == EAppReturnType::Yes)
							//{
							//	CurrentToolTarget.LandscapeInfo->LandscapeProxy->CreateLayerInfo(*CurrentToolTarget.PlaceholderLayerName.ToString());
							//}
						}
						else
						{
							Viewport->CaptureMouse(true);
							bool bToolActive = CurrentTool->BeginTool(ViewportClient, CurrentToolTarget, HitLocation);
							if (bToolActive)
<<<<<<< HEAD
							{
								ToolActiveViewport = Viewport;
							}
							else
							{
=======
							{
								ToolActiveViewport = Viewport;
							}
							else
							{
>>>>>>> 92a3597a
								ToolActiveViewport = nullptr;
								Viewport->CaptureMouse(false);
							}
							ViewportClient->Invalidate(false, false);
							return bToolActive;
						}
					}
				}
				return true;
			}
		}

		if (Key == EKeys::LeftMouseButton ||
			(LandscapeEditorControlType == ELandscapeFoliageEditorControlType::RequireCtrl && (Key == EKeys::LeftControl || Key == EKeys::RightControl)))
		{
			if (Event == IE_Released && CurrentTool && ToolActiveViewport)
			{
				//Set the cursor position to that of the slate cursor so it wont snap back
				Viewport->SetPreCaptureMousePosFromSlateCursor();
				CurrentTool->EndTool(ViewportClient);
				Viewport->CaptureMouse(false);
				ToolActiveViewport = nullptr;
				return true;
			}
		}

		// Change Brush Size
		if ((Event == IE_Pressed || Event == IE_Repeat) && (Key == EKeys::LeftBracket || Key == EKeys::RightBracket))
		{
			if (CurrentBrush->GetBrushType() == ELandscapeBrushType::Component)
			{
				int32 Radius = UISettings->BrushComponentSize;
				if (Key == EKeys::LeftBracket)
				{
					--Radius;
				}
				else
				{
					++Radius;
				}
				Radius = (int32)FMath::Clamp(Radius, 1, 64);
				UISettings->BrushComponentSize = Radius;
			}
			else
			{
				float Radius = UISettings->BrushRadius;
				float SliderMin = 0.0f;
				float SliderMax = 8192.0f;
				float LogPosition = FMath::Clamp(Radius / SliderMax, 0.0f, 1.0f);
				float Diff = 0.05f; //6.0f / SliderMax;
				if (Key == EKeys::LeftBracket)
				{
					Diff = -Diff;
				}

				float NewValue = Radius*(1.0f + Diff);

				if (Key == EKeys::LeftBracket)
				{
					NewValue = FMath::Min(NewValue, Radius - 1.0f);
				}
				else
				{
					NewValue = FMath::Max(NewValue, Radius + 1.0f);
				}

				NewValue = (int32)FMath::Clamp(NewValue, SliderMin, SliderMax);
				// convert from Exp scale to linear scale
				//float LinearPosition = 1.0f - FMath::Pow(1.0f - LogPosition, 1.0f / 3.0f);
				//LinearPosition = FMath::Clamp(LinearPosition + Diff, 0.0f, 1.0f);
				//float NewValue = FMath::Clamp((1.0f - FMath::Pow(1.0f - LinearPosition, 3.0f)) * SliderMax, SliderMin, SliderMax);
				//float NewValue = FMath::Clamp((SliderMax - SliderMin) * LinearPosition + SliderMin, SliderMin, SliderMax);

				UISettings->BrushRadius = NewValue;
			}
			return true;
		}

		// Prev tool
		if (Event == IE_Pressed && Key == EKeys::Comma)
		{
			if (CurrentTool && ToolActiveViewport)
			{
				CurrentTool->EndTool(ViewportClient);
				Viewport->CaptureMouse(false);
				ToolActiveViewport = nullptr;
			}

			int32 OldToolIndex = CurrentToolMode->ValidTools.Find(CurrentTool->GetToolName());
			int32 NewToolIndex = FMath::Max(OldToolIndex - 1, 0);
			SetCurrentTool(CurrentToolMode->ValidTools[NewToolIndex]);

			return true;
		}

		// Next tool
		if (Event == IE_Pressed && Key == EKeys::Period)
		{
			if (CurrentTool && ToolActiveViewport)
			{
				CurrentTool->EndTool(ViewportClient);
				Viewport->CaptureMouse(false);
				ToolActiveViewport = nullptr;
			}

			int32 OldToolIndex = CurrentToolMode->ValidTools.Find(CurrentTool->GetToolName());
			int32 NewToolIndex = FMath::Min(OldToolIndex + 1, CurrentToolMode->ValidTools.Num() - 1);
			SetCurrentTool(CurrentToolMode->ValidTools[NewToolIndex]);

			return true;
		}
	}

	return false;
}

/** FEdMode: Called when mouse drag input is applied */
bool FEdModeLandscape::InputDelta(FEditorViewportClient* InViewportClient, FViewport* InViewport, FVector& InDrag, FRotator& InRot, FVector& InScale)
{
	if (!IsEditingEnabled())
	{
		return false;
	}

	if (NewLandscapePreviewMode != ENewLandscapePreviewMode::None)
	{
		if (InViewportClient->GetCurrentWidgetAxis() != EAxisList::None)
		{
			FVector DeltaScale = InScale;
			DeltaScale.X = DeltaScale.Y = (FMath::Abs(InScale.X) > FMath::Abs(InScale.Y)) ? InScale.X : InScale.Y;

			UISettings->Modify();
			UISettings->NewLandscape_Location += InDrag;
			UISettings->NewLandscape_Rotation += InRot;
			UISettings->NewLandscape_Scale += DeltaScale;

			return true;
		}
		else if (DraggingEdge != ELandscapeEdge::None)
		{
			FVector HitLocation;
			LandscapePlaneTrace(InViewportClient, FPlane(UISettings->NewLandscape_Location, FVector(0, 0, 1)), HitLocation);

			FTransform Transform(UISettings->NewLandscape_Rotation, UISettings->NewLandscape_Location, UISettings->NewLandscape_Scale * UISettings->NewLandscape_QuadsPerSection * UISettings->NewLandscape_SectionsPerComponent);
			HitLocation = Transform.InverseTransformPosition(HitLocation);

			UISettings->Modify();
			switch (DraggingEdge)
			{
			case ELandscapeEdge::X_Negative:
			case ELandscapeEdge::X_Negative_Y_Negative:
			case ELandscapeEdge::X_Negative_Y_Positive:
			{
				const int32 InitialComponentCountX = UISettings->NewLandscape_ComponentCount.X;
				const int32 Delta = FMath::RoundToInt(HitLocation.X + (float)InitialComponentCountX / 2);
				UISettings->NewLandscape_ComponentCount.X = InitialComponentCountX - Delta;
				UISettings->NewLandscape_ClampSize();
				const int32 ActualDelta = UISettings->NewLandscape_ComponentCount.X - InitialComponentCountX;
				UISettings->NewLandscape_Location -= Transform.TransformVector(FVector(((float)ActualDelta / 2), 0, 0));
			}
				break;
			case ELandscapeEdge::X_Positive:
			case ELandscapeEdge::X_Positive_Y_Negative:
			case ELandscapeEdge::X_Positive_Y_Positive:
			{
				const int32 InitialComponentCountX = UISettings->NewLandscape_ComponentCount.X;
				int32 Delta = FMath::RoundToInt(HitLocation.X - (float)InitialComponentCountX / 2);
				UISettings->NewLandscape_ComponentCount.X = InitialComponentCountX + Delta;
				UISettings->NewLandscape_ClampSize();
				const int32 ActualDelta = UISettings->NewLandscape_ComponentCount.X - InitialComponentCountX;
				UISettings->NewLandscape_Location += Transform.TransformVector(FVector(((float)ActualDelta / 2), 0, 0));
			}
				break;
			case  ELandscapeEdge::Y_Negative:
			case  ELandscapeEdge::Y_Positive:
				break;
			}

			switch (DraggingEdge)
			{
			case ELandscapeEdge::Y_Negative:
			case ELandscapeEdge::X_Negative_Y_Negative:
			case ELandscapeEdge::X_Positive_Y_Negative:
			{
				const int32 InitialComponentCountY = UISettings->NewLandscape_ComponentCount.Y;
				int32 Delta = FMath::RoundToInt(HitLocation.Y + (float)InitialComponentCountY / 2);
				UISettings->NewLandscape_ComponentCount.Y = InitialComponentCountY - Delta;
				UISettings->NewLandscape_ClampSize();
				const int32 ActualDelta = UISettings->NewLandscape_ComponentCount.Y - InitialComponentCountY;
				UISettings->NewLandscape_Location -= Transform.TransformVector(FVector(0, (float)ActualDelta / 2, 0));
			}
				break;
			case ELandscapeEdge::Y_Positive:
			case ELandscapeEdge::X_Negative_Y_Positive:
			case ELandscapeEdge::X_Positive_Y_Positive:
			{
				const int32 InitialComponentCountY = UISettings->NewLandscape_ComponentCount.Y;
				int32 Delta = FMath::RoundToInt(HitLocation.Y - (float)InitialComponentCountY / 2);
				UISettings->NewLandscape_ComponentCount.Y = InitialComponentCountY + Delta;
				UISettings->NewLandscape_ClampSize();
				const int32 ActualDelta = UISettings->NewLandscape_ComponentCount.Y - InitialComponentCountY;
				UISettings->NewLandscape_Location += Transform.TransformVector(FVector(0, (float)ActualDelta / 2, 0));
			}
				break;
			case  ELandscapeEdge::X_Negative:
			case  ELandscapeEdge::X_Positive:
				break;
			}

			return true;
		}
	}

	if (CurrentTool && CurrentTool->InputDelta(InViewportClient, InViewport, InDrag, InRot, InScale))
	{
		return true;
	}

	return false;
}

void FEdModeLandscape::SetCurrentToolMode(FName ToolModeName, bool bRestoreCurrentTool /*= true*/)
{
	if (CurrentToolMode == NULL || ToolModeName != CurrentToolMode->ToolModeName)
	{
		for (int32 i = 0; i < LandscapeToolModes.Num(); ++i)
		{
			if (LandscapeToolModes[i].ToolModeName == ToolModeName)
			{
				CurrentToolMode = &LandscapeToolModes[i];
				if (bRestoreCurrentTool)
				{
					if (CurrentToolMode->CurrentToolName == NAME_None)
					{
						CurrentToolMode->CurrentToolName = CurrentToolMode->ValidTools[0];
					}
					SetCurrentTool(CurrentToolMode->CurrentToolName);
				}
				break;
			}
		}
	}
}

void FEdModeLandscape::SetCurrentTool(FName ToolName)
{
	// Several tools have identically named versions for sculpting and painting
	// Prefer the one with the same target type as the current mode

	int32 BackupToolIndex = INDEX_NONE;
	int32 ToolIndex = INDEX_NONE;
	for (int32 i = 0; i < LandscapeTools.Num(); ++i)
	{
		FLandscapeTool* Tool = LandscapeTools[i].Get();
		if (ToolName == Tool->GetToolName())
		{
			if ((Tool->GetSupportedTargetTypes() & CurrentToolMode->SupportedTargetTypes) != 0)
			{
				ToolIndex = i;
				break;
			}
			else if (BackupToolIndex == INDEX_NONE)
			{
				BackupToolIndex = i;
			}
		}
	}

	if (ToolIndex == INDEX_NONE)
	{
		checkf(BackupToolIndex != INDEX_NONE, TEXT("Tool '%s' not found, please check name is correct!"), *ToolName.ToString());
		ToolIndex = BackupToolIndex;
	}
	check(ToolIndex != INDEX_NONE);

	SetCurrentTool(ToolIndex);
}

void FEdModeLandscape::SetCurrentTool(int32 ToolIndex)
{
	if (CurrentTool)
	{
		CurrentTool->PreviousBrushIndex = CurrentBrushSetIndex;
		if (CurrentTool)
		{
			CurrentTool->ExitTool();
		}
	}
	CurrentToolIndex = LandscapeTools.IsValidIndex(ToolIndex) ? ToolIndex : 0;
	CurrentTool = LandscapeTools[CurrentToolIndex].Get();
	if (!CurrentToolMode->ValidTools.Contains(CurrentTool->GetToolName()))
	{
		// if tool isn't valid for this mode then automatically switch modes
		// this mostly happens with shortcut keys
		bool bFoundValidMode = false;
		for (int32 i = 0; i < LandscapeToolModes.Num(); ++i)
		{
			if (LandscapeToolModes[i].ValidTools.Contains(CurrentTool->GetToolName()))
			{
				SetCurrentToolMode(LandscapeToolModes[i].ToolModeName, false);
				bFoundValidMode = true;
				break;
			}
		}
		check(bFoundValidMode);
	}

	// Set target type appropriate for tool
	if (CurrentTool->GetSupportedTargetTypes() == ELandscapeToolTargetTypeMask::NA)
	{
		CurrentToolTarget.TargetType = ELandscapeToolTargetType::Invalid;
		CurrentToolTarget.LayerInfo = nullptr;
		CurrentToolTarget.LayerName = NAME_None;
	}
	else
	{
		const uint8 TargetTypeMask = CurrentToolMode->SupportedTargetTypes & CurrentTool->GetSupportedTargetTypes();
		checkSlow(TargetTypeMask != 0);

		if ((TargetTypeMask & ELandscapeToolTargetTypeMask::FromType(CurrentToolTarget.TargetType)) == 0)
		{
			auto filter = [TargetTypeMask](const TSharedRef<FLandscapeTargetListInfo>& Target){ return (TargetTypeMask & ELandscapeToolTargetTypeMask::FromType(Target->TargetType)) != 0; };
			const TSharedRef<FLandscapeTargetListInfo>* Target = LandscapeTargetList.FindByPredicate(filter);
			if (Target != nullptr)
			{
				check(CurrentToolTarget.LandscapeInfo == (*Target)->LandscapeInfo);
				CurrentToolTarget.TargetType = (*Target)->TargetType;
				CurrentToolTarget.LayerInfo = (*Target)->LayerInfoObj;
				CurrentToolTarget.LayerName = (*Target)->LayerName;
			}
			else // can happen with for example paint tools if there are no paint layers defined
			{
				CurrentToolTarget.TargetType = ELandscapeToolTargetType::Invalid;
				CurrentToolTarget.LayerInfo = nullptr;
				CurrentToolTarget.LayerName = NAME_None;
			}
		}
	}

	CurrentTool->EnterTool();

	CurrentTool->SetEditRenderType();
	//bool MaskEnabled = CurrentTool->SupportsMask() && CurrentToolTarget.LandscapeInfo.IsValid() && CurrentToolTarget.LandscapeInfo->SelectedRegion.Num();

	CurrentToolMode->CurrentToolName = CurrentTool->GetToolName();

	// Set Brush
	if (!LandscapeBrushSets.IsValidIndex(CurrentTool->PreviousBrushIndex))
	{
		SetCurrentBrushSet(CurrentTool->ValidBrushes[0]);
	}
	else
	{
		SetCurrentBrushSet(CurrentTool->PreviousBrushIndex);
	}

	// Update GizmoActor Landscape Target (is this necessary?)
	if (CurrentGizmoActor.IsValid() && CurrentToolTarget.LandscapeInfo.IsValid())
	{
		CurrentGizmoActor->SetTargetLandscape(CurrentToolTarget.LandscapeInfo.Get());
	}

	if (Toolkit.IsValid())
	{
		StaticCastSharedPtr<FLandscapeToolKit>(Toolkit)->NotifyToolChanged();
	}

	GEditor->RedrawLevelEditingViewports();
}

void FEdModeLandscape::SetCurrentBrushSet(FName BrushSetName)
{
	for (int32 BrushIndex = 0; BrushIndex < LandscapeBrushSets.Num(); BrushIndex++)
	{
		if (BrushSetName == LandscapeBrushSets[BrushIndex].BrushSetName)
		{
			SetCurrentBrushSet(BrushIndex);
			return;
		}
	}
}

void FEdModeLandscape::SetCurrentBrushSet(int32 BrushSetIndex)
{
	if (CurrentBrushSetIndex != BrushSetIndex)
	{
		LandscapeBrushSets[CurrentBrushSetIndex].PreviousBrushIndex = LandscapeBrushSets[CurrentBrushSetIndex].Brushes.IndexOfByKey(CurrentBrush);

		CurrentBrushSetIndex = BrushSetIndex;
		if (CurrentTool)
		{
			CurrentTool->PreviousBrushIndex = BrushSetIndex;
		}

		SetCurrentBrush(LandscapeBrushSets[CurrentBrushSetIndex].PreviousBrushIndex);
	}
}

void FEdModeLandscape::SetCurrentBrush(FName BrushName)
{
	for (int32 BrushIndex = 0; BrushIndex < LandscapeBrushSets[CurrentBrushSetIndex].Brushes.Num(); BrushIndex++)
	{
		if (BrushName == LandscapeBrushSets[CurrentBrushSetIndex].Brushes[BrushIndex]->GetBrushName())
		{
			SetCurrentBrush(BrushIndex);
			return;
		}
	}
}

void FEdModeLandscape::SetCurrentBrush(int32 BrushIndex)
{
	if (CurrentBrush != LandscapeBrushSets[CurrentBrushSetIndex].Brushes[BrushIndex])
	{
		CurrentBrush->LeaveBrush();
		CurrentBrush = LandscapeBrushSets[CurrentBrushSetIndex].Brushes[BrushIndex];
		CurrentBrush->EnterBrush();

		if (Toolkit.IsValid())
		{
			StaticCastSharedPtr<FLandscapeToolKit>(Toolkit)->NotifyBrushChanged();
		}
	}
}

const TArray<TSharedRef<FLandscapeTargetListInfo>>& FEdModeLandscape::GetTargetList()
{
	return LandscapeTargetList;
}

const TArray<FLandscapeListInfo>& FEdModeLandscape::GetLandscapeList()
{
	return LandscapeList;
}

void FEdModeLandscape::AddLayerInfo(ULandscapeLayerInfoObject* LayerInfo)
{
	if (CurrentToolTarget.LandscapeInfo.IsValid() && CurrentToolTarget.LandscapeInfo->GetLayerInfoIndex(LayerInfo) == INDEX_NONE)
	{
		ALandscapeProxy* Proxy = CurrentToolTarget.LandscapeInfo->GetLandscapeProxy();
		CurrentToolTarget.LandscapeInfo->Layers.Add(FLandscapeInfoLayerSettings(LayerInfo, Proxy));
		UpdateTargetList();
	}
}

int32 FEdModeLandscape::UpdateLandscapeList()
{
	LandscapeList.Empty();

	if (!CurrentGizmoActor.IsValid())
	{
		ALandscapeGizmoActiveActor* GizmoActor = NULL;
		for (TActorIterator<ALandscapeGizmoActiveActor> It(GetWorld()); It; ++It)
		{
			GizmoActor = *It;
			break;
		}
	}

	int32 CurrentIndex = INDEX_NONE;
	UWorld* World = GetWorld();
	
	if (World)
	{
		int32 Index = 0;
		auto& LandscapeInfoMap = ULandscapeInfoMap::GetLandscapeInfoMap(World);

		for (auto It = LandscapeInfoMap.Map.CreateIterator(); It; ++It)
		{
			ULandscapeInfo* LandscapeInfo = It.Value();
			if (LandscapeInfo && !LandscapeInfo->IsPendingKill())
			{
				ALandscapeProxy* LandscapeProxy = LandscapeInfo->GetLandscapeProxy();
				if (LandscapeProxy)
				{
					if (CurrentToolTarget.LandscapeInfo == LandscapeInfo)
					{
						CurrentIndex = Index;

						// Update GizmoActor Landscape Target (is this necessary?)
						if (CurrentGizmoActor.IsValid())
						{
							CurrentGizmoActor->SetTargetLandscape(LandscapeInfo);
						}
					}

					int32 MinX, MinY, MaxX, MaxY;
					int32 Width = 0, Height = 0;
					if (LandscapeInfo->GetLandscapeExtent(MinX, MinY, MaxX, MaxY))
					{
						Width = MaxX - MinX + 1;
						Height = MaxY - MinY + 1;
					}

					LandscapeList.Add(FLandscapeListInfo(*LandscapeProxy->GetName(), LandscapeInfo,
						LandscapeInfo->ComponentSizeQuads, LandscapeInfo->ComponentNumSubsections, Width, Height));
					Index++;
				}
			}
		}
	}

	if (CurrentIndex == INDEX_NONE)
	{
		if (LandscapeList.Num() > 0)
		{
			if (CurrentTool != nullptr)
			{
				CurrentBrush->LeaveBrush();
				CurrentTool->ExitTool();
			}
			CurrentToolTarget.LandscapeInfo = LandscapeList[0].Info;
			CurrentIndex = 0;
			UpdateTargetList();
			if (CurrentTool != nullptr)
			{
				CurrentTool->EnterTool();
				CurrentBrush->EnterBrush();
			}
		}
		else
		{
			// no landscape, switch to "new landscape" tool
			CurrentToolTarget.LandscapeInfo = nullptr;
			UpdateTargetList();
			SetCurrentToolMode("ToolMode_Manage", false);
			SetCurrentTool("NewLandscape");
		}
	}

	return CurrentIndex;
}

void FEdModeLandscape::UpdateTargetList()
{
	LandscapeTargetList.Empty();

	if (CurrentToolTarget.LandscapeInfo.IsValid() &&
		CurrentToolTarget.LandscapeInfo->GetLandscapeProxy())
	{
		CachedLandscapeMaterial = CurrentToolTarget.LandscapeInfo->GetLandscapeProxy()->GetLandscapeMaterial();

		bool bFoundSelected = false;

		// Add heightmap
		LandscapeTargetList.Add(MakeShareable(new FLandscapeTargetListInfo(LOCTEXT("Heightmap", "Heightmap"), ELandscapeToolTargetType::Heightmap, CurrentToolTarget.LandscapeInfo.Get())));

		if (CurrentToolTarget.TargetType == ELandscapeToolTargetType::Heightmap)
		{
			bFoundSelected = true;
		}

		// Add visibility
		FLandscapeInfoLayerSettings VisibilitySettings(ALandscapeProxy::VisibilityLayer, CurrentToolTarget.LandscapeInfo->GetLandscapeProxy());
		LandscapeTargetList.Add(MakeShareable(new FLandscapeTargetListInfo(LOCTEXT("Visibility", "Visibility"), ELandscapeToolTargetType::Visibility, VisibilitySettings)));

		if (CurrentToolTarget.TargetType == ELandscapeToolTargetType::Visibility)
		{
			bFoundSelected = true;
		}

		// Add layers
		UTexture2D* ThumbnailWeightmap = NULL;
		UTexture2D* ThumbnailHeightmap = NULL;

		for (auto It = CurrentToolTarget.LandscapeInfo->Layers.CreateIterator(); It; It++)
		{
			FLandscapeInfoLayerSettings& LayerSettings = *It;

			FName LayerName = LayerSettings.GetLayerName();

			if (LayerSettings.LayerInfoObj == ALandscapeProxy::VisibilityLayer)
			{
				// Already handled above
				continue;
			}

			if (!bFoundSelected &&
				CurrentToolTarget.TargetType == ELandscapeToolTargetType::Weightmap &&
				CurrentToolTarget.LayerInfo == LayerSettings.LayerInfoObj &&
				CurrentToolTarget.LayerName == LayerSettings.LayerName)
			{
				bFoundSelected = true;
			}

			// Ensure thumbnails are up valid
			if (LayerSettings.ThumbnailMIC == NULL)
			{
				if (ThumbnailWeightmap == NULL)
				{
					ThumbnailWeightmap = LoadObject<UTexture2D>(NULL, TEXT("/Engine/EditorLandscapeResources/LandscapeThumbnailWeightmap.LandscapeThumbnailWeightmap"), NULL, LOAD_None, NULL);
				}
				if (ThumbnailHeightmap == NULL)
				{
					ThumbnailHeightmap = LoadObject<UTexture2D>(NULL, TEXT("/Engine/EditorLandscapeResources/LandscapeThumbnailHeightmap.LandscapeThumbnailHeightmap"), NULL, LOAD_None, NULL);
				}

				// Construct Thumbnail MIC
				UMaterialInterface* LandscapeMaterial = LayerSettings.Owner ? LayerSettings.Owner->GetLandscapeMaterial() : UMaterial::GetDefaultMaterial(MD_Surface);
				LayerSettings.ThumbnailMIC = ALandscapeProxy::GetLayerThumbnailMIC(LandscapeMaterial, LayerName, ThumbnailWeightmap, ThumbnailHeightmap, LayerSettings.Owner);
			}

			// Add the layer
			LandscapeTargetList.Add(MakeShareable(new FLandscapeTargetListInfo(FText::FromName(LayerName), ELandscapeToolTargetType::Weightmap, LayerSettings)));
		}

		if (!bFoundSelected)
		{
			CurrentToolTarget.TargetType = ELandscapeToolTargetType::Invalid;
			CurrentToolTarget.LayerInfo = nullptr;
			CurrentToolTarget.LayerName = NAME_None;
		}
	}

	TargetsListUpdated.Broadcast();
}

FEdModeLandscape::FTargetsListUpdated FEdModeLandscape::TargetsListUpdated;

void FEdModeLandscape::HandleLevelsChanged()
{
	bool bHadLandscape = (NewLandscapePreviewMode == ENewLandscapePreviewMode::None);

	UpdateLandscapeList();
	UpdateTargetList();

	// if the Landscape is deleted then close the landscape editor
	if (bHadLandscape && CurrentToolTarget.LandscapeInfo == nullptr)
	{
		RequestDeletion();
	}

	// if a landscape is added somehow then switch to sculpt
	if (!bHadLandscape && CurrentToolTarget.LandscapeInfo != nullptr)
	{
		SetCurrentTool("Select");
		SetCurrentTool("Sculpt");
	}
}

void FEdModeLandscape::OnMaterialCompilationFinished(UMaterialInterface* MaterialInterface)
{
	if (CurrentToolTarget.LandscapeInfo.IsValid() &&
		CurrentToolTarget.LandscapeInfo->GetLandscapeProxy() != NULL &&
		CurrentToolTarget.LandscapeInfo->GetLandscapeProxy()->GetLandscapeMaterial() != NULL &&
		CurrentToolTarget.LandscapeInfo->GetLandscapeProxy()->GetLandscapeMaterial()->IsDependent(MaterialInterface))
	{
		CurrentToolTarget.LandscapeInfo->UpdateLayerInfoMap();
		UpdateTargetList();
	}
}

/** FEdMode: Render the mesh paint tool */
void FEdModeLandscape::Render(const FSceneView* View, FViewport* Viewport, FPrimitiveDrawInterface* PDI)
{
	/** Call parent implementation */
	FEdMode::Render(View, Viewport, PDI);

	if (!IsEditingEnabled())
	{
		return;
	}

	if (NewLandscapePreviewMode != ENewLandscapePreviewMode::None)
	{
		static const float        CornerSize = 0.33f;
		static const FLinearColor CornerColour(1.0f, 1.0f, 0.5f);
		static const FLinearColor EdgeColour(1.0f, 1.0f, 0.0f);
		static const FLinearColor ComponentBorderColour(0.0f, 0.85f, 0.0f);
		static const FLinearColor SectionBorderColour(0.0f, 0.4f, 0.0f);
		static const FLinearColor InnerColour(0.0f, 0.25f, 0.0f);

		const ELevelViewportType ViewportType = ((FEditorViewportClient*)Viewport->GetClient())->ViewportType;

		const int32 ComponentCountX = UISettings->NewLandscape_ComponentCount.X;
		const int32 ComponentCountY = UISettings->NewLandscape_ComponentCount.Y;
		const int32 QuadsPerComponent = UISettings->NewLandscape_SectionsPerComponent * UISettings->NewLandscape_QuadsPerSection;
		const float ComponentSize = QuadsPerComponent;
		const FVector Offset = UISettings->NewLandscape_Location + FTransform(UISettings->NewLandscape_Rotation, FVector::ZeroVector, UISettings->NewLandscape_Scale).TransformVector(FVector(-ComponentCountX * ComponentSize / 2, -ComponentCountY * ComponentSize / 2, 0));
		const FTransform Transform = FTransform(UISettings->NewLandscape_Rotation, Offset, UISettings->NewLandscape_Scale);

		if (NewLandscapePreviewMode == ENewLandscapePreviewMode::ImportLandscape)
		{
			const TArray<uint16>& ImportHeights = UISettings->GetImportLandscapeData();
			if (ImportHeights.Num() != 0)
			{
				const float InvQuadsPerComponent = 1.0f / (float)QuadsPerComponent;
				const int32 SizeX = ComponentCountX * QuadsPerComponent + 1;
				const int32 SizeY = ComponentCountY * QuadsPerComponent + 1;
				const int32 ImportSizeX = UISettings->ImportLandscape_Width;
				const int32 ImportSizeY = UISettings->ImportLandscape_Height;
				const int32 OffsetX = (SizeX - ImportSizeX) / 2;
				const int32 OffsetY = (SizeY - ImportSizeY) / 2;

				for (int32 ComponentY = 0; ComponentY < ComponentCountY; ComponentY++)
				{
					const int32 Y0 = ComponentY * QuadsPerComponent;
					const int32 Y1 = (ComponentY + 1) * QuadsPerComponent;

					const int32 ImportY0 = FMath::Clamp<int32>(Y0 - OffsetY, 0, ImportSizeY - 1);
					const int32 ImportY1 = FMath::Clamp<int32>(Y1 - OffsetY, 0, ImportSizeY - 1);

					for (int32 ComponentX = 0; ComponentX < ComponentCountX; ComponentX++)
					{
						const int32 X0 = ComponentX * QuadsPerComponent;
						const int32 X1 = (ComponentX + 1) * QuadsPerComponent;
						const int32 ImportX0 = FMath::Clamp<int32>(X0 - OffsetX, 0, ImportSizeX - 1);
						const int32 ImportX1 = FMath::Clamp<int32>(X1 - OffsetX, 0, ImportSizeX - 1);
						const float Z00 = ((float)ImportHeights[ImportX0 + ImportY0 * ImportSizeX] - 32768.0f) * LANDSCAPE_ZSCALE;
						const float Z01 = ((float)ImportHeights[ImportX0 + ImportY1 * ImportSizeX] - 32768.0f) * LANDSCAPE_ZSCALE;
						const float Z10 = ((float)ImportHeights[ImportX1 + ImportY0 * ImportSizeX] - 32768.0f) * LANDSCAPE_ZSCALE;
						const float Z11 = ((float)ImportHeights[ImportX1 + ImportY1 * ImportSizeX] - 32768.0f) * LANDSCAPE_ZSCALE;

						if (ComponentX == 0)
						{
							PDI->SetHitProxy(new HNewLandscapeGrabHandleProxy(ELandscapeEdge::X_Negative));
							PDI->DrawLine(Transform.TransformPosition(FVector(X0, Y0, Z00)), Transform.TransformPosition(FVector(X0, Y1, Z01)), ComponentBorderColour, SDPG_Foreground);
							PDI->SetHitProxy(NULL);
						}

						if (ComponentX == ComponentCountX - 1)
						{
							PDI->SetHitProxy(new HNewLandscapeGrabHandleProxy(ELandscapeEdge::X_Positive));
							PDI->DrawLine(Transform.TransformPosition(FVector(X1, Y0, Z10)), Transform.TransformPosition(FVector(X1, Y1, Z11)), ComponentBorderColour, SDPG_Foreground);
							PDI->SetHitProxy(NULL);
						}
						else
						{
							PDI->DrawLine(Transform.TransformPosition(FVector(X1, Y0, Z10)), Transform.TransformPosition(FVector(X1, Y1, Z11)), ComponentBorderColour, SDPG_Foreground);
						}

						if (ComponentY == 0)
						{
							PDI->SetHitProxy(new HNewLandscapeGrabHandleProxy(ELandscapeEdge::Y_Negative));
							PDI->DrawLine(Transform.TransformPosition(FVector(X0, Y0, Z00)), Transform.TransformPosition(FVector(X1, Y0, Z10)), ComponentBorderColour, SDPG_Foreground);
							PDI->SetHitProxy(NULL);
						}

						if (ComponentY == ComponentCountY - 1)
						{
							PDI->SetHitProxy(new HNewLandscapeGrabHandleProxy(ELandscapeEdge::Y_Positive));
							PDI->DrawLine(Transform.TransformPosition(FVector(X0, Y1, Z01)), Transform.TransformPosition(FVector(X1, Y1, Z11)), ComponentBorderColour, SDPG_Foreground);
							PDI->SetHitProxy(NULL);
						}
						else
						{
							PDI->DrawLine(Transform.TransformPosition(FVector(X0, Y1, Z01)), Transform.TransformPosition(FVector(X1, Y1, Z11)), ComponentBorderColour, SDPG_Foreground);
						}

						// intra-component lines - too slow for big landscapes
						/*
						for (int32 x=1;x<QuadsPerComponent;x++)
						{
						PDI->DrawLine(Transform.TransformPosition(FVector(X0+x, Y0, FMath::Lerp(Z00,Z10,(float)x*InvQuadsPerComponent))), Transform.TransformPosition(FVector(X0+x, Y1, FMath::Lerp(Z01,Z11,(float)x*InvQuadsPerComponent))), ComponentBorderColour, SDPG_World);
						}
						for (int32 y=1;y<QuadsPerComponent;y++)
						{
						PDI->DrawLine(Transform.TransformPosition(FVector(X0, Y0+y, FMath::Lerp(Z00,Z01,(float)y*InvQuadsPerComponent))), Transform.TransformPosition(FVector(X1, Y0+y, FMath::Lerp(Z10,Z11,(float)y*InvQuadsPerComponent))), ComponentBorderColour, SDPG_World);
						}
						*/
					}
				}
			}
		}
		else //if (NewLandscapePreviewMode == ENewLandscapePreviewMode::NewLandscape)
		{
			if (ViewportType == LVT_Perspective || ViewportType == LVT_OrthoXY || ViewportType == LVT_OrthoNegativeXY)
			{
				for (int32 x = 0; x <= ComponentCountX * QuadsPerComponent; x++)
				{
					if (x == 0)
					{
						PDI->SetHitProxy(new HNewLandscapeGrabHandleProxy(ELandscapeEdge::X_Negative_Y_Negative));
						PDI->DrawLine(Transform.TransformPosition(FVector(x, 0, 0)), Transform.TransformPosition(FVector(x, CornerSize * ComponentSize, 0)), CornerColour, SDPG_Foreground);
						PDI->SetHitProxy(new HNewLandscapeGrabHandleProxy(ELandscapeEdge::X_Negative));
						PDI->DrawLine(Transform.TransformPosition(FVector(x, CornerSize * ComponentSize, 0)), Transform.TransformPosition(FVector(x, (ComponentCountY - CornerSize) * ComponentSize, 0)), EdgeColour, SDPG_Foreground);
						PDI->SetHitProxy(new HNewLandscapeGrabHandleProxy(ELandscapeEdge::X_Negative_Y_Positive));
						PDI->DrawLine(Transform.TransformPosition(FVector(x, (ComponentCountY - CornerSize) * ComponentSize, 0)), Transform.TransformPosition(FVector(x, ComponentCountY * ComponentSize, 0)), CornerColour, SDPG_Foreground);
						PDI->SetHitProxy(NULL);
					}
					else if (x == ComponentCountX * QuadsPerComponent)
					{
						PDI->SetHitProxy(new HNewLandscapeGrabHandleProxy(ELandscapeEdge::X_Positive_Y_Negative));
						PDI->DrawLine(Transform.TransformPosition(FVector(x, 0, 0)), Transform.TransformPosition(FVector(x, CornerSize * ComponentSize, 0)), CornerColour, SDPG_Foreground);
						PDI->SetHitProxy(new HNewLandscapeGrabHandleProxy(ELandscapeEdge::X_Positive));
						PDI->DrawLine(Transform.TransformPosition(FVector(x, CornerSize * ComponentSize, 0)), Transform.TransformPosition(FVector(x, (ComponentCountY - CornerSize) * ComponentSize, 0)), EdgeColour, SDPG_Foreground);
						PDI->SetHitProxy(new HNewLandscapeGrabHandleProxy(ELandscapeEdge::X_Positive_Y_Positive));
						PDI->DrawLine(Transform.TransformPosition(FVector(x, (ComponentCountY - CornerSize) * ComponentSize, 0)), Transform.TransformPosition(FVector(x, ComponentCountY * ComponentSize, 0)), CornerColour, SDPG_Foreground);
						PDI->SetHitProxy(NULL);
					}
					else if (x % QuadsPerComponent == 0)
					{
						PDI->DrawLine(Transform.TransformPosition(FVector(x, 0, 0)), Transform.TransformPosition(FVector(x, ComponentCountY * ComponentSize, 0)), ComponentBorderColour, SDPG_Foreground);
					}
					else if (x % UISettings->NewLandscape_QuadsPerSection == 0)
					{
						PDI->DrawLine(Transform.TransformPosition(FVector(x, 0, 0)), Transform.TransformPosition(FVector(x, ComponentCountY * ComponentSize, 0)), SectionBorderColour, SDPG_Foreground);
					}
					else
					{
						PDI->DrawLine(Transform.TransformPosition(FVector(x, 0, 0)), Transform.TransformPosition(FVector(x, ComponentCountY * ComponentSize, 0)), InnerColour, SDPG_World);
					}
				}
			}
			else
			{
				// Don't allow dragging to resize in side-view
				// and there's no point drawing the inner lines as only the outer is visible
				PDI->DrawLine(Transform.TransformPosition(FVector(0, 0, 0)), Transform.TransformPosition(FVector(0, ComponentCountY * ComponentSize, 0)), EdgeColour, SDPG_World);
				PDI->DrawLine(Transform.TransformPosition(FVector(ComponentCountX * QuadsPerComponent, 0, 0)), Transform.TransformPosition(FVector(ComponentCountX * QuadsPerComponent, ComponentCountY * ComponentSize, 0)), EdgeColour, SDPG_World);
			}

			if (ViewportType == LVT_Perspective || ViewportType == LVT_OrthoXY || ViewportType == LVT_OrthoNegativeXY)
			{
				for (int32 y = 0; y <= ComponentCountY * QuadsPerComponent; y++)
				{
					if (y == 0)
					{
						PDI->SetHitProxy(new HNewLandscapeGrabHandleProxy(ELandscapeEdge::X_Negative_Y_Negative));
						PDI->DrawLine(Transform.TransformPosition(FVector(0, y, 0)), Transform.TransformPosition(FVector(CornerSize * ComponentSize, y, 0)), CornerColour, SDPG_Foreground);
						PDI->SetHitProxy(new HNewLandscapeGrabHandleProxy(ELandscapeEdge::Y_Negative));
						PDI->DrawLine(Transform.TransformPosition(FVector(CornerSize * ComponentSize, y, 0)), Transform.TransformPosition(FVector((ComponentCountX - CornerSize) * ComponentSize, y, 0)), EdgeColour, SDPG_Foreground);
						PDI->SetHitProxy(new HNewLandscapeGrabHandleProxy(ELandscapeEdge::X_Positive_Y_Negative));
						PDI->DrawLine(Transform.TransformPosition(FVector((ComponentCountX - CornerSize) * ComponentSize, y, 0)), Transform.TransformPosition(FVector(ComponentCountX * ComponentSize, y, 0)), CornerColour, SDPG_Foreground);
						PDI->SetHitProxy(NULL);
					}
					else if (y == ComponentCountY * QuadsPerComponent)
					{
						PDI->SetHitProxy(new HNewLandscapeGrabHandleProxy(ELandscapeEdge::X_Negative_Y_Positive));
						PDI->DrawLine(Transform.TransformPosition(FVector(0, y, 0)), Transform.TransformPosition(FVector(CornerSize * ComponentSize, y, 0)), CornerColour, SDPG_Foreground);
						PDI->SetHitProxy(new HNewLandscapeGrabHandleProxy(ELandscapeEdge::Y_Positive));
						PDI->DrawLine(Transform.TransformPosition(FVector(CornerSize * ComponentSize, y, 0)), Transform.TransformPosition(FVector((ComponentCountX - CornerSize) * ComponentSize, y, 0)), EdgeColour, SDPG_Foreground);
						PDI->SetHitProxy(new HNewLandscapeGrabHandleProxy(ELandscapeEdge::X_Positive_Y_Positive));
						PDI->DrawLine(Transform.TransformPosition(FVector((ComponentCountX - CornerSize) * ComponentSize, y, 0)), Transform.TransformPosition(FVector(ComponentCountX * ComponentSize, y, 0)), CornerColour, SDPG_Foreground);
						PDI->SetHitProxy(NULL);
					}
					else if (y % QuadsPerComponent == 0)
					{
						PDI->DrawLine(Transform.TransformPosition(FVector(0, y, 0)), Transform.TransformPosition(FVector(ComponentCountX * ComponentSize, y, 0)), ComponentBorderColour, SDPG_Foreground);
					}
					else if (y % UISettings->NewLandscape_QuadsPerSection == 0)
					{
						PDI->DrawLine(Transform.TransformPosition(FVector(0, y, 0)), Transform.TransformPosition(FVector(ComponentCountX * ComponentSize, y, 0)), SectionBorderColour, SDPG_Foreground);
					}
					else
					{
						PDI->DrawLine(Transform.TransformPosition(FVector(0, y, 0)), Transform.TransformPosition(FVector(ComponentCountX * ComponentSize, y, 0)), InnerColour, SDPG_World);
					}
				}
			}
			else
			{
				// Don't allow dragging to resize in side-view
				// and there's no point drawing the inner lines as only the outer is visible
				PDI->DrawLine(Transform.TransformPosition(FVector(0, 0, 0)), Transform.TransformPosition(FVector(ComponentCountX * ComponentSize, 0, 0)), EdgeColour, SDPG_World);
				PDI->DrawLine(Transform.TransformPosition(FVector(0, ComponentCountY * QuadsPerComponent, 0)), Transform.TransformPosition(FVector(ComponentCountX * ComponentSize, ComponentCountY * QuadsPerComponent, 0)), EdgeColour, SDPG_World);
			}
		}

		return;
	}

	if (LandscapeRenderAddCollision)
	{
		PDI->DrawLine(LandscapeRenderAddCollision->Corners[0], LandscapeRenderAddCollision->Corners[3], FColor(0, 255, 128), SDPG_Foreground);
		PDI->DrawLine(LandscapeRenderAddCollision->Corners[3], LandscapeRenderAddCollision->Corners[1], FColor(0, 255, 128), SDPG_Foreground);
		PDI->DrawLine(LandscapeRenderAddCollision->Corners[1], LandscapeRenderAddCollision->Corners[0], FColor(0, 255, 128), SDPG_Foreground);

		PDI->DrawLine(LandscapeRenderAddCollision->Corners[0], LandscapeRenderAddCollision->Corners[2], FColor(0, 255, 128), SDPG_Foreground);
		PDI->DrawLine(LandscapeRenderAddCollision->Corners[2], LandscapeRenderAddCollision->Corners[3], FColor(0, 255, 128), SDPG_Foreground);
		PDI->DrawLine(LandscapeRenderAddCollision->Corners[3], LandscapeRenderAddCollision->Corners[0], FColor(0, 255, 128), SDPG_Foreground);
	}

	// Override Rendering for Splines Tool
	if (CurrentTool)
	{
		CurrentTool->Render(View, Viewport, PDI);
	}
}

/** FEdMode: Render HUD elements for this tool */
void FEdModeLandscape::DrawHUD(FEditorViewportClient* ViewportClient, FViewport* Viewport, const FSceneView* View, FCanvas* Canvas)
{
}

bool FEdModeLandscape::UsesTransformWidget() const
{
	if (NewLandscapePreviewMode != ENewLandscapePreviewMode::None)
	{
		return true;
	}

	// Override Widget for Splines Tool
	if (CurrentTool && CurrentTool->UsesTransformWidget())
	{
		return true;
	}

	return (CurrentGizmoActor.IsValid() && CurrentGizmoActor->IsSelected() && (GLandscapeEditRenderMode & ELandscapeEditRenderMode::Gizmo));
}

bool FEdModeLandscape::ShouldDrawWidget() const
{
	return UsesTransformWidget();
}

EAxisList::Type FEdModeLandscape::GetWidgetAxisToDraw(FWidget::EWidgetMode InWidgetMode) const
{
	if (NewLandscapePreviewMode == ENewLandscapePreviewMode::None)
	{
		// Override Widget for Splines Tool
		if (CurrentTool)
		{
			return CurrentTool->GetWidgetAxisToDraw(InWidgetMode);
		}
	}

	switch (InWidgetMode)
	{
	case FWidget::WM_Translate:
		return EAxisList::XYZ;
	case FWidget::WM_Rotate:
		return EAxisList::Z;
	case FWidget::WM_Scale:
		return EAxisList::XYZ;
	default:
		return EAxisList::None;
	}
}

FVector FEdModeLandscape::GetWidgetLocation() const
{
	if (NewLandscapePreviewMode != ENewLandscapePreviewMode::None)
	{
		return UISettings->NewLandscape_Location;
	}

	if (CurrentGizmoActor.IsValid() && (GLandscapeEditRenderMode & ELandscapeEditRenderMode::Gizmo) && CurrentGizmoActor->IsSelected())
	{
		if (CurrentGizmoActor->TargetLandscapeInfo && CurrentGizmoActor->TargetLandscapeInfo->GetLandscapeProxy())
		{
			// Apply Landscape transformation when it is available
			ULandscapeInfo* LandscapeInfo = CurrentGizmoActor->TargetLandscapeInfo;
			return CurrentGizmoActor->GetActorLocation()
				+ FQuatRotationMatrix(LandscapeInfo->GetLandscapeProxy()->GetActorQuat()).TransformPosition(FVector(0, 0, CurrentGizmoActor->GetLength()));
		}
		return CurrentGizmoActor->GetActorLocation();
	}

	// Override Widget for Splines Tool
	if (CurrentTool)
	{
		return CurrentTool->GetWidgetLocation();
	}

	return FEdMode::GetWidgetLocation();
}

bool FEdModeLandscape::GetCustomDrawingCoordinateSystem(FMatrix& InMatrix, void* InData)
{
	if (NewLandscapePreviewMode != ENewLandscapePreviewMode::None)
	{
		InMatrix = FRotationMatrix(UISettings->NewLandscape_Rotation);
		return true;
	}

	// Override Widget for Splines Tool
	if (CurrentTool)
	{
		InMatrix = CurrentTool->GetWidgetRotation();
		return true;
	}

	return false;
}

bool FEdModeLandscape::GetCustomInputCoordinateSystem(FMatrix& InMatrix, void* InData)
{
	return GetCustomDrawingCoordinateSystem(InMatrix, InData);
}

/** FEdMode: Handling SelectActor */
bool FEdModeLandscape::Select(AActor* InActor, bool bInSelected)
{
	if (!IsEditingEnabled())
	{
		return false;
	}

	if (InActor->IsA<ALandscapeProxy>() && bInSelected)
	{
		ALandscapeProxy* Landscape = CastChecked<ALandscapeProxy>(InActor);

		if (CurrentToolTarget.LandscapeInfo != Landscape->GetLandscapeInfo())
		{
			CurrentToolTarget.LandscapeInfo = Landscape->GetLandscapeInfo();
			UpdateTargetList();

			// If we were in "New Landscape" mode and we select a landscape then switch to editing mode
			if (NewLandscapePreviewMode != ENewLandscapePreviewMode::None)
			{
				SetCurrentTool("Sculpt");
			}
		}
	}

	if (IsSelectionAllowed(InActor, bInSelected))
	{
		// false means "we haven't handled the selection", which allows the editor to perform the selection
		// so false means "allow"
		return false;
	}

	// true means "we have handled the selection", which effectively blocks the selection from happening
	// so true means "block"
	return true;
}

/** FEdMode: Check to see if an actor can be selected in this mode - no side effects */
bool FEdModeLandscape::IsSelectionAllowed(AActor* InActor, bool bInSelection) const
{
	if (!IsEditingEnabled())
	{
		return false;
	}

	// Override Selection for Splines Tool
	if (CurrentTool && CurrentTool->OverrideSelection())
	{
		return CurrentTool->IsSelectionAllowed(InActor, bInSelection);
	}

	if (!bInSelection)
	{
		// always allow de-selection
		return true;
	}

	if (InActor->IsA(ALandscapeProxy::StaticClass()))
	{
		return true;
	}
	else if (InActor->IsA(ALandscapeGizmoActor::StaticClass()))
	{
		return true;
	}
	else if (InActor->IsA(ALight::StaticClass()))
	{
		return true;
	}

	return false;
}

/** FEdMode: Called when the currently selected actor has changed */
void FEdModeLandscape::ActorSelectionChangeNotify()
{
	if (CurrentGizmoActor.IsValid() && CurrentGizmoActor->IsSelected())
	{
		GEditor->SelectNone(false, true);
		GEditor->SelectActor(CurrentGizmoActor.Get(), true, false, true);
	}
	/*
		USelection* EditorSelection = GEditor->GetSelectedActors();
		for ( FSelectionIterator Itor(EditorSelection) ; Itor ; ++Itor )
		{
		if (((*Itor)->IsA(ALandscapeGizmoActor::StaticClass())) )
		{
		bIsGizmoSelected = true;
		break;
		}
		}
	*/
}

void FEdModeLandscape::ActorMoveNotify()
{
	//GUnrealEd->UpdateFloatingPropertyWindows();
}

void FEdModeLandscape::PostUndo()
{
	HandleLevelsChanged();
}

/** Forces all level editor viewports to realtime mode */
void FEdModeLandscape::ForceRealTimeViewports(const bool bEnable, const bool bStoreCurrentState)

{
	FLevelEditorModule& LevelEditorModule = FModuleManager::GetModuleChecked<FLevelEditorModule>("LevelEditor");
	TSharedPtr<ILevelEditor> LevelEditor = LevelEditorModule.GetFirstLevelEditor();
	if (LevelEditor.IsValid())
	{
		TArray<TSharedPtr<ILevelViewport>> Viewports = LevelEditor->GetViewports();
		for (const TSharedPtr<ILevelViewport>& ViewportWindow : Viewports)
		{
			if (ViewportWindow.IsValid())
			{
				FEditorViewportClient& Viewport = ViewportWindow->GetLevelViewportClient();
				if (bEnable)
				{
					Viewport.SetRealtime(bEnable, bStoreCurrentState);

					// @todo vreditor: Force game view to true in VREditor since we can't use hitproxies and debug objects yet
					UVREditorMode* VREditorMode = GEditor->GetEditorWorldManager()->GetEditorWorldWrapper(Viewport.GetWorld())->GetVREditorMode();
					if (VREditorMode != nullptr && VREditorMode->IsActive())
					{
						Viewport.SetGameView(true);
					} 
					else
					{
						Viewport.SetGameView(false);
					}
				}
				else
				{
					const bool bAllowDisable = true;
					Viewport.RestoreRealtime(bAllowDisable);
				}
			}
		}
	}
}

void FEdModeLandscape::ReimportData(const FLandscapeTargetListInfo& TargetInfo)
{
	const FString& SourceFilePath = TargetInfo.ReimportFilePath();
	if (SourceFilePath.Len())
	{
		ImportData(TargetInfo, SourceFilePath);
	}
	else
	{
		FMessageDialog::Open(EAppMsgType::Ok, NSLOCTEXT("UnrealEd", "LandscapeReImport_BadFileName", "Reimport Source Filename is invalid"));
	}
}

void FEdModeLandscape::ImportData(const FLandscapeTargetListInfo& TargetInfo, const FString& Filename)
{
	ULandscapeInfo* LandscapeInfo = TargetInfo.LandscapeInfo.Get();
	int32 MinX, MinY, MaxX, MaxY;
	if (LandscapeInfo && LandscapeInfo->GetLandscapeExtent(MinX, MinY, MaxX, MaxY))
	{
		const FLandscapeFileResolution LandscapeResolution = {(uint32)(1 + MaxX - MinX), (uint32)(1 + MaxY - MinY)};

		ILandscapeEditorModule& LandscapeEditorModule = FModuleManager::GetModuleChecked<ILandscapeEditorModule>("LandscapeEditor");

		if (TargetInfo.TargetType == ELandscapeToolTargetType::Heightmap)
		{
			const ILandscapeHeightmapFileFormat* HeightmapFormat = LandscapeEditorModule.GetHeightmapFormatByExtension(*FPaths::GetExtension(Filename, true));

			if (!HeightmapFormat)
			{
				FMessageDialog::Open(EAppMsgType::Ok, NSLOCTEXT("LandscapeEditor.NewLandscape", "Import_UnknownFileType", "File type not recognised"));

				return;
			}

			FLandscapeFileResolution ImportResolution = {0, 0};

			const FLandscapeHeightmapInfo HeightmapInfo = HeightmapFormat->Validate(*Filename);

			// display error message if there is one, and abort the import
			if (HeightmapInfo.ResultCode == ELandscapeImportResult::Error)
			{
				FMessageDialog::Open(EAppMsgType::Ok, HeightmapInfo.ErrorMessage);

				return;
			}

			// if the file is a raw format with multiple possibly resolutions, only attempt import if one matches the current landscape
			if (HeightmapInfo.PossibleResolutions.Num() > 1)
			{
				if (!HeightmapInfo.PossibleResolutions.Contains(LandscapeResolution))
				{
					FFormatNamedArguments Args;
					Args.Add(TEXT("LandscapeSizeX"), LandscapeResolution.Width);
					Args.Add(TEXT("LandscapeSizeY"), LandscapeResolution.Height);

					FMessageDialog::Open(EAppMsgType::Ok,
						FText::Format(NSLOCTEXT("LandscapeEditor.NewLandscape", "Import_HeightmapSizeMismatchRaw", "The heightmap file does not match the current Landscape extent ({LandscapeSizeX}\u00D7{LandscapeSizeY}), and its exact resolution could not be determined"), Args));

					return;
				}
				else
				{
					ImportResolution = LandscapeResolution;
				}
			}

			// display warning message if there is one and allow user to cancel
			if (HeightmapInfo.ResultCode == ELandscapeImportResult::Warning)
			{
				auto Result = FMessageDialog::Open(EAppMsgType::OkCancel, HeightmapInfo.ErrorMessage);

				if (Result != EAppReturnType::Ok)
				{
					return;
				}
			}

			// if the file is a format with resolution information, warn the user if the resolution doesn't match the current landscape
			// unlike for raw this is only a warning as we can pad/clip the data if we know what resolution it is
			if (HeightmapInfo.PossibleResolutions.Num() == 1)
			{
				ImportResolution = HeightmapInfo.PossibleResolutions[0];
				if (ImportResolution != LandscapeResolution)
				{
					FFormatNamedArguments Args;
					Args.Add(TEXT("FileSizeX"), ImportResolution.Width);
					Args.Add(TEXT("FileSizeY"), ImportResolution.Height);
					Args.Add(TEXT("LandscapeSizeX"), LandscapeResolution.Width);
					Args.Add(TEXT("LandscapeSizeY"), LandscapeResolution.Height);

					auto Result = FMessageDialog::Open(EAppMsgType::OkCancel,
						FText::Format(NSLOCTEXT("LandscapeEditor.NewLandscape", "Import_HeightmapSizeMismatch", "The heightmap file's size ({FileSizeX}\u00D7{FileSizeY}) does not match the current Landscape extent ({LandscapeSizeX}\u00D7{LandscapeSizeY}), if you continue it will be padded/clipped to fit"), Args));

					if (Result != EAppReturnType::Ok)
					{
						return;
					}
				}
			}

			FLandscapeHeightmapImportData ImportData = HeightmapFormat->Import(*Filename, ImportResolution);

			if (ImportData.ResultCode == ELandscapeImportResult::Error)
			{
				FMessageDialog::Open(EAppMsgType::Ok, ImportData.ErrorMessage);

				return;
			}

			TArray<uint16> Data;
			if (ImportResolution != LandscapeResolution)
			{
				// Cloned from FLandscapeEditorDetailCustomization_NewLandscape.OnCreateButtonClicked
				// so that reimports behave the same as the initial import :)

				const int32 OffsetX = (int32)(LandscapeResolution.Width - ImportResolution.Width) / 2;
				const int32 OffsetY = (int32)(LandscapeResolution.Height - ImportResolution.Height) / 2;

				Data.SetNumUninitialized(LandscapeResolution.Width * LandscapeResolution.Height * sizeof(uint16));

				LandscapeEditorUtils::ExpandData<uint16>(Data.GetData(), ImportData.Data.GetData(),
					0, 0, ImportResolution.Width - 1, ImportResolution.Height - 1,
					-OffsetX, -OffsetY, LandscapeResolution.Width - OffsetX - 1, LandscapeResolution.Height - OffsetY - 1);
			}
			else
			{
				Data = MoveTemp(ImportData.Data);
			}

			FScopedTransaction Transaction(LOCTEXT("Undo_ImportHeightmap", "Importing Landscape Heightmap"));

			FHeightmapAccessor<false> HeightmapAccessor(LandscapeInfo);
			HeightmapAccessor.SetData(MinX, MinY, MaxX, MaxY, Data.GetData());
		}
		else
		{
			const ILandscapeWeightmapFileFormat* WeightmapFormat = LandscapeEditorModule.GetWeightmapFormatByExtension(*FPaths::GetExtension(Filename, true));

			if (!WeightmapFormat)
			{
				FMessageDialog::Open(EAppMsgType::Ok, NSLOCTEXT("LandscapeEditor.NewLandscape", "Import_UnknownFileType", "File type not recognised"));

				return;
			}

			FLandscapeFileResolution ImportResolution = {0, 0};

			const FLandscapeWeightmapInfo WeightmapInfo = WeightmapFormat->Validate(*Filename, TargetInfo.LayerName);

			// display error message if there is one, and abort the import
			if (WeightmapInfo.ResultCode == ELandscapeImportResult::Error)
			{
				FMessageDialog::Open(EAppMsgType::Ok, WeightmapInfo.ErrorMessage);

				return;
			}

			// if the file is a raw format with multiple possibly resolutions, only attempt import if one matches the current landscape
			if (WeightmapInfo.PossibleResolutions.Num() > 1)
			{
				if (!WeightmapInfo.PossibleResolutions.Contains(LandscapeResolution))
				{
					FFormatNamedArguments Args;
					Args.Add(TEXT("LandscapeSizeX"), LandscapeResolution.Width);
					Args.Add(TEXT("LandscapeSizeY"), LandscapeResolution.Height);

					FMessageDialog::Open(EAppMsgType::Ok,
						FText::Format(NSLOCTEXT("LandscapeEditor.NewLandscape", "Import_LayerSizeMismatch_ResNotDetermined", "The layer file does not match the current Landscape extent ({LandscapeSizeX}\u00D7{LandscapeSizeY}), and its exact resolution could not be determined"), Args));

					return;
				}
				else
				{
					ImportResolution = LandscapeResolution;
				}
			}

			// display warning message if there is one and allow user to cancel
			if (WeightmapInfo.ResultCode == ELandscapeImportResult::Warning)
			{
				auto Result = FMessageDialog::Open(EAppMsgType::OkCancel, WeightmapInfo.ErrorMessage);

				if (Result != EAppReturnType::Ok)
				{
					return;
				}
			}

			// if the file is a format with resolution information, warn the user if the resolution doesn't match the current landscape
			// unlike for raw this is only a warning as we can pad/clip the data if we know what resolution it is
			if (WeightmapInfo.PossibleResolutions.Num() == 1)
			{
				ImportResolution = WeightmapInfo.PossibleResolutions[0];
				if (ImportResolution != LandscapeResolution)
				{
					FFormatNamedArguments Args;
					Args.Add(TEXT("FileSizeX"), ImportResolution.Width);
					Args.Add(TEXT("FileSizeY"), ImportResolution.Height);
					Args.Add(TEXT("LandscapeSizeX"), LandscapeResolution.Width);
					Args.Add(TEXT("LandscapeSizeY"), LandscapeResolution.Height);

					auto Result = FMessageDialog::Open(EAppMsgType::OkCancel,
						FText::Format(NSLOCTEXT("LandscapeEditor.NewLandscape", "Import_LayerSizeMismatch_WillClamp", "The layer file's size ({FileSizeX}\u00D7{FileSizeY}) does not match the current Landscape extent ({LandscapeSizeX}\u00D7{LandscapeSizeY}), if you continue it will be padded/clipped to fit"), Args));

					if (Result != EAppReturnType::Ok)
					{
						return;
					}
				}
			}

			FLandscapeWeightmapImportData ImportData = WeightmapFormat->Import(*Filename, TargetInfo.LayerName, ImportResolution);

			if (ImportData.ResultCode == ELandscapeImportResult::Error)
			{
				FMessageDialog::Open(EAppMsgType::Ok, ImportData.ErrorMessage);

				return;
			}

			TArray<uint8> Data;
			if (ImportResolution != LandscapeResolution)
			{
				// Cloned from FLandscapeEditorDetailCustomization_NewLandscape.OnCreateButtonClicked
				// so that reimports behave the same as the initial import :)

				const int32 OffsetX = (int32)(LandscapeResolution.Width - ImportResolution.Width) / 2;
				const int32 OffsetY = (int32)(LandscapeResolution.Height - ImportResolution.Height) / 2;

				Data.SetNumUninitialized(LandscapeResolution.Width * LandscapeResolution.Height * sizeof(uint8));

				LandscapeEditorUtils::ExpandData<uint8>(Data.GetData(), ImportData.Data.GetData(),
					0, 0, ImportResolution.Width - 1, ImportResolution.Height - 1,
					-OffsetX, -OffsetY, LandscapeResolution.Width - OffsetX - 1, LandscapeResolution.Height - OffsetY - 1);
			}
			else
			{
				Data = MoveTemp(ImportData.Data);
			}

			FScopedTransaction Transaction(LOCTEXT("Undo_ImportWeightmap", "Importing Landscape Layer"));

			FAlphamapAccessor<false, false> AlphamapAccessor(LandscapeInfo, TargetInfo.LayerInfoObj.Get());
			AlphamapAccessor.SetData(MinX, MinY, MaxX, MaxY, Data.GetData(), ELandscapeLayerPaintingRestriction::None);
		}
	}
}

void FEdModeLandscape::DeleteLandscapeComponents(ULandscapeInfo* LandscapeInfo, TSet<ULandscapeComponent*> ComponentsToDelete)
{
	LandscapeInfo->Modify();
	ALandscapeProxy* Proxy = LandscapeInfo->GetLandscapeProxy();
	Proxy->Modify();

	for (ULandscapeComponent* Component : ComponentsToDelete)
	{
		Component->Modify();
		ULandscapeHeightfieldCollisionComponent* CollisionComp = Component->CollisionComponent.Get();
		if (CollisionComp)
		{
			CollisionComp->Modify();
		}
	}

	int32 ComponentSizeVerts = LandscapeInfo->ComponentNumSubsections * (LandscapeInfo->SubsectionSizeQuads + 1);
	int32 NeedHeightmapSize = 1 << FMath::CeilLogTwo(ComponentSizeVerts);

	TSet<ULandscapeComponent*> HeightmapUpdateComponents;
	// Need to split all the component which share Heightmap with selected components
	// Search neighbor only
	for (ULandscapeComponent* Component : ComponentsToDelete)
	{
		int32 SearchX = Component->HeightmapTexture->Source.GetSizeX() / NeedHeightmapSize;
		int32 SearchY = Component->HeightmapTexture->Source.GetSizeY() / NeedHeightmapSize;
		FIntPoint ComponentBase = Component->GetSectionBase() / Component->ComponentSizeQuads;

		for (int32 Y = 0; Y < SearchY; ++Y)
		{
			for (int32 X = 0; X < SearchX; ++X)
			{
				// Search for four directions...
				for (int32 Dir = 0; Dir < 4; ++Dir)
				{
					int32 XDir = (Dir >> 1) ? 1 : -1;
					int32 YDir = (Dir % 2) ? 1 : -1;
					ULandscapeComponent* Neighbor = LandscapeInfo->XYtoComponentMap.FindRef(ComponentBase + FIntPoint(XDir*X, YDir*Y));
					if (Neighbor && Neighbor->HeightmapTexture == Component->HeightmapTexture && !HeightmapUpdateComponents.Contains(Neighbor))
					{
						Neighbor->Modify();
						HeightmapUpdateComponents.Add(Neighbor);
					}
				}
			}
		}
	}

	// Changing Heightmap format for selected components
	for (ULandscapeComponent* Component : HeightmapUpdateComponents)
	{
		ALandscape::SplitHeightmap(Component, false);
	}

	// Remove attached foliage
	for (ULandscapeComponent* Component : ComponentsToDelete)
	{
		ULandscapeHeightfieldCollisionComponent* CollisionComp = Component->CollisionComponent.Get();
		if (CollisionComp)
		{
			AInstancedFoliageActor::DeleteInstancesForComponent(Proxy->GetWorld(), CollisionComp);
		}
	}

	// Check which ones are need for height map change
	for (ULandscapeComponent* Component : ComponentsToDelete)
	{
		// Reset neighbors LOD information
		FIntPoint ComponentBase = Component->GetSectionBase() / Component->ComponentSizeQuads;
		FIntPoint NeighborKeys[8] =
		{
			ComponentBase + FIntPoint(-1, -1),
			ComponentBase + FIntPoint(+0, -1),
			ComponentBase + FIntPoint(+1, -1),
			ComponentBase + FIntPoint(-1, +0),
			ComponentBase + FIntPoint(+1, +0),
			ComponentBase + FIntPoint(-1, +1),
			ComponentBase + FIntPoint(+0, +1),
			ComponentBase + FIntPoint(+1, +1)
		};

		for (const FIntPoint& NeighborKey : NeighborKeys)
		{
			ULandscapeComponent* NeighborComp = LandscapeInfo->XYtoComponentMap.FindRef(NeighborKey);
			if (NeighborComp && !ComponentsToDelete.Contains(NeighborComp))
			{
				NeighborComp->Modify();
				NeighborComp->InvalidateLightingCache();

				// is this really needed? It can happen multiple times per component!
				FComponentReregisterContext ReregisterContext(NeighborComp);
			}
		}

		// Remove Selected Region in deleted Component
		for (int32 Y = 0; Y < Component->ComponentSizeQuads; ++Y)
		{
			for (int32 X = 0; X < Component->ComponentSizeQuads; ++X)
			{
				LandscapeInfo->SelectedRegion.Remove(FIntPoint(X, Y) + Component->GetSectionBase());
			}
		}

		if (Component->HeightmapTexture)
		{
			Component->HeightmapTexture->SetFlags(RF_Transactional);
			Component->HeightmapTexture->Modify();
			Component->HeightmapTexture->MarkPackageDirty();
			Component->HeightmapTexture->ClearFlags(RF_Standalone); // Remove when there is no reference for this Heightmap...
		}

		for (int32 i = 0; i < Component->WeightmapTextures.Num(); ++i)
		{
			Component->WeightmapTextures[i]->SetFlags(RF_Transactional);
			Component->WeightmapTextures[i]->Modify();
			Component->WeightmapTextures[i]->MarkPackageDirty();
			Component->WeightmapTextures[i]->ClearFlags(RF_Standalone);
		}

		if (Component->XYOffsetmapTexture)
		{
			Component->XYOffsetmapTexture->SetFlags(RF_Transactional);
			Component->XYOffsetmapTexture->Modify();
			Component->XYOffsetmapTexture->MarkPackageDirty();
			Component->XYOffsetmapTexture->ClearFlags(RF_Standalone);
		}

		ULandscapeHeightfieldCollisionComponent* CollisionComp = Component->CollisionComponent.Get();
		if (CollisionComp)
		{
			CollisionComp->DestroyComponent();
		}
		Component->DestroyComponent();
	}

	// Remove Selection
	LandscapeInfo->ClearSelectedRegion(true);
	//EdMode->SetMaskEnable(Landscape->SelectedRegion.Num());
	GEngine->BroadcastLevelActorListChanged();
}

ALandscape* FEdModeLandscape::ChangeComponentSetting(int32 NumComponentsX, int32 NumComponentsY, int32 NumSubsections, int32 SubsectionSizeQuads, bool bResample)
{
	check(NumComponentsX > 0);
	check(NumComponentsY > 0);
	check(NumSubsections > 0);
	check(SubsectionSizeQuads > 0);

	const int32 NewComponentSizeQuads = NumSubsections * SubsectionSizeQuads;

	ALandscape* Landscape = NULL;

	ULandscapeInfo* LandscapeInfo = CurrentToolTarget.LandscapeInfo.Get();
	if (ensure(LandscapeInfo != NULL))
	{
		int32 OldMinX, OldMinY, OldMaxX, OldMaxY;
		if (LandscapeInfo->GetLandscapeExtent(OldMinX, OldMinY, OldMaxX, OldMaxY))
		{
			ALandscapeProxy* OldLandscapeProxy = LandscapeInfo->GetLandscapeProxy();

			const int32 OldVertsX = OldMaxX - OldMinX + 1;
			const int32 OldVertsY = OldMaxY - OldMinY + 1;
			const int32 NewVertsX = NumComponentsX * NewComponentSizeQuads + 1;
			const int32 NewVertsY = NumComponentsY * NewComponentSizeQuads + 1;

			FLandscapeEditDataInterface LandscapeEdit(LandscapeInfo);
			TArray<uint16> HeightData;
			TArray<FLandscapeImportLayerInfo> ImportLayerInfos;
			FVector LandscapeOffset = FVector::ZeroVector;
			FIntPoint LandscapeOffsetQuads = FIntPoint::ZeroValue;
			float LandscapeScaleFactor = 1.0f;

			int32 NewMinX, NewMinY, NewMaxX, NewMaxY;
			if (bResample)
			{
				NewMinX = OldMinX / LandscapeInfo->ComponentSizeQuads * NewComponentSizeQuads;
				NewMinY = OldMinY / LandscapeInfo->ComponentSizeQuads * NewComponentSizeQuads;
				NewMaxX = NewMinX + NewVertsX - 1;
				NewMaxY = NewMinY + NewVertsY - 1;

				HeightData.AddZeroed(OldVertsX * OldVertsY * sizeof(uint16));

				// GetHeightData alters its args, so make temp copies to avoid screwing things up
				int32 TMinX = OldMinX, TMinY = OldMinY, TMaxX = OldMaxX, TMaxY = OldMaxY;
				LandscapeEdit.GetHeightData(TMinX, TMinY, TMaxX, TMaxY, HeightData.GetData(), 0);

				HeightData = LandscapeEditorUtils::ResampleData(HeightData,
					OldVertsX, OldVertsY, NewVertsX, NewVertsY);

				for (const FLandscapeInfoLayerSettings& LayerSettings : LandscapeInfo->Layers)
				{
					if (LayerSettings.LayerInfoObj != NULL)
					{
						auto ImportLayerInfo = new(ImportLayerInfos)FLandscapeImportLayerInfo(LayerSettings);
						ImportLayerInfo->LayerData.AddZeroed(OldVertsX * OldVertsY * sizeof(uint8));

						TMinX = OldMinX; TMinY = OldMinY; TMaxX = OldMaxX; TMaxY = OldMaxY;
						LandscapeEdit.GetWeightData(LayerSettings.LayerInfoObj, TMinX, TMinY, TMaxX, TMaxY, ImportLayerInfo->LayerData.GetData(), 0);

						ImportLayerInfo->LayerData = LandscapeEditorUtils::ResampleData(ImportLayerInfo->LayerData,
							OldVertsX, OldVertsY,
							NewVertsX, NewVertsY);
					}
				}

				LandscapeScaleFactor = (float)OldLandscapeProxy->ComponentSizeQuads / NewComponentSizeQuads;
			}
			else
			{
				NewMinX = OldMinX + (OldVertsX - NewVertsX) / 2;
				NewMinY = OldMinY + (OldVertsY - NewVertsY) / 2;
				NewMaxX = NewMinX + NewVertsX - 1;
				NewMaxY = NewMinY + NewVertsY - 1;
				const int32 RequestedMinX = FMath::Max(OldMinX, NewMinX);
				const int32 RequestedMinY = FMath::Max(OldMinY, NewMinY);
				const int32 RequestedMaxX = FMath::Min(OldMaxX, NewMaxX);
				const int32 RequestedMaxY = FMath::Min(OldMaxY, NewMaxY);

				const int32 RequestedVertsX = RequestedMaxX - RequestedMinX + 1;
				const int32 RequestedVertsY = RequestedMaxY - RequestedMinY + 1;

				HeightData.AddZeroed(RequestedVertsX * RequestedVertsY * sizeof(uint16));

				// GetHeightData alters its args, so make temp copies to avoid screwing things up
				int32 TMinX = RequestedMinX, TMinY = RequestedMinY, TMaxX = RequestedMaxX, TMaxY = RequestedMaxY;
				LandscapeEdit.GetHeightData(TMinX, TMinY, TMaxX, OldMaxY, HeightData.GetData(), 0);

				HeightData = LandscapeEditorUtils::ExpandData(HeightData,
					RequestedMinX, RequestedMinY, RequestedMaxX, RequestedMaxY,
					NewMinX, NewMinY, NewMaxX, NewMaxY);

				for (const FLandscapeInfoLayerSettings& LayerSettings : LandscapeInfo->Layers)
				{
					if (LayerSettings.LayerInfoObj != NULL)
					{
						auto ImportLayerInfo = new(ImportLayerInfos)FLandscapeImportLayerInfo(LayerSettings);
						ImportLayerInfo->LayerData.AddZeroed(NewVertsX * NewVertsY * sizeof(uint8));

						TMinX = RequestedMinX; TMinY = RequestedMinY; TMaxX = RequestedMaxX; TMaxY = RequestedMaxY;
						LandscapeEdit.GetWeightData(LayerSettings.LayerInfoObj, TMinX, TMinY, TMaxX, TMaxY, ImportLayerInfo->LayerData.GetData(), 0);

						ImportLayerInfo->LayerData = LandscapeEditorUtils::ExpandData(ImportLayerInfo->LayerData,
							RequestedMinX, RequestedMinY, RequestedMaxX, RequestedMaxY,
							NewMinX, NewMinY, NewMaxX, NewMaxY);
					}
				}

				// offset landscape to component boundary
				LandscapeOffset = FVector(NewMinX, NewMinY, 0) * OldLandscapeProxy->GetActorScale();
				LandscapeOffsetQuads = FIntPoint(NewMinX, NewMinY);
				NewMinX = 0;
				NewMinY = 0;
				NewMaxX = NewVertsX - 1;
				NewMaxY = NewVertsY - 1;
			}

			const FVector Location = OldLandscapeProxy->GetActorLocation() + LandscapeOffset;
			FActorSpawnParameters SpawnParams;
			SpawnParams.OverrideLevel = OldLandscapeProxy->GetLevel();
			Landscape = OldLandscapeProxy->GetWorld()->SpawnActor<ALandscape>(Location, OldLandscapeProxy->GetActorRotation(), SpawnParams);

			const FVector OldScale = OldLandscapeProxy->GetActorScale();
			Landscape->SetActorRelativeScale3D(FVector(OldScale.X * LandscapeScaleFactor, OldScale.Y * LandscapeScaleFactor, OldScale.Z));

			Landscape->LandscapeMaterial = OldLandscapeProxy->LandscapeMaterial;
			Landscape->CollisionMipLevel = OldLandscapeProxy->CollisionMipLevel;
			Landscape->Import(FGuid::NewGuid(), NewMinX, NewMinY, NewMaxX, NewMaxY, NumSubsections, SubsectionSizeQuads, HeightData.GetData(), *OldLandscapeProxy->ReimportHeightmapFilePath, ImportLayerInfos, ELandscapeImportAlphamapType::Additive);

			Landscape->MaxLODLevel = OldLandscapeProxy->MaxLODLevel;
			Landscape->LODDistanceFactor = OldLandscapeProxy->LODDistanceFactor;
			Landscape->LODFalloff = OldLandscapeProxy->LODFalloff;
			Landscape->ExportLOD = OldLandscapeProxy->ExportLOD;
			Landscape->StaticLightingLOD = OldLandscapeProxy->StaticLightingLOD;
			Landscape->NegativeZBoundsExtension = OldLandscapeProxy->NegativeZBoundsExtension;
			Landscape->PositiveZBoundsExtension = OldLandscapeProxy->PositiveZBoundsExtension;
			Landscape->DefaultPhysMaterial = OldLandscapeProxy->DefaultPhysMaterial;
			Landscape->StreamingDistanceMultiplier = OldLandscapeProxy->StreamingDistanceMultiplier;
			Landscape->LandscapeHoleMaterial = OldLandscapeProxy->LandscapeHoleMaterial;
			Landscape->StaticLightingResolution = OldLandscapeProxy->StaticLightingResolution;
			Landscape->bCastStaticShadow = OldLandscapeProxy->bCastStaticShadow;
			Landscape->bCastShadowAsTwoSided = OldLandscapeProxy->bCastShadowAsTwoSided;
			Landscape->LightmassSettings = OldLandscapeProxy->LightmassSettings;
			Landscape->CollisionThickness = OldLandscapeProxy->CollisionThickness;
			Landscape->BodyInstance.SetCollisionProfileName(OldLandscapeProxy->BodyInstance.GetCollisionProfileName());
			if (Landscape->BodyInstance.DoesUseCollisionProfile() == false)
			{
				Landscape->BodyInstance.SetCollisionEnabled(OldLandscapeProxy->BodyInstance.GetCollisionEnabled());
				Landscape->BodyInstance.SetObjectType(OldLandscapeProxy->BodyInstance.GetObjectType());
				Landscape->BodyInstance.SetResponseToChannels(OldLandscapeProxy->BodyInstance.GetResponseToChannels());
			}
			Landscape->EditorLayerSettings = OldLandscapeProxy->EditorLayerSettings;
			Landscape->bUsedForNavigation = OldLandscapeProxy->bUsedForNavigation;
			Landscape->MaxPaintedLayersPerComponent = OldLandscapeProxy->MaxPaintedLayersPerComponent;

			Landscape->CreateLandscapeInfo();

			// Clone landscape splines
			TLazyObjectPtr<ALandscape> OldLandscapeActor = LandscapeInfo->LandscapeActor;
			if (OldLandscapeActor.IsValid() && OldLandscapeActor->SplineComponent != NULL)
			{
				ULandscapeSplinesComponent* OldSplines = OldLandscapeActor->SplineComponent;
				ULandscapeSplinesComponent* NewSplines = DuplicateObject<ULandscapeSplinesComponent>(OldSplines, Landscape, OldSplines->GetFName());
				NewSplines->AttachToComponent(Landscape->GetRootComponent(), FAttachmentTransformRules::KeepWorldTransform);

				const FVector OldSplineScale = OldSplines->GetRelativeTransform().GetScale3D();
				NewSplines->SetRelativeScale3D(FVector(OldSplineScale.X / LandscapeScaleFactor, OldSplineScale.Y / LandscapeScaleFactor, OldSplineScale.Z));
				Landscape->SplineComponent = NewSplines;
				NewSplines->RegisterComponent();

				// TODO: Foliage on spline meshes
			}

			if (bResample)
			{
				// Remap foliage to the resampled components
				ULandscapeInfo* NewLandscapeInfo = Landscape->GetLandscapeInfo();
				for (const TPair<FIntPoint, ULandscapeComponent*>& Entry : LandscapeInfo->XYtoComponentMap)
				{
					ULandscapeComponent* NewComponent = NewLandscapeInfo->XYtoComponentMap.FindRef(Entry.Key);
					if (NewComponent)
					{
						ULandscapeHeightfieldCollisionComponent* OldCollisionComponent = Entry.Value->CollisionComponent.Get();
						ULandscapeHeightfieldCollisionComponent* NewCollisionComponent = NewComponent->CollisionComponent.Get();

						if (OldCollisionComponent && NewCollisionComponent)
						{
							AInstancedFoliageActor::MoveInstancesToNewComponent(OldCollisionComponent->GetWorld(), OldCollisionComponent, NewCollisionComponent);
							NewCollisionComponent->SnapFoliageInstances(FBox(FVector(-WORLD_MAX), FVector(WORLD_MAX)));
						}
					}
				}

				// delete any components that were deleted in the original
				TSet<ULandscapeComponent*> ComponentsToDelete;
				for (const TPair<FIntPoint, ULandscapeComponent*>& Entry : NewLandscapeInfo->XYtoComponentMap)
				{
					if (!LandscapeInfo->XYtoComponentMap.Contains(Entry.Key))
					{
						ComponentsToDelete.Add(Entry.Value);
					}
				}
				if (ComponentsToDelete.Num() > 0)
				{
					DeleteLandscapeComponents(NewLandscapeInfo, ComponentsToDelete);
				}
			}
			else
			{
				// TODO: remap foliage when not resampling (i.e. when there isn't a 1:1 mapping between old and new component)

				// delete any components that are in areas that were entirely deleted in the original
				ULandscapeInfo* NewLandscapeInfo = Landscape->GetLandscapeInfo();	
				TSet<ULandscapeComponent*> ComponentsToDelete;
				for (const TPair<FIntPoint, ULandscapeComponent*>& Entry : NewLandscapeInfo->XYtoComponentMap)
				{
					float OldX = Entry.Key.X * NewComponentSizeQuads + LandscapeOffsetQuads.X;
					float OldY = Entry.Key.Y * NewComponentSizeQuads + LandscapeOffsetQuads.Y;
					TSet<ULandscapeComponent*> OverlapComponents;
					LandscapeInfo->GetComponentsInRegion(OldX, OldY, OldX + NewComponentSizeQuads, OldY + NewComponentSizeQuads, OverlapComponents, false);
					if (OverlapComponents.Num() == 0)
					{
						ComponentsToDelete.Add(Entry.Value);
					}
				}
				if (ComponentsToDelete.Num() > 0)
				{
					DeleteLandscapeComponents(NewLandscapeInfo, ComponentsToDelete);
				}
			}

			// Delete the old Landscape and all its proxies
			for (ALandscapeStreamingProxy* Proxy : TActorRange<ALandscapeStreamingProxy>(OldLandscapeProxy->GetWorld()))
			{
				if (Proxy->LandscapeActor == OldLandscapeActor)
				{
					Proxy->Destroy();
				}
			}
			OldLandscapeProxy->Destroy();
		}
	}

	GEditor->RedrawLevelEditingViewports();

	return Landscape;
}

ELandscapeEditingState FEdModeLandscape::GetEditingState() const
{
	UWorld* World = GetWorld();

	if (GEditor->bIsSimulatingInEditor)
	{
		return ELandscapeEditingState::SIEWorld;
	}
	else if (GEditor->PlayWorld != NULL)
	{
		return ELandscapeEditingState::PIEWorld;
	}
	else if (World == nullptr)
	{
		return ELandscapeEditingState::Unknown;
	}
	else if (World->FeatureLevel < ERHIFeatureLevel::SM4)
	{
		return ELandscapeEditingState::BadFeatureLevel;
	}
	else if (NewLandscapePreviewMode == ENewLandscapePreviewMode::None &&
		!CurrentToolTarget.LandscapeInfo.IsValid())
	{
		return ELandscapeEditingState::NoLandscape;
	}

	return ELandscapeEditingState::Enabled;
}

bool LandscapeEditorUtils::SetHeightmapData(ALandscapeProxy* Landscape, const TArray<uint16>& Data)
{
	FIntRect ComponentsRect = Landscape->GetBoundingRect() + Landscape->LandscapeSectionOffset;

	if (Data.Num() == (1 + ComponentsRect.Width())*(1 + ComponentsRect.Height()))
	{
		FHeightmapAccessor<false> HeightmapAccessor(Landscape->GetLandscapeInfo());
		HeightmapAccessor.SetData(ComponentsRect.Min.X, ComponentsRect.Min.Y, ComponentsRect.Max.X, ComponentsRect.Max.Y, Data.GetData());
		return true;
	}

	return false;
}

bool LandscapeEditorUtils::SetWeightmapData(ALandscapeProxy* Landscape, ULandscapeLayerInfoObject* LayerObject, const TArray<uint8>& Data)
{
	FIntRect ComponentsRect = Landscape->GetBoundingRect() + Landscape->LandscapeSectionOffset;

	if (Data.Num() == (1 + ComponentsRect.Width())*(1 + ComponentsRect.Height()))
	{
		FAlphamapAccessor<false, true> AlphamapAccessor(Landscape->GetLandscapeInfo(), LayerObject);
		AlphamapAccessor.SetData(ComponentsRect.Min.X, ComponentsRect.Min.Y, ComponentsRect.Max.X, ComponentsRect.Max.Y, Data.GetData(), ELandscapeLayerPaintingRestriction::None);
		return true;
	}

	return false;
}

FName FLandscapeTargetListInfo::GetLayerName() const
{
	return LayerInfoObj.IsValid() ? LayerInfoObj->LayerName : LayerName;
}

#undef LOCTEXT_NAMESPACE<|MERGE_RESOLUTION|>--- conflicted
+++ resolved
@@ -178,11 +178,8 @@
 	, LandscapeRenderAddCollision(nullptr)
 	, CachedLandscapeMaterial(nullptr)
 	, ToolActiveViewport(nullptr)
-<<<<<<< HEAD
-=======
 	, bIsPaintingInVR(false)
 	, InteractorPainting( nullptr )
->>>>>>> 92a3597a
 {
 	GLayerDebugColorMaterial = LandscapeTool::CreateMaterialInstance(LoadObject<UMaterial>(nullptr, TEXT("/Engine/EditorLandscapeResources/LayerVisMaterial.LayerVisMaterial")));
 	GSelectionColorMaterial  = LandscapeTool::CreateMaterialInstance(LoadObject<UMaterialInstanceConstant>(nullptr, TEXT("/Engine/EditorLandscapeResources/SelectBrushMaterial_Selected.SelectBrushMaterial_Selected")));
@@ -682,11 +679,7 @@
 
 	FViewport* const Viewport = ViewportClient->Viewport;
 
-<<<<<<< HEAD
-	if (ToolActiveViewport && ToolActiveViewport == Viewport && ensure(CurrentTool))
-=======
 	if (ToolActiveViewport && ToolActiveViewport == Viewport && ensure(CurrentTool) && !bIsPaintingInVR)
->>>>>>> 92a3597a
 	{
 		// Require Ctrl or not as per user preference
 		const ELandscapeFoliageEditorControlType LandscapeEditorControlType = GetDefault<ULevelEditorViewportSettings>()->LandscapeEditorControlType;
@@ -746,11 +739,7 @@
 {
 	// due to mouse capture this should only ever be called on the active viewport
 	// if it ever gets called on another viewport the mouse has been released without us picking it up
-<<<<<<< HEAD
-	if (ToolActiveViewport && ensure(CurrentTool))
-=======
 	if (ToolActiveViewport && ensure(CurrentTool) && !bIsPaintingInVR)
->>>>>>> 92a3597a
 	{
 		// Require Ctrl or not as per user preference
 		const ELandscapeFoliageEditorControlType LandscapeEditorControlType = GetDefault<ULevelEditorViewportSettings>()->LandscapeEditorControlType;
@@ -1414,19 +1403,11 @@
 							Viewport->CaptureMouse(true);
 							bool bToolActive = CurrentTool->BeginTool(ViewportClient, CurrentToolTarget, HitLocation);
 							if (bToolActive)
-<<<<<<< HEAD
 							{
 								ToolActiveViewport = Viewport;
 							}
 							else
 							{
-=======
-							{
-								ToolActiveViewport = Viewport;
-							}
-							else
-							{
->>>>>>> 92a3597a
 								ToolActiveViewport = nullptr;
 								Viewport->CaptureMouse(false);
 							}
