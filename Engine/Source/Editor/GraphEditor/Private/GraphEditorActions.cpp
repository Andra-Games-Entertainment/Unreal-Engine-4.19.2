// Copyright 1998-2016 Epic Games, Inc. All Rights Reserved.

#include "GraphEditorCommon.h"
#include "GraphEditorActions.h"

#define LOCTEXT_NAMESPACE ""

void FGraphEditorCommandsImpl::RegisterCommands()
{
	UI_COMMAND( ReconstructNodes, "Refresh Nodes", "Refreshes nodes", EUserInterfaceActionType::Button, FInputChord() )
	UI_COMMAND( BreakNodeLinks, "Break Link(s)", "Breaks links", EUserInterfaceActionType::Button, FInputChord() )
	
	UI_COMMAND( AddExecutionPin, "Add execution pin", "Adds another execution output pin to an execution sequence or switch node", EUserInterfaceActionType::Button, FInputChord() )
	UI_COMMAND( RemoveExecutionPin, "Remove execution pin", "Removes an execution output pin from an execution sequence or switch node", EUserInterfaceActionType::Button, FInputChord() )

	UI_COMMAND( RemoveThisStructVarPin, "Remove this struct variable pin", "Removes the selected input pin", EUserInterfaceActionType::Button, FInputChord() )
	UI_COMMAND( RemoveOtherStructVarPins, "Remove all other pins", "Removes all variable input pins, except for the selected one", EUserInterfaceActionType::Button, FInputChord() )

	UI_COMMAND( RestoreAllStructVarPins, "Restore all structure pins", "Restore all structure pins", EUserInterfaceActionType::Button, FInputChord() )

	UI_COMMAND( AddOptionPin, "Add Option Pin", "Adds another option input pin to the node", EUserInterfaceActionType::Button, FInputChord() )
	UI_COMMAND( RemoveOptionPin, "Remove Option Pin", "Removes the last option input pin from the node", EUserInterfaceActionType::Button, FInputChord() )

	UI_COMMAND( ChangePinType, "Change Pin Type", "Changes the type of this pin (boolean, int, etc.)", EUserInterfaceActionType::Button, FInputChord() )

	UI_COMMAND( ShowAllPins, "Show All Pins", "Shows all pins", EUserInterfaceActionType::RadioButton, FInputChord() )
	UI_COMMAND( HideNoConnectionPins, "Hide Unconnected Pins", "Hides all pins with no connections", EUserInterfaceActionType::RadioButton, FInputChord() )
	UI_COMMAND( HideNoConnectionNoDefaultPins, "Hide Unused Pins", "Hides all pins with no connections and no default value", EUserInterfaceActionType::RadioButton, FInputChord() )

	UI_COMMAND( AddParentNode, "Add call to parent function", "Adds a node that calls this function's parent", EUserInterfaceActionType::Button, FInputChord() )

	UI_COMMAND( ToggleBreakpoint, "Toggle breakpoint", "Adds or removes a breakpoint on each selected node", EUserInterfaceActionType::Button, FInputChord(EKeys::F9) )
	UI_COMMAND( AddBreakpoint, "Add breakpoint", "Adds a breakpoint to each selected node", EUserInterfaceActionType::Button, FInputChord() )
	UI_COMMAND( RemoveBreakpoint, "Remove breakpoint", "Removes any breakpoints on each selected node", EUserInterfaceActionType::Button, FInputChord() )
	UI_COMMAND( EnableBreakpoint, "Enable breakpoint", "Enables any breakpoints on each selected node", EUserInterfaceActionType::Button, FInputChord() )
	UI_COMMAND( DisableBreakpoint, "Disable breakpoint", "Disables any breakpoints on each selected node", EUserInterfaceActionType::Button, FInputChord() )

	UI_COMMAND( CollapseNodes, "Collapse Nodes", "Collapses selected nodes into a single node", EUserInterfaceActionType::Button, FInputChord() )
	UI_COMMAND( PromoteSelectionToFunction, "Promote to Function", "Promotes selected collapsed graphs to functions.", EUserInterfaceActionType::Button, FInputChord() )
	UI_COMMAND( PromoteSelectionToMacro, "Promote to Macro", "Promotes selected collapsed graphs to macros.", EUserInterfaceActionType::Button, FInputChord() )
	UI_COMMAND( ExpandNodes, "Expand Node", "Expands the node's internal graph into the current graph and removes this node.", EUserInterfaceActionType::Button, FInputChord() )
	UI_COMMAND( CollapseSelectionToFunction, "Collapse to Function", "Collapses selected nodes into a single function node.", EUserInterfaceActionType::Button, FInputChord() )
	UI_COMMAND( CollapseSelectionToMacro, "Collapse to Macro", "Collapses selected nodes into a single macro node.", EUserInterfaceActionType::Button, FInputChord() )

	UI_COMMAND( AlignNodesTop, "Align Top", "Aligns the top edges of the selected nodes", EUserInterfaceActionType::Button, FInputChord() )
	UI_COMMAND( AlignNodesMiddle, "Align Middle", "Aligns the vertical middles of the selected nodes", EUserInterfaceActionType::Button, FInputChord() )
	UI_COMMAND( AlignNodesBottom, "Align Bottom", "Aligns the bottom edges of the selected nodes", EUserInterfaceActionType::Button, FInputChord() )
	UI_COMMAND( AlignNodesLeft, "Align Left", "Aligns the left edges of the selected nodes", EUserInterfaceActionType::Button, FInputChord() )
	UI_COMMAND( AlignNodesCenter, "Align Center", "Aligns the horizontal centers of the selected nodes", EUserInterfaceActionType::Button, FInputChord() )
	UI_COMMAND( AlignNodesRight, "Align Right", "Aligns the right edges of the selected nodes", EUserInterfaceActionType::Button, FInputChord() )

	UI_COMMAND( StraightenConnections, "Straighten Connection(s)", "Straightens connections between the selected nodes.", EUserInterfaceActionType::Button, FInputChord() )

	UI_COMMAND( DistributeNodesHorizontally, "Distribute Horizontally", "Evenly distributes the selected nodes horizontally", EUserInterfaceActionType::Button, FInputChord() )
	UI_COMMAND( DistributeNodesVertically, "Distribute Vertically", "Evenly distributes the selected nodes vertically", EUserInterfaceActionType::Button, FInputChord() )
<<<<<<< HEAD
=======
	
	UI_COMMAND( EnableNodes, "Enable Nodes", "Selected node(s) will be enabled.", EUserInterfaceActionType::Check, FInputChord() )
	UI_COMMAND( DisableNodes, "Disable Nodes", "Selected node(s) will be disabled.", EUserInterfaceActionType::Check, FInputChord() )
	UI_COMMAND( EnableNodes_Always, "Enable Nodes (Always)", "Selected node(s) will always be enabled.", EUserInterfaceActionType::RadioButton, FInputChord() )
	UI_COMMAND( EnableNodes_DevelopmentOnly, "Enable Nodes (Development Only)", "Selected node(s) will be enabled in development mode only.", EUserInterfaceActionType::RadioButton, FInputChord() )
>>>>>>> 73f66985

	UI_COMMAND( SelectReferenceInLevel, "Find Actor in Level", "Select the actor referenced by this node in the level", EUserInterfaceActionType::Button, FInputChord() )
	UI_COMMAND( AssignReferencedActor, "Assign selected Actor", "Assign the selected actor to be this node's referenced object", EUserInterfaceActionType::Button, FInputChord() )
	UI_COMMAND( FindReferences, "Find References", "Find references of this item", EUserInterfaceActionType::Button, FInputChord() )
	UI_COMMAND( FindAndReplaceReferences, "Find and Replace References", "Brings up a window to help find and replace all instances of this item", EUserInterfaceActionType::Button, FInputChord() )
	
	UI_COMMAND( GotoNativeFunctionDefinition, "Goto Code Definition", "Goto the native code definition of this function", EUserInterfaceActionType::Button, FInputChord() )
	UI_COMMAND( GotoNativeVariableDefinition, "Goto Code Definition", "Goto the native code definition of this variable", EUserInterfaceActionType::Button, FInputChord() )

	UI_COMMAND( GoToDefinition, "Goto Definition", "Jumps to the graph this node is defined in if available.", EUserInterfaceActionType::Button, FInputChord() )

	UI_COMMAND( BreakPinLinks, "Break Link(s)", "Breaks pin links", EUserInterfaceActionType::Button, FInputChord() )
	UI_COMMAND( PromoteToVariable, "Promote to Variable", "Promotes something to a variable", EUserInterfaceActionType::Button, FInputChord() )
	UI_COMMAND( PromoteToLocalVariable, "Promote to Local Variable", "Promotes something to a local variable of the current function", EUserInterfaceActionType::Button, FInputChord() )
	UI_COMMAND( SplitStructPin, "Split Struct Pin", "Breaks a struct pin in to a separate pin per element", EUserInterfaceActionType::Button, FInputChord() )
	UI_COMMAND( RecombineStructPin, "Recombine Struct Pin", "Takes struct pins that have been broken in to composite elements and combines them back to a single struct pin", EUserInterfaceActionType::Button, FInputChord() )
	UI_COMMAND( StartWatchingPin, "Watch this value", "Adds this pin or variable to the watch list", EUserInterfaceActionType::Button, FInputChord() )
	UI_COMMAND( StopWatchingPin, "Stop watching this value", "Removes this pin or variable from the watch list ", EUserInterfaceActionType::Button, FInputChord() )

	UI_COMMAND( SelectBone, "Select Bone", "Assign or change the bone for SkeletalControls", EUserInterfaceActionType::Button, FInputChord() )
	UI_COMMAND( AddBlendListPin, "Add Blend Pin", "Add Blend Pin to BlendList", EUserInterfaceActionType::Button, FInputChord() )
	UI_COMMAND( RemoveBlendListPin, "Remove Blend Pin", "Remove Blend Pin", EUserInterfaceActionType::Button, FInputChord() )

	UI_COMMAND( ConvertToSeqEvaluator, "Convert To Single Frame Animation", "Convert to one frame animation that requires position", EUserInterfaceActionType::Button, FInputChord() )
	UI_COMMAND( ConvertToSeqPlayer, "Convert to Sequence Player", "Convert back to sequence player without manual position set up", EUserInterfaceActionType::Button, FInputChord() )

	UI_COMMAND( ConvertToBSEvaluator, "Convert To Single Frame BlendSpace", "Convert to one frame BlendSpace that requires position", EUserInterfaceActionType::Button, FInputChord() )
	UI_COMMAND( ConvertToBSPlayer, "Convert to BlendSpace Player", "Convert back to BlendSpace player without manual position set up", EUserInterfaceActionType::Button, FInputChord() )

	UI_COMMAND( OpenRelatedAsset, "Open Asset", "Opens the asset related to this node", EUserInterfaceActionType::Button, FInputChord() )

	UI_COMMAND( CreateComment, "Create Comment", "Create a comment box", EUserInterfaceActionType::Button, FInputChord(EKeys::C))

	UI_COMMAND( ZoomIn, "Zoom In", "Zoom in on the graph editor", EUserInterfaceActionType::Button, FInputChord(EKeys::Add))
	UI_COMMAND( ZoomOut, "Zoom Out", "Zoom out from the graph editor", EUserInterfaceActionType::Button, FInputChord(EKeys::Subtract))

	UI_COMMAND( GoToDocumentation, "View Documentation", "View documentation for this node.", EUserInterfaceActionType::Button, FInputChord());
}



void FGraphEditorCommands::Register()
{
	return FGraphEditorCommandsImpl::Register();
}

const FGraphEditorCommandsImpl& FGraphEditorCommands::Get()
{
	return FGraphEditorCommandsImpl::Get();
}

void FGraphEditorCommands::Unregister()
{
	return FGraphEditorCommandsImpl::Unregister();
}

#undef LOCTEXT_NAMESPACE<|MERGE_RESOLUTION|>--- conflicted
+++ resolved
@@ -53,14 +53,11 @@
 
 	UI_COMMAND( DistributeNodesHorizontally, "Distribute Horizontally", "Evenly distributes the selected nodes horizontally", EUserInterfaceActionType::Button, FInputChord() )
 	UI_COMMAND( DistributeNodesVertically, "Distribute Vertically", "Evenly distributes the selected nodes vertically", EUserInterfaceActionType::Button, FInputChord() )
-<<<<<<< HEAD
-=======
 	
 	UI_COMMAND( EnableNodes, "Enable Nodes", "Selected node(s) will be enabled.", EUserInterfaceActionType::Check, FInputChord() )
 	UI_COMMAND( DisableNodes, "Disable Nodes", "Selected node(s) will be disabled.", EUserInterfaceActionType::Check, FInputChord() )
 	UI_COMMAND( EnableNodes_Always, "Enable Nodes (Always)", "Selected node(s) will always be enabled.", EUserInterfaceActionType::RadioButton, FInputChord() )
 	UI_COMMAND( EnableNodes_DevelopmentOnly, "Enable Nodes (Development Only)", "Selected node(s) will be enabled in development mode only.", EUserInterfaceActionType::RadioButton, FInputChord() )
->>>>>>> 73f66985
 
 	UI_COMMAND( SelectReferenceInLevel, "Find Actor in Level", "Select the actor referenced by this node in the level", EUserInterfaceActionType::Button, FInputChord() )
 	UI_COMMAND( AssignReferencedActor, "Assign selected Actor", "Assign the selected actor to be this node's referenced object", EUserInterfaceActionType::Button, FInputChord() )
