--- conflicted
+++ resolved
@@ -74,17 +74,10 @@
 
 	UI_COMMAND( FindInstancesOfCustomEvent, "Find Instances of Event", "Find the instances of this custom event", EUserInterfaceActionType::Button, FInputChord() )
 
-<<<<<<< HEAD
-	UI_COMMAND( FindInstancesOfCustomEvent, "Find Instances of Event", "Find the instances of this custom event", EUserInterfaceActionType::Button, FInputGesture() )
-
-	UI_COMMAND( ZoomIn, "Zoom In", "Zoom in on the graph editor", EUserInterfaceActionType::Button, FInputGesture(EKeys::Add))
-	UI_COMMAND( ZoomOut, "Zoom Out", "Zoom out from the graph editor", EUserInterfaceActionType::Button, FInputGesture(EKeys::Subtract))
-=======
 	UI_COMMAND( ZoomIn, "Zoom In", "Zoom in on the graph editor", EUserInterfaceActionType::Button, FInputChord(EKeys::Add))
 	UI_COMMAND( ZoomOut, "Zoom Out", "Zoom out from the graph editor", EUserInterfaceActionType::Button, FInputChord(EKeys::Subtract))
 
 	UI_COMMAND( GoToDocumentation, "View Documentation", "View documentation for this node.", EUserInterfaceActionType::Button, FInputChord());
->>>>>>> cce8678d
 }
 
 
