// Copyright 1998-2015 Epic Games, Inc. All Rights Reserved.

#include "AbilitySystemEditorPrivatePCH.h"

#include "Kismet2/BlueprintEditorUtils.h"
#include "Kismet2/KismetEditorUtilities.h"
#include "BlueprintEditorSettings.h"

#include "Abilities/GameplayAbility.h"
#include "GameplayAbilityBlueprint.h"
#include "GameplayAbilityGraph.h"
#include "GameplayAbilityGraphSchema.h"

#include "ClassViewerFilter.h"

#include "GameplayAbilityBlueprintGeneratedClass.h"
#include "GameplayAbilitiesBlueprintFactory.h"

#define LOCTEXT_NAMESPACE "UGameplayAbilitiesBlueprintFactory"

/*------------------------------------------------------------------------------
Dialog to configure creation properties
------------------------------------------------------------------------------*/
class SGameplayAbilityBlueprintCreateDialog : public SCompoundWidget
{
public:
	SLATE_BEGIN_ARGS(SGameplayAbilityBlueprintCreateDialog){}

	SLATE_END_ARGS()

		/** Constructs this widget with InArgs */
		void Construct(const FArguments& InArgs)
	{
			bOkClicked = false;
			ParentClass = UGameplayAbility::StaticClass();

			ChildSlot
				[
					SNew(SBorder)
					.Visibility(EVisibility::Visible)
					.BorderImage(FEditorStyle::GetBrush("Menu.Background"))
					[
						SNew(SBox)
						.Visibility(EVisibility::Visible)
						.WidthOverride(500.0f)
						[
							SNew(SVerticalBox)
							+ SVerticalBox::Slot()
							.FillHeight(1)
							[
								SNew(SBorder)
								.BorderImage(FEditorStyle::GetBrush("ToolPanel.GroupBorder"))
								.Content()
								[
									SAssignNew(ParentClassContainer, SVerticalBox)
								]
							]

							// Ok/Cancel buttons
							+ SVerticalBox::Slot()
								.AutoHeight()
								.HAlign(HAlign_Right)
								.VAlign(VAlign_Bottom)
								.Padding(8)
								[
									SNew(SUniformGridPanel)
									.SlotPadding(FEditorStyle::GetMargin("StandardDialog.SlotPadding"))
									.MinDesiredSlotWidth(FEditorStyle::GetFloat("StandardDialog.MinDesiredSlotWidth"))
									.MinDesiredSlotHeight(FEditorStyle::GetFloat("StandardDialog.MinDesiredSlotHeight"))
									+ SUniformGridPanel::Slot(0, 0)
									[
										SNew(SButton)
										.HAlign(HAlign_Center)
										.ContentPadding(FEditorStyle::GetMargin("StandardDialog.ContentPadding"))
										.OnClicked(this, &SGameplayAbilityBlueprintCreateDialog::OkClicked)
										.Text(LOCTEXT("CreateGameplayAbilityBlueprintOk", "OK"))
									]
									+ SUniformGridPanel::Slot(1, 0)
										[
											SNew(SButton)
											.HAlign(HAlign_Center)
											.ContentPadding(FEditorStyle::GetMargin("StandardDialog.ContentPadding"))
											.OnClicked(this, &SGameplayAbilityBlueprintCreateDialog::CancelClicked)
											.Text(LOCTEXT("CreateGameplayAbilityBlueprintCancel", "Cancel"))
										]
								]
						]
					]
				];

			MakeParentClassPicker();
		}

	/** Sets properties for the supplied GameplayAbilitiesBlueprintFactory */
	bool ConfigureProperties(TWeakObjectPtr<UGameplayAbilitiesBlueprintFactory> InGameplayAbilitiesBlueprintFactory)
	{
		GameplayAbilitiesBlueprintFactory = InGameplayAbilitiesBlueprintFactory;

		TSharedRef<SWindow> Window = SNew(SWindow)
			.Title(LOCTEXT("CreateGameplayAbilityBlueprintOptions", "Create Gameplay Ability Blueprint"))
			.ClientSize(FVector2D(400, 700))
			.SupportsMinimize(false).SupportsMaximize(false)
			[
				AsShared()
			];

		PickerWindow = Window;

		GEditor->EditorAddModalWindow(Window);
		GameplayAbilitiesBlueprintFactory.Reset();

		return bOkClicked;
	}

private:
	class FGameplayAbilityBlueprintParentFilter : public IClassViewerFilter
	{
	public:
		/** All children of these classes will be included unless filtered out by another setting. */
		TSet< const UClass* > AllowedChildrenOfClasses;

		FGameplayAbilityBlueprintParentFilter() {}

		virtual bool IsClassAllowed(const FClassViewerInitializationOptions& InInitOptions, const UClass* InClass, TSharedRef< FClassViewerFilterFuncs > InFilterFuncs) override
		{
			// If it appears on the allowed child-of classes list (or there is nothing on that list)
			return InFilterFuncs->IfInChildOfClassesSet(AllowedChildrenOfClasses, InClass) != EFilterReturn::Failed;
		}

		virtual bool IsUnloadedClassAllowed(const FClassViewerInitializationOptions& InInitOptions, const TSharedRef< const IUnloadedBlueprintData > InUnloadedClassData, TSharedRef< FClassViewerFilterFuncs > InFilterFuncs) override
		{
			// If it appears on the allowed child-of classes list (or there is nothing on that list)
			return InFilterFuncs->IfInChildOfClassesSet(AllowedChildrenOfClasses, InUnloadedClassData) != EFilterReturn::Failed;
		}
	};

	/** Creates the combo menu for the parent class */
	void MakeParentClassPicker()
	{
		// Load the classviewer module to display a class picker
		FClassViewerModule& ClassViewerModule = FModuleManager::LoadModuleChecked<FClassViewerModule>("ClassViewer");

		// Fill in options
		FClassViewerInitializationOptions Options;
		Options.Mode = EClassViewerMode::ClassPicker;

		// Only allow parenting to base blueprints.
		Options.bIsBlueprintBaseOnly = true;

		TSharedPtr<FGameplayAbilityBlueprintParentFilter> Filter = MakeShareable(new FGameplayAbilityBlueprintParentFilter);

		// All child child classes of UGameplayAbility are valid.
		Filter->AllowedChildrenOfClasses.Add(UGameplayAbility::StaticClass());
		Options.ClassFilter = Filter;

		ParentClassContainer->ClearChildren();
		ParentClassContainer->AddSlot()
			.AutoHeight()
			[
				SNew(STextBlock)
				.Text(LOCTEXT("ParentClass", "Parent Class:"))
				.ShadowOffset(FVector2D(1.0f, 1.0f))
			];

		ParentClassContainer->AddSlot()
			[
				ClassViewerModule.CreateClassViewer(Options, FOnClassPicked::CreateSP(this, &SGameplayAbilityBlueprintCreateDialog::OnClassPicked))
			];
	}

	/** Handler for when a parent class is selected */
	void OnClassPicked(UClass* ChosenClass)
	{
		ParentClass = ChosenClass;
	}

	/** Handler for when ok is clicked */
	FReply OkClicked()
	{
		if (GameplayAbilitiesBlueprintFactory.IsValid())
		{
			GameplayAbilitiesBlueprintFactory->BlueprintType = BPTYPE_Normal;
			GameplayAbilitiesBlueprintFactory->ParentClass = ParentClass.Get();
		}

		CloseDialog(true);

		return FReply::Handled();
	}

	void CloseDialog(bool bWasPicked = false)
	{
		bOkClicked = bWasPicked;
		if (PickerWindow.IsValid())
		{
			PickerWindow.Pin()->RequestDestroyWindow();
		}
	}

	/** Handler for when cancel is clicked */
	FReply CancelClicked()
	{
		CloseDialog();
		return FReply::Handled();
	}

	FReply OnKeyDown(const FGeometry& MyGeometry, const FKeyEvent& InKeyEvent)
	{
		if (InKeyEvent.GetKey() == EKeys::Escape)
		{
			CloseDialog();
			return FReply::Handled();
		}
		return SWidget::OnKeyDown(MyGeometry, InKeyEvent);
	}

private:
	/** The factory for which we are setting up properties */
	TWeakObjectPtr<UGameplayAbilitiesBlueprintFactory> GameplayAbilitiesBlueprintFactory;

	/** A pointer to the window that is asking the user to select a parent class */
	TWeakPtr<SWindow> PickerWindow;

	/** The container for the Parent Class picker */
	TSharedPtr<SVerticalBox> ParentClassContainer;

	/** The selected class */
	TWeakObjectPtr<UClass> ParentClass;

	/** True if Ok was clicked */
	bool bOkClicked;
};

/*------------------------------------------------------------------------------
	UGameplayAbilitiesBlueprintFactory implementation.
------------------------------------------------------------------------------*/

UGameplayAbilitiesBlueprintFactory::UGameplayAbilitiesBlueprintFactory(const FObjectInitializer& ObjectInitializer)
	: Super(ObjectInitializer)
{
	bCreateNew = true;
	bEditAfterNew = true;
	SupportedClass = UGameplayAbilityBlueprint::StaticClass();
	ParentClass = UGameplayAbility::StaticClass();
}

bool UGameplayAbilitiesBlueprintFactory::ConfigureProperties()
{
	TSharedRef<SGameplayAbilityBlueprintCreateDialog> Dialog = SNew(SGameplayAbilityBlueprintCreateDialog);
	return Dialog->ConfigureProperties(this);
};

UObject* UGameplayAbilitiesBlueprintFactory::FactoryCreateNew(UClass* Class, UObject* InParent, FName Name, EObjectFlags Flags, UObject* Context, FFeedbackContext* Warn, FName CallingContext)
{
	// Make sure we are trying to factory a gameplay ability blueprint, then create and init one
	check(Class->IsChildOf(UGameplayAbilityBlueprint::StaticClass()));

	// If they selected an interface, force the parent class to be UInterface
	if (BlueprintType == BPTYPE_Interface)
	{
		ParentClass = UInterface::StaticClass();
	}

	if ( ( ParentClass == NULL ) || !FKismetEditorUtilities::CanCreateBlueprintOfClass(ParentClass) || !ParentClass->IsChildOf(UGameplayAbility::StaticClass()) )
	{
		FFormatNamedArguments Args;
		Args.Add( TEXT("ClassName"), (ParentClass != NULL) ? FText::FromString( ParentClass->GetName() ) : LOCTEXT("Null", "(null)") );
		FMessageDialog::Open( EAppMsgType::Ok, FText::Format( LOCTEXT("CannotCreateGameplayAbilityBlueprint", "Cannot create a Gameplay Ability Blueprint based on the class '{ClassName}'."), Args ) );
		return NULL;
	}
	else
	{
		UGameplayAbilityBlueprint* NewBP = CastChecked<UGameplayAbilityBlueprint>(FKismetEditorUtilities::CreateBlueprint(ParentClass, InParent, Name, BlueprintType, UGameplayAbilityBlueprint::StaticClass(), UGameplayAbilityBlueprintGeneratedClass::StaticClass(), CallingContext));

		if (NewBP)
		{
			UGameplayAbilityBlueprint* AbilityBP = UGameplayAbilityBlueprint::FindRootGameplayAbilityBlueprint(NewBP);
			if (AbilityBP == NULL)
			{
				const UEdGraphSchema_K2* K2Schema = GetDefault<UEdGraphSchema_K2>();

				// Only allow a gameplay ability graph if there isn't one in a parent blueprint
				UEdGraph* NewGraph = FBlueprintEditorUtils::CreateNewGraph(NewBP, TEXT("Gameplay Ability Graph"), UGameplayAbilityGraph::StaticClass(), UGameplayAbilityGraphSchema::StaticClass());
#if WITH_EDITORONLY_DATA
				if (NewBP->UbergraphPages.Num())
				{
					FBlueprintEditorUtils::RemoveGraphs(NewBP, NewBP->UbergraphPages);
				}
#endif
				FBlueprintEditorUtils::AddUbergraphPage(NewBP, NewGraph);
				NewBP->LastEditedDocuments.Add(NewGraph);
				NewGraph->bAllowDeletion = false;

<<<<<<< HEAD
				int32 NodePositionY = 0;
				if (UEdGraphNode* EventNode = FKismetEditorUtilities::AddDefaultEventNode(NewBP, NewGraph, FName(TEXT("K2_ActivateAbility")), UGameplayAbility::StaticClass()))
				{
					NodePositionY = EventNode->NodePosY + EventNode->NodeHeight + 200;
				}
				FKismetEditorUtilities::AddDefaultEventNode(NewBP, NewGraph, FName(TEXT("K2_OnEndAbility")), UGameplayAbility::StaticClass(), NodePositionY);
=======
				UBlueprintEditorSettings* Settings = GetMutableDefault<UBlueprintEditorSettings>();
				if(Settings && Settings->bSpawnDefaultBlueprintNodes)
				{
					int32 NodePositionY = 0;
					FKismetEditorUtilities::AddDefaultEventNode(NewBP, NewGraph, FName(TEXT("K2_ActivateAbility")), UGameplayAbility::StaticClass(), NodePositionY);
					FKismetEditorUtilities::AddDefaultEventNode(NewBP, NewGraph, FName(TEXT("K2_OnEndAbility")), UGameplayAbility::StaticClass(), NodePositionY);
				}
>>>>>>> cce8678d
			}
		}

		return NewBP;
	}
}

UObject* UGameplayAbilitiesBlueprintFactory::FactoryCreateNew(UClass* Class, UObject* InParent, FName Name, EObjectFlags Flags, UObject* Context, FFeedbackContext* Warn)
{
	return FactoryCreateNew(Class, InParent, Name, Flags, Context, Warn, NAME_None);
}

#undef LOCTEXT_NAMESPACE<|MERGE_RESOLUTION|>--- conflicted
+++ resolved
@@ -291,14 +291,6 @@
 				NewBP->LastEditedDocuments.Add(NewGraph);
 				NewGraph->bAllowDeletion = false;
 
-<<<<<<< HEAD
-				int32 NodePositionY = 0;
-				if (UEdGraphNode* EventNode = FKismetEditorUtilities::AddDefaultEventNode(NewBP, NewGraph, FName(TEXT("K2_ActivateAbility")), UGameplayAbility::StaticClass()))
-				{
-					NodePositionY = EventNode->NodePosY + EventNode->NodeHeight + 200;
-				}
-				FKismetEditorUtilities::AddDefaultEventNode(NewBP, NewGraph, FName(TEXT("K2_OnEndAbility")), UGameplayAbility::StaticClass(), NodePositionY);
-=======
 				UBlueprintEditorSettings* Settings = GetMutableDefault<UBlueprintEditorSettings>();
 				if(Settings && Settings->bSpawnDefaultBlueprintNodes)
 				{
@@ -306,7 +298,6 @@
 					FKismetEditorUtilities::AddDefaultEventNode(NewBP, NewGraph, FName(TEXT("K2_ActivateAbility")), UGameplayAbility::StaticClass(), NodePositionY);
 					FKismetEditorUtilities::AddDefaultEventNode(NewBP, NewGraph, FName(TEXT("K2_OnEndAbility")), UGameplayAbility::StaticClass(), NodePositionY);
 				}
->>>>>>> cce8678d
 			}
 		}
 
