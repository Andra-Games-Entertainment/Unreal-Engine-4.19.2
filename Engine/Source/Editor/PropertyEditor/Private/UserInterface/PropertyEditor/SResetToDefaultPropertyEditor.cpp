--- conflicted
+++ resolved
@@ -20,14 +20,10 @@
 	bValueDiffersFromDefault = false;
 	OptionalCustomResetToDefault = InArgs._CustomResetToDefault;
 
-<<<<<<< HEAD
-	InPropertyHandle->MarkResetToDefaultCustomized();
-=======
 	if (InPropertyHandle.IsValid())
 	{
 		InPropertyHandle->MarkResetToDefaultCustomized();
 	}
->>>>>>> 00503514
 
 	// Indicator for a value that differs from default. Also offers the option to reset to default.
 	ChildSlot
@@ -85,13 +81,10 @@
 		{
 			PropertyHandle->ResetToDefault();
 		}
-<<<<<<< HEAD
-=======
 	}
 	else if(OptionalCustomResetToDefault.IsSet())
 	{
 		OptionalCustomResetToDefault.GetValue().OnResetToDefaultClicked().ExecuteIfBound(PropertyHandle);
->>>>>>> 00503514
 	}
 
 	return FReply::Handled();
