// Copyright 1998-2016 Epic Games, Inc. All Rights Reserved.

#pragma once

#include "ViewportInteractionTypes.h"
#include "ViewportInteractionTypes.h"

/** Represents a single virtual hand */
struct FViewportInteractorData
{
	//
	// Positional data
	//

	/** Your hand in the virtual world in world space, usually driven by VR motion controllers */
	FTransform Transform;

	/** Your hand transform, in the local tracking space */
	FTransform RoomSpaceTransform;

	/** Hand transform in world space from the previous frame */
	FTransform LastTransform;

	/** Room space hand transform from the previous frame */
	FTransform LastRoomSpaceTransform;

	//
	// Hover feedback
	//

	/** Lights up when our laser pointer is close enough to something to click */
	bool bIsHovering;

	/** The widget component we are currently hovering over */
	class UWidgetComponent* HoveringOverWidgetComponent; //@todo: ViewportInteraction: UI should not be in this module

	/** Position the laser pointer impacted an interactive object at (UI, meshes, etc.) */
	FVector HoverLocation;

	/** The current component hovered by the laser pointer of this hand */
	TWeakObjectPtr<class UActorComponent> HoveredActorComponent;

	//
	// General input
	//

	/** True if we're currently holding the 'SelectAndMove' button down after clicking on an actor */
	TWeakObjectPtr<UActorComponent> ClickingOnComponent;

	/** Last real time that we pressed the 'SelectAndMove' button on UI.  This is used to detect double-clicks. */
	double LastClickPressTime;


	//
	// Object/world movement
	// 

	/** What we're currently dragging with this hand, if anything */
	EViewportInteractionDraggingMode DraggingMode;

	/** What we were doing last.  Used for inertial movement. */
	EViewportInteractionDraggingMode LastDraggingMode;

	/** True if this is the first update since we started dragging */
	bool bIsFirstDragUpdate;

	/** True if we were assisting the other hand's drag the last time we did anything.  This is used for inertial movement */
	bool bWasAssistingDrag;

	/** Length of the ray that's dragging */
	float DragRayLength;

	/** Laser pointer start location the last frame */
	FVector LastLaserPointerStart;

	/** Location that we dragged to last frame (end point of the ray) */
	FVector LastDragToLocation;

	/** Laser pointer impact location at the drag start */
	FVector LaserPointerImpactAtDragStart;

	/** How fast to move selected objects every frame for inertial translation */
	FVector DragTranslationVelocity;

	/** How fast to adjust ray length every frame for inertial ray length changes */
	float DragRayLengthVelocity;

	/** While dragging, true if we're dragging at least one simulated object that we're driving the velocities of.  When this
	    is true, our default inertia system is disabled and we rely on the physics engine to take care of inertia */
	bool bIsDrivingVelocityOfSimulatedTransformables;


	//
	// Transform gizmo interaction
	//

	/** Where the gizmo was placed at the beginning of the current interaction */
	FTransform GizmoStartTransform;

	/** Our gizmo bounds at the start of the interaction, in actor local space. */
	FBox GizmoStartLocalBounds;

	/** For a single axis drag, this is the cached local offset where the laser pointer ray intersected the axis line on the first frame of the drag */
	FVector GizmoSpaceFirstDragUpdateOffsetAlongAxis;

	/** When dragging with an axis/plane constraint applied, this is the difference between the actual "delta from start" and the constrained "delta from start".
		This is used when the user releases the object and inertia kicks in */
	FVector GizmoSpaceDragDeltaFromStartOffset;

	/** The gizmo interaction we're doing with this hand */
	ETransformGizmoInteractionType TransformGizmoInteractionType;

	/** Which handle on the gizmo we're interacting with, if any */
	TOptional<FTransformGizmoHandlePlacement> OptionalHandlePlacement;

	/** The gizmo component we're dragging right now */
	TWeakObjectPtr<class USceneComponent> DraggingTransformGizmoComponent;

	/** Gizmo component that we're hovering over, or nullptr if not hovering over any */
	TWeakObjectPtr<class USceneComponent> HoveringOverTransformGizmoComponent;

	/** Gizmo handle that we hovered over last (used only for avoiding spamming of hover haptics!) */
	TWeakObjectPtr<class USceneComponent> HoverHapticCheckLastHoveredGizmoComponent;

	//@todo ViewportInteraction: Light press should not have to be here, ViewportInteractor needs it
	/** True if we allow locking of the lightly pressed state for the current event.  This can be useful to
	turn off in cases where you always want a full press to override the light press, even if it was
	a very slow press */
	bool bAllowTriggerLightPressLocking;

	/** This can be set to false when handling SelectAndMove_LightlyPressed to prevent a full press event from
	    being possible at all.  Useful when you're not planning to use FullyPressed for anything, but you
		don't want a full press to cancel your light press. */
	bool bAllowTriggerFullPress;

<<<<<<< HEAD
=======
	/** If the latest hitresult is hovering over a priority type */
	bool bHitResultIsPriorityType;

>>>>>>> 92a3597a
	/** Default constructor for FVirtualHand that initializes safe defaults */
	FViewportInteractorData()
	{
		bIsHovering = false;
		HoveringOverWidgetComponent = nullptr;
		HoverLocation = FVector::ZeroVector;
		HoveredActorComponent = nullptr;

		ClickingOnComponent = nullptr;

		DraggingMode = EViewportInteractionDraggingMode::Nothing;
		LastDraggingMode = EViewportInteractionDraggingMode::Nothing;
		bWasAssistingDrag = false;
		bIsFirstDragUpdate = false;
		DragRayLength = 0.0f;
		LastLaserPointerStart = FVector::ZeroVector;
		LastDragToLocation = FVector::ZeroVector;
		LaserPointerImpactAtDragStart = FVector::ZeroVector;
		DragTranslationVelocity = FVector::ZeroVector;
		DragRayLengthVelocity = 0.0f;
		bIsDrivingVelocityOfSimulatedTransformables = false;

		GizmoStartTransform = FTransform::Identity;
		GizmoStartLocalBounds = FBox( 0 );
		GizmoSpaceFirstDragUpdateOffsetAlongAxis = FVector::ZeroVector;
		GizmoSpaceDragDeltaFromStartOffset = FVector::ZeroVector;
		TransformGizmoInteractionType = ETransformGizmoInteractionType::None;
		OptionalHandlePlacement.Reset();
		DraggingTransformGizmoComponent = nullptr;
		HoveringOverTransformGizmoComponent = nullptr;
		HoverHapticCheckLastHoveredGizmoComponent = nullptr;

		bAllowTriggerLightPressLocking = true;
		bAllowTriggerFullPress = true;
<<<<<<< HEAD
=======
		bHitResultIsPriorityType = false;
>>>>>>> 92a3597a
	}
};

<|MERGE_RESOLUTION|>--- conflicted
+++ resolved
@@ -133,12 +133,9 @@
 		don't want a full press to cancel your light press. */
 	bool bAllowTriggerFullPress;
 
-<<<<<<< HEAD
-=======
 	/** If the latest hitresult is hovering over a priority type */
 	bool bHitResultIsPriorityType;
 
->>>>>>> 92a3597a
 	/** Default constructor for FVirtualHand that initializes safe defaults */
 	FViewportInteractorData()
 	{
@@ -173,10 +170,7 @@
 
 		bAllowTriggerLightPressLocking = true;
 		bAllowTriggerFullPress = true;
-<<<<<<< HEAD
-=======
 		bHitResultIsPriorityType = false;
->>>>>>> 92a3597a
 	}
 };
 
