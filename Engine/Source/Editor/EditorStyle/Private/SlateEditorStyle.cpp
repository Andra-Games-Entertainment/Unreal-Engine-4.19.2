--- conflicted
+++ resolved
@@ -2377,17 +2377,11 @@
 		Set( "Menu.Separator", new BOX_BRUSH( "Old/Button", 4.0f/32.0f ) );
 		Set( "Menu.Separator.Padding", FMargin( 0.5f ) );
 
-<<<<<<< HEAD
-		Set( "Menu.Label", FTextBlockStyle(NormalText) .SetFont( TTF_CORE_FONT( "Fonts/Roboto-Regular", 9 ) ) );
-		Set( "Menu.EditableText", FEditableTextBoxStyle(NormalEditableTextBoxStyle) .SetFont( TTF_CORE_FONT( "Fonts/Roboto-Regular", 9 ) ) );
-		Set( "Menu.Keybinding", FTextBlockStyle(NormalText) .SetFont( TTF_CORE_FONT( "Fonts/Roboto-Regular", 8 ) ) );
-=======
 		Set( "Menu.Label", FTextBlockStyle(NormalText) .SetFont( DEFAULT_FONT( "Regular", 9 ) ) );
 		Set( "Menu.Label.Padding", FMargin(0.0f, 0.0f, 0.0f, 0.0f) );
 		Set( "Menu.Label.ContentPadding", FMargin(10.0f, 2.0f) );
 		Set( "Menu.EditableText", FEditableTextBoxStyle(NormalEditableTextBoxStyle) .SetFont( DEFAULT_FONT( "Regular", 9 ) ) );
 		Set( "Menu.Keybinding", FTextBlockStyle(NormalText) .SetFont( DEFAULT_FONT( "Regular", 8 ) ) );
->>>>>>> e3a25b20
 
 		Set( "Menu.Heading", FTextBlockStyle(NormalText)
 			.SetFont( DEFAULT_FONT( "Regular", 8 ) )
@@ -2585,11 +2579,7 @@
 		Set( "ViewportMenu.SubMenuIndicator", new IMAGE_BRUSH( "Common/SubmenuArrow", Icon8x8) );
 		Set( "ViewportMenu.SToolBarComboButtonBlock.Padding", FMargin(0));
 		Set( "ViewportMenu.SToolBarButtonBlock.Padding", FMargin(0));
-<<<<<<< HEAD
-		Set("ViewportMenu.SToolBarButtonBlock.Button.Padding", FMargin(0));
-=======
 		Set( "ViewportMenu.SToolBarButtonBlock.Button.Padding", FMargin(0));
->>>>>>> e3a25b20
 		Set( "ViewportMenu.SToolBarCheckComboButtonBlock.Padding", FMargin(0));
 		Set( "ViewportMenu.SToolBarButtonBlock.CheckBox.Padding", FMargin(4.0f) );
 		Set( "ViewportMenu.SToolBarComboButtonBlock.ComboButton.Color", FLinearColor(0.f,0.f,0.f,0.75f) );
@@ -2598,18 +2588,12 @@
 		Set( "ViewportMenu.Separator.Padding", FMargin( 100.0f ) );
 
 		Set( "ViewportMenu.Label", FTextBlockStyle(NormalText)
-<<<<<<< HEAD
-			.SetFont(TTF_CORE_FONT("Fonts/Roboto-Bold", 9)));
-		Set( "ViewportMenu.EditableText", FEditableTextBoxStyle(NormalEditableTextBoxStyle) .SetFont( TTF_CORE_FONT( "Fonts/Roboto-Regular", 9) ) );
-		Set( "ViewportMenu.Keybinding", FTextBlockStyle(NormalText) .SetFont( TTF_CORE_FONT( "Fonts/Roboto-Regular", 8) ) );
-=======
 			.SetFont(DEFAULT_FONT("Bold", 9))
 			.SetColorAndOpacity(FLinearColor(0.0f, 0.0f, 0.0f, 1.0f)));
 		Set( "ViewportMenu.Label.Padding", FMargin(0.0f, 0.0f, 3.0f, 0.0f) );
 		Set( "ViewportMenu.Label.ContentPadding", FMargin(5.0f, 2.0f) );
 		Set( "ViewportMenu.EditableText", FEditableTextBoxStyle(NormalEditableTextBoxStyle) .SetFont( DEFAULT_FONT( "Regular", 9) ) );
 		Set( "ViewportMenu.Keybinding", FTextBlockStyle(NormalText) .SetFont( DEFAULT_FONT( "Regular", 8) ) );
->>>>>>> e3a25b20
 
 		Set( "ViewportMenu.Block.IndentedPadding", FMargin( 0 ) );
 		Set( "ViewportMenu.Block.Padding", FMargin( 0 ) );
