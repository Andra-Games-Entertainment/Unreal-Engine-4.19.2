--- conflicted
+++ resolved
@@ -114,10 +114,7 @@
 	// register for any objects replaced
 	GEditor->OnObjectsReplaced().AddSP(this, &FWidgetBlueprintEditor::OnObjectsReplaced);
 
-<<<<<<< HEAD
-=======
 	// for change selected widgets on sequencer tree view
->>>>>>> f00d6e77
 	UWidgetBlueprint* Blueprint = GetWidgetBlueprintObj();
 
 	UpdatePreview(GetWidgetBlueprintObj(), true);
