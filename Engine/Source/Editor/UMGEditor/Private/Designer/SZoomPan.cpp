// Copyright 1998-2014 Epic Games, Inc. All Rights Reserved.

#include "UMGEditorPrivatePCH.h"

#include "SZoomPan.h"

#define LOCTEXT_NAMESPACE "UMG"

/////////////////////////////////////////////////////
// SZoomPan

void SZoomPan::Construct(const FArguments& InArgs)
{
	ViewOffset = InArgs._ViewOffset;
	ZoomAmount = InArgs._ZoomAmount;

	ChildSlot
	[
		InArgs._Content.Widget
	];
}

void SZoomPan::OnArrangeChildren(const FGeometry& AllottedGeometry, FArrangedChildren& ArrangedChildren) const
{
	const EVisibility ChildVisibility = ChildSlot.GetWidget()->GetVisibility();
	if ( ArrangedChildren.Accepts(ChildVisibility) )
	{
		const FMargin SlotPadding(ChildSlot.SlotPadding.Get());
		AlignmentArrangeResult XResult = AlignChild<Orient_Horizontal>(AllottedGeometry.Size.X, ChildSlot, SlotPadding, 1);
		AlignmentArrangeResult YResult = AlignChild<Orient_Vertical>(AllottedGeometry.Size.Y, ChildSlot, SlotPadding, 1);

		ArrangedChildren.AddWidget( ChildVisibility, AllottedGeometry.MakeChild(
				ChildSlot.GetWidget(),
				FVector2D(XResult.Offset, YResult.Offset) - ViewOffset.Get(),
<<<<<<< HEAD
				ChildSlot.Widget->GetDesiredSize(),
=======
				ChildSlot.GetWidget()->GetDesiredSize(),
>>>>>>> 1d429763
				ZoomAmount.Get()
		) );
	}
}

void SZoomPan::SetContent(const TSharedRef< SWidget >& InContent)
{
	ChildSlot
	[
		InContent
	];
}

#undef LOCTEXT_NAMESPACE<|MERGE_RESOLUTION|>--- conflicted
+++ resolved
@@ -32,11 +32,7 @@
 		ArrangedChildren.AddWidget( ChildVisibility, AllottedGeometry.MakeChild(
 				ChildSlot.GetWidget(),
 				FVector2D(XResult.Offset, YResult.Offset) - ViewOffset.Get(),
-<<<<<<< HEAD
-				ChildSlot.Widget->GetDesiredSize(),
-=======
 				ChildSlot.GetWidget()->GetDesiredSize(),
->>>>>>> 1d429763
 				ZoomAmount.Get()
 		) );
 	}
