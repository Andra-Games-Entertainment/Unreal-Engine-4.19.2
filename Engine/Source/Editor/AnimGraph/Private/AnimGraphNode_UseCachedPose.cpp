--- conflicted
+++ resolved
@@ -77,15 +77,8 @@
 
 FText UAnimGraphNode_UseCachedPose::GetNodeTitle(ENodeTitleType::Type TitleType) const
 {
-<<<<<<< HEAD
-	// @TODO: don't know enough about this node type to comfortably assert that
-	//        the NameOfCache won't change after the node has spawned... until
-	//        then, we'll leave this optimization off
-	//if (CachedNodeTitle.IsOutOfDate())
-=======
 	FFormatNamedArguments Args;
 	if(SaveCachedPoseNode.IsValid())
->>>>>>> 972e0610
 	{
 		NameOfCache = SaveCachedPoseNode->CacheName;
 	}
