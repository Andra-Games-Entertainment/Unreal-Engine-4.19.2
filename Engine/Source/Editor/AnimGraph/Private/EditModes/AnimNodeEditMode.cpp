--- conflicted
+++ resolved
@@ -512,19 +512,11 @@
 
 		case BCS_ParentBoneSpace:
 		{
-			if (BoneIndex != INDEX_NONE)
-			{
-				const FCompactPoseBoneIndex ParentIndex = MeshBases.GetPose().GetParentBoneIndex(BoneIndex);
-
-				if (ParentIndex != INDEX_NONE)
-				{
-					const FTransform& ParentTM = MeshBases.GetComponentSpaceTransform(ParentIndex);
-					OutVector = ParentTM.InverseTransformVector(InCSVector);
-				}
-			}
-			else
-			{
-				UE_LOG(LogAnimation, Warning, TEXT("ConvertToComponentSpaceTransform: No Bone for BoneSpace is set for Mesh: %s"), *SkelComp->SkeletalMesh->GetFName().ToString());
+			const FCompactPoseBoneIndex ParentIndex = MeshBases.GetPose().GetParentBoneIndex(BoneIndex);
+			if (ParentIndex != INDEX_NONE)
+			{
+				const FTransform& ParentTM = MeshBases.GetComponentSpaceTransform(ParentIndex);
+				OutVector = ParentTM.InverseTransformVector(InCSVector);
 			}
 		}
 		break;
@@ -536,13 +528,6 @@
 				const FTransform& BoneTM = MeshBases.GetComponentSpaceTransform(BoneIndex);
 				OutVector = BoneTM.InverseTransformVector(InCSVector);
 			}
-<<<<<<< HEAD
-			else
-			{
-				UE_LOG(LogAnimation, Warning, TEXT("ConvertToComponentSpaceTransform: No Bone for BoneSpace is set for Mesh: %s"), *SkelComp->SkeletalMesh->GetFName().ToString());
-			}
-=======
->>>>>>> 50b84fc1
 		}
 		break;
 		}
