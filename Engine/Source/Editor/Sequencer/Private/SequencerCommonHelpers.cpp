// Copyright 1998-2016 Epic Games, Inc. All Rights Reserved.

#include "SequencerPrivatePCH.h"
#include "SequencerCommonHelpers.h"
#include "MovieSceneSection.h"
#include "MovieSceneTrack.h"

void SequencerHelpers::GetAllKeyAreas(TSharedPtr<FSequencerDisplayNode> DisplayNode, TSet<TSharedPtr<IKeyArea>>& KeyAreas)
{
	TArray<TSharedPtr<FSequencerDisplayNode>> NodesToCheck;
	NodesToCheck.Add(DisplayNode);
	while (NodesToCheck.Num() > 0)
	{
		TSharedPtr<FSequencerDisplayNode> NodeToCheck = NodesToCheck[0];
		NodesToCheck.RemoveAt(0);

		if (NodeToCheck->GetType() == ESequencerNode::Track)
		{
			TSharedPtr<FSequencerTrackNode> TrackNode = StaticCastSharedPtr<FSequencerTrackNode>(NodeToCheck);
			TArray<TSharedRef<FSequencerSectionKeyAreaNode>> KeyAreaNodes;
			TrackNode->GetChildKeyAreaNodesRecursively(KeyAreaNodes);
			for (TSharedRef<FSequencerSectionKeyAreaNode> KeyAreaNode : KeyAreaNodes)
			{
				for (TSharedPtr<IKeyArea> KeyArea : KeyAreaNode->GetAllKeyAreas())
				{
					KeyAreas.Add(KeyArea);
				}
			}
		}
		else
		{
			if (NodeToCheck->GetType() == ESequencerNode::KeyArea)
			{
				TSharedPtr<FSequencerSectionKeyAreaNode> KeyAreaNode = StaticCastSharedPtr<FSequencerSectionKeyAreaNode>(NodeToCheck);
				for (TSharedPtr<IKeyArea> KeyArea : KeyAreaNode->GetAllKeyAreas())
				{
					KeyAreas.Add(KeyArea);
				}
			}
			for (TSharedRef<FSequencerDisplayNode> ChildNode : NodeToCheck->GetChildNodes())
			{
				NodesToCheck.Add(ChildNode);
			}
		}
	}
}

void SequencerHelpers::GetDescendantNodes(TSharedRef<FSequencerDisplayNode> DisplayNode, TSet<TSharedRef<FSequencerDisplayNode>>& Nodes)
{
	for (auto ChildNode : DisplayNode.Get().GetChildNodes())
	{
		Nodes.Add(ChildNode);

		GetDescendantNodes(ChildNode, Nodes);
	}
}

<<<<<<< HEAD
=======
void SequencerHelpers::GetAllSections(TSharedRef<FSequencerDisplayNode> DisplayNode, TSet<TWeakObjectPtr<UMovieSceneSection>>& Sections)
{
	TSet<TSharedRef<FSequencerDisplayNode> > AllNodes;
	AllNodes.Add(DisplayNode);
	GetDescendantNodes(DisplayNode, AllNodes);

	for (auto NodeToCheck : AllNodes)
	{
		TSet<TSharedPtr<IKeyArea> > KeyAreas;
		GetAllKeyAreas(NodeToCheck, KeyAreas);
		
		for (auto KeyArea : KeyAreas)
		{
			UMovieSceneSection* OwningSection = KeyArea->GetOwningSection();
			if (OwningSection != nullptr)
			{
				Sections.Add(OwningSection);	
			}
		}

		if (NodeToCheck->GetType() == ESequencerNode::Track)
		{
			TSharedRef<const FSequencerTrackNode> TrackNode = StaticCastSharedRef<const FSequencerTrackNode>( NodeToCheck );
			UMovieSceneTrack* Track = TrackNode->GetTrack();
			if (Track != nullptr)
			{
				for (auto Section : Track->GetAllSections())
				{
					Sections.Add(Section);
				}
			}
		}
	}
}

bool SequencerHelpers::FindObjectBindingNode(TSharedRef<FSequencerDisplayNode> DisplayNode, TSharedRef<FSequencerDisplayNode>& ObjectBindingNode)
{
	if (DisplayNode->GetType() == ESequencerNode::Object)
	{
		ObjectBindingNode = DisplayNode;
		return true;
	}

	if (DisplayNode->GetParent().IsValid())
	{
		return FindObjectBindingNode(DisplayNode->GetParent().ToSharedRef(), ObjectBindingNode);
	}

	return false;
}

>>>>>>> 73f66985
int32 SequencerHelpers::TimeToFrame(float Time, float FrameRate)
{
	float Frame = Time * FrameRate;
	return FMath::RoundToInt(Frame);
}

float SequencerHelpers::FrameToTime(int32 Frame, float FrameRate)
{
	return Frame / FrameRate;
}
<|MERGE_RESOLUTION|>--- conflicted
+++ resolved
@@ -55,8 +55,6 @@
 	}
 }
 
-<<<<<<< HEAD
-=======
 void SequencerHelpers::GetAllSections(TSharedRef<FSequencerDisplayNode> DisplayNode, TSet<TWeakObjectPtr<UMovieSceneSection>>& Sections)
 {
 	TSet<TSharedRef<FSequencerDisplayNode> > AllNodes;
@@ -108,7 +106,6 @@
 	return false;
 }
 
->>>>>>> 73f66985
 int32 SequencerHelpers::TimeToFrame(float Time, float FrameRate)
 {
 	float Frame = Time * FrameRate;
