// Copyright 1998-2017 Epic Games, Inc. All Rights Reserved.

#include "Sequencer.h"
#include "Engine/EngineTypes.h"
#include "GameFramework/Actor.h"
#include "Engine/World.h"
#include "Camera/PlayerCameraManager.h"
#include "Misc/MessageDialog.h"
#include "Containers/ArrayBuilder.h"
#include "Misc/FeedbackContext.h"
#include "Misc/ScopedSlowTask.h"
#include "Modules/ModuleManager.h"
#include "UObject/UObjectIterator.h"
#include "UObject/MetaData.h"
#include "UObject/PropertyPortFlags.h"
#include "Serialization/ArchiveReplaceObjectRef.h"
#include "GameFramework/PlayerController.h"
#include "Engine/Engine.h"
#include "Settings/LevelEditorViewportSettings.h"
#include "Editor.h"
#include "MovieScenePossessable.h"
#include "MovieScene.h"
#include "Widgets/Layout/SBorder.h"
#include "Layout/WidgetPath.h"
#include "Framework/Application/MenuStack.h"
#include "Framework/Application/SlateApplication.h"
#include "Widgets/Images/SImage.h"
#include "Widgets/Layout/SBox.h"
#include "Widgets/Input/SButton.h"
#include "EditorStyleSet.h"
#include "Exporters/Exporter.h"
#include "Editor/UnrealEdEngine.h"
#include "Camera/CameraActor.h"
#include "Engine/Selection.h"
#include "EngineUtils.h"
#include "LevelEditorViewport.h"
#include "EditorModeManager.h"
#include "UnrealEdMisc.h"
#include "EditorDirectories.h"
#include "FileHelpers.h"
#include "UnrealEdGlobals.h"
#include "SequencerCommands.h"
#include "DisplayNodes/SequencerFolderNode.h"
#include "DisplayNodes/SequencerObjectBindingNode.h"
#include "ISequencerSection.h"
#include "DisplayNodes/SequencerTrackNode.h"
#include "MovieSceneClipboard.h"
#include "SequencerCommonHelpers.h"
#include "SSequencer.h"
#include "ISequencerKeyCollection.h"
#include "GroupedKeyArea.h"
#include "SequencerSettings.h"
#include "SequencerLog.h"
#include "SequencerEdMode.h"
#include "MovieSceneSequence.h"
#include "MovieSceneFolder.h"
#include "PropertyEditorModule.h"
#include "EditorWidgetsModule.h"
#include "ILevelViewport.h"
#include "EditorSupportDelegates.h"
#include "SSequencerTreeView.h"
#include "ScopedTransaction.h"
#include "Tracks/MovieScene3DAttachTrack.h"
#include "Tracks/MovieSceneCameraCutTrack.h"
#include "ISequencerTrackEditor.h"
#include "MovieSceneToolHelpers.h"
#include "Sections/MovieScene3DAttachSection.h"
#include "Sections/MovieSceneBoolSection.h"
#include "Sections/MovieSceneCameraCutSection.h"
#include "Sections/MovieScene3DTransformSection.h"
#include "Sections/MovieSceneSubSection.h"
#include "Tracks/MovieSceneSubTrack.h"
#include "Sections/MovieSceneCinematicShotSection.h"
#include "ISettingsModule.h"
#include "SnappingUtils.h"
#include "Framework/Commands/GenericCommands.h"
#include "Tracks/MovieSceneSpawnTrack.h"
#include "Tracks/MovieScenePropertyTrack.h"
#include "Tracks/MovieScene3DTransformTrack.h"
#include "Framework/Notifications/NotificationManager.h"
#include "Widgets/Notifications/SNotificationList.h"
#include "Widgets/Input/STextEntryPopup.h"
#include "ISequencerHotspot.h"
#include "SequencerHotspots.h"
#include "MovieSceneCaptureDialogModule.h"
#include "AutomatedLevelSequenceCapture.h"
#include "MovieSceneCommonHelpers.h"
#include "SceneOutlinerModule.h"
#include "SceneOutlinerPublicTypes.h"
#include "IContentBrowserSingleton.h"
#include "ContentBrowserModule.h"
#include "PackageTools.h"
#include "VirtualTrackArea.h"
#include "SequencerUtilities.h"
#include "Tracks/MovieSceneCinematicShotTrack.h"
#include "ISequenceRecorder.h"
#include "CineCameraActor.h"
#include "CameraRig_Rail.h"
#include "CameraRig_Crane.h"
#include "Components/SplineComponent.h"
#include "DesktopPlatformModule.h"
#include "Factories.h"
#include "FbxExporter.h"
#include "UnrealExporter.h"

#define LOCTEXT_NAMESPACE "Sequencer"

DEFINE_LOG_CATEGORY(LogSequencer);

struct FSequencerTemplateStore : FMovieSceneSequenceTemplateStore
{
	FSequencerTemplateStore()
	{
		TemplateParameters.bForEditorPreview = true;
		bTemplatesAreVolatile = true;
	}

	void Reset()
	{
		Templates.Reset();
	}

	void PurgeStaleTracks()
	{
		for (auto& Pair : Templates)
		{
			Pair.Value->PurgeStaleTracks();
		}
	}

	virtual FMovieSceneEvaluationTemplate& GetCompiledTemplate(UMovieSceneSequence& Sequence)
	{
		FObjectKey SequenceKey(&Sequence);

		if (TUniquePtr<FCachedMovieSceneEvaluationTemplate>* ExistingTemplate = Templates.Find(SequenceKey))
		{
			FCachedMovieSceneEvaluationTemplate* Template = ExistingTemplate->Get();
			Template->Regenerate(TemplateParameters);
			return *Template;
		}
		else
		{
			FCachedMovieSceneEvaluationTemplate* NewTemplate = new FCachedMovieSceneEvaluationTemplate;
			NewTemplate->Initialize(Sequence, this);
			NewTemplate->Regenerate(TemplateParameters);

			Templates.Add(SequenceKey, TUniquePtr<FCachedMovieSceneEvaluationTemplate>(NewTemplate));
			return *NewTemplate;
		}
	}

	// Store templates as unique ptrs to ensure that external pointers don't become invalid when the array is reallocated
	TMap<FObjectKey, TUniquePtr<FCachedMovieSceneEvaluationTemplate>> Templates;
	FMovieSceneTrackCompilationParams TemplateParameters;
};


void FSequencer::InitSequencer(const FSequencerInitParams& InitParams, const TSharedRef<ISequencerObjectChangeListener>& InObjectChangeListener, const TArray<FOnCreateTrackEditor>& TrackEditorDelegates)
{
	bIsEditingWithinLevelEditor = InitParams.bEditWithinLevelEditor;
	SilentModeCount = 0;
	bReadOnly = InitParams.ViewParams.bReadOnly;

	PreAnimatedState.EnableGlobalCapture();

	if (InitParams.SpawnRegister.IsValid())
	{
		SpawnRegister = InitParams.SpawnRegister;
	}
	else
	{
		// Spawnables not supported
		SpawnRegister = MakeShareable(new FNullMovieSceneSpawnRegister);
	}

	EventContextsAttribute = InitParams.EventContexts;
	if (EventContextsAttribute.IsSet())
	{
		CachedEventContexts.Reset();
		for (UObject* Object : EventContextsAttribute.Get())
		{
			CachedEventContexts.Add(Object);
		}
	}

	PlaybackContextAttribute = InitParams.PlaybackContext;
	CachedPlaybackContext = PlaybackContextAttribute.Get(nullptr);

	Settings = USequencerSettingsContainer::GetOrCreate<USequencerSettings>(*InitParams.ViewParams.UniqueName);

	if (ISettingsModule* SettingsModule = FModuleManager::GetModulePtr<ISettingsModule>("Settings"))
	{
		FName SettingsSectionName = *Settings->GetName();
		FText SettingsDisplayName = FText::FromString(FName::NameToDisplayString(*Settings->GetName(), false));
		FText SettingsDescription = FText::FromString("Configure the look and feel of the " + FName::NameToDisplayString(*Settings->GetName(), false));

		SettingsModule->RegisterSettings("Editor", "ContentEditors", SettingsSectionName, SettingsDisplayName, SettingsDescription, Settings);
	}
	
	Settings->GetOnLockPlaybackToAudioClockChanged().AddSP(this, &FSequencer::ResetTimingManager);
	ResetTimingManager(Settings->ShouldLockPlaybackToAudioClock());

	Settings->GetOnEvaluateSubSequencesInIsolationChanged().AddSP(this, &FSequencer::RestorePreAnimatedState);

	ToolkitHost = InitParams.ToolkitHost;

	ScrubPosition = InitParams.ViewParams.InitialScrubPosition;
	PlayRate = 1.f;
	ShuttleMultiplier = 0;
	ObjectChangeListener = InObjectChangeListener;

	check( ObjectChangeListener.IsValid() );
	
	RootSequence = InitParams.RootSequence;

	TemplateStore = MakeShared<FSequencerTemplateStore>();

	ActiveTemplateIDs.Add(MovieSceneSequenceID::Root);
	RootTemplateInstance.Initialize(*InitParams.RootSequence, *this, TemplateStore.ToSharedRef());

	// Make internal widgets
	SequencerWidget = SNew( SSequencer, SharedThis( this ) )
		.ViewRange( this, &FSequencer::GetViewRange )
		.ClampRange( this, &FSequencer::GetClampRange )
		.PlaybackRange( this, &FSequencer::GetPlaybackRange )
		.PlaybackStatus( this, &FSequencer::GetPlaybackStatus )
		.SelectionRange( this, &FSequencer::GetSelectionRange )
		.SubSequenceRange( this, &FSequencer::GetSubSequenceRange )
		.OnPlaybackRangeChanged( this, &FSequencer::SetPlaybackRange )
		.OnPlaybackRangeBeginDrag( this, &FSequencer::OnPlaybackRangeBeginDrag )
		.OnPlaybackRangeEndDrag( this, &FSequencer::OnPlaybackRangeEndDrag )
		.OnSelectionRangeChanged( this, &FSequencer::SetSelectionRange )
		.OnSelectionRangeBeginDrag( this, &FSequencer::OnSelectionRangeBeginDrag )
		.OnSelectionRangeEndDrag( this, &FSequencer::OnSelectionRangeEndDrag )
		.IsPlaybackRangeLocked( this, &FSequencer::IsPlaybackRangeLocked )
		.OnTogglePlaybackRangeLocked( this, &FSequencer::TogglePlaybackRangeLocked )
		.ScrubPosition( this, &FSequencer::GetLocalTime )
		.OnBeginScrubbing( this, &FSequencer::OnBeginScrubbing )
		.OnEndScrubbing( this, &FSequencer::OnEndScrubbing )
		.OnScrubPositionChanged( this, &FSequencer::OnScrubPositionChanged )
		.OnViewRangeChanged( this, &FSequencer::SetViewRange )
		.OnClampRangeChanged( this, &FSequencer::OnClampRangeChanged )
		.OnGetAddMenuContent(InitParams.ViewParams.OnGetAddMenuContent)
		.OnReceivedFocus(InitParams.ViewParams.OnReceivedFocus)
		.AddMenuExtender(InitParams.ViewParams.AddMenuExtender);

	// When undo occurs, get a notification so we can make sure our view is up to date
	GEditor->RegisterForUndo(this);

	// Create tools and bind them to this sequencer
	for( int32 DelegateIndex = 0; DelegateIndex < TrackEditorDelegates.Num(); ++DelegateIndex )
	{
		check( TrackEditorDelegates[DelegateIndex].IsBound() );
		// Tools may exist in other modules, call a delegate that will create one for us 
		TSharedRef<ISequencerTrackEditor> TrackEditor = TrackEditorDelegates[DelegateIndex].Execute( SharedThis( this ) );
		TrackEditors.Add( TrackEditor );
	}

	ZoomAnimation = FCurveSequence();
	ZoomCurve = ZoomAnimation.AddCurve(0.f, 0.2f, ECurveEaseFunction::QuadIn);
	OverlayAnimation = FCurveSequence();
	OverlayCurve = OverlayAnimation.AddCurve(0.f, 0.2f, ECurveEaseFunction::QuadIn);

	// Update initial movie scene data
	NotifyMovieSceneDataChanged( EMovieSceneDataChangeType::ActiveMovieSceneChanged );
	UpdateTimeBoundsToFocusedMovieScene();

	// NOTE: Could fill in asset editor commands here!

	BindCommands();

	for (auto TrackEditor : TrackEditors)
	{
		TrackEditor->OnInitialize();
	}

	OnActivateSequenceEvent.Broadcast(ActiveTemplateIDs[0]);
}


FSequencer::FSequencer()
	: SequencerCommandBindings( new FUICommandList )
	, SequencerSharedBindings( new FUICommandList )
	, TargetViewRange(0.f, 5.f)
	, LastViewRange(0.f, 5.f)
	, ViewRangeBeforeZoom(TRange<float>::Empty())
	, PlaybackState( EMovieScenePlayerStatus::Stopped )
	, ScrubPosition( 0.0f )
	, bPerspectiveViewportPossessionEnabled( true )
	, bPerspectiveViewportCameraCutEnabled( false )
	, bIsEditingWithinLevelEditor( false )
	, bShowCurveEditor( false )
	, bNeedTreeRefresh( false )
	, bNeedInstanceRefresh( false )
	, StoredPlaybackState( EMovieScenePlayerStatus::Stopped )
	, NodeTree( MakeShareable( new FSequencerNodeTree( *this ) ) )
	, bUpdatingSequencerSelection( false )
	, bUpdatingExternalSelection( false )
	, OldMaxTickRate(GEngine->GetMaxFPS())
	, bNeedsEvaluate(false)
{
	Selection.GetOnOutlinerNodeSelectionChanged().AddRaw(this, &FSequencer::OnSelectedOutlinerNodesChanged);
	Selection.GetOnNodesWithSelectedKeysOrSectionsChanged().AddRaw(this, &FSequencer::OnSelectedOutlinerNodesChanged);
	Selection.GetOnOutlinerNodeSelectionChangedObjectGuids().AddRaw(this, &FSequencer::OnSelectedOutlinerNodesChanged);
}


FSequencer::~FSequencer()
{
	GEditor->UnregisterForUndo(this);

	if (ISettingsModule* SettingsModulePtr = FModuleManager::GetModulePtr<ISettingsModule>("Settings"))
	{
		FName SettingsSectionName = *Settings->GetName();
		SettingsModulePtr->UnregisterSettings("Editor", "ContentEditors", SettingsSectionName);
	}

	for (auto TrackEditor : TrackEditors)
	{
		TrackEditor->OnRelease();
	}

	SequencerWidget.Reset();
	TrackEditors.Empty();
}


void FSequencer::Close()
{
	RestorePreAnimatedState();

	for (auto TrackEditor : TrackEditors)
	{
		TrackEditor->OnRelease();
	}

	SequencerWidget.Reset();
	TrackEditors.Empty();
}


void FSequencer::Tick(float InDeltaTime)
{
	Selection.Tick();
	
	if (PlaybackContextAttribute.IsBound())
	{
		TWeakObjectPtr<UObject> NewPlaybackContext = PlaybackContextAttribute.Get();

		if (CachedPlaybackContext != NewPlaybackContext)
		{
			PrePossessionViewTargets.Reset();
			State.ClearObjectCaches();
			CachedPlaybackContext = NewPlaybackContext;
		}
	}

	if (RootTemplateInstance.IsDirty())
	{
		bNeedsEvaluate = true;
	}
	
	if ( bNeedInstanceRefresh )
	{
		UpdateRuntimeInstances();
		bNeedInstanceRefresh = false;
	}

	if (bNeedTreeRefresh)
	{
		SelectionPreview.Empty();

		SequencerWidget->UpdateLayoutTree();
		bNeedTreeRefresh = false;

		SetPlaybackStatus(StoredPlaybackState);
	}

	UObject* PlaybackContext = GetPlaybackContext();
	UWorld* World = PlaybackContext ? PlaybackContext->GetWorld() : nullptr;
	float Dilation = World ? World->GetWorldSettings()->MatineeTimeDilation : 1.f;
	FTimeAndDelta TimeAndDelta = TimingManager->AdjustTime(GetGlobalTime(), InDeltaTime, PlayRate, Dilation);

	static const float AutoScrollFactor = 0.1f;

	// Animate the autoscroll offset if it's set
	if (AutoscrollOffset.IsSet())
	{
		float Offset = AutoscrollOffset.GetValue() * AutoScrollFactor;
		SetViewRange(TRange<float>(TargetViewRange.GetLowerBoundValue() + Offset, TargetViewRange.GetUpperBoundValue() + Offset), EViewRangeInterpolation::Immediate);
	}

	// Animate the autoscrub offset if it's set
	if (AutoscrubOffset.IsSet())
	{
		float Offset = AutoscrubOffset.GetValue() * AutoScrollFactor;
		SetLocalTimeDirectly(GetLocalTime() + Offset);
	}

	// override max frame rate
	if (PlaybackState == EMovieScenePlayerStatus::Playing)
	{
		bool bIsFixedFrameIntervalPlayback = false;
		if (GetFocusedMovieSceneSequence() && GetFocusedMovieSceneSequence()->GetMovieScene())
		{
			bIsFixedFrameIntervalPlayback = GetFocusedMovieSceneSequence()->GetMovieScene()->GetForceFixedFrameIntervalPlayback();
		}

		const float TimeSnapInterval = Settings->GetTimeSnapInterval();

		if (SequencerSnapValues::IsTimeSnapIntervalFrameRate(TimeSnapInterval) && bIsFixedFrameIntervalPlayback)
		{
			GEngine->SetMaxFPS(1.f / TimeSnapInterval);
		}
		else
		{
			GEngine->SetMaxFPS(OldMaxTickRate);
		}
	}

	if (PlaybackState == EMovieScenePlayerStatus::Playing ||
		PlaybackState == EMovieScenePlayerStatus::Recording)
	{
		// Put the time into local space
		SetLocalTimeLooped(TimeAndDelta.Time * RootToLocalTransform);
	}
	else
	{
		PlayPosition.Reset(GetGlobalTime());
	}

	UpdateSubSequenceData();

	// Tick all the tools we own as well
	for (int32 EditorIndex = 0; EditorIndex < TrackEditors.Num(); ++EditorIndex)
	{
		TrackEditors[EditorIndex]->Tick(TimeAndDelta.Delta * PlayRate);
	}

	if (!IsInSilentMode())
	{
		if (bNeedsEvaluate)
		{
			FMovieSceneEvaluationRange Range = PlayPosition.JumpTo(ScrubPosition, GetFocusedMovieSceneSequence()->GetMovieScene()->GetOptionalFixedFrameInterval());
			EvaluateInternal(Range);
		}
	}

	ISequenceRecorder& SequenceRecorder = FModuleManager::LoadModuleChecked<ISequenceRecorder>("SequenceRecorder");
	if(SequenceRecorder.IsRecording())
	{
		UMovieSceneSubSection* Section = UMovieSceneSubSection::GetRecordingSection();
		if(Section != nullptr)
		{
			Section->SetEndTime(Section->GetStartTime() + SequenceRecorder.GetCurrentRecordingLength());
		}
	}

	// Reset any player controllers that we were possessing, if we're not possessing them any more
	if (!IsPerspectiveViewportCameraCutEnabled() && PrePossessionViewTargets.Num())
	{
		for (const FCachedViewTarget& CachedView : PrePossessionViewTargets)
		{
			APlayerController* PlayerController = CachedView.PlayerController.Get();
			AActor* ViewTarget = CachedView.ViewTarget.Get();

			if (PlayerController && ViewTarget)
			{
				PlayerController->SetViewTarget(ViewTarget);
			}
		}
		PrePossessionViewTargets.Reset();
	}
}


TSharedRef<SWidget> FSequencer::GetSequencerWidget() const
{
	return SequencerWidget.ToSharedRef();
}


UMovieSceneSequence* FSequencer::GetRootMovieSceneSequence() const
{
	return RootSequence.Get();
}


UMovieSceneSequence* FSequencer::GetFocusedMovieSceneSequence() const
{
	// the last item is the focused movie scene
	if (ActiveTemplateIDs.Num())
	{
		return RootTemplateInstance.GetSequence(ActiveTemplateIDs.Last());
	}

	return nullptr;
}


void FSequencer::ResetToNewRootSequence(UMovieSceneSequence& NewSequence)
{
	RootSequence = &NewSequence;
	RestorePreAnimatedState();

	RootTemplateInstance.Finish(*this);

	TemplateStore->Reset();

	ActiveTemplateIDs.Reset();
	ActiveTemplateIDs.Add(MovieSceneSequenceID::Root);

	RootTemplateInstance.Initialize(NewSequence, *this);

	RootToLocalTransform = FMovieSceneSequenceTransform();

	ResetPerMovieSceneData();
	SequencerWidget->ResetBreadcrumbs();

	OnActivateSequenceEvent.Broadcast(ActiveTemplateIDs.Top());
}


void FSequencer::FocusSequenceInstance(UMovieSceneSubSection& InSubSection)
{
	// Root out the SequenceID for the sub section
	FMovieSceneSequenceID SequenceID = MovieSceneSequenceID::Root;

	const FMovieSceneSequenceHierarchyNode* Node = RootTemplateInstance.GetHierarchy().FindNode(ActiveTemplateIDs.Last());

	FName SearchForName(*InSubSection.GetPathNameInMovieScene());
	for (FMovieSceneSequenceIDRef ChildID : Node->Children)
	{
		const FMovieSceneSubSequenceData* SubSequence = RootTemplateInstance.GetHierarchy().FindSubData(ChildID);
		if (SearchForName == SubSequence->SectionPath)
		{
			SequenceID = ChildID;
			break;
		}
	}

	if (!ensure(SequenceID != MovieSceneSequenceID::Root))
	{
		return;
	}

	ActiveTemplateIDs.Push(SequenceID);

	if (Settings->ShouldEvaluateSubSequencesInIsolation())
	{
		RestorePreAnimatedState();
	}

	UpdateSubSequenceData();

	// Reset data that is only used for the previous movie scene
	ResetPerMovieSceneData();
	SequencerWidget->UpdateBreadcrumbs();

	OnActivateSequenceEvent.Broadcast(ActiveTemplateIDs.Top());

	bNeedsEvaluate = true;
}


FGuid FSequencer::CreateBinding(UObject& InObject, const FString& InName)
{
	UMovieSceneSequence* OwnerSequence = GetFocusedMovieSceneSequence();
	UMovieScene* OwnerMovieScene = OwnerSequence->GetMovieScene();
		
	const FGuid PossessableGuid = OwnerMovieScene->AddPossessable(InName, InObject.GetClass());

	// Attempt to use the parent as a context if necessary
	UObject* ParentObject = OwnerSequence->GetParentObject(&InObject);
	UObject* BindingContext = GetPlaybackContext();

	if (ParentObject)
	{
		// Ensure we have possessed the outer object, if necessary
		FGuid ParentGuid = GetHandleToObject(ParentObject);
		
		if (OwnerSequence->AreParentContextsSignificant())
		{
			BindingContext = ParentObject;
		}

		// Set up parent/child guids for possessables within spawnables
		if (ParentGuid.IsValid())
		{
			FMovieScenePossessable* ChildPossessable = OwnerMovieScene->FindPossessable(PossessableGuid);
			if (ensure(ChildPossessable))
			{
				ChildPossessable->SetParent(ParentGuid);
			}

			FMovieSceneSpawnable* ParentSpawnable = OwnerMovieScene->FindSpawnable(ParentGuid);
			if (ParentSpawnable)
			{
				ParentSpawnable->AddChildPossessable(PossessableGuid);
			}
		}
	}

	OwnerSequence->BindPossessableObject(PossessableGuid, InObject, BindingContext);

	return PossessableGuid;
}


UObject* FSequencer::GetPlaybackContext() const
{
	return CachedPlaybackContext.Get();
}

TArray<UObject*> FSequencer::GetEventContexts() const
{
	TArray<UObject*> Temp;
	CopyFromWeakArray(Temp, CachedEventContexts);
	return Temp;
}

void FSequencer::GetKeysFromSelection(TUniquePtr<ISequencerKeyCollection>& KeyCollection)
{
	if (!KeyCollection.IsValid())
	{
		KeyCollection.Reset(new FGroupedKeyCollection);
	}

	TArray<FSequencerDisplayNode*> SelectedNodes;
	for (const TSharedRef<FSequencerDisplayNode>& Node : Selection.GetSelectedOutlinerNodes())
	{
		SelectedNodes.Add(&Node.Get());
	}

	// Anything within .5 pixel's worth of time is a duplicate as far as we're concerned
	FVirtualTrackArea TrackArea = SequencerWidget->GetVirtualTrackArea();;
	const float DuplicateThreshold = (TrackArea.PixelToTime(0.f) - TrackArea.PixelToTime(1.f)) * .5f;

	KeyCollection->InitializeRecursive(SelectedNodes, DuplicateThreshold);
}


void FSequencer::PopToSequenceInstance(FMovieSceneSequenceIDRef SequenceID)
{
	if( ActiveTemplateIDs.Num() > 1 )
	{
		// Pop until we find the movie scene to focus
		while( SequenceID != ActiveTemplateIDs.Last() )
		{
			ActiveTemplateIDs.Pop();
		}

		check( ActiveTemplateIDs.Num() > 0 );
		UpdateSubSequenceData();

		// Pop out of any potentially locked cameras from the shot and toggle on camera cuts
		for (int32 i = 0; i < GEditor->LevelViewportClients.Num(); ++i)
		{		
			FLevelEditorViewportClient* LevelVC = GEditor->LevelViewportClients[i];
			if (LevelVC && LevelVC->IsPerspective() && LevelVC->AllowsCinematicPreview() && LevelVC->GetViewMode() != VMI_Unknown)
			{
				LevelVC->SetActorLock(nullptr);
				LevelVC->bLockedCameraView = false;
				LevelVC->UpdateViewForLockedActor();
				LevelVC->Invalidate();
			}
		}
		SetPerspectiveViewportCameraCutEnabled(true);

		ResetPerMovieSceneData();
		SequencerWidget->UpdateBreadcrumbs();

		OnActivateSequenceEvent.Broadcast(ActiveTemplateIDs.Top());

		bNeedsEvaluate = true;
	}
}

void FSequencer::UpdateSubSequenceData()
{
	SubSequenceRange = TRange<float>(0.f);
	RootToLocalTransform = FMovieSceneSequenceTransform();

	// Find the parent sub section and set up the sub sequence range, if necessary
	if (ActiveTemplateIDs.Num() <= 1)
	{
		return;
	}

	const FMovieSceneSubSequenceData* SubSequenceData = RootTemplateInstance.GetHierarchy().FindSubData(ActiveTemplateIDs.Top());

	if (SubSequenceData)
	{
		SubSequenceRange = SubSequenceData->ValidPlayRange;
		RootToLocalTransform = SubSequenceData->RootToSequenceTransform;
	}
}

void FSequencer::DeleteSections(const TSet<TWeakObjectPtr<UMovieSceneSection>>& Sections)
{
	UMovieScene* MovieScene = GetFocusedMovieSceneSequence()->GetMovieScene();
	bool bAnythingRemoved = false;

	FScopedTransaction DeleteSectionTransaction( NSLOCTEXT("Sequencer", "DeleteSection_Transaction", "Delete Section") );

	for (const auto Section : Sections)
	{
		if (!Section.IsValid() || Section->IsLocked())
		{
			continue;
		}

		// if this check fails then the section is outered to a type that doesnt know about the section
		UMovieSceneTrack* Track = CastChecked<UMovieSceneTrack>(Section->GetOuter());
		{
			Track->SetFlags(RF_Transactional);
			Track->Modify();
			Track->RemoveSection(*Section);
		}

		bAnythingRemoved = true;
		Selection.RemoveFromSelection(Section.Get());
	}

	if (bAnythingRemoved)
	{
		// Full refresh required just in case the last section was removed from any track.
		NotifyMovieSceneDataChanged( EMovieSceneDataChangeType::MovieSceneStructureItemRemoved );
	}

	SequencerHelpers::ValidateNodesWithSelectedKeysOrSections(*this);
}


void FSequencer::DeleteSelectedKeys()
{
	FScopedTransaction DeleteKeysTransaction( NSLOCTEXT("Sequencer", "DeleteSelectedKeys_Transaction", "Delete Selected Keys") );
	bool bAnythingRemoved = false;
	TArray<FSequencerSelectedKey> SelectedKeysArray = Selection.GetSelectedKeys().Array();

	for (const FSequencerSelectedKey& Key : SelectedKeysArray)
	{
		if (Key.IsValid())
		{
			if (Key.Section->TryModify())
			{
				Key.KeyArea->DeleteKey(Key.KeyHandle.GetValue());
				bAnythingRemoved = true;
			}
		}
	}

	if (bAnythingRemoved)
	{
		NotifyMovieSceneDataChanged( EMovieSceneDataChangeType::TrackValueChanged );
	}

	Selection.EmptySelectedKeys();
	SequencerHelpers::ValidateNodesWithSelectedKeysOrSections(*this);
}


void FSequencer::SetInterpTangentMode(ERichCurveInterpMode InterpMode, ERichCurveTangentMode TangentMode)
{
	TArray<FSequencerSelectedKey> SelectedKeysArray = Selection.GetSelectedKeys().Array();
	if (SelectedKeysArray.Num() == 0)
	{
		return;
	}

	FScopedTransaction SetInterpTangentModeTransaction(NSLOCTEXT("Sequencer", "SetInterpTangentMode_Transaction", "Set Interpolation and Tangent Mode"));
	bool bAnythingChanged = false;

	for (const FSequencerSelectedKey& Key : SelectedKeysArray)
	{
		if (Key.IsValid())
		{
			if (Key.Section->TryModify())
			{
				Key.KeyArea->SetKeyInterpMode(Key.KeyHandle.GetValue(), InterpMode);
				Key.KeyArea->SetKeyTangentMode(Key.KeyHandle.GetValue(), TangentMode);
				bAnythingChanged = true;
			}
		}
	}

	if (bAnythingChanged)
	{
		NotifyMovieSceneDataChanged( EMovieSceneDataChangeType::TrackValueChanged );
	}
}


bool FSequencer::IsInterpTangentModeSelected(ERichCurveInterpMode InterpMode, ERichCurveTangentMode TangentMode) const
{
	TArray<FSequencerSelectedKey> SelectedKeysArray = Selection.GetSelectedKeys().Array();

	bool bAllSelected = false;
	for (const FSequencerSelectedKey& Key : SelectedKeysArray)
	{
		if (Key.IsValid())
		{
			bAllSelected = true;
			if (Key.KeyArea->GetKeyInterpMode(Key.KeyHandle.GetValue()) != InterpMode || 
				Key.KeyArea->GetKeyTangentMode(Key.KeyHandle.GetValue()) != TangentMode)
			{
				bAllSelected = false;
				break;
			}
		}
	}
	return bAllSelected;
}


void FSequencer::SnapToFrame()
{
	FScopedTransaction SnapToFrameTransaction(NSLOCTEXT("Sequencer", "SnapToFrame_Transaction", "Snap Selected Keys to Frame"));
	bool bAnythingChanged = false;
	TArray<FSequencerSelectedKey> SelectedKeysArray = Selection.GetSelectedKeys().Array();

	for (const FSequencerSelectedKey& Key : SelectedKeysArray)
	{
		if (Key.IsValid())
		{
			if (Key.Section->TryModify())
			{
				float NewKeyTime = Key.KeyArea->GetKeyTime(Key.KeyHandle.GetValue());

				// Convert to frame
				float FrameRate = 1.0f / Settings->GetTimeSnapInterval();
				int32 NewFrame = SequencerHelpers::TimeToFrame(NewKeyTime, FrameRate);

				// Convert back to time
				NewKeyTime = SequencerHelpers::FrameToTime(NewFrame, FrameRate);

				Key.KeyArea->SetKeyTime(Key.KeyHandle.GetValue(), NewKeyTime);
				bAnythingChanged = true;
			}
		}
	}

	if (bAnythingChanged)
	{
		NotifyMovieSceneDataChanged( EMovieSceneDataChangeType::TrackValueChanged );
	}
}


bool FSequencer::CanSnapToFrame() const
{
	const bool bKeysSelected = Selection.GetSelectedKeys().Num() > 0;

	return bKeysSelected && CanShowFrameNumbers();
}

void FSequencer::TransformSelectedKeysAndSections(float InDeltaTime, float InScale)
{
	FScopedTransaction TransformKeysAndSectionsTransaction(NSLOCTEXT("Sequencer", "TransformKeysandSections_Transaction", "Transform Keys and Sections"));
	bool bAnythingChanged = false;
	TArray<FSequencerSelectedKey> SelectedKeysArray = Selection.GetSelectedKeys().Array();

	TArray<UMovieSceneSection*> SectionsWithKeys;
	
	FSequencerDisplayNode::DisableKeyGoupingRegeneration();
	
	for (const FSequencerSelectedKey& Key : SelectedKeysArray)
	{
		if (Key.IsValid())
		{
			UMovieSceneSection* Section = Key.Section;

			bool SectionModified = SectionsWithKeys.Contains(Section);

			if (!SectionModified)
			{
				if (Key.Section->TryModify())
				{
					SectionModified = true;
					SectionsWithKeys.Add(Section);
				}
			}
			
			if (SectionModified)
			{
				if (InScale != 0.f)
				{
					Key.KeyArea->DilateKey(Key.KeyHandle.GetValue(), InScale, GetLocalTime());
					bAnythingChanged = true;
				}
				if (InDeltaTime != 0.f)
				{
					Key.KeyArea->MoveKey(Key.KeyHandle.GetValue(), InDeltaTime);
					bAnythingChanged = true;
				}

				float NewKeyTime = Key.KeyArea->GetKeyTime(Key.KeyHandle.GetValue()) + InDeltaTime;
				if (NewKeyTime > Section->GetEndTime())
				{
					Section->SetEndTime(NewKeyTime);
				}
				else if (NewKeyTime < Section->GetStartTime())
				{
					Section->SetStartTime(NewKeyTime);
				}
			}
		}
	}

	FSequencerDisplayNode::EnableKeyGoupingRegeneration();

	for (TWeakObjectPtr<UMovieSceneSection> SelectedSection : Selection.GetSelectedSections())
	{
		if (SelectedSection.IsValid())
		{
			TSet<FKeyHandle> EmptyKeyHandles;
			SelectedSection.Get()->SetFlags( RF_Transactional );
			if (InScale != 1.f)
			{
				SelectedSection.Get()->DilateSection(InScale, GetLocalTime(), EmptyKeyHandles);
				bAnythingChanged = true;
			}
			if (InDeltaTime != 0.f)
			{
				SelectedSection.Get()->MoveSection(InDeltaTime, EmptyKeyHandles);
				bAnythingChanged = true;
			}
		}
	}

	if (bAnythingChanged)
	{
		NotifyMovieSceneDataChanged( EMovieSceneDataChangeType::TrackValueChanged );
	}
}


void FSequencer::OnActorsDropped( const TArray<TWeakObjectPtr<AActor> >& Actors )
{
	AddActors(Actors);
}


void FSequencer::NotifyMovieSceneDataChangedInternal()
{
	NotifyMovieSceneDataChanged( EMovieSceneDataChangeType::Unknown );
}


void FSequencer::NotifyMovieSceneDataChanged( EMovieSceneDataChangeType DataChangeType )
{
	if ( DataChangeType == EMovieSceneDataChangeType::ActiveMovieSceneChanged ||
		DataChangeType == EMovieSceneDataChangeType::Unknown )
	{
		LabelManager.SetMovieScene( GetFocusedMovieSceneSequence()->GetMovieScene() );
	}

	StoredPlaybackState = GetPlaybackStatus();

	if ( DataChangeType == EMovieSceneDataChangeType::MovieSceneStructureItemRemoved ||
		DataChangeType == EMovieSceneDataChangeType::MovieSceneStructureItemsChanged ||
		DataChangeType == EMovieSceneDataChangeType::Unknown )
	{
		// When structure items are removed, or we don't know what may have changed, refresh the tree and instances immediately so that the data
		// is in a consistent state when the UI is updated during the next tick.
		SetPlaybackStatus( EMovieScenePlayerStatus::Stopped );
		UpdateRuntimeInstances();
		SelectionPreview.Empty();
		SequencerWidget->UpdateLayoutTree();
		bNeedInstanceRefresh = false;
		bNeedTreeRefresh = false;
		SetPlaybackStatus( StoredPlaybackState );
	}
	else if (DataChangeType == EMovieSceneDataChangeType::TrackValueChangedRefreshImmediately)
	{
		UpdateRuntimeInstances();

		// Evaluate now
		EvaluateInternal(FMovieSceneEvaluationRange(ScrubPosition));
	}
	else
	{
		if ( DataChangeType != EMovieSceneDataChangeType::TrackValueChanged )
		{
			// All changes types except for track value changes require refreshing the outliner tree.
			SetPlaybackStatus( EMovieScenePlayerStatus::Stopped );
			bNeedTreeRefresh = true;
		}
		bNeedInstanceRefresh = true;
	}

	bNeedsEvaluate = true;
	State.ClearObjectCaches();

	UpdatePlaybackRange();
	OnMovieSceneDataChangedDelegate.Broadcast();
}


FAnimatedRange FSequencer::GetViewRange() const
{
	FAnimatedRange AnimatedRange(FMath::Lerp(LastViewRange.GetLowerBoundValue(), TargetViewRange.GetLowerBoundValue(), ZoomCurve.GetLerp()),
		FMath::Lerp(LastViewRange.GetUpperBoundValue(), TargetViewRange.GetUpperBoundValue(), ZoomCurve.GetLerp()));

	if (ZoomAnimation.IsPlaying())
	{
		AnimatedRange.AnimationTarget = TargetViewRange;
	}

	return AnimatedRange;
}


FAnimatedRange FSequencer::GetClampRange() const
{
	UMovieScene* FocusedMovieScene = GetFocusedMovieSceneSequence()->GetMovieScene();
	return FocusedMovieScene->GetEditorData().WorkingRange;
}


void FSequencer::SetClampRange(TRange<float> InNewClampRange)
{
	UMovieScene* FocusedMovieScene = GetFocusedMovieSceneSequence()->GetMovieScene();
	FocusedMovieScene->GetEditorData().WorkingRange = InNewClampRange;
}


TOptional<TRange<float>> FSequencer::GetSubSequenceRange() const
{
	if (Settings->ShouldEvaluateSubSequencesInIsolation() || ActiveTemplateIDs.Num() == 1)
	{
		return TOptional<TRange<float>>();
	}
	return SubSequenceRange;
}


TRange<float> FSequencer::GetSelectionRange() const
{
	return GetFocusedMovieSceneSequence()->GetMovieScene()->GetSelectionRange();
}


void FSequencer::SetSelectionRange(TRange<float> Range)
{
	const FScopedTransaction Transaction(LOCTEXT("SetSelectionRange_Transaction", "Set Selection Range"));
	UMovieScene* FocussedMovieScene = GetFocusedMovieSceneSequence()->GetMovieScene();

	FocussedMovieScene->SetSelectionRange(Range);
}


void FSequencer::SetSelectionRangeEnd()
{
	const float LocalTime = GetLocalTime();

	if (GetSelectionRange().GetLowerBoundValue() >= LocalTime)
	{
		SetSelectionRange(TRange<float>(LocalTime));
	}
	else
	{
		SetSelectionRange(TRange<float>(GetSelectionRange().GetLowerBoundValue(), LocalTime));
	}
}


void FSequencer::SetSelectionRangeStart()
{
	const float LocalTime = GetLocalTime();

	if (GetSelectionRange().GetUpperBoundValue() <= LocalTime)
	{
		SetSelectionRange(TRange<float>(LocalTime));
	}
	else
	{
		SetSelectionRange(TRange<float>(LocalTime, GetSelectionRange().GetUpperBoundValue()));
	}
}


void FSequencer::SelectInSelectionRange(const TSharedRef<FSequencerDisplayNode>& DisplayNode, const TRange<float>& SelectionRange, bool bSelectKeys, bool bSelectSections)
{
	if (DisplayNode->GetType() == ESequencerNode::Track)
	{
		if (bSelectKeys)
		{
			TSet<TSharedPtr<IKeyArea>> OutKeyAreas;
			SequencerHelpers::GetAllKeyAreas(DisplayNode, OutKeyAreas);

			for (auto KeyArea : OutKeyAreas)
			{
				if (!KeyArea.IsValid())
				{
					continue;
				}

				UMovieSceneSection* Section = KeyArea->GetOwningSection();

				if (Section == nullptr)
				{
					continue;
				}

				if (bSelectKeys)
				{
					TSet<FKeyHandle> OutKeyHandles;
					Section->GetKeyHandles(OutKeyHandles, SelectionRange);

					for (auto KeyHandle : OutKeyHandles)
					{
						Selection.AddToSelection(FSequencerSelectedKey(*Section, KeyArea, KeyHandle));
					}
				}
			}
		}

		if (bSelectSections)
		{
			// Use an exclusive selection range to prevent the selection of a section that ends right at the selection range start
			TRange<float> ExclusiveSectionRange = TRange<float>(TRangeBound<float>::Exclusive(SelectionRange.GetLowerBoundValue()), TRangeBound<float>::Exclusive(SelectionRange.GetUpperBoundValue()));
			TSet<TWeakObjectPtr<UMovieSceneSection>> OutSections;
			SequencerHelpers::GetAllSections(DisplayNode, OutSections);

			for (auto Section : OutSections)
			{
				if (Section.IsValid() && Section->GetRange().Overlaps(ExclusiveSectionRange))
				{
					Selection.AddToSelection(Section.Get());
				}
			}
		}
	}

	for (const auto& ChildNode : DisplayNode->GetChildNodes())
	{
		SelectInSelectionRange(ChildNode, SelectionRange, bSelectKeys, bSelectSections);
	}
}

void FSequencer::ResetSelectionRange()
{
	SetSelectionRange(TRange<float>::Empty());
}

void FSequencer::SelectInSelectionRange(bool bSelectKeys, bool bSelectSections)
{
	UMovieSceneSequence* Sequence = GetFocusedMovieSceneSequence();
	UMovieScene* MovieScene = Sequence->GetMovieScene();
	TRange<float> SelectionRange = MovieScene->GetSelectionRange();

	Selection.Empty();

	for (const TSharedRef<FSequencerDisplayNode>& DisplayNode : NodeTree->GetRootNodes())
	{
		SelectInSelectionRange(DisplayNode, SelectionRange, bSelectKeys, bSelectSections);
	}
}


TRange<float> FSequencer::GetPlaybackRange() const
{
	return GetFocusedMovieSceneSequence()->GetMovieScene()->GetPlaybackRange();
}


void FSequencer::SetPlaybackRange(TRange<float> Range)
{
	if (ensure(Range.HasLowerBound() && Range.HasUpperBound() && !Range.IsDegenerate()))
	{
		UMovieScene* FocusedMovieScene = GetFocusedMovieSceneSequence()->GetMovieScene();
		
		if (!FocusedMovieScene->IsPlaybackRangeLocked())
		{
			const FScopedTransaction Transaction(LOCTEXT("SetPlaybackRange_Transaction", "Set Playback Range"));

			FocusedMovieScene->SetPlaybackRange(Range.GetLowerBoundValue(), Range.GetUpperBoundValue());

			bNeedsEvaluate = true;
		}
	}
}

bool FSequencer::IsPlaybackRangeLocked() const
{
	UMovieSceneSequence* FocusedMovieSceneSequence = GetFocusedMovieSceneSequence();
	if (FocusedMovieSceneSequence != nullptr)
	{
		return FocusedMovieSceneSequence->GetMovieScene()->IsPlaybackRangeLocked();
	}

	return false;
}

void FSequencer::TogglePlaybackRangeLocked()
{
	UMovieSceneSequence* FocusedMovieSceneSequence = GetFocusedMovieSceneSequence();
	if ( FocusedMovieSceneSequence != nullptr )
	{
		FScopedTransaction TogglePlaybackRangeLockTransaction( NSLOCTEXT( "Sequencer", "TogglePlaybackRangeLocked", "Toggle playback range lock" ) );
		UMovieScene* MovieScene = FocusedMovieSceneSequence->GetMovieScene();
		MovieScene->Modify();
		MovieScene->SetPlaybackRangeLocked( !MovieScene->IsPlaybackRangeLocked() );
	}
}

void FSequencer::ResetViewRange()
{
	float InRange = GetPlaybackRange().GetLowerBoundValue();
	float OutRange = GetPlaybackRange().GetUpperBoundValue();
	const float OutputViewSize = OutRange - InRange;
	const float OutputChange = OutputViewSize * 0.1f;

	if (OutputChange > 0)
	{
		InRange -= OutputChange;
		OutRange += OutputChange;

		SetClampRange(TRange<float>(InRange, OutRange));	
		SetViewRange(TRange<float>(InRange, OutRange), EViewRangeInterpolation::Animated);
	}
}


void FSequencer::ZoomViewRange(float InZoomDelta)
{
	float LocalViewRangeMax = TargetViewRange.GetUpperBoundValue();
	float LocalViewRangeMin = TargetViewRange.GetLowerBoundValue();
	const float OutputViewSize = LocalViewRangeMax - LocalViewRangeMin;
	const float OutputChange = OutputViewSize * InZoomDelta;

	float CurrentPositionFraction = (ScrubPosition - LocalViewRangeMin) / OutputViewSize;

	float NewViewOutputMin = LocalViewRangeMin - (OutputChange * CurrentPositionFraction);
	float NewViewOutputMax = LocalViewRangeMax + (OutputChange * (1.f - CurrentPositionFraction));

	if (NewViewOutputMin < NewViewOutputMax)
	{
		SetViewRange(TRange<float>(NewViewOutputMin, NewViewOutputMax), EViewRangeInterpolation::Animated);
	}
}


void FSequencer::ZoomInViewRange()
{
	ZoomViewRange(-0.1f);
}


void FSequencer::ZoomOutViewRange()
{
	ZoomViewRange(0.1f);
}

bool GetMovieSceneSectionPlayRange(UMovieSceneSection* InSection, TRange<float>& OutBounds)
{
	if (InSection->IsInfinite())
	{
		TRange<float> KeyBounds = TRange<float>::Empty();
		 
		TSet<FKeyHandle> KeyHandles;
		InSection->GetKeyHandles(KeyHandles, TRange<float>());
		for (auto KeyHandle : KeyHandles)
		{
			TOptional<float> KeyTime = InSection->GetKeyTime(KeyHandle);
			if (KeyTime.IsSet())
			{
				if (KeyBounds.IsEmpty())
				{
					KeyBounds = TRange<float>(KeyTime.GetValue());
				}
				else
				{
					KeyBounds = TRange<float>( FMath::Min(KeyBounds.GetLowerBoundValue(), KeyTime.GetValue()),
												FMath::Max(KeyBounds.GetUpperBoundValue(), KeyTime.GetValue()) );
				}
			}
		}

		OutBounds = KeyBounds;
		return KeyHandles.Num() > 0;
	}
	else
	{
		OutBounds = InSection->GetRange();
		return true;
	}
}

void FSequencer::UpdatePlaybackRange()
{
	if (Settings->ShouldKeepPlayRangeInSectionBounds())
	{
		UMovieScene* FocusedMovieScene = GetFocusedMovieSceneSequence()->GetMovieScene();
		TArray<UMovieSceneSection*> AllSections = FocusedMovieScene->GetAllSections();

		if (AllSections.Num() > 0)
		{
			TRange<float> NewBounds = TRange<float>::Empty();

			TRange<float> OutBounds;
			if (GetMovieSceneSectionPlayRange(AllSections[0], OutBounds))
			{
				NewBounds = OutBounds;
			}
	
			for (auto MovieSceneSection : AllSections)
			{
				if (GetMovieSceneSectionPlayRange(MovieSceneSection, OutBounds))
				{
					if (NewBounds.IsEmpty())
					{
						NewBounds = OutBounds;
					}
					else
					{
						NewBounds = TRange<float>( FMath::Min(NewBounds.GetLowerBoundValue(), OutBounds.GetLowerBoundValue()),
												FMath::Max(NewBounds.GetUpperBoundValue(), OutBounds.GetUpperBoundValue()) );
					}
				}
			}

			// When the playback range is determined by the section bounds, don't mark the change in the playback range otherwise the scene will be marked dirty
			if (!NewBounds.IsDegenerate() && !FocusedMovieScene->IsPlaybackRangeLocked())
			{
				const bool bAlwaysMarkDirty = false;
				FocusedMovieScene->SetPlaybackRange(NewBounds.GetLowerBoundValue(), NewBounds.GetUpperBoundValue(), bAlwaysMarkDirty);
			}
		}
	}
	else
	{
		UMovieScene* FocusedMovieScene = GetFocusedMovieSceneSequence()->GetMovieScene();
		TRange<float> NewBounds = TRange<float>::Empty();

		for (auto MasterTrack : FocusedMovieScene->GetMasterTracks())
		{
			if (MasterTrack->AddsSectionBoundsToPlayRange())
			{
				NewBounds = TRange<float>( FMath::Min(NewBounds.GetLowerBoundValue(), MasterTrack->GetSectionBoundaries().GetLowerBoundValue()),
											FMath::Max(NewBounds.GetUpperBoundValue(), MasterTrack->GetSectionBoundaries().GetUpperBoundValue()) );
			}
		}
			
		if (!NewBounds.IsEmpty() && !FocusedMovieScene->IsPlaybackRangeLocked())
		{
			FocusedMovieScene->SetPlaybackRange(NewBounds.GetLowerBoundValue(), NewBounds.GetUpperBoundValue());
		}
	}
}


EAutoKeyMode FSequencer::GetAutoKeyMode() const 
{
	return Settings->GetAutoKeyMode();
}


void FSequencer::SetAutoKeyMode(EAutoKeyMode AutoKeyMode)
{
	Settings->SetAutoKeyMode(AutoKeyMode);
}


bool FSequencer::GetKeyAllEnabled() const 
{
	return Settings->GetKeyAllEnabled();
}


void FSequencer::SetKeyAllEnabled(bool bKeyAllEnabled) 
{
	Settings->SetKeyAllEnabled(bKeyAllEnabled);
}


bool FSequencer::GetKeyInterpPropertiesOnly() const 
{
	return Settings->GetKeyInterpPropertiesOnly();
}


void FSequencer::SetKeyInterpPropertiesOnly(bool bKeyInterpPropertiesOnly) 
{
	Settings->SetKeyInterpPropertiesOnly(bKeyInterpPropertiesOnly);
}


EMovieSceneKeyInterpolation FSequencer::GetKeyInterpolation() const
{
	return Settings->GetKeyInterpolation();
}


void FSequencer::SetKeyInterpolation(EMovieSceneKeyInterpolation InKeyInterpolation)
{
	Settings->SetKeyInterpolation(InKeyInterpolation);
}


bool FSequencer::GetInfiniteKeyAreas() const
{
	return Settings->GetInfiniteKeyAreas();
}


void FSequencer::SetInfiniteKeyAreas(bool bInfiniteKeyAreas)
{
	Settings->SetInfiniteKeyAreas(bInfiniteKeyAreas);
}


bool FSequencer::GetAutoSetTrackDefaults() const
{
	return Settings->GetAutoSetTrackDefaults();
}


bool FSequencer::IsRecordingLive() const 
{
	return PlaybackState == EMovieScenePlayerStatus::Recording && GIsPlayInEditorWorld;
}


float FSequencer::GetLocalTime() const
{
	return ScrubPosition * RootToLocalTransform;
}


float FSequencer::GetGlobalTime() const
{
	return ScrubPosition;
}

void FSequencer::SetLocalTime( float NewTime, ESnapTimeMode SnapTimeMode )
{
	// Ensure the time is in the current view
	ScrollIntoView(NewTime);

	// Perform snapping
	if ((SnapTimeMode & ESnapTimeMode::STM_Interval) && Settings->GetIsSnapEnabled())
	{
		NewTime = Settings->SnapTimeToInterval(NewTime);
	}

	if ((SnapTimeMode & ESnapTimeMode::STM_Keys) && (Settings->GetSnapPlayTimeToKeys() || FSlateApplication::Get().GetModifierKeys().IsShiftDown()))
	{
		NewTime = FindNearestKey(NewTime);
	}

	SetLocalTimeDirectly(NewTime);
}


void FSequencer::SetLocalTimeDirectly(float NewTime)
{
	// Transform the time to the root time-space
	SetGlobalTime(NewTime * RootToLocalTransform.Inverse());
}


void FSequencer::SetGlobalTime( float NewTime )
{
	// Update the position
	ScrubPosition = NewTime;

	// Don't update the sequence if the time hasn't changed as this will cause duplicate events and the like to fire.
	// If we need to reevaluate the sequence at the same time for whetever reason, we should call ForceEvaluate()
	TOptional<float> LastPosition = PlayPosition.GetPreviousPosition();
	if (!LastPosition.IsSet() || LastPosition.GetValue() != ScrubPosition)
	{
		FMovieSceneEvaluationRange Range = PlayPosition.JumpTo(ScrubPosition, GetRootMovieSceneSequence()->GetMovieScene()->GetOptionalFixedFrameInterval());
		EvaluateInternal(Range);
	}
}

void FSequencer::ForceEvaluate()
{
	FMovieSceneEvaluationRange Range = PlayPosition.JumpTo(ScrubPosition, GetFocusedMovieSceneSequence()->GetMovieScene()->GetOptionalFixedFrameInterval());
	EvaluateInternal(Range);
}

void FSequencer::EvaluateInternal(FMovieSceneEvaluationRange InRange)
{
	bNeedsEvaluate = false;

	if (PlaybackContextAttribute.IsBound())
	{
		CachedPlaybackContext = PlaybackContextAttribute.Get();
	}
	
	if (EventContextsAttribute.IsBound())
	{
		CachedEventContexts.Reset();
		for (UObject* Object : EventContextsAttribute.Get())
		{
			CachedEventContexts.Add(Object);
		}
	}

	FMovieSceneContext Context = FMovieSceneContext(InRange, PlaybackState).SetIsSilent(SilentModeCount != 0);

	FMovieSceneSequenceID RootOverride = MovieSceneSequenceID::Root;
	if (Settings->ShouldEvaluateSubSequencesInIsolation())
	{
		RootOverride = ActiveTemplateIDs.Top();
	}
	
	RootTemplateInstance.Evaluate(Context, *this, RootOverride);

	TemplateStore->PurgeStaleTracks();

	// If realtime is off, this needs to be called to update the pivot location when scrubbing.
	GUnrealEd->UpdatePivotLocationForSelection();

	if (!IsInSilentMode())
	{
		// Redraw if not in PIE/simulate
		const bool bIsInPIEOrSimulate = GEditor->PlayWorld != NULL || GEditor->bIsSimulatingInEditor;
		if (!bIsInPIEOrSimulate)
		{
			FEditorSupportDelegates::RedrawAllViewports.Broadcast();
		}
		
		OnGlobalTimeChangedDelegate.Broadcast();
	}
}

void FSequencer::ScrollIntoView(float InLocalTime)
{
	if (IsAutoScrollEnabled())
	{
		float RangeOffset = CalculateAutoscrollEncroachment(InLocalTime).Get(0.f);
		
		// When not scrubbing, we auto scroll the view range immediately
		if (RangeOffset != 0.f)
		{
			TRange<float> WorkingRange = GetClampRange();
			if (TargetViewRange.GetLowerBoundValue() + RangeOffset > WorkingRange.GetLowerBoundValue() &&
				TargetViewRange.GetUpperBoundValue() + RangeOffset < WorkingRange.GetUpperBoundValue())
			{
				SetViewRange(TRange<float>(TargetViewRange.GetLowerBoundValue() + RangeOffset, TargetViewRange.GetUpperBoundValue() + RangeOffset), EViewRangeInterpolation::Immediate);
			}
		}
	}
}

void FSequencer::UpdateAutoScroll(float NewTime)
{
	float ThresholdPercentage = 0.025f;
	AutoscrollOffset = CalculateAutoscrollEncroachment(NewTime, ThresholdPercentage);

	if (!AutoscrollOffset.IsSet())
	{
		AutoscrubOffset.Reset();
		return;
	}

	TRange<float> ViewRange = GetViewRange();
	const float Threshold = (ViewRange.GetUpperBoundValue() - ViewRange.GetLowerBoundValue()) * ThresholdPercentage;

	const float LocalPosition = GetLocalTime();

	// If we have no autoscrub offset yet, we move the scrub position to the boundary of the autoscroll threasdhold, then autoscrub from there
	if (!AutoscrubOffset.IsSet())
	{
		if (AutoscrollOffset.GetValue() < 0 && LocalPosition > ViewRange.GetLowerBoundValue() + Threshold)
		{
			SetLocalTimeDirectly( ViewRange.GetLowerBoundValue() + Threshold );
		}
		else if (AutoscrollOffset.GetValue() > 0 && LocalPosition < ViewRange.GetUpperBoundValue() - Threshold)
		{
			SetLocalTimeDirectly( ViewRange.GetUpperBoundValue() - Threshold );
		}
	}

	// Don't autoscrub if we're at the extremes of the movie scene range
	const TRange<float>& WorkingRange = GetFocusedMovieSceneSequence()->GetMovieScene()->GetEditorData().WorkingRange;
	if (NewTime < WorkingRange.GetLowerBoundValue() + Threshold ||
		NewTime > WorkingRange.GetUpperBoundValue() - Threshold
		)
	{
		AutoscrubOffset.Reset();
		return;
	}

	// Scrub at the same rate we scroll
	AutoscrubOffset = AutoscrollOffset;
}


TOptional<float> FSequencer::CalculateAutoscrollEncroachment(float NewTime, float ThresholdPercentage) const
{
	enum class EDirection { Positive, Negative };
	const EDirection Movement = NewTime - GetLocalTime() >= 0 ? EDirection::Positive : EDirection::Negative;

	const TRange<float> CurrentRange = GetViewRange();
	const float RangeMin = CurrentRange.GetLowerBoundValue(), RangeMax = CurrentRange.GetUpperBoundValue();
	const float AutoScrollThreshold = (RangeMax - RangeMin) * ThresholdPercentage;

	if (Movement == EDirection::Negative && NewTime < RangeMin + AutoScrollThreshold)
	{
		// Scrolling backwards in time, and have hit the threshold
		return NewTime - (RangeMin + AutoScrollThreshold);
	}
	
	if (Movement == EDirection::Positive && NewTime > RangeMax - AutoScrollThreshold)
	{
		// Scrolling forwards in time, and have hit the threshold
		return NewTime - (RangeMax - AutoScrollThreshold);
	}

	return TOptional<float>();
}


void FSequencer::SetPerspectiveViewportPossessionEnabled(bool bEnabled)
{
	bPerspectiveViewportPossessionEnabled = bEnabled;
}


void FSequencer::SetPerspectiveViewportCameraCutEnabled(bool bEnabled)
{
	bPerspectiveViewportCameraCutEnabled = bEnabled;
}

void FSequencer::RenderMovie(UMovieSceneSection* InSection) const
{
	RenderMovieInternal(InSection->GetStartTime(), InSection->GetEndTime());
}

void FSequencer::RenderMovieInternal(float InStartTime, float InEndTime) const
{
	FLevelEditorModule& LevelEditorModule = FModuleManager::GetModuleChecked<FLevelEditorModule>(TEXT("LevelEditor"));

	// Create a new movie scene capture object for an automated level sequence, and open the tab
	UAutomatedLevelSequenceCapture* MovieSceneCapture = NewObject<UAutomatedLevelSequenceCapture>(GetTransientPackage(), UAutomatedLevelSequenceCapture::StaticClass(), NAME_None, RF_Transient);
	MovieSceneCapture->LoadFromConfig();

	MovieSceneCapture->SetLevelSequenceAsset(GetCurrentAsset()->GetPathName());

	if (CanShowFrameNumbers())
	{
		MovieSceneCapture->Settings.FrameRate = FMath::RoundToInt(1.f / Settings->GetTimeSnapInterval());
		MovieSceneCapture->Settings.ZeroPadFrameNumbers = Settings->GetZeroPadFrames();
		MovieSceneCapture->Settings.bUseRelativeFrameNumbers = false;

		const int32 SequenceStartFrame = FMath::RoundToInt( InStartTime * MovieSceneCapture->Settings.FrameRate );
		const int32 SequenceEndFrame = FMath::Max( SequenceStartFrame, FMath::RoundToInt( InEndTime * MovieSceneCapture->Settings.FrameRate ) );

		MovieSceneCapture->StartFrame = SequenceStartFrame;
		MovieSceneCapture->EndFrame = SequenceEndFrame;
	}

	IMovieSceneCaptureDialogModule::Get().OpenDialog(LevelEditorModule.GetLevelEditorTabManager().ToSharedRef(), MovieSceneCapture);
}

ISequencer::FOnActorAddedToSequencer& FSequencer::OnActorAddedToSequencer()
{
	return OnActorAddedToSequencerEvent;
}

ISequencer::FOnPreSave& FSequencer::OnPreSave()
{
	return OnPreSaveEvent;
}

ISequencer::FOnActivateSequence& FSequencer::OnActivateSequence()
{
	return OnActivateSequenceEvent;
}

ISequencer::FOnCameraCut& FSequencer::OnCameraCut()
{
	return OnCameraCutEvent;
}

TSharedRef<INumericTypeInterface<float>> FSequencer::GetNumericTypeInterface()
{
	return SequencerWidget->GetNumericTypeInterface();
}

TSharedRef<INumericTypeInterface<float>> FSequencer::GetZeroPadNumericTypeInterface()
{
	return SequencerWidget->GetZeroPadNumericTypeInterface();
}

TSharedRef<SWidget> FSequencer::MakeTimeRange(const TSharedRef<SWidget>& InnerContent, bool bShowWorkingRange, bool bShowViewRange, bool bShowPlaybackRange)
{
	return SequencerWidget->MakeTimeRange(InnerContent, bShowWorkingRange, bShowViewRange, bShowPlaybackRange);
}

/** Attempt to find an object binding ID that relates to an unspawned spawnable object */
FGuid FindUnspawnedObjectGuid(UObject& InObject, UMovieSceneSequence& Sequence)
{
	UMovieScene* MovieScene = Sequence.GetMovieScene();

	// If the object is an archetype, the it relates to an unspawned spawnable.
	UObject* ParentObject = Sequence.GetParentObject(&InObject);
	if (ParentObject && FMovieSceneSpawnable::IsSpawnableTemplate(*ParentObject))
	{
		FMovieSceneSpawnable* ParentSpawnable = MovieScene->FindSpawnable([&](FMovieSceneSpawnable& InSpawnable){
			return InSpawnable.GetObjectTemplate() == ParentObject;
		});

		if (ParentSpawnable)
		{
			UObject* ParentContext = ParentSpawnable->GetObjectTemplate();

			// The only way to find the object now is to resolve all the child bindings, and see if they are the same
			for (const FGuid& ChildGuid : ParentSpawnable->GetChildPossessables())
			{
				const bool bHasObject = Sequence.LocateBoundObjects(ChildGuid, ParentContext).Contains(&InObject);
				if (bHasObject)
				{
					return ChildGuid;
				}
			}
		}
	}
	else if (FMovieSceneSpawnable::IsSpawnableTemplate(InObject))
	{
		FMovieSceneSpawnable* SpawnableByArchetype = MovieScene->FindSpawnable([&](FMovieSceneSpawnable& InSpawnable){
			return InSpawnable.GetObjectTemplate() == &InObject;
		});

		if (SpawnableByArchetype)
		{
			return SpawnableByArchetype->GetGuid();
		}
	}

	return FGuid();
}

FGuid FSequencer::GetHandleToObject( UObject* Object, bool bCreateHandleIfMissing )
{
	if (Object == nullptr)
	{
		return FGuid();
	}

	UMovieSceneSequence* FocusedMovieSceneSequence = GetFocusedMovieSceneSequence();
	UMovieScene* FocusedMovieScene = FocusedMovieSceneSequence->GetMovieScene();
	
	// Attempt to resolve the object through the movie scene instance first, 
	FGuid ObjectGuid = FindObjectId(*Object, ActiveTemplateIDs.Top());

	if (ObjectGuid.IsValid())
	{
		// Check here for spawnable otherwise spawnables get recreated as possessables, which doesn't make sense
		FMovieSceneSpawnable* Spawnable = FocusedMovieScene->FindSpawnable(ObjectGuid);
		if (Spawnable)
		{
			return ObjectGuid;
		}

		// Make sure that the possessable is still valid, if it's not remove the binding so new one 
		// can be created.  This can happen due to undo.
		FMovieScenePossessable* Possessable = FocusedMovieScene->FindPossessable(ObjectGuid);
		if(Possessable == nullptr)
		{
			FocusedMovieSceneSequence->UnbindPossessableObjects(ObjectGuid);
			ObjectGuid.Invalidate();
		}
	}
	else
	{
		ObjectGuid = FindUnspawnedObjectGuid(*Object, *FocusedMovieSceneSequence);
	}

	if (ObjectGuid.IsValid() || IsReadOnly())
	{
		return ObjectGuid;
	}

	UObject* PlaybackContext = PlaybackContextAttribute.Get(nullptr);

	// If the object guid was not found attempt to add it
	// Note: Only possessed actors can be added like this
	if (FocusedMovieSceneSequence->CanPossessObject(*Object, PlaybackContext) && bCreateHandleIfMissing)
	{
		AActor* PossessedActor = Cast<AActor>(Object);

		ObjectGuid = CreateBinding(*Object, PossessedActor != nullptr ? PossessedActor->GetActorLabel() : Object->GetName());

		NotifyMovieSceneDataChanged( EMovieSceneDataChangeType::MovieSceneStructureItemAdded );
	}
	
	return ObjectGuid;
}


ISequencerObjectChangeListener& FSequencer::GetObjectChangeListener()
{ 
	return *ObjectChangeListener;
}

void FSequencer::PossessPIEViewports(UObject* CameraObject, UObject* UnlockIfCameraObject, bool bJumpCut)
{
	for (const FWorldContext& WorldContext : GEngine->GetWorldContexts())
	{
		UWorld* World = WorldContext.World();
		if (!World || WorldContext.WorldType != EWorldType::PIE)
		{
			continue;
		}
		APlayerController* PC = World->GetGameInstance()->GetFirstLocalPlayerController();
		if (PC == nullptr)
		{
			continue;
		}

		TWeakObjectPtr<APlayerController> WeakPC = PC;
		auto FindViewTarget = [=](const FCachedViewTarget& In){ return In.PlayerController == WeakPC; };

		// skip same view target
		AActor* ViewTarget = PC->GetViewTarget();

		// save the last view target so that it can be restored when the camera object is null
		if (!PrePossessionViewTargets.ContainsByPredicate(FindViewTarget))
		{
			PrePossessionViewTargets.Add(FCachedViewTarget{ PC, ViewTarget });
		}

		UCameraComponent* CameraComponent = MovieSceneHelpers::CameraComponentFromRuntimeObject(CameraObject);

		if (CameraObject == ViewTarget)
		{
			if ( bJumpCut )
			{
				if (PC->PlayerCameraManager)
				{
					PC->PlayerCameraManager->bGameCameraCutThisFrame = true;
				}

				if (CameraComponent)
				{
					CameraComponent->NotifyCameraCut();
				}
			}
			continue;
		}

		// skip unlocking if the current view target differs
		AActor* UnlockIfCameraActor = Cast<AActor>(UnlockIfCameraObject);

		// if unlockIfCameraActor is valid, release lock if currently locked to object
		if (CameraObject == nullptr && UnlockIfCameraActor != nullptr && UnlockIfCameraActor != ViewTarget)
		{
			return;
		}

		// override the player controller's view target
		AActor* CameraActor = Cast<AActor>(CameraObject);

		// if the camera object is null, use the last view target so that it is restored to the state before the sequence takes control
		if (CameraActor == nullptr)
		{
			if (const FCachedViewTarget* CachedTarget = PrePossessionViewTargets.FindByPredicate(FindViewTarget))
			{
				CameraActor = CachedTarget->ViewTarget.Get();
			}
		}

		FViewTargetTransitionParams TransitionParams;
		PC->SetViewTarget(CameraActor, TransitionParams);

		if (CameraComponent)
		{
			CameraComponent->NotifyCameraCut();
		}

		if (PC->PlayerCameraManager)
		{
			PC->PlayerCameraManager->bClientSimulatingViewTarget = (CameraActor != nullptr);
			PC->PlayerCameraManager->bGameCameraCutThisFrame = true;
		}
	}
}

void FSequencer::UpdateCameraCut(UObject* CameraObject, UObject* UnlockIfCameraObject, bool bJumpCut)
{
	OnCameraCutEvent.Broadcast(CameraObject, bJumpCut);

	if (!IsPerspectiveViewportCameraCutEnabled())
	{
		return;
	}

	if (Settings->ShouldAllowPossessionOfPIEViewports())
	{
		PossessPIEViewports(CameraObject, UnlockIfCameraObject, bJumpCut);
	}

	AActor* UnlockIfCameraActor = Cast<AActor>(UnlockIfCameraObject);

	for (FLevelEditorViewportClient* LevelVC : GEditor->LevelViewportClients)
	{
		if ((LevelVC == nullptr) || !LevelVC->IsPerspective() || !LevelVC->AllowsCinematicPreview())
		{
			continue;
		}

		if ((CameraObject != nullptr) || LevelVC->IsLockedToActor(UnlockIfCameraActor))
		{
			UpdatePreviewLevelViewportClientFromCameraCut(*LevelVC, CameraObject, bJumpCut);
		}
	}
}


void FSequencer::SetViewportSettings(const TMap<FViewportClient*, EMovieSceneViewportParams>& ViewportParamsMap)
{
	if (!IsPerspectiveViewportPossessionEnabled())
	{
		return;
	}

	for (FLevelEditorViewportClient* LevelVC : GEditor->LevelViewportClients)
	{
		if (LevelVC && LevelVC->IsPerspective() && LevelVC->AllowsCinematicPreview())
		{
			if (ViewportParamsMap.Contains(LevelVC))
			{
				const EMovieSceneViewportParams* ViewportParams = ViewportParamsMap.Find(LevelVC);
				if (ViewportParams->SetWhichViewportParam & EMovieSceneViewportParams::SVP_FadeAmount)
				{
					LevelVC->FadeAmount = ViewportParams->FadeAmount;
					LevelVC->bEnableFading = true;
				}
				if (ViewportParams->SetWhichViewportParam & EMovieSceneViewportParams::SVP_FadeColor)
				{
					LevelVC->FadeColor = ViewportParams->FadeColor.ToRGBE();
					LevelVC->bEnableFading = true;
				}
				if (ViewportParams->SetWhichViewportParam & EMovieSceneViewportParams::SVP_ColorScaling)
				{
					LevelVC->bEnableColorScaling = ViewportParams->bEnableColorScaling;
					LevelVC->ColorScale = ViewportParams->ColorScale;
				}
			}
		}
	}
}


void FSequencer::GetViewportSettings(TMap<FViewportClient*, EMovieSceneViewportParams>& ViewportParamsMap) const
{
	for (FLevelEditorViewportClient* LevelVC : GEditor->LevelViewportClients)
	{
		if (LevelVC && LevelVC->IsPerspective() && LevelVC->AllowsCinematicPreview())
		{
			EMovieSceneViewportParams ViewportParams;
			ViewportParams.FadeAmount = LevelVC->FadeAmount;
			ViewportParams.FadeColor = FLinearColor(LevelVC->FadeColor);
			ViewportParams.ColorScale = LevelVC->ColorScale;

			ViewportParamsMap.Add(LevelVC, ViewportParams);
		}
	}
}


EMovieScenePlayerStatus::Type FSequencer::GetPlaybackStatus() const
{
	return PlaybackState;
}


void FSequencer::SetPlaybackStatus(EMovieScenePlayerStatus::Type InPlaybackStatus)
{
	PlaybackState = InPlaybackStatus;

	// Inform the renderer when Sequencer is in a 'paused' state for the sake of inter-frame effects
	const bool bIsPaused = (InPlaybackStatus == EMovieScenePlayerStatus::Stopped || InPlaybackStatus == EMovieScenePlayerStatus::Scrubbing || InPlaybackStatus == EMovieScenePlayerStatus::Stepping);

	for (FLevelEditorViewportClient* LevelVC : GEditor->LevelViewportClients)
	{
		if (LevelVC && LevelVC->IsPerspective() && LevelVC->AllowsCinematicPreview())
		{
			LevelVC->ViewState.GetReference()->SetSequencerState(bIsPaused);
		}
	}

	// backup or restore tick rate
	if (InPlaybackStatus == EMovieScenePlayerStatus::Playing)
	{
		OldMaxTickRate = GEngine->GetMaxFPS();
	}
	else
	{
		GEngine->SetMaxFPS(OldMaxTickRate);

		PlayRate = 1.f;
		ShuttleMultiplier = 0;
	}

	TimingManager->Update(PlaybackState, GetGlobalTime());
}


void FSequencer::AddReferencedObjects( FReferenceCollector& Collector )
{
	Collector.AddReferencedObject( Settings );

	if (UMovieSceneSequence* RootSequencePtr = RootSequence.Get())
	{
		Collector.AddReferencedObject( RootSequencePtr );
	}

	if (RootTemplateInstance.IsValid())
	{
		// Sequencer references all sub movie scene sequences contained within the root
		for (auto& Pair : RootTemplateInstance.GetSubInstances())
		{
			if (UMovieSceneSequence* Sequence = Pair.Value.Sequence.Get())
			{
				Collector.AddReferencedObject(Sequence);
			}
		}
	}
}


void FSequencer::ResetPerMovieSceneData()
{
	//@todo Sequencer - We may want to preserve selections when moving between movie scenes
	Selection.Empty();

	SequencerWidget->UpdateLayoutTree();

	UpdateTimeBoundsToFocusedMovieScene();
	UpdateRuntimeInstances();

	LabelManager.SetMovieScene( GetFocusedMovieSceneSequence()->GetMovieScene() );

	// @todo run through all tracks for new movie scene changes
	//  needed for audio track decompression
}


void FSequencer::UpdateRuntimeInstances()
{
	// If realtime is off, this needs to be called to update the pivot location when scrubbing.
	GUnrealEd->UpdatePivotLocationForSelection();
	
	// Redraw
	FEditorSupportDelegates::RedrawAllViewports.Broadcast();
}

void FSequencer::RecordSelectedActors()
{
	ISequenceRecorder& SequenceRecorder = FModuleManager::LoadModuleChecked<ISequenceRecorder>("SequenceRecorder");
	if (SequenceRecorder.IsRecording())
	{
		FNotificationInfo Info(LOCTEXT("UnableToRecord_AlreadyRecording", "Cannot start a new recording while one is already in progress."));
		Info.bUseLargeFont = false;
		FSlateNotificationManager::Get().AddNotification(Info);
		return;
	}

	if (Settings->ShouldRewindOnRecord())
	{
		Rewind();
	}
	
	TArray<ACameraActor*> SelectedCameras;
	TArray<AActor*> EntireSelection;

	GEditor->GetSelectedActors()->GetSelectedObjects(SelectedCameras);
	GEditor->GetSelectedActors()->GetSelectedObjects(EntireSelection);

	UMovieScene* MovieScene = GetFocusedMovieSceneSequence()->GetMovieScene();

	// Figure out what we're recording into - a sub track, or a camera cut track, or a shot track
	UMovieSceneTrack* DestinationTrack = nullptr;
	if (SelectedCameras.Num())
	{
		DestinationTrack = MovieScene->FindMasterTrack<UMovieSceneCinematicShotTrack>();
		if (!DestinationTrack)
		{
			DestinationTrack = MovieScene->AddMasterTrack<UMovieSceneCinematicShotTrack>();
		}
	}
	else if (EntireSelection.Num())
	{
		DestinationTrack = MovieScene->FindMasterTrack<UMovieSceneSubTrack>();
		if (!DestinationTrack)
		{
			DestinationTrack = MovieScene->AddMasterTrack<UMovieSceneSubTrack>();
		}
	}
	else
	{
		FNotificationInfo Info(LOCTEXT("UnableToRecordNoSelection", "Unable to start recording because no actors are selected"));
		Info.bUseLargeFont = false;
		FSlateNotificationManager::Get().AddNotification(Info);
		return;
	}

	if (!DestinationTrack)
	{
		FNotificationInfo Info(LOCTEXT("UnableToRecord", "Unable to start recording because a valid sub track could not be found or created"));
		Info.bUseLargeFont = false;
		FSlateNotificationManager::Get().AddNotification(Info);
		return;
	}

	int32 MaxRow = -1;
	for (UMovieSceneSection* Section : DestinationTrack->GetAllSections())
	{
		MaxRow = FMath::Max(Section->GetRowIndex(), MaxRow);
	}
	// @todo: Get row at current time
	UMovieSceneSubSection* NewSection = CastChecked<UMovieSceneSubSection>(DestinationTrack->CreateNewSection());
	NewSection->SetRowIndex(MaxRow + 1);
	DestinationTrack->AddSection(*NewSection);
	NewSection->SetAsRecording(true);

	NotifyMovieSceneDataChanged(EMovieSceneDataChangeType::MovieSceneStructureItemAdded);

	if (UMovieSceneSubSection::IsSetAsRecording())
	{
		TArray<AActor*> ActorsToRecord;
		for (AActor* Actor : EntireSelection)
		{
			AActor* CounterpartActor = EditorUtilities::GetSimWorldCounterpartActor(Actor);
			ActorsToRecord.Add(CounterpartActor ? CounterpartActor : Actor);
		}

		const FString& PathToRecordTo = UMovieSceneSubSection::GetRecordingSection()->GetTargetPathToRecordTo();
		const FString& SequenceName = UMovieSceneSubSection::GetRecordingSection()->GetTargetSequenceName();
		SequenceRecorder.StartRecording(
			ActorsToRecord,
			FOnRecordingStarted::CreateSP(this, &FSequencer::HandleRecordingStarted),
			FOnRecordingFinished::CreateSP(this, &FSequencer::HandleRecordingFinished),
			PathToRecordTo,
			SequenceName);
	}
}

TSharedRef<SWidget> FSequencer::MakeTransportControls(bool bExtended)
{
	FEditorWidgetsModule& EditorWidgetsModule = FModuleManager::Get().LoadModuleChecked<FEditorWidgetsModule>( "EditorWidgets" );

	FTransportControlArgs TransportControlArgs;
	{
		TransportControlArgs.OnBackwardEnd.BindSP( this, &FSequencer::OnStepToBeginning );
		TransportControlArgs.OnBackwardStep.BindSP( this, &FSequencer::OnStepBackward );
		TransportControlArgs.OnForwardPlay.BindSP( this, &FSequencer::OnPlay, true, 1.f );
		TransportControlArgs.OnBackwardPlay.BindSP( this, &FSequencer::OnPlay, true, -1.f );
		TransportControlArgs.OnForwardStep.BindSP( this, &FSequencer::OnStepForward );
		TransportControlArgs.OnForwardEnd.BindSP( this, &FSequencer::OnStepToEnd );
		TransportControlArgs.OnToggleLooping.BindSP( this, &FSequencer::OnToggleLooping );
		TransportControlArgs.OnGetLooping.BindSP( this, &FSequencer::IsLooping );
		TransportControlArgs.OnGetPlaybackMode.BindSP( this, &FSequencer::GetPlaybackMode );
		TransportControlArgs.OnGetRecording.BindSP(this, &FSequencer::IsRecording);

		if(bExtended)
		{
			TransportControlArgs.WidgetsToCreate.Add(FTransportControlWidget(FOnMakeTransportWidget::CreateSP(this, &FSequencer::OnCreateTransportSetPlaybackStart)));
		}
		TransportControlArgs.WidgetsToCreate.Add(FTransportControlWidget(ETransportControlWidgetType::BackwardEnd));
		if(bExtended)
		{
			TransportControlArgs.WidgetsToCreate.Add(FTransportControlWidget(FOnMakeTransportWidget::CreateSP(this, &FSequencer::OnCreateTransportJumpToPreviousKey)));
		}
		TransportControlArgs.WidgetsToCreate.Add(FTransportControlWidget(ETransportControlWidgetType::BackwardStep));
		TransportControlArgs.WidgetsToCreate.Add(FTransportControlWidget(ETransportControlWidgetType::BackwardPlay));
		TransportControlArgs.WidgetsToCreate.Add(FTransportControlWidget(ETransportControlWidgetType::ForwardPlay));
		TransportControlArgs.WidgetsToCreate.Add(FTransportControlWidget(FOnMakeTransportWidget::CreateSP(this, &FSequencer::OnCreateTransportRecord)));
		TransportControlArgs.WidgetsToCreate.Add(FTransportControlWidget(ETransportControlWidgetType::ForwardStep));
		if(bExtended)
		{
			TransportControlArgs.WidgetsToCreate.Add(FTransportControlWidget(FOnMakeTransportWidget::CreateSP(this, &FSequencer::OnCreateTransportJumpToNextKey)));
		}
		TransportControlArgs.WidgetsToCreate.Add(FTransportControlWidget(ETransportControlWidgetType::ForwardEnd));
		if(bExtended)
		{
			TransportControlArgs.WidgetsToCreate.Add(FTransportControlWidget(FOnMakeTransportWidget::CreateSP(this, &FSequencer::OnCreateTransportSetPlaybackEnd)));
		}
		TransportControlArgs.WidgetsToCreate.Add(FTransportControlWidget(ETransportControlWidgetType::Loop));
		TransportControlArgs.bAreButtonsFocusable = false;
	}

	return EditorWidgetsModule.CreateTransportControl( TransportControlArgs );
}

TSharedRef<SWidget> FSequencer::OnCreateTransportSetPlaybackStart()
{
	return SNew(SButton)
		.OnClicked(this, &FSequencer::SetPlaybackStart)
		.ToolTipText(LOCTEXT("SetPlayStart_Tooltip", "Set playback start to the current position"))
		.ButtonStyle(FEditorStyle::Get(), "Sequencer.Transport.SetPlayStart")
		.ContentPadding(2.0f);
}

TSharedRef<SWidget> FSequencer::OnCreateTransportJumpToPreviousKey()
{
	return SNew(SButton)
		.OnClicked(this, &FSequencer::JumpToPreviousKey)
		.ToolTipText(LOCTEXT("JumpToPreviousKey_Tooltip", "Jump to the previous key in the selected track(s)"))
		.ButtonStyle(FEditorStyle::Get(), "Sequencer.Transport.JumpToPreviousKey")
		.ContentPadding(2.0f);
}

TSharedRef<SWidget> FSequencer::OnCreateTransportJumpToNextKey()
{
	return SNew(SButton)
		.OnClicked(this, &FSequencer::JumpToNextKey)
		.ToolTipText(LOCTEXT("JumpToNextKey_Tooltip", "Jump to the next key in the selected track(s)"))
		.ButtonStyle(FEditorStyle::Get(), "Sequencer.Transport.JumpToNextKey")
		.ContentPadding(2.0f);
}

TSharedRef<SWidget> FSequencer::OnCreateTransportSetPlaybackEnd()
{
	return SNew(SButton)
		.OnClicked(this, &FSequencer::SetPlaybackEnd)
		.ToolTipText(LOCTEXT("SetPlayEnd_Tooltip", "Set playback end to the current position"))
		.ButtonStyle(FEditorStyle::Get(), "Sequencer.Transport.SetPlayEnd")
		.ContentPadding(2.0f);
}

TSharedRef<SWidget> FSequencer::OnCreateTransportRecord()
{
	ISequenceRecorder& SequenceRecorder = FModuleManager::LoadModuleChecked<ISequenceRecorder>("SequenceRecorder");

	TSharedRef<SButton> RecordButton = SNew(SButton)
		.OnClicked(this, &FSequencer::OnRecord)
		.ButtonStyle( FEditorStyle::Get(), "NoBorder" )
		.ToolTipText_Lambda([&](){ return SequenceRecorder.IsRecording() ? LOCTEXT("StopRecord_Tooltip", "Stop recording current sub-track.") : LOCTEXT("Record_Tooltip", "Record the primed sequence sub-track."); })
		.Visibility(this, &FSequencer::GetRecordButtonVisibility)
		.ContentPadding(2.0f);

	TWeakPtr<SButton> WeakButton = RecordButton;

	RecordButton->SetContent(SNew(SImage)
		.Image_Lambda([&SequenceRecorder, WeakButton]()
		{
			if (SequenceRecorder.IsRecording())
			{
				return WeakButton.IsValid() && WeakButton.Pin()->IsPressed() ? 
					&FEditorStyle::Get().GetWidgetStyle<FButtonStyle>("Animation.Recording").Pressed : 
					&FEditorStyle::Get().GetWidgetStyle<FButtonStyle>("Animation.Recording").Normal;
			}

			return WeakButton.IsValid() && WeakButton.Pin()->IsPressed() ? 
				&FEditorStyle::Get().GetWidgetStyle<FButtonStyle>("Animation.Record").Pressed : 
				&FEditorStyle::Get().GetWidgetStyle<FButtonStyle>("Animation.Record").Normal;
		})
	);

	return RecordButton;
}


UObject* FSequencer::FindSpawnedObjectOrTemplate(const FGuid& BindingId)
{
	TArrayView<TWeakObjectPtr<>> Objects = FindObjectsInCurrentSequence(BindingId);
	if (Objects.Num())
	{
		return Objects[0].Get();
	}

	UMovieSceneSequence* Sequence = GetFocusedMovieSceneSequence();
	if (!Sequence)
	{
		return nullptr;
	}

	UMovieScene* FocusedMovieScene = Sequence->GetMovieScene();

	FMovieScenePossessable* Possessable = FocusedMovieScene->FindPossessable(BindingId);
	// If we're a possessable with a parent spawnable and we don't have the object, we look the object up within the default object of the spawnable
	if (Possessable && Possessable->GetParent().IsValid())
	{
		// If we're a spawnable and we don't have the object, use the default object to build up the track menu
		FMovieSceneSpawnable* ParentSpawnable = FocusedMovieScene->FindSpawnable(Possessable->GetParent());
		if (ParentSpawnable)
		{
			UObject* ParentObject = ParentSpawnable->GetObjectTemplate();
			if (ParentObject)
			{
				for (UObject* Obj : Sequence->LocateBoundObjects(BindingId, ParentObject))
				{
					return Obj;
				}
			}
		}
	}
	// If we're a spawnable and we don't have the object, use the default object to build up the track menu
	else if (FMovieSceneSpawnable* Spawnable = FocusedMovieScene->FindSpawnable(BindingId))
	{
		return Spawnable->GetObjectTemplate();
	}

	return nullptr;
}

FReply FSequencer::OnPlay(bool bTogglePlay, float InPlayRate)
{
	if( (PlaybackState == EMovieScenePlayerStatus::Playing ||
		 PlaybackState == EMovieScenePlayerStatus::Recording) && bTogglePlay && (FMath::Sign(InPlayRate) == FMath::Sign(PlayRate) ) )
	{
		Pause();
	}
	else
	{
		PlayRate = InPlayRate;

		SetPlaybackStatus(EMovieScenePlayerStatus::Playing);

		// Make sure Slate ticks during playback
		SequencerWidget->RegisterActiveTimerForPlayback();
	}

	return FReply::Handled();
}


EVisibility FSequencer::GetRecordButtonVisibility() const
{
	return UMovieSceneSubSection::IsSetAsRecording() ? EVisibility::Visible : EVisibility::Collapsed;
}


FReply FSequencer::OnRecord()
{
	ISequenceRecorder& SequenceRecorder = FModuleManager::LoadModuleChecked<ISequenceRecorder>("SequenceRecorder");

	if(UMovieSceneSubSection::IsSetAsRecording() && !SequenceRecorder.IsRecording())
	{
		AActor* ActorToRecord = UMovieSceneSubSection::GetActorToRecord();
		if (ActorToRecord != nullptr)
		{
			AActor* OutActor = EditorUtilities::GetSimWorldCounterpartActor(ActorToRecord);
			if (OutActor != nullptr)
			{
				ActorToRecord = OutActor;
			}
		}

		const FString& PathToRecordTo = UMovieSceneSubSection::GetRecordingSection()->GetTargetPathToRecordTo();
		const FString& SequenceName = UMovieSceneSubSection::GetRecordingSection()->GetTargetSequenceName();
		SequenceRecorder.StartRecording(ActorToRecord, FOnRecordingStarted::CreateSP(this, &FSequencer::HandleRecordingStarted), FOnRecordingFinished::CreateSP(this, &FSequencer::HandleRecordingFinished), PathToRecordTo, SequenceName);
	}
	else if(SequenceRecorder.IsRecording())
	{
		SequenceRecorder.StopRecording();
	}

	return FReply::Handled();
}

void FSequencer::HandleRecordingStarted(UMovieSceneSequence* Sequence)
{
	OnPlay(false);
		
	// Make sure Slate ticks during playback
	SequencerWidget->RegisterActiveTimerForPlayback();

	// sync recording section to start
	UMovieSceneSubSection* Section = UMovieSceneSubSection::GetRecordingSection();
	if(Section != nullptr)
	{
		float LocalTime = GetLocalTime();

		Section->SetStartTime(LocalTime);
		Section->SetEndTime(LocalTime + Settings->GetTimeSnapInterval());
	}
}

void FSequencer::HandleRecordingFinished(UMovieSceneSequence* Sequence)
{
	// toggle us to no playing if we are still playing back
	// as the post processing takes such a long time we don't really care if the sequence doesnt carry on
	if(PlaybackState == EMovieScenePlayerStatus::Playing)
	{
		OnPlay(true);
	}

	// now patchup the section that was recorded to
	UMovieSceneSubSection* Section = UMovieSceneSubSection::GetRecordingSection();
	if(Section != nullptr)
	{
		Section->SetAsRecording(false);
		Section->SetSequence(Sequence);
		Section->SetEndTime(Section->GetStartTime() + Sequence->GetMovieScene()->GetPlaybackRange().Size<float>());
	
		if (Section->IsA<UMovieSceneCinematicShotSection>())
		{
			const FMovieSceneSpawnable* SpawnedCamera = Sequence->GetMovieScene()->FindSpawnable(
				[](FMovieSceneSpawnable& InSpawnable){
					return InSpawnable.GetObjectTemplate() && InSpawnable.GetObjectTemplate()->IsA<ACameraActor>();
				}
			);

			if (SpawnedCamera && !Sequence->GetMovieScene()->GetCameraCutTrack())
			{
				UMovieSceneTrack* CameraCutTrack = Sequence->GetMovieScene()->AddCameraCutTrack(UMovieSceneCameraCutTrack::StaticClass());
				UMovieSceneCameraCutSection* CameraCutSection = Cast<UMovieSceneCameraCutSection>(CameraCutTrack->CreateNewSection());
				CameraCutSection->SetCameraGuid(SpawnedCamera->GetGuid());
				CameraCutSection->SetRange(Sequence->GetMovieScene()->GetPlaybackRange());
				CameraCutTrack->AddSection(*CameraCutSection);
			}
		}
	}

	bNeedTreeRefresh = true;
	bNeedInstanceRefresh = true;
}

FReply FSequencer::OnStepForward()
{
	SetPlaybackStatus(EMovieScenePlayerStatus::Stepping);
	float NewPosition = GetLocalTime() + Settings->GetTimeSnapInterval();
	SetLocalTime(NewPosition, ESnapTimeMode::STM_Interval);
	return FReply::Handled();
}


FReply FSequencer::OnStepBackward()
{
	SetPlaybackStatus(EMovieScenePlayerStatus::Stepping);
	float NewPosition = GetLocalTime() - Settings->GetTimeSnapInterval();
	const bool bAllowSnappingToFrames = true;
	SetLocalTime(NewPosition, ESnapTimeMode::STM_Interval);
	return FReply::Handled();
}


FReply FSequencer::OnStepToEnd()
{
	SetPlaybackStatus(EMovieScenePlayerStatus::Stepping);
	SetLocalTime(GetPlaybackRange().GetUpperBoundValue());
	return FReply::Handled();
}

FReply FSequencer::OnStepToBeginning()
{
	SetPlaybackStatus(EMovieScenePlayerStatus::Stepping);
	SetLocalTime(GetPlaybackRange().GetLowerBoundValue());
	return FReply::Handled();
}


FReply FSequencer::OnToggleLooping()
{
	Settings->SetLooping(!Settings->IsLooping());
	return FReply::Handled();
}


FReply FSequencer::SetPlaybackEnd()
{
	const UMovieSceneSequence* FocusedSequence = GetFocusedMovieSceneSequence();
	if (FocusedSequence)
	{
		TRange<float> CurrentRange = FocusedSequence->GetMovieScene()->GetPlaybackRange();
		float NewPos = FMath::Max(GetLocalTime(), CurrentRange.GetLowerBoundValue());
		SetPlaybackRange(TRange<float>(CurrentRange.GetLowerBoundValue(), NewPos));
	}

	return FReply::Handled();
}

FReply FSequencer::SetPlaybackStart()
{
	const UMovieSceneSequence* FocusedSequence = GetFocusedMovieSceneSequence();
	if (FocusedSequence)
	{
		TRange<float> CurrentRange = FocusedSequence->GetMovieScene()->GetPlaybackRange();
		float NewPos = FMath::Min(GetLocalTime(), CurrentRange.GetUpperBoundValue());
		SetPlaybackRange(TRange<float>(NewPos, CurrentRange.GetUpperBoundValue()));	
	}

	return FReply::Handled();
}

FReply FSequencer::JumpToPreviousKey()
{
	TUniquePtr<ISequencerKeyCollection> ActiveKeyCollection;
	GetKeysFromSelection(ActiveKeyCollection);
	if (ActiveKeyCollection.IsValid())
	{
		TRange<float> FindRange(TRange<float>::BoundsType(), GetLocalTime());

		TOptional<float> NewTime = ActiveKeyCollection->FindFirstKeyInRange(FindRange, EFindKeyDirection::Backwards);
		if (NewTime.IsSet())
		{
			SetPlaybackStatus(EMovieScenePlayerStatus::Stepping);
			SetLocalTimeDirectly(NewTime.GetValue());
		}
	}

	return FReply::Handled();
}

FReply FSequencer::JumpToNextKey()
{
	TUniquePtr<ISequencerKeyCollection> ActiveKeyCollection;
	GetKeysFromSelection(ActiveKeyCollection);
	if (ActiveKeyCollection.IsValid())
	{
		TRange<float> FindRange(GetLocalTime(), TRange<float>::BoundsType());

		TOptional<float> NewTime = ActiveKeyCollection->FindFirstKeyInRange(FindRange, EFindKeyDirection::Forwards);
		if (NewTime.IsSet())
		{
			SetPlaybackStatus(EMovieScenePlayerStatus::Stepping);
			SetLocalTimeDirectly(NewTime.GetValue());
		}
	}

	return FReply::Handled();
}

bool FSequencer::IsLooping() const
{
	return Settings->IsLooping();
}


void FSequencer::SetLocalTimeLooped(float NewLocalTime)
{
	TOptional<EMovieScenePlayerStatus::Type> NewPlaybackStatus;

	float NewGlobalTime = NewLocalTime * RootToLocalTransform.Inverse();

	TRange<float> TimeBounds = GetTimeBounds();

	bool bRestarted = false;
	if (Settings->IsLooping())
	{
		const UMovieSceneSequence* FocusedSequence = GetFocusedMovieSceneSequence();
		if (FocusedSequence)
		{
			if (NewLocalTime <= TimeBounds.GetLowerBoundValue() || NewLocalTime >= TimeBounds.GetUpperBoundValue())
			{
				NewGlobalTime = (PlayRate > 0 ? TimeBounds.GetLowerBoundValue() : TimeBounds.GetUpperBoundValue()) * RootToLocalTransform.Inverse();
				TimingManager->OnStartPlaying(NewGlobalTime);

				// Always evaluate from the start/end when looping
				PlayPosition.Reset(NewGlobalTime);
			}
		}
	}
	else
	{
		TRange<float> WorkingRange = GetClampRange();

		bool bReachedEnd = false;
		if (PlayRate > 0)
		{
			bReachedEnd = GetLocalTime() < TimeBounds.GetUpperBoundValue() && NewLocalTime >= TimeBounds.GetUpperBoundValue();
		}
		else
		{
			bReachedEnd = GetLocalTime() > TimeBounds.GetLowerBoundValue() && NewLocalTime <= TimeBounds.GetLowerBoundValue();
		}

		// Stop if we hit the playback range end
		if (bReachedEnd)
		{
			NewGlobalTime = (PlayRate > 0 ? TimeBounds.GetUpperBoundValue() : TimeBounds.GetLowerBoundValue()) * RootToLocalTransform.Inverse();
			TimingManager->OnStartPlaying(NewGlobalTime);
			NewPlaybackStatus = EMovieScenePlayerStatus::Stopped;
		}
		// Constrain to the play range if necessary
		else if (Settings->ShouldKeepCursorInPlayRange())
		{
			// Clamp to bound or jump back if necessary
			if (NewLocalTime <= TimeBounds.GetLowerBoundValue() || 
				NewLocalTime >= TimeBounds.GetUpperBoundValue())
			{
				NewGlobalTime = (PlayRate > 0 ? TimeBounds.GetLowerBoundValue() : TimeBounds.GetUpperBoundValue()) * RootToLocalTransform.Inverse();
				TimingManager->OnStartPlaying(NewGlobalTime);

				// Always evaluate from the start/end when looping
				PlayPosition.Reset(NewGlobalTime);
			}
		}
		// Ensure the time is within the working range
		else if (!WorkingRange.Contains(NewLocalTime))
		{
			NewGlobalTime = FMath::Clamp(NewLocalTime, WorkingRange.GetLowerBoundValue(), WorkingRange.GetUpperBoundValue()) * RootToLocalTransform.Inverse();
			TimingManager->OnStartPlaying(NewGlobalTime);

			// Always evaluate from the start/end when looping
			PlayPosition.Reset(NewGlobalTime);
			NewPlaybackStatus = EMovieScenePlayerStatus::Stopped;
		}
	}

	// Ensure the time is in the current view
	ScrollIntoView(NewGlobalTime * RootToLocalTransform);

	// Update the position before fixing it to the time interval
	ScrubPosition = NewGlobalTime;

	// Evaluate the sequence
	UMovieScene* MovieScene = GetFocusedMovieSceneSequence()->GetMovieScene();
	FMovieSceneEvaluationRange EvalRange = PlayPosition.PlayTo(ScrubPosition, MovieScene->GetOptionalFixedFrameInterval());

	EvaluateInternal(EvalRange);

	// Set the playback status if we need to
	if (NewPlaybackStatus.IsSet())
	{
		SetPlaybackStatus(NewPlaybackStatus.GetValue());
		// Evaluate the sequence with the new status
		EvaluateInternal(EvalRange);
	}
}


bool FSequencer::CanShowFrameNumbers() const
{
	return SequencerSnapValues::IsTimeSnapIntervalFrameRate(Settings->GetTimeSnapInterval());
}


EPlaybackMode::Type FSequencer::GetPlaybackMode() const
{
	if (PlaybackState == EMovieScenePlayerStatus::Playing)
	{
		if (PlayRate > 0)
		{
			return EPlaybackMode::PlayingForward;
		}
		else
		{
			return EPlaybackMode::PlayingReverse;
		}
	}
		
	return EPlaybackMode::Stopped;
}

bool FSequencer::IsRecording() const
{
	return PlaybackState == EMovieScenePlayerStatus::Recording;
}

void FSequencer::UpdateTimeBoundsToFocusedMovieScene()
{
	UMovieScene* FocusedMovieScene = GetFocusedMovieSceneSequence()->GetMovieScene();

	// Set the view range to:
	// 1. The moviescene view range
	// 2. The moviescene playback range
	// 3. Some sensible default
	TRange<float> NewRange = FocusedMovieScene->GetEditorData().ViewRange;

	if (NewRange.IsEmpty() || NewRange.IsDegenerate())
	{
		NewRange = FocusedMovieScene->GetPlaybackRange();
	}
	if (NewRange.IsEmpty() || NewRange.IsDegenerate())
	{
		NewRange = TRange<float>(0.f, 5.f);
	}

	// Set the view range to the new range
	SetViewRange(NewRange, EViewRangeInterpolation::Immediate);

	// Make sure the current time is within the bounds
	if (!TargetViewRange.Contains(GetLocalTime()))
	{
		SetLocalTimeDirectly(LastViewRange.GetLowerBoundValue());
		OnGlobalTimeChangedDelegate.Broadcast();
	}
}


TRange<float> FSequencer::GetTimeBounds() const
{
	const UMovieSceneSequence* FocusedSequence = GetFocusedMovieSceneSequence();

	// When recording, we never want to constrain the time bound range.  You might not even have any sections or keys yet
	// but we need to be able to move the time cursor during playback so you can capture data in real-time
	if( PlaybackState == EMovieScenePlayerStatus::Recording || !FocusedSequence)
	{
		return TRange<float>( -100000.0f, 100000.0f );
	}
	
	if (Settings->ShouldEvaluateSubSequencesInIsolation() || ActiveTemplateIDs.Num() == 1)
	{
		return FocusedSequence->GetMovieScene()->GetPlaybackRange();
	}

	return SubSequenceRange;
}


void FSequencer::SetViewRange(TRange<float> NewViewRange, EViewRangeInterpolation Interpolation)
{
	if (!ensure(NewViewRange.HasUpperBound() && NewViewRange.HasLowerBound() && !NewViewRange.IsDegenerate()))
	{
		return;
	}

	const float AnimationLengthSeconds = Interpolation == EViewRangeInterpolation::Immediate ? 0.f : 0.1f;
	if (AnimationLengthSeconds != 0.f)
	{
		if (ZoomAnimation.GetCurve(0).DurationSeconds != AnimationLengthSeconds)
		{
			ZoomAnimation = FCurveSequence();
			ZoomCurve = ZoomAnimation.AddCurve(0.f, AnimationLengthSeconds, ECurveEaseFunction::QuadIn);
		}

		if (!ZoomAnimation.IsPlaying())
		{
			LastViewRange = TargetViewRange;
			ZoomAnimation.Play( SequencerWidget.ToSharedRef() );
		}
		TargetViewRange = NewViewRange;
	}
	else
	{
		TargetViewRange = LastViewRange = NewViewRange;
		ZoomAnimation.JumpToEnd();
	}


	UMovieSceneSequence* FocusedMovieSequence = GetFocusedMovieSceneSequence();
	if (FocusedMovieSequence != nullptr)
	{
		UMovieScene* FocusedMovieScene = FocusedMovieSequence->GetMovieScene();
		if (FocusedMovieScene != nullptr)
		{
			FocusedMovieScene->GetEditorData().ViewRange = TargetViewRange;

			// Always ensure the working range is big enough to fit the view range
			TRange<float>& WorkingRange = FocusedMovieScene->GetEditorData().WorkingRange;

			WorkingRange = TRange<float>(
				FMath::Min(TargetViewRange.GetLowerBoundValue(), WorkingRange.GetLowerBoundValue()),
				FMath::Max(TargetViewRange.GetUpperBoundValue(), WorkingRange.GetUpperBoundValue())
				);
		}
	}
}


void FSequencer::OnClampRangeChanged( TRange<float> NewClampRange )
{
	if (!NewClampRange.IsEmpty())
	{
		GetFocusedMovieSceneSequence()->GetMovieScene()->GetEditorData().WorkingRange = NewClampRange;
	}
}

float FSequencer::FindNearestKey(float NewScrubPosition)
{
	TUniquePtr<ISequencerKeyCollection> ActiveKeyCollection;
	GetKeysFromSelection(ActiveKeyCollection);

	if (ActiveKeyCollection.IsValid())
	{
		TRange<float> FindRangeBackwards(TRange<float>::BoundsType(), NewScrubPosition);
		TOptional<float> NewTimeBackwards = ActiveKeyCollection->FindFirstKeyInRange(FindRangeBackwards, EFindKeyDirection::Backwards);

		TRange<float> FindRangeForwards(NewScrubPosition, TRange<float>::BoundsType());
		TOptional<float> NewTimeForwards = ActiveKeyCollection->FindFirstKeyInRange(FindRangeForwards, EFindKeyDirection::Forwards);
		if (NewTimeForwards.IsSet())
		{
			if (NewTimeBackwards.IsSet())
			{
				if (FMath::Abs(NewTimeForwards.GetValue() - NewScrubPosition) < FMath::Abs(NewTimeBackwards.GetValue() - NewScrubPosition))
				{
					NewScrubPosition = NewTimeForwards.GetValue();
				}
				else
				{
					NewScrubPosition = NewTimeBackwards.GetValue();
				}
			}
			else
			{
				NewScrubPosition = NewTimeForwards.GetValue();
			}
		}
		else if (NewTimeBackwards.IsSet())
		{
			NewScrubPosition = NewTimeBackwards.GetValue();
		}
	}
	return NewScrubPosition;
}

void FSequencer::OnScrubPositionChanged( float NewScrubPosition, bool bScrubbing )
{
	bool bClampToViewRange = true;

	if (PlaybackState == EMovieScenePlayerStatus::Scrubbing)
	{
		if (!bScrubbing)
		{
			OnEndScrubbing();
		}
		else if (IsAutoScrollEnabled())
		{
			// Clamp to the view range when not auto-scrolling
			bClampToViewRange = false;
	
			UpdateAutoScroll(NewScrubPosition);
			
			// When scrubbing, we animate auto-scrolled scrub position in Tick()
			if (AutoscrubOffset.IsSet())
			{
				return;
			}
		}
	}

	if (bClampToViewRange)
	{
		float LowerBound = TargetViewRange.GetLowerBoundValue();
		float UpperBound = TargetViewRange.GetUpperBoundValue();

		if (Settings->GetIsSnapEnabled() && Settings->GetSnapPlayTimeToInterval())
		{
			LowerBound = Settings->SnapTimeToInterval(LowerBound);
			UpperBound = Settings->SnapTimeToInterval(UpperBound);
		}

		NewScrubPosition = FMath::Clamp(NewScrubPosition, LowerBound, UpperBound);		
	}

	if (Settings->GetSnapPlayTimeToKeys())
	{
		NewScrubPosition = FindNearestKey(NewScrubPosition);
	}

	SetLocalTimeDirectly( NewScrubPosition );
}


void FSequencer::OnBeginScrubbing()
{
	SetPlaybackStatus(EMovieScenePlayerStatus::Scrubbing);
	SequencerWidget->RegisterActiveTimerForPlayback();
}


void FSequencer::OnEndScrubbing()
{
	SetPlaybackStatus(EMovieScenePlayerStatus::Stepping);
	AutoscrubOffset.Reset();
	StopAutoscroll();

	bNeedsEvaluate = true;
}


void FSequencer::OnPlaybackRangeBeginDrag()
{
	GEditor->BeginTransaction(LOCTEXT("SetPlaybackRange_Transaction", "Set Playback Range"));
}


void FSequencer::OnPlaybackRangeEndDrag()
{
	GEditor->EndTransaction();
}


void FSequencer::OnSelectionRangeBeginDrag()
{
	GEditor->BeginTransaction(LOCTEXT("SetSelectionRange_Transaction", "Set Selection Range"));
}


void FSequencer::OnSelectionRangeEndDrag()
{
	GEditor->EndTransaction();
}


void FSequencer::StartAutoscroll(float UnitsPerS)
{
	AutoscrollOffset = UnitsPerS;
}


void FSequencer::StopAutoscroll()
{
	AutoscrollOffset.Reset();
}


void FSequencer::OnToggleAutoScroll()
{
	Settings->SetAutoScrollEnabled(!Settings->GetAutoScrollEnabled());
}


bool FSequencer::IsAutoScrollEnabled() const
{
	return Settings->GetAutoScrollEnabled();
}


void FSequencer::FindInContentBrowser()
{
	if (GetFocusedMovieSceneSequence())
	{
		TArray<UObject*> ObjectsToFocus;
		ObjectsToFocus.Add(GetCurrentAsset());

		GEditor->SyncBrowserToObjects(ObjectsToFocus);
	}
}


UObject* FSequencer::GetCurrentAsset() const
{
	// For now we find the asset by looking at the root movie scene's outer.
	// @todo: this may need refining if/when we support editing movie scene instances
	return GetFocusedMovieSceneSequence()->GetMovieScene()->GetOuter();
}

bool FSequencer::IsReadOnly() const
{
	return bReadOnly;
}

void FSequencer::VerticalScroll(float ScrollAmountUnits)
{
	SequencerWidget->GetTreeView()->ScrollByDelta(ScrollAmountUnits);
}

FGuid FSequencer::AddSpawnable(UObject& Object)
{
	UMovieSceneSequence* Sequence = GetFocusedMovieSceneSequence();
	if (!Sequence->AllowsSpawnableObjects())
	{
		return FGuid();
	}

	// Grab the MovieScene that is currently focused.  We'll add our Blueprint as an inner of the
	// MovieScene asset.
	UMovieScene* OwnerMovieScene = Sequence->GetMovieScene();

	TValueOrError<FNewSpawnable, FText> Result = SpawnRegister->CreateNewSpawnableType(Object, *OwnerMovieScene);
	if (!Result.IsValid())
	{
		FNotificationInfo Info(Result.GetError());
		Info.ExpireDuration = 3.0f;
		FSlateNotificationManager::Get().AddNotification(Info);
		return FGuid();
	}

	FNewSpawnable& NewSpawnable = Result.GetValue();

	auto DuplName = [&](FMovieSceneSpawnable& InSpawnable)
	{
		return InSpawnable.GetName() == NewSpawnable.Name;
	};

	int32 Index = 2;
	FString UniqueString;
	while (OwnerMovieScene->FindSpawnable(DuplName))
	{
		NewSpawnable.Name.RemoveFromEnd(UniqueString);
		UniqueString = FString::Printf(TEXT(" (%d)"), Index++);
		NewSpawnable.Name += UniqueString;
	}

	FGuid NewGuid = OwnerMovieScene->AddSpawnable(NewSpawnable.Name, *NewSpawnable.ObjectTemplate);

	UpdateRuntimeInstances();
	
	return NewGuid;
}

FGuid FSequencer::MakeNewSpawnable( UObject& Object )
{
	// @todo sequencer: Undo doesn't seem to be working at all
	const FScopedTransaction Transaction( LOCTEXT("UndoAddingObject", "Add Object to MovieScene") );

	UMovieSceneSequence* Sequence = GetFocusedMovieSceneSequence();
	UMovieScene* MovieScene = Sequence->GetMovieScene();

	FGuid NewGuid = AddSpawnable(Object);
	if (!NewGuid.IsValid())
	{
		return FGuid();
	}

	FMovieSceneSpawnable* Spawnable = GetFocusedMovieSceneSequence()->GetMovieScene()->FindSpawnable(NewGuid);
	if (!Spawnable)
	{
		return FGuid();
	}

	// Override spawn ownership during this process to ensure it never gets destroyed
	ESpawnOwnership SavedOwnership = Spawnable->GetSpawnOwnership();
	Spawnable->SetSpawnOwnership(ESpawnOwnership::External);

	// Spawn the object so we can position it correctly, it's going to get spawned anyway since things default to spawned.
	UObject* SpawnedObject = SpawnRegister->SpawnObject(NewGuid, *MovieScene, ActiveTemplateIDs.Top(), *this);

	FTransformData DefaultTransform;

	AActor* SpawnedActor = Cast<AActor>(SpawnedObject);
	if (SpawnedActor)
	{
		// Place the new spawnable in front of the camera (unless we were automatically created from a PIE actor)
		if (Settings->GetSpawnPosition() == SSP_PlaceInFrontOfCamera)
		{
			PlaceActorInFrontOfCamera( SpawnedActor );
		}
		DefaultTransform.Translation = SpawnedActor->GetActorLocation();
		DefaultTransform.Rotation = SpawnedActor->GetActorRotation();
		DefaultTransform.Scale = FVector(1.0f, 1.0f, 1.0f);
		DefaultTransform.bValid = true;

		OnActorAddedToSequencerEvent.Broadcast(SpawnedActor, NewGuid);

		const bool bNotifySelectionChanged = true;
		const bool bDeselectBSP = true;
		const bool bWarnAboutTooManyActors = false;
		const bool bSelectEvenIfHidden = false;

		GEditor->SelectNone( bNotifySelectionChanged, bDeselectBSP, bWarnAboutTooManyActors );
		GEditor->SelectActor( SpawnedActor, true, bNotifySelectionChanged, bSelectEvenIfHidden );
	}

	SetupDefaultsForSpawnable(NewGuid, DefaultTransform);

	Spawnable->SetSpawnOwnership(SavedOwnership);

	return NewGuid;
}

void FSequencer::SetupDefaultsForSpawnable( const FGuid& Guid, const FTransformData& DefaultTransform )
{
	UMovieSceneSequence* Sequence = GetFocusedMovieSceneSequence();
	UMovieScene* OwnerMovieScene = Sequence->GetMovieScene();

	// Ensure it has a spawn track
	UMovieSceneSpawnTrack* SpawnTrack = Cast<UMovieSceneSpawnTrack>(OwnerMovieScene->FindTrack(UMovieSceneSpawnTrack::StaticClass(), Guid, NAME_None));
	if (!SpawnTrack)
	{
		SpawnTrack = Cast<UMovieSceneSpawnTrack>(OwnerMovieScene->AddTrack(UMovieSceneSpawnTrack::StaticClass(), Guid));
	}

	if (SpawnTrack)
	{
		UMovieSceneBoolSection* SpawnSection = Cast<UMovieSceneBoolSection>(SpawnTrack->CreateNewSection());
		SpawnSection->SetDefault(true);
		SpawnSection->SetIsInfinite(GetInfiniteKeyAreas());
		SpawnTrack->AddSection(*SpawnSection);
		SpawnTrack->SetObjectId(Guid);
	}
	
	// Ensure it will spawn in the right place
	if (DefaultTransform.bValid)
	{
		UMovieScene3DTransformTrack* TransformTrack = Cast<UMovieScene3DTransformTrack>(OwnerMovieScene->FindTrack(UMovieScene3DTransformTrack::StaticClass(), Guid, "Transform"));
		if (!TransformTrack)
		{
			TransformTrack = Cast<UMovieScene3DTransformTrack>(OwnerMovieScene->AddTrack(UMovieScene3DTransformTrack::StaticClass(), Guid));
		}

		if (TransformTrack)
		{
			const bool bUnwindRotation = false;

			EMovieSceneKeyInterpolation Interpolation = GetKeyInterpolation();

			const TArray<UMovieSceneSection*>& Sections = TransformTrack->GetAllSections();
			if (!Sections.Num())
			{
				TransformTrack->AddSection(*TransformTrack->CreateNewSection());
			}
			
			for (UMovieSceneSection* Section : Sections)
			{
				UMovieScene3DTransformSection* TransformSection = CastChecked<UMovieScene3DTransformSection>(Section);

				TransformSection->SetDefault( FTransformKey( EKey3DTransformChannel::Translation, EAxis::X, DefaultTransform.Translation.X, bUnwindRotation ) );
				TransformSection->SetDefault( FTransformKey( EKey3DTransformChannel::Translation, EAxis::Y, DefaultTransform.Translation.Y, bUnwindRotation ) );
				TransformSection->SetDefault( FTransformKey( EKey3DTransformChannel::Translation, EAxis::Z, DefaultTransform.Translation.Z, bUnwindRotation ) );

				TransformSection->SetDefault( FTransformKey( EKey3DTransformChannel::Rotation, EAxis::X, DefaultTransform.Rotation.Euler().X, bUnwindRotation ) );
				TransformSection->SetDefault( FTransformKey( EKey3DTransformChannel::Rotation, EAxis::Y, DefaultTransform.Rotation.Euler().Y, bUnwindRotation ) );
				TransformSection->SetDefault( FTransformKey( EKey3DTransformChannel::Rotation, EAxis::Z, DefaultTransform.Rotation.Euler().Z, bUnwindRotation ) );

				TransformSection->SetDefault( FTransformKey( EKey3DTransformChannel::Scale, EAxis::X, DefaultTransform.Scale.X, bUnwindRotation ) );
				TransformSection->SetDefault( FTransformKey( EKey3DTransformChannel::Scale, EAxis::Y, DefaultTransform.Scale.Y, bUnwindRotation ) );
				TransformSection->SetDefault( FTransformKey( EKey3DTransformChannel::Scale, EAxis::Z, DefaultTransform.Scale.Z, bUnwindRotation ) );

				TransformSection->SetIsInfinite(GetInfiniteKeyAreas());
			}
		}
	}
}

void FSequencer::AddSubSequence(UMovieSceneSequence* Sequence)
{
	// @todo Sequencer - sub-moviescenes This should be moved to the sub-moviescene editor

	// Grab the MovieScene that is currently focused.  This is the movie scene that will contain the sub-moviescene
	UMovieScene* OwnerMovieScene = GetFocusedMovieSceneSequence()->GetMovieScene();

	// @todo sequencer: Undo doesn't seem to be working at all
	const FScopedTransaction Transaction( LOCTEXT("UndoAddingObject", "Add Object to MovieScene") );
	OwnerMovieScene->Modify();

	UMovieSceneSubTrack* SubTrack = OwnerMovieScene->AddMasterTrack<UMovieSceneSubTrack>();
	float Duration = Sequence->GetMovieScene()->GetPlaybackRange().Size<float>();
	SubTrack->AddSequence(Sequence, ScrubPosition, Duration);
}


bool FSequencer::OnHandleAssetDropped(UObject* DroppedAsset, const FGuid& TargetObjectGuid)
{
	bool bWasConsumed = false;
	for (int32 i = 0; i < TrackEditors.Num(); ++i)
	{
		bool bWasHandled = TrackEditors[i]->HandleAssetAdded(DroppedAsset, TargetObjectGuid);
		if (bWasHandled)
		{
			// @todo Sequencer - This will crash if multiple editors try to handle a single asset
			// Should we allow this? How should it consume then?
			// gmp 10/7/2015: the user should be presented with a dialog asking what kind of track they want to create
			check(!bWasConsumed);
			bWasConsumed = true;
		}
	}
	return bWasConsumed;
}


// Takes a display node and traverses it's parents to find the nearest track node if any.  Also collects the names of the nodes which make
// up the path from the track node to the display node being checked.  The name path includes the name of the node being checked, but not
// the name of the track node.
void GetParentTrackNodeAndNamePath(TSharedRef<const FSequencerDisplayNode> DisplayNode, TSharedPtr<FSequencerTrackNode>& OutParentTrack, TArray<FName>& OutNamePath )
{
	TArray<FName> PathToTrack;
	PathToTrack.Add( DisplayNode->GetNodeName() );
	TSharedPtr<FSequencerDisplayNode> CurrentParent = DisplayNode->GetParent();

	while ( CurrentParent.IsValid() && CurrentParent->GetType() != ESequencerNode::Track )
	{
		PathToTrack.Add( CurrentParent->GetNodeName() );
		CurrentParent = CurrentParent->GetParent();
	}

	if ( CurrentParent.IsValid() )
	{
		OutParentTrack = StaticCastSharedPtr<FSequencerTrackNode>( CurrentParent );
		for ( int32 i = PathToTrack.Num() - 1; i >= 0; i-- )
		{
			OutNamePath.Add( PathToTrack[i] );
		}
	}
}


bool FSequencer::OnRequestNodeDeleted( TSharedRef<const FSequencerDisplayNode> NodeToBeDeleted )
{
	bool bAnythingRemoved = false;
	
	UMovieSceneSequence* Sequence = GetFocusedMovieSceneSequence();
	UMovieScene* OwnerMovieScene = Sequence->GetMovieScene();

	if ( NodeToBeDeleted->GetType() == ESequencerNode::Folder )
	{
		// Delete Children
		for ( const TSharedRef<FSequencerDisplayNode>& ChildNode : NodeToBeDeleted->GetChildNodes() )
		{
			OnRequestNodeDeleted( ChildNode );
		}

		// Delete from parent, or root.
		TSharedRef<const FSequencerFolderNode> FolderToBeDeleted = StaticCastSharedRef<const FSequencerFolderNode>(NodeToBeDeleted);
		if ( NodeToBeDeleted->GetParent().IsValid() )
		{
			TSharedPtr<FSequencerFolderNode> ParentFolder = StaticCastSharedPtr<FSequencerFolderNode>( NodeToBeDeleted->GetParent() );
			ParentFolder->GetFolder().Modify();
			ParentFolder->GetFolder().RemoveChildFolder( &FolderToBeDeleted->GetFolder() );
		}
		else
		{
			UMovieScene* FocusedMovieScene = GetFocusedMovieSceneSequence()->GetMovieScene();
			FocusedMovieScene->Modify();
			FocusedMovieScene->GetRootFolders().Remove( &FolderToBeDeleted->GetFolder() );
		}

		bAnythingRemoved = true;
	}
	else if (NodeToBeDeleted->GetType() == ESequencerNode::Object)
	{
		// Delete any child object bindings
		for (const TSharedRef<FSequencerDisplayNode>& ChildNode : NodeToBeDeleted->GetChildNodes())
		{
			if (ChildNode->GetType() == ESequencerNode::Object)
			{
				OnRequestNodeDeleted(ChildNode);
			}
		}

		const FGuid& BindingToRemove = StaticCastSharedRef<const FSequencerObjectBindingNode>( NodeToBeDeleted )->GetObjectBinding();

		// Remove from a parent folder if necessary.
		if ( NodeToBeDeleted->GetParent().IsValid() && NodeToBeDeleted->GetParent()->GetType() == ESequencerNode::Folder )
		{
			TSharedPtr<FSequencerFolderNode> ParentFolder = StaticCastSharedPtr<FSequencerFolderNode>( NodeToBeDeleted->GetParent() );
			ParentFolder->GetFolder().Modify();
			ParentFolder->GetFolder().RemoveChildObjectBinding( BindingToRemove );
		}
		
		// Try to remove as a spawnable first
		if (OwnerMovieScene->RemoveSpawnable(BindingToRemove))
		{
			SpawnRegister->DestroySpawnedObject(BindingToRemove, ActiveTemplateIDs.Top(), *this);
		}
		// The guid should be associated with a possessable if it wasnt a spawnable
		else if (OwnerMovieScene->RemovePossessable(BindingToRemove))
		{
			Sequence->Modify();
			Sequence->UnbindPossessableObjects( BindingToRemove );
		}

		bAnythingRemoved = true;
	}
	else if( NodeToBeDeleted->GetType() == ESequencerNode::Track  )
	{
		TSharedRef<const FSequencerTrackNode> SectionAreaNode = StaticCastSharedRef<const FSequencerTrackNode>( NodeToBeDeleted );
		UMovieSceneTrack* Track = SectionAreaNode->GetTrack();

		// Remove from a parent folder if necessary.
		if ( NodeToBeDeleted->GetParent().IsValid() && NodeToBeDeleted->GetParent()->GetType() == ESequencerNode::Folder )
		{
			TSharedPtr<FSequencerFolderNode> ParentFolder = StaticCastSharedPtr<FSequencerFolderNode>( NodeToBeDeleted->GetParent() );
			ParentFolder->GetFolder().Modify();
			ParentFolder->GetFolder().RemoveChildMasterTrack( Track );
		}

		if (Track != nullptr)
		{
			OwnerMovieScene->Modify();
			if (OwnerMovieScene->IsAMasterTrack(*Track))
			{
				OwnerMovieScene->RemoveMasterTrack(*Track);
			}
			else if (OwnerMovieScene->GetCameraCutTrack() == Track)
			{
				OwnerMovieScene->RemoveCameraCutTrack();
			}
			else
			{
				OwnerMovieScene->RemoveTrack(*Track);
			}
		
			bAnythingRemoved = true;
		}
	}
	else if ( NodeToBeDeleted->GetType() == ESequencerNode::Category )
	{
		TSharedPtr<FSequencerTrackNode> ParentTrackNode;
		TArray<FName> PathFromTrack;
		GetParentTrackNodeAndNamePath(NodeToBeDeleted, ParentTrackNode, PathFromTrack);
		if ( ParentTrackNode.IsValid() )
		{
			for ( TSharedRef<ISequencerSection> Section : ParentTrackNode->GetSections() )
			{
				bAnythingRemoved |= Section->RequestDeleteCategory( PathFromTrack );
			}
		}
	}
	else if ( NodeToBeDeleted->GetType() == ESequencerNode::KeyArea )
	{
		TSharedPtr<FSequencerTrackNode> ParentTrackNode;
		TArray<FName> PathFromTrack;
		GetParentTrackNodeAndNamePath( NodeToBeDeleted, ParentTrackNode, PathFromTrack );
		if ( ParentTrackNode.IsValid() )
		{
			for ( TSharedRef<ISequencerSection> Section : ParentTrackNode->GetSections() )
			{
				bAnythingRemoved |= Section->RequestDeleteKeyArea( PathFromTrack );
			}
		}
	}

	return bAnythingRemoved;
}


void FSequencer::PlaceActorInFrontOfCamera( AActor* ActorCDO )
{
	// Place the actor in front of the active perspective camera if we have one
	if ((GCurrentLevelEditingViewportClient != nullptr) && GCurrentLevelEditingViewportClient->IsPerspective())
	{
		// Don't allow this when the active viewport is showing a simulation/PIE level
		const bool bIsViewportShowingPIEWorld = GCurrentLevelEditingViewportClient->GetWorld()->GetOutermost()->HasAnyPackageFlags(PKG_PlayInEditor);
		if (!bIsViewportShowingPIEWorld)
		{
			// @todo sequencer actors: Ideally we could use the actor's collision to figure out how far to push out
			// the object (like when placing in viewports), but we can't really do that because we're only dealing with a CDO
			const float DistanceFromCamera = 50.0f;

			// Find a place to put the object
			// @todo sequencer cleanup: This code should be reconciled with the GEditor->MoveActorInFrontOfCamera() stuff
			const FVector& CameraLocation = GCurrentLevelEditingViewportClient->GetViewLocation();
			FRotator CameraRotation = GCurrentLevelEditingViewportClient->GetViewRotation();
			const FVector CameraDirection = CameraRotation.Vector();

			FVector NewLocation = CameraLocation + CameraDirection * ( DistanceFromCamera + GetDefault<ULevelEditorViewportSettings>()->BackgroundDropDistance );
			FSnappingUtils::SnapPointToGrid( NewLocation, FVector::ZeroVector );

			CameraRotation.Roll = 0.f;
			CameraRotation.Pitch =0.f;

			ActorCDO->SetActorRelativeLocation( NewLocation );
			ActorCDO->SetActorRelativeRotation( CameraRotation );
		}
	}
}


void FSequencer::PostUndo(bool bSuccess)
{
	NotifyMovieSceneDataChanged( EMovieSceneDataChangeType::Unknown );
	SynchronizeSequencerSelectionWithExternalSelection();
	OnActivateSequenceEvent.Broadcast(ActiveTemplateIDs.Top());
}

void FSequencer::OnNewActorsDropped(const TArray<UObject*>& DroppedObjects, const TArray<AActor*>& DroppedActors)
{
	bool bAddSpawnable = FSlateApplication::Get().GetModifierKeys().IsShiftDown();
	bool bAddPossessable = FSlateApplication::Get().GetModifierKeys().IsControlDown();

	if (bAddSpawnable || bAddPossessable)
	{
		TArray<AActor*> SpawnedActors;

		const FScopedTransaction Transaction(LOCTEXT("UndoAddActors", "Add Actors to Sequencer"));
		
		UMovieSceneSequence* Sequence = GetFocusedMovieSceneSequence();
		UMovieScene* OwnerMovieScene = Sequence->GetMovieScene();

		Sequence->Modify();

		for ( AActor* Actor : DroppedActors )
		{
			AActor* NewActor = Actor;
			bool bCreateAndAttachCamera = false;
			if (NewActor->GetClass() == ACameraRig_Rail::StaticClass() ||
				NewActor->GetClass() == ACameraRig_Crane::StaticClass())
			{
				bCreateAndAttachCamera = true;
			}

			FGuid PossessableGuid = CreateBinding(*NewActor, NewActor->GetActorLabel());
			FGuid NewGuid = PossessableGuid;

			OnActorAddedToSequencerEvent.Broadcast(NewActor, PossessableGuid);

			if (bAddSpawnable)
			{
				FMovieSceneSpawnable* Spawnable = ConvertToSpawnableInternal(PossessableGuid);

				UpdateRuntimeInstances();

				for (TWeakObjectPtr<> WeakObject : FindBoundObjects(Spawnable->GetGuid(), ActiveTemplateIDs.Top()))
				{
					AActor* SpawnedActor = Cast<AActor>(WeakObject.Get());
					if (SpawnedActor)
					{
						SpawnedActors.Add(SpawnedActor);
						NewActor = SpawnedActor;
					}
				}

				NewGuid = Spawnable->GetGuid();
			}

			if (bCreateAndAttachCamera)
			{
				ACameraRig_Rail* RailActor = nullptr;
				if (Actor->GetClass() == ACameraRig_Rail::StaticClass())
				{
					RailActor = Cast<ACameraRig_Rail>(NewActor);
				}

				// Create a cine camera actor
				UWorld* PlaybackContext = Cast<UWorld>(GetPlaybackContext());
				ACineCameraActor* NewCamera = PlaybackContext->SpawnActor<ACineCameraActor>();
				FGuid NewCameraGuid = CreateBinding(*NewCamera, NewCamera->GetActorLabel());

				if (RailActor)
				{
					NewCamera->SetActorRotation(FRotator(0.f, -90.f, 0.f));
				}

				OnActorAddedToSequencerEvent.Broadcast(NewCamera, NewCameraGuid);

				if (bAddSpawnable)
				{
					FMovieSceneSpawnable* Spawnable = ConvertToSpawnableInternal(NewCameraGuid);

					UpdateRuntimeInstances();

					for (TWeakObjectPtr<> WeakObject : FindBoundObjects(Spawnable->GetGuid(), ActiveTemplateIDs.Top()))
					{
						NewCamera = Cast<ACineCameraActor>(WeakObject.Get());
						if (NewCamera)
						{
							break;
						}
					}

					NewCameraGuid = Spawnable->GetGuid();

					// Create an attach track
					UMovieScene3DAttachTrack* AttachTrack = Cast<UMovieScene3DAttachTrack>(OwnerMovieScene->AddTrack(UMovieScene3DAttachTrack::StaticClass(), NewCameraGuid));
					AttachTrack->AddConstraint(GetPlaybackRange().GetLowerBoundValue(), GetPlaybackRange().GetUpperBoundValue(), NAME_None, NAME_None, NewGuid);
				}
				else
				{
					// Parent it
					NewCamera->AttachToActor(NewActor, FAttachmentTransformRules::KeepRelativeTransform);
				}

				if (RailActor)
				{
					// Extend the rail a bit
					if (RailActor->GetRailSplineComponent()->GetNumberOfSplinePoints() == 2)
					{
						FVector SplinePoint1 = RailActor->GetRailSplineComponent()->GetLocationAtSplinePoint(0, ESplineCoordinateSpace::Local);
						FVector SplinePoint2 = RailActor->GetRailSplineComponent()->GetLocationAtSplinePoint(1, ESplineCoordinateSpace::Local);
						FVector SplineDirection = SplinePoint2 - SplinePoint1;
						SplineDirection.Normalize();

						float DefaultRailDistance = 650.f;
						SplinePoint2 = SplinePoint1 + SplineDirection* DefaultRailDistance;
						RailActor->GetRailSplineComponent()->SetLocationAtSplinePoint(1, SplinePoint2, ESplineCoordinateSpace::Local);
						RailActor->GetRailSplineComponent()->bSplineHasBeenEdited = true;
					}

					// Create a track for the CurrentPositionOnRail
					TArray<UProperty*> PropertyPath;
					UProperty* CurrentPositionOnRailProperty = RailActor->GetClass()->FindPropertyByName(TEXT("CurrentPositionOnRail"));
					PropertyPath.Add(CurrentPositionOnRailProperty);

					FKeyPropertyParams KeyPropertyParams(TArrayBuilder<UObject*>().Add(RailActor), PropertyPath, ESequencerKeyMode::ManualKeyForced);

					float OriginalTime = GetLocalTime();

					SetLocalTimeDirectly(GetPlaybackRange().GetLowerBoundValue());
					RailActor->CurrentPositionOnRail = 0.f;
					KeyProperty(KeyPropertyParams);

					SetLocalTimeDirectly(GetPlaybackRange().GetUpperBoundValue());
					RailActor->CurrentPositionOnRail = 1.f;
					KeyProperty(KeyPropertyParams);

					SetLocalTimeDirectly(OriginalTime);
				}

				// New camera added, don't lock the view to the camera because we want to see where the camera rig was placed
				const bool bLockToCamera = false;
				NewCameraAdded(NewCamera, NewCameraGuid, bLockToCamera);
			}
		}

		if (SpawnedActors.Num())
		{
			const bool bNotifySelectionChanged = true;
			const bool bDeselectBSP = true;
			const bool bWarnAboutTooManyActors = false;
			const bool bSelectEvenIfHidden = false;
	
			GEditor->GetSelectedActors()->Modify();
			GEditor->GetSelectedActors()->BeginBatchSelectOperation();
			GEditor->SelectNone( bNotifySelectionChanged, bDeselectBSP, bWarnAboutTooManyActors );
			for (auto SpawnedActor : SpawnedActors)
			{
				GEditor->SelectActor( SpawnedActor, true, bNotifySelectionChanged, bSelectEvenIfHidden );
			}
			GEditor->GetSelectedActors()->EndBatchSelectOperation();
			GEditor->NoteSelectionChange();
		}

		NotifyMovieSceneDataChanged( EMovieSceneDataChangeType::MovieSceneStructureItemsChanged );

		SynchronizeSequencerSelectionWithExternalSelection();
<<<<<<< HEAD
		bUpdatingSequencerSelection = false;
	}
}

void FSequencer::ActivateSequencerEditorMode()
{
	if( GLevelEditorModeTools().IsModeActive( FSequencerEdMode::EM_SequencerMode ) )
	{
		GLevelEditorModeTools().DeactivateMode( FSequencerEdMode::EM_SequencerMode );
	}

	GLevelEditorModeTools().ActivateMode( FSequencerEdMode::EM_SequencerMode );

	FSequencerEdMode* SequencerEdMode = (FSequencerEdMode*)(GLevelEditorModeTools().GetActiveMode(FSequencerEdMode::EM_SequencerMode));
	SequencerEdMode->SetSequencer(ActiveSequencerPtr);
}


void FSequencer::OnPreBeginPIE(bool bIsSimulating)
{
	RootMovieSceneSequenceInstance->RestoreState(*this);
	PrePossessionViewTargets.Reset();

	bNeedInstanceRefresh = true;
}


void FSequencer::OnEndPlayMap()
{
	// Update and clear any stale bindings 
	UpdateRuntimeInstances();
	
	// Update for new bindings on next tick
	bNeedInstanceRefresh = true;
}


void FSequencer::OnEndPIE(bool bIsSimulating)
{
	OnEndPlayMap();
}


void FSequencer::ActivateDetailKeyframeHandler()
{			
	// Add sequencer detail keyframe handler
	static const FName DetailsTabIdentifiers[] = { "LevelEditorSelectionDetails", "LevelEditorSelectionDetails2", "LevelEditorSelectionDetails3", "LevelEditorSelectionDetails4" };
	FPropertyEditorModule& EditModule = FModuleManager::Get().GetModuleChecked<FPropertyEditorModule>("PropertyEditor");

	for (const FName& DetailsTabIdentifier : DetailsTabIdentifiers)
	{
		TSharedPtr<IDetailsView> DetailsView = EditModule.FindDetailView(DetailsTabIdentifier);

		if(DetailsView.IsValid())
		{
			DetailsView->SetKeyframeHandler(DetailKeyframeHandler);
		}
	}
}


void FSequencer::DeactivateDetailKeyframeHandler()
{
	static const FName DetailsTabIdentifiers[] = { "LevelEditorSelectionDetails", "LevelEditorSelectionDetails2", "LevelEditorSelectionDetails3", "LevelEditorSelectionDetails4" };
	FPropertyEditorModule& EditModule = FModuleManager::Get().GetModuleChecked<FPropertyEditorModule>("PropertyEditor");

	for (const FName& DetailsTabIdentifier : DetailsTabIdentifiers)
	{
		TSharedPtr<IDetailsView> DetailsView = EditModule.FindDetailView(DetailsTabIdentifier);

		if (DetailsView.IsValid())
		{
			if (DetailsView->GetKeyframeHandler() == DetailKeyframeHandler)
			{
				DetailsView->SetKeyframeHandler(0);
			}
		}
=======
>>>>>>> f00d6e77
	}
}


void FSequencer::UpdatePreviewLevelViewportClientFromCameraCut(FLevelEditorViewportClient& InViewportClient, UObject* InCameraObject, bool bJumpCut) const
{
	AActor* CameraActor = Cast<AActor>(InCameraObject);

	bool bCameraHasBeenCut = bJumpCut;

	if (CameraActor)
	{
		bCameraHasBeenCut = bCameraHasBeenCut || !InViewportClient.IsLockedToActor(CameraActor);
		InViewportClient.SetViewLocation(CameraActor->GetActorLocation());
		InViewportClient.SetViewRotation(CameraActor->GetActorRotation());
	}
	else
	{
		InViewportClient.ViewFOV = InViewportClient.FOVAngle;
	}


	if (bCameraHasBeenCut)
	{
		InViewportClient.SetIsCameraCut();
	}


	// Set the actor lock.
	InViewportClient.SetMatineeActorLock(CameraActor);
	InViewportClient.bLockedCameraView = CameraActor != nullptr;
	InViewportClient.RemoveCameraRoll();

	UCameraComponent* CameraComponent = MovieSceneHelpers::CameraComponentFromRuntimeObject(InCameraObject);
	if (CameraComponent)
	{
		if (bCameraHasBeenCut)
		{
			// tell the camera we cut
			CameraComponent->NotifyCameraCut();
		}

		// enforce aspect ratio.
		if (CameraComponent->AspectRatio == 0)
		{
			InViewportClient.AspectRatio = 1.7f;
		}
		else
		{
			InViewportClient.AspectRatio = CameraComponent->AspectRatio;
		}

		//don't stop the camera from zooming when not playing back
		InViewportClient.ViewFOV = CameraComponent->FieldOfView;

		// If there are selected actors, invalidate the viewports hit proxies, otherwise they won't be selectable afterwards
		if (InViewportClient.Viewport && GEditor->GetSelectedActorCount() > 0)
		{
			InViewportClient.Viewport->InvalidateHitProxy();
		}
	}

	// Update ControllingActorViewInfo, so it is in sync with the updated viewport
	InViewportClient.UpdateViewForLockedActor();
}


void GetDescendantMovieScenes(UMovieSceneSequence* InSequence, TArray<UMovieScene*> & InMovieScenes)
{
	UMovieScene* InMovieScene = InSequence->GetMovieScene();
	if (InMovieScene == nullptr || InMovieScenes.Contains(InMovieScene))
	{
		return;
	}

	InMovieScenes.Add(InMovieScene);

	for (auto MasterTrack : InMovieScene->GetMasterTracks())
	{
		for (auto Section : MasterTrack->GetAllSections())
		{
			UMovieSceneSubSection* SubSection = Cast<UMovieSceneSubSection>(Section);
			if (SubSection != nullptr)
			{
				UMovieSceneSequence* SubSequence = SubSection->GetSequence();
				if (SubSequence != nullptr)
				{
					GetDescendantMovieScenes(SubSequence, InMovieScenes);
				}
			}
		}
	}
}

void FSequencer::SetShowCurveEditor(bool bInShowCurveEditor)
{
	bShowCurveEditor = bInShowCurveEditor; 
	SequencerWidget->OnCurveEditorVisibilityChanged();
}

void FSequencer::SaveCurrentMovieScene()
{
	OnPreSaveEvent.Broadcast(*this);

	// Capture thumbnail
	// Convert UObject* array to FAssetData array
	TArray<FAssetData> AssetDataList;
	AssetDataList.Add(FAssetData(GetCurrentAsset()));

	FViewport* Viewport = GEditor->GetActiveViewport();

	// If there's no active viewport, find any other viewport that allows cinematic preview.
	if (Viewport == nullptr)
	{
		for (FLevelEditorViewportClient* LevelVC : GEditor->LevelViewportClients)
		{
			if ((LevelVC == nullptr) || !LevelVC->IsPerspective() || !LevelVC->AllowsCinematicPreview())
			{
				continue;
			}

			Viewport = LevelVC->Viewport;
		}
	}

	if ( ensure(GCurrentLevelEditingViewportClient) && Viewport != nullptr )
	{
		bool bIsInGameView = GCurrentLevelEditingViewportClient->IsInGameView();
		GCurrentLevelEditingViewportClient->SetGameView(true);

		//have to re-render the requested viewport
		FLevelEditorViewportClient* OldViewportClient = GCurrentLevelEditingViewportClient;
		//remove selection box around client during render
		GCurrentLevelEditingViewportClient = NULL;

		Viewport->Draw();

		IContentBrowserSingleton& ContentBrowser = FModuleManager::LoadModuleChecked<FContentBrowserModule>("ContentBrowser").Get();
		ContentBrowser.CaptureThumbnailFromViewport(Viewport, AssetDataList);

		//redraw viewport to have the yellow highlight again
		GCurrentLevelEditingViewportClient = OldViewportClient;
		GCurrentLevelEditingViewportClient->SetGameView(bIsInGameView);
		Viewport->Draw();
	}

	TArray<UPackage*> PackagesToSave;
	TArray<UMovieScene*> MovieScenesToSave;
	GetDescendantMovieScenes(GetRootMovieSceneSequence(), MovieScenesToSave);
	for (auto MovieSceneToSave : MovieScenesToSave)
	{
		UPackage* MovieScenePackageToSave = MovieSceneToSave->GetOuter()->GetOutermost();
		if (MovieScenePackageToSave->IsDirty())
		{
			PackagesToSave.Add(MovieScenePackageToSave);
		}
	}

	// If there's more than 1 movie scene to save, prompt the user whether to save all dirty movie scenes.
	const bool bCheckDirty = PackagesToSave.Num() > 1;
	const bool bPromptToSave = PackagesToSave.Num() > 1;

	FEditorFileUtils::PromptForCheckoutAndSave( PackagesToSave, bCheckDirty, bPromptToSave );

	UpdateRuntimeInstances();
	FMovieSceneEvaluationRange Range = PlayPosition.JumpTo(ScrubPosition, GetFocusedMovieSceneSequence()->GetMovieScene()->GetOptionalFixedFrameInterval());
	EvaluateInternal(Range);
}


void FSequencer::SaveCurrentMovieSceneAs()
{
	TSharedPtr<IToolkitHost> MyToolkitHost = GetToolkitHost();

	if (!MyToolkitHost.IsValid())
	{
		return;
	}

	TArray<UObject*> AssetsToSave;
	AssetsToSave.Add(GetCurrentAsset());

	TArray<UObject*> SavedAssets;
	FEditorFileUtils::SaveAssetsAs(AssetsToSave, SavedAssets);

	if (SavedAssets.Num() == 0)
	{
		return;
	}

	if ((SavedAssets[0] != AssetsToSave[0]) && (SavedAssets[0] != nullptr))
	{
		FAssetEditorManager& AssetEditorManager = FAssetEditorManager::Get();
		AssetEditorManager.CloseAllEditorsForAsset(AssetsToSave[0]);
		AssetEditorManager.OpenEditorForAssets(SavedAssets, EToolkitMode::Standalone, MyToolkitHost.ToSharedRef());
	}
}


void FSequencer::AddActors(const TArray<TWeakObjectPtr<AActor> >& InActors)
{
	// @todo sequencer: Undo doesn't seem to be working at all
	const FScopedTransaction Transaction(LOCTEXT("UndoPossessingObject", "Possess Object in Sequencer"));
	GetFocusedMovieSceneSequence()->Modify();

	bool bPossessableAdded = false;
	for (TWeakObjectPtr<AActor> WeakActor : InActors)
	{
		if (AActor* Actor = WeakActor.Get())
		{
			FGuid ExistingGuid = FindObjectId(*Actor, ActiveTemplateIDs.Top());
			if (!ExistingGuid.IsValid())
			{
				FGuid PossessableGuid = CreateBinding(*Actor, Actor->GetActorLabel());

				UpdateRuntimeInstances();

				OnActorAddedToSequencerEvent.Broadcast(Actor, PossessableGuid);
			}
			bPossessableAdded = true;
		}
	}

	if (bPossessableAdded)
	{
		SequencerWidget->UpdateLayoutTree();

		SynchronizeSequencerSelectionWithExternalSelection();
	}
}


void FSequencer::OnSelectedOutlinerNodesChanged()
{
	SynchronizeExternalSelectionWithSequencerSelection();
	OnSelectionChangedObjectGuidsDelegate.Broadcast(Selection.GetBoundObjectsGuids());
}


void FSequencer::SynchronizeExternalSelectionWithSequencerSelection()
{
	if ( bUpdatingSequencerSelection || !IsLevelEditorSequencer() )
	{
		return;
	}

	TGuardValue<bool> Guard(bUpdatingExternalSelection, true);

	TSet<AActor*> SelectedSequencerActors;
	TSet<USceneComponent*> SelectedSequencerComponents;

	TSet<TSharedRef<FSequencerDisplayNode> > DisplayNodes = Selection.GetNodesWithSelectedKeysOrSections();
	DisplayNodes.Append(Selection.GetSelectedOutlinerNodes());

	for ( TSharedRef<FSequencerDisplayNode> DisplayNode : DisplayNodes)
	{
		// Get the closest object binding node.
		TSharedPtr<FSequencerDisplayNode> CurrentNode = DisplayNode;
		TSharedPtr<FSequencerObjectBindingNode> ObjectBindingNode;
		while ( CurrentNode.IsValid() )
		{
			if ( CurrentNode->GetType() == ESequencerNode::Object )
			{
				ObjectBindingNode = StaticCastSharedPtr<FSequencerObjectBindingNode>(CurrentNode);
				break;
			}
			CurrentNode = CurrentNode->GetParent();
		}

		// If the closest node is an object node, try to get the actor/component nodes from it.
		if ( ObjectBindingNode.IsValid() )
		{
			for (auto RuntimeObject : FindBoundObjects(ObjectBindingNode->GetObjectBinding(), ActiveTemplateIDs.Top()) )
			{
				AActor* Actor = Cast<AActor>(RuntimeObject.Get());
				if ( Actor != nullptr )
				{
					SelectedSequencerActors.Add( Actor );
				}

				USceneComponent* SceneComponent = Cast<USceneComponent>(RuntimeObject.Get());
				if ( SceneComponent != nullptr )
				{
					SelectedSequencerComponents.Add( SceneComponent );

					Actor = SceneComponent->GetOwner();
					if ( Actor != nullptr )
					{
						SelectedSequencerActors.Add( Actor );
					}
				}
			}
		}
	}

	const bool bNotifySelectionChanged = false;
	const bool bDeselectBSP = true;
	const bool bWarnAboutTooManyActors = false;
	const bool bSelectEvenIfHidden = true;

	if (SelectedSequencerComponents.Num() + SelectedSequencerActors.Num() == 0)
	{
		if (GEditor->GetSelectedActorCount())
		{
			const FScopedTransaction Transaction( NSLOCTEXT( "Sequencer", "UpdatingActorComponentSelectionNone", "Select None" ) );
			GEditor->SelectNone( bNotifySelectionChanged, bDeselectBSP, bWarnAboutTooManyActors );
			GEditor->NoteSelectionChange();
		}
		return;
	}

	const FScopedTransaction Transaction( NSLOCTEXT( "Sequencer", "UpdatingActorComponentSelection", "Select Actors/Components" ) );


	GEditor->GetSelectedActors()->Modify();
	GEditor->GetSelectedActors()->BeginBatchSelectOperation();

	GEditor->SelectNone( bNotifySelectionChanged, bDeselectBSP, bWarnAboutTooManyActors );

	for ( AActor* SelectedSequencerActor : SelectedSequencerActors )
	{
		GEditor->SelectActor( SelectedSequencerActor, true, bNotifySelectionChanged, bSelectEvenIfHidden );
	}

	GEditor->GetSelectedActors()->EndBatchSelectOperation();

	if (SelectedSequencerComponents.Num())
	{
		GEditor->GetSelectedComponents()->Modify();
		GEditor->GetSelectedComponents()->BeginBatchSelectOperation();

		for ( USceneComponent* SelectedSequencerComponent : SelectedSequencerComponents )
		{
			GEditor->SelectComponent( SelectedSequencerComponent, true, bNotifySelectionChanged, bSelectEvenIfHidden );
		}

		GEditor->GetSelectedComponents()->EndBatchSelectOperation();
	}
		
	GEditor->NoteSelectionChange();
}


void GetRootObjectBindingNodes(const TArray<TSharedRef<FSequencerDisplayNode>>& DisplayNodes, TArray<TSharedRef<FSequencerObjectBindingNode>>& RootObjectBindings )
{
	for ( TSharedRef<FSequencerDisplayNode> DisplayNode : DisplayNodes )
	{
		switch ( DisplayNode->GetType() )
		{
		case ESequencerNode::Folder:
			GetRootObjectBindingNodes( DisplayNode->GetChildNodes(), RootObjectBindings );
			break;
		case ESequencerNode::Object:
			RootObjectBindings.Add( StaticCastSharedRef<FSequencerObjectBindingNode>( DisplayNode ) );
			break;
		}
	}
}


void FSequencer::SynchronizeSequencerSelectionWithExternalSelection()
{
	if ( bUpdatingExternalSelection || !IsLevelEditorSequencer() )
	{
		return;
	}

	TGuardValue<bool> Guard(bUpdatingSequencerSelection, true);

	// If all nodes are already selected, do nothing. This ensures that when an undo event happens, 
	// nodes are not cleared and reselected, which can cause issues with the curve editor auto-fitting 
	// based on selection.
	bool bAllAlreadySelected = true;

	TSet<TSharedRef<FSequencerDisplayNode>> NodesToSelect;
	for (auto ObjectBinding : NodeTree->GetObjectBindingMap() )
	{
		if (!ObjectBinding.Value.IsValid())
		{
			continue;
		}

		TSharedRef<FSequencerObjectBindingNode> ObjectBindingNode = ObjectBinding.Value.ToSharedRef();
		for ( TWeakObjectPtr<UObject> RuntimeObjectPtr : FindBoundObjects(ObjectBindingNode->GetObjectBinding(), ActiveTemplateIDs.Top()) )
		{
			UObject* RuntimeObject = RuntimeObjectPtr.Get();
			if ( RuntimeObject != nullptr &&
				(GEditor->GetSelectedActors()->IsSelected( RuntimeObject ) || GEditor->GetSelectedComponents()->IsSelected( RuntimeObject) ))
			{
				NodesToSelect.Add( ObjectBindingNode );

				if (bAllAlreadySelected)
				{
					bool bAlreadySelected = Selection.IsSelected(ObjectBindingNode);

					if (!bAlreadySelected)
					{
						TSet<TSharedRef<FSequencerDisplayNode> > DescendantNodes;
						SequencerHelpers::GetDescendantNodes(ObjectBindingNode, DescendantNodes);

						for (auto DescendantNode : DescendantNodes)
						{
							if (Selection.IsSelected(DescendantNode) || Selection.NodeHasSelectedKeysOrSections(DescendantNode))
							{
								bAlreadySelected = true;
								break;
							}
						}
					}

					if (!bAlreadySelected)
					{
						bAllAlreadySelected = false;
					}
				}
			}
		}
	}

	if (!bAllAlreadySelected || NodesToSelect.Num() == 0)
	{
		Selection.SuspendBroadcast();
		Selection.EmptySelectedOutlinerNodes();
		for ( TSharedRef<FSequencerDisplayNode> NodeToSelect : NodesToSelect)
		{
			Selection.AddToSelection( NodeToSelect );
		}
		Selection.ResumeBroadcast();
		Selection.GetOnOutlinerNodeSelectionChanged().Broadcast();
	}
}


void FSequencer::ZoomToSelectedSections()
{
	TArray< TRange<float> > Bounds;
	for (TWeakObjectPtr<UMovieSceneSection> SelectedSection : Selection.GetSelectedSections())
	{
		Bounds.Add(SelectedSection->GetRange());
	}
	TRange<float> BoundsHull = TRange<float>::Hull(Bounds);

	if (BoundsHull.IsEmpty())
	{
		BoundsHull = GetTimeBounds();
	}

	if (!BoundsHull.IsEmpty() && !BoundsHull.IsDegenerate())
	{
		// Zoom back to last view range if already expanded
		if (!ViewRangeBeforeZoom.IsEmpty() &&
			FMath::IsNearlyEqual(BoundsHull.GetLowerBoundValue(), GetViewRange().GetLowerBoundValue(), KINDA_SMALL_NUMBER) &&
			FMath::IsNearlyEqual(BoundsHull.GetUpperBoundValue(), GetViewRange().GetUpperBoundValue(), KINDA_SMALL_NUMBER))
		{
			SetViewRange(ViewRangeBeforeZoom, EViewRangeInterpolation::Animated);
		}
		else
		{
			ViewRangeBeforeZoom = GetViewRange();

			SetViewRange(BoundsHull, EViewRangeInterpolation::Animated);
		}
	}
}


bool FSequencer::CanKeyProperty(FCanKeyPropertyParams CanKeyPropertyParams) const
{
	return ObjectChangeListener->CanKeyProperty(CanKeyPropertyParams);
} 


void FSequencer::KeyProperty(FKeyPropertyParams KeyPropertyParams) 
{
	ObjectChangeListener->KeyProperty(KeyPropertyParams);
}


FSequencerSelection& FSequencer::GetSelection()
{
	return Selection;
}


FSequencerSelectionPreview& FSequencer::GetSelectionPreview()
{
	return SelectionPreview;
}


float FSequencer::GetOverlayFadeCurve() const
{
	return OverlayCurve.GetLerp();
}


void FSequencer::DeleteSelectedItems()
{
	if (Selection.GetSelectedKeys().Num())
	{
		FScopedTransaction DeleteKeysTransaction( NSLOCTEXT("Sequencer", "DeleteKeys_Transaction", "Delete Keys") );
		
		DeleteSelectedKeys();
	}
	else if (Selection.GetSelectedSections().Num())
	{
		FScopedTransaction DeleteSectionsTransaction( NSLOCTEXT("Sequencer", "DeleteSections_Transaction", "Delete Sections") );
	
		DeleteSections(Selection.GetSelectedSections());
	}
	else if (Selection.GetSelectedOutlinerNodes().Num())
	{
		DeleteSelectedNodes();
	}
}


void FSequencer::AssignActor(FMenuBuilder& MenuBuilder, FGuid InObjectBinding)
{
	TSet<const AActor*> BoundObjects;
	{
		for (TWeakObjectPtr<> Ptr : FindObjectsInCurrentSequence(InObjectBinding))
		{
			if (const AActor* Actor = Cast<AActor>(Ptr.Get()))
			{
				BoundObjects.Add(Actor);
			}
		}
	}

	auto IsActorValidForAssignment = [BoundObjects](const AActor* InActor){
		return !BoundObjects.Contains(InActor);
	};

	using namespace SceneOutliner;

	// Set up a menu entry to assign an actor to the object binding node
	FInitializationOptions InitOptions;
	{
		InitOptions.Mode = ESceneOutlinerMode::ActorPicker;

		// We hide the header row to keep the UI compact.
		InitOptions.bShowHeaderRow = false;
		InitOptions.bShowSearchBox = true;
		InitOptions.bShowCreateNewFolder = false;
		// Only want the actor label column
		InitOptions.ColumnMap.Add(FBuiltInColumnTypes::Label(), FColumnInfo(EColumnVisibility::Visible, 0));

		// Only display actors that are not possessed already
		InitOptions.Filters->AddFilterPredicate( FActorFilterPredicate::CreateLambda( IsActorValidForAssignment ) );
	}

	// actor selector to allow the user to choose an actor
	FSceneOutlinerModule& SceneOutlinerModule = FModuleManager::LoadModuleChecked<FSceneOutlinerModule>("SceneOutliner");
	TSharedRef< SWidget > MiniSceneOutliner =
		SNew( SBox )
		.MaxDesiredHeight(400.0f)
		.WidthOverride(300.0f)
		[
			SceneOutlinerModule.CreateSceneOutliner(
				InitOptions,
				FOnActorPicked::CreateLambda([=](AActor* Actor){
					// Create a new binding for this actor
					FSlateApplication::Get().DismissAllMenus();
					DoAssignActor(&Actor, 1, InObjectBinding);
				})
			)
		];

	MenuBuilder.AddWidget(MiniSceneOutliner, FText::GetEmpty(), true);
	MenuBuilder.EndSection();
}


void FSequencer::DoAssignActor(AActor*const* InActors, int32 NumActors, FGuid InObjectBinding)
{
	if (NumActors <= 0)
	{
		return;
	}

	//@todo: this code doesn't work with multiple actors, or when the existing binding is bound to multiple actors

	AActor* Actor = InActors[0];

	if (Actor == nullptr)
	{
		return;
	}

	FScopedTransaction AssignActor( NSLOCTEXT("Sequencer", "AssignActor", "Assign Actor") );

	UMovieSceneSequence* OwnerSequence = GetFocusedMovieSceneSequence();
	UMovieScene* OwnerMovieScene = OwnerSequence->GetMovieScene();

	Actor->Modify();
	OwnerSequence->Modify();
	OwnerMovieScene->Modify();

	TArrayView<TWeakObjectPtr<>> RuntimeObjects = FindObjectsInCurrentSequence(InObjectBinding);

	UObject* RuntimeObject = RuntimeObjects.Num() ? RuntimeObjects[0].Get() : nullptr;

	// Replace the object itself
	FGuid ParentGuid;
	{
		// Get the object guid to assign, remove the binding if it already exists
		ParentGuid = FindObjectId(*Actor, ActiveTemplateIDs.Top());
		FString NewActorLabel = Actor->GetActorLabel();
		if (ParentGuid.IsValid())
		{
			OwnerMovieScene->RemovePossessable(ParentGuid);
			OwnerSequence->UnbindPossessableObjects(ParentGuid);
		}

		// Add this object
		FMovieScenePossessable NewPossessable( NewActorLabel, Actor->GetClass());
		ParentGuid = NewPossessable.GetGuid();
		OwnerSequence->BindPossessableObject(NewPossessable.GetGuid(), *Actor, GetPlaybackContext());

		// Replace
		OwnerMovieScene->ReplacePossessable(InObjectBinding, NewPossessable);

		State.Invalidate(InObjectBinding, ActiveTemplateIDs.Top());
	}

	auto UpdateComponent = [&]( FGuid OldComponentGuid, UActorComponent* NewComponent )
	{
		// Get the object guid to assign, remove the binding if it already exists
		FGuid NewComponentGuid = FindObjectId( *NewComponent, ActiveTemplateIDs.Top() );
		if ( NewComponentGuid.IsValid() )
		{
			OwnerMovieScene->RemovePossessable( NewComponentGuid );
			OwnerSequence->UnbindPossessableObjects( NewComponentGuid );
		}

		// Add this object
		FMovieScenePossessable NewPossessable( NewComponent->GetName(), NewComponent->GetClass() );
		OwnerSequence->BindPossessableObject( NewPossessable.GetGuid(), *NewComponent, Actor );

		// Replace
		OwnerMovieScene->ReplacePossessable( OldComponentGuid, NewPossessable );
		State.Invalidate(OldComponentGuid, ActiveTemplateIDs.Top());

		FMovieScenePossessable* ThisPossessable = OwnerMovieScene->FindPossessable( NewPossessable.GetGuid() );
		if ( ensure( ThisPossessable ) )
		{
			ThisPossessable->SetParent( ParentGuid );
		}
	};

	// Handle components
	AActor* ActorToReplace = Cast<AActor>(RuntimeObject);
	if (ActorToReplace != nullptr && ActorToReplace->IsActorBeingDestroyed() == false)
	{
		for (UActorComponent* ComponentToReplace : ActorToReplace->GetComponents())
		{
			if (ComponentToReplace != nullptr)
			{
				FGuid ComponentGuid = FindObjectId(*ComponentToReplace, ActiveTemplateIDs.Top());
				if (ComponentGuid.IsValid())
				{
					UActorComponent* NewComponent = Actor->GetComponentByClass(ComponentToReplace->GetClass());
					if (NewComponent)
					{
						UpdateComponent( ComponentGuid, NewComponent );
					}
				}
			}
		}
	}
	else // If the actor didn't exist, try to find components who's parent guids were the previous actors guid.
	{
		TMap<FString, UActorComponent*> ComponentNameToComponent;
		for ( UActorComponent* Component : Actor->GetComponents() )
		{
			ComponentNameToComponent.Add( Component->GetName(), Component );
		}
		for ( int32 i = 0; i < OwnerMovieScene->GetPossessableCount(); i++ )
		{
			FMovieScenePossessable& OldPossessable = OwnerMovieScene->GetPossessable(i);
			if ( OldPossessable.GetParent() == InObjectBinding )
			{
				UActorComponent** ComponentPtr = ComponentNameToComponent.Find( OldPossessable.GetName() );
				if ( ComponentPtr != nullptr )
				{
					UpdateComponent( OldPossessable.GetGuid(), *ComponentPtr );
				}
			}
		}
	}

	// Try to fix up folders
	TArray<UMovieSceneFolder*> FoldersToCheck;
	FoldersToCheck.Append(GetFocusedMovieSceneSequence()->GetMovieScene()->GetRootFolders());
	bool bFolderFound = false;
	while ( FoldersToCheck.Num() > 0 && bFolderFound == false )
	{
		UMovieSceneFolder* Folder = FoldersToCheck[0];
		FoldersToCheck.RemoveAt(0);
		if ( Folder->GetChildObjectBindings().Contains( InObjectBinding ) )
		{
			Folder->Modify();
			Folder->RemoveChildObjectBinding( InObjectBinding );
			Folder->AddChildObjectBinding( ParentGuid );
			bFolderFound = true;
		}

		for ( UMovieSceneFolder* ChildFolder : Folder->GetChildFolders() )
		{
			FoldersToCheck.Add( ChildFolder );
		}
	}

	RestorePreAnimatedState();

	NotifyMovieSceneDataChanged( EMovieSceneDataChangeType::MovieSceneStructureItemsChanged );
}

void FSequencer::DeleteNode(TSharedRef<FSequencerDisplayNode> NodeToBeDeleted)
{
	// If this node is selected, delete all selected nodes
	if (GetSelection().IsSelected(NodeToBeDeleted))
	{
		DeleteSelectedNodes();
	}
	else
	{
		const FScopedTransaction Transaction( NSLOCTEXT("Sequencer", "UndoDeletingObject", "Delete Node") );
		bool bAnythingDeleted = OnRequestNodeDeleted(NodeToBeDeleted);
		if ( bAnythingDeleted )
		{
			NotifyMovieSceneDataChanged( EMovieSceneDataChangeType::MovieSceneStructureItemRemoved );
		}
	}
}


void FSequencer::DeleteSelectedNodes()
{
	TSet< TSharedRef<FSequencerDisplayNode> > SelectedNodesCopy = GetSelection().GetSelectedOutlinerNodes();

	if (SelectedNodesCopy.Num() == 0)
	{
		return;
	}

	const FScopedTransaction Transaction( NSLOCTEXT("Sequencer", "UndoDeletingObject", "Delete Node") );

	bool bAnythingDeleted = false;

	for( const TSharedRef<FSequencerDisplayNode>& SelectedNode : SelectedNodesCopy )
	{
		if( !SelectedNode->IsHidden() )
		{
			// Delete everything in the entire node
			TSharedRef<const FSequencerDisplayNode> NodeToBeDeleted = StaticCastSharedRef<const FSequencerDisplayNode>(SelectedNode);
			bAnythingDeleted |= OnRequestNodeDeleted( NodeToBeDeleted );
		}
	}

	if ( bAnythingDeleted )
	{
		NotifyMovieSceneDataChanged( EMovieSceneDataChangeType::MovieSceneStructureItemRemoved );
	}
}


void FSequencer::CopySelectedTracks(TArray<TSharedPtr<FSequencerTrackNode>>& TrackNodes)
{
	TArray<UMovieSceneTrack*> TracksToCopy;
	for (TSharedPtr<FSequencerTrackNode> TrackNode : TrackNodes)
	{
		TracksToCopy.Add(TrackNode->GetTrack());
	}

	FString ExportedText;
	FSequencer::ExportTracksToText(TracksToCopy, /*out*/ ExportedText);
	FPlatformMisc::ClipboardCopy(*ExportedText);
}


void FSequencer::ExportTracksToText(TArray<UMovieSceneTrack*> TracksToExport, FString& ExportedText)
{
	// Clear the mark state for saving.
	UnMarkAllObjects(EObjectMark(OBJECTMARK_TagExp | OBJECTMARK_TagImp));

	FStringOutputDevice Archive;
	const FExportObjectInnerContext Context;

	// Export each of the selected nodes
	UObject* LastOuter = nullptr;

	for (UMovieSceneTrack* TrackToExport : TracksToExport)
	{
		// The nodes should all be from the same scope
		UObject* ThisOuter = TrackToExport->GetOuter();
		check((LastOuter == ThisOuter) || (LastOuter == nullptr));
		LastOuter = ThisOuter;

		UExporter::ExportToOutputDevice(&Context, TrackToExport, nullptr, Archive, TEXT("copy"), 0, PPF_ExportsNotFullyQualified | PPF_Copy | PPF_Delimited, false, ThisOuter);
	}

	ExportedText = Archive;
}

void FSequencer::PasteCopiedTracks(TArray<TSharedPtr<FSequencerObjectBindingNode>>& ObjectNodes)
{
	FScopedTransaction Transaction(FGenericCommands::Get().Paste->GetDescription());
	// Grab the text to paste from the clipboard
	FString TextToImport;
	FPlatformMisc::ClipboardPaste(TextToImport);

	TArray<UMovieSceneTrack*> ImportedTracks;
	FSequencer::ImportTracksFromText(TextToImport, ImportedTracks);

	if (ImportedTracks.Num() == 0)
	{
		Transaction.Cancel();
		return;
	}

	for (TSharedPtr<FSequencerObjectBindingNode> ObjectNode : ObjectNodes)
	{
		FGuid ObjectGuid = ObjectNode->GetObjectBinding();

		TArray<UMovieSceneTrack*> NewTracks;
		FSequencer::ImportTracksFromText(TextToImport, NewTracks);

		for (UMovieSceneTrack* NewTrack : NewTracks)
		{
			if (!GetFocusedMovieSceneSequence()->GetMovieScene()->AddGivenTrack(NewTrack, ObjectGuid))
			{
				FNotificationInfo Info(LOCTEXT("TrackAlreadyBound", "Can't Paste: Binding doesn't exist"));
				Info.FadeInDuration = 0.1f;
				Info.FadeOutDuration = 0.5f;
				Info.ExpireDuration = 2.5f;
				auto NotificationItem = FSlateNotificationManager::Get().AddNotification(Info);

				NotificationItem->SetCompletionState(SNotificationItem::CS_Success);
				NotificationItem->ExpireAndFadeout();

				continue;
			}
			else
			{
				NotifyMovieSceneDataChanged(EMovieSceneDataChangeType::MovieSceneStructureItemsChanged);
			}
		}
	}
}


class FTrackObjectTextFactory : public FCustomizableTextObjectFactory
{
public:
	FTrackObjectTextFactory()
		: FCustomizableTextObjectFactory(GWarn)
	{
	}

	// FCustomizableTextObjectFactory implementation
	virtual bool CanCreateClass(UClass* InObjectClass, bool& bOmitSubObjs) const override
	{
		if (InObjectClass->IsChildOf(UMovieSceneTrack::StaticClass()))
		{
			return true;
		}
		return false;
	}
	

	virtual void ProcessConstructedObject(UObject* NewObject) override
	{
		check(NewObject);

		NewTracks.Add(Cast<UMovieSceneTrack>(NewObject));
	}

public:
	TArray<UMovieSceneTrack*> NewTracks;
};

bool FSequencer::CanPaste(const FString& TextToImport) const
{
	FTrackObjectTextFactory Factory;
	if (!Factory.CanCreateObjectsFromText(TextToImport))
	{
		return false;
	}

	return true;
}

void FSequencer::ImportTracksFromText(const FString& TextToImport, /*out*/ TArray<UMovieSceneTrack*>& ImportedTracks)
{
	UPackage* TempPackage = NewObject<UPackage>(nullptr, TEXT("/Engine/Sequencer/Editor/Transient"), RF_Transient);
	TempPackage->AddToRoot();

	// Turn the text buffer into objects
	FTrackObjectTextFactory Factory;
	Factory.ProcessBuffer(TempPackage, RF_Transactional, TextToImport);

	ImportedTracks = Factory.NewTracks;

	// Remove the temp package from the root now that it has served its purpose
	TempPackage->RemoveFromRoot();
}


void FSequencer::ToggleNodeActive()
{
	bool bIsActive = !IsNodeActive();
	const FScopedTransaction Transaction( NSLOCTEXT("Sequencer", "ToggleNodeActive", "Toggle Node Active") );

	for (auto OutlinerNode : Selection.GetSelectedOutlinerNodes())
	{
		TSet<TWeakObjectPtr<UMovieSceneSection> > Sections;
		SequencerHelpers::GetAllSections(OutlinerNode, Sections);

		for (auto Section : Sections)
		{
			Section->Modify();
			Section->SetIsActive(bIsActive);
		}
	}
}


bool FSequencer::IsNodeActive() const
{
	// Active only if all are active
	for (auto OutlinerNode : Selection.GetSelectedOutlinerNodes())
	{
		TSet<TWeakObjectPtr<UMovieSceneSection> > Sections;
		SequencerHelpers::GetAllSections(OutlinerNode, Sections);

		for (auto Section : Sections)
		{
			if (!Section->IsActive())
			{
				return false;
			}
		}
	}
	return true;
}


void FSequencer::ToggleNodeLocked()
{
	bool bIsLocked = !IsNodeLocked();

	const FScopedTransaction Transaction( NSLOCTEXT("Sequencer", "ToggleNodeLocked", "Toggle Node Locked") );

	for (auto OutlinerNode : Selection.GetSelectedOutlinerNodes())
	{
		TSet<TWeakObjectPtr<UMovieSceneSection> > Sections;
		SequencerHelpers::GetAllSections(OutlinerNode, Sections);

		for (auto Section : Sections)
		{
			Section->Modify();
			Section->SetIsLocked(bIsLocked);
		}
	}
}


bool FSequencer::IsNodeLocked() const
{
	// Locked only if all are locked
	int NumSections = 0;
	for (auto OutlinerNode : Selection.GetSelectedOutlinerNodes())
	{
		TSet<TWeakObjectPtr<UMovieSceneSection> > Sections;
		SequencerHelpers::GetAllSections(OutlinerNode, Sections);

		for (auto Section : Sections)
		{
			if (!Section->IsLocked())
			{
				return false;
			}
			++NumSections;
		}
	}
	return NumSections > 0;
}

void FSequencer::SaveSelectedNodesSpawnableState()
{
	const FScopedTransaction Transaction( LOCTEXT("SaveSpawnableState", "Save spawnable state") );

	UMovieScene* MovieScene = GetFocusedMovieSceneSequence()->GetMovieScene();

	MovieScene->Modify();

	TArray<FMovieSceneSpawnable*> Spawnables;

	for (const TSharedRef<FSequencerDisplayNode>& Node : Selection.GetSelectedOutlinerNodes())
	{
		if (Node->GetType() == ESequencerNode::Object)
		{
			FMovieSceneSpawnable* Spawnable = MovieScene->FindSpawnable(StaticCastSharedRef<FSequencerObjectBindingNode>(Node)->GetObjectBinding());
			if (Spawnable)
			{
				Spawnables.Add(Spawnable);
			}
		}
	}

	FScopedSlowTask SlowTask(Spawnables.Num(), LOCTEXT("SaveSpawnableStateProgress", "Saving selected spawnables"));
	SlowTask.MakeDialog(true);

	TArray<AActor*> PossessedActors;
	for (FMovieSceneSpawnable* Spawnable : Spawnables)
	{
		SlowTask.EnterProgressFrame();
		
		SpawnRegister->SaveDefaultSpawnableState(*Spawnable, ActiveTemplateIDs.Top(), *this);

		if (GWarn->ReceivedUserCancel())
		{
			break;
		}
	}

	NotifyMovieSceneDataChanged(EMovieSceneDataChangeType::MovieSceneStructureItemsChanged);
}

void FSequencer::ConvertToSpawnable(TSharedRef<FSequencerObjectBindingNode> NodeToBeConverted)
{
	const FScopedTransaction Transaction( LOCTEXT("ConvertSelectedNodeSpawnable", "Convert Node to Spawnables") );

	// Ensure we're in a non-possessed state
	RestorePreAnimatedState();
	GetFocusedMovieSceneSequence()->GetMovieScene()->Modify();
	FMovieScenePossessable* Possessable = GetFocusedMovieSceneSequence()->GetMovieScene()->FindPossessable(NodeToBeConverted->GetObjectBinding());
	if (Possessable)
	{
		ConvertToSpawnableInternal(Possessable->GetGuid());
		NotifyMovieSceneDataChanged( EMovieSceneDataChangeType::MovieSceneStructureItemsChanged );
	}
}

void FSequencer::ConvertSelectedNodesToSpawnables()
{
	// @todo sequencer: Undo doesn't seem to be working at all
	const FScopedTransaction Transaction( LOCTEXT("ConvertSelectedNodesSpawnable", "Convert Selected Nodes to Spawnables") );

	UMovieScene* MovieScene = GetFocusedMovieSceneSequence()->GetMovieScene();

	// Ensure we're in a non-possessed state
	RestorePreAnimatedState();
	MovieScene->Modify();

	TArray<TSharedRef<FSequencerObjectBindingNode>> ObjectBindingNodes;

	for (const TSharedRef<FSequencerDisplayNode>& Node : Selection.GetSelectedOutlinerNodes())
	{
		if (Node->GetType() == ESequencerNode::Object)
		{
			auto ObjectBindingNode = StaticCastSharedRef<FSequencerObjectBindingNode>(Node);

			// If we have a possessable for this node, and it has no parent, we can convert it to a spawnable
			FMovieScenePossessable* Possessable = MovieScene->FindPossessable(ObjectBindingNode->GetObjectBinding());
			if (Possessable && !Possessable->GetParent().IsValid())
			{
				ObjectBindingNodes.Add(ObjectBindingNode);
			}
		}
	}

	FScopedSlowTask SlowTask(ObjectBindingNodes.Num(), LOCTEXT("ConvertSpawnableProgress", "Converting Selected Possessable Nodes to Spawnables"));
	SlowTask.MakeDialog(true);

	TArray<AActor*> SpawnedActors;
	for (const TSharedRef<FSequencerObjectBindingNode>& ObjectBindingNode : ObjectBindingNodes)
	{
		SlowTask.EnterProgressFrame();
	
		FMovieScenePossessable* Possessable = MovieScene->FindPossessable(ObjectBindingNode->GetObjectBinding());
		if (Possessable)
		{
			FMovieSceneSpawnable* Spawnable = ConvertToSpawnableInternal(Possessable->GetGuid());

			if (Spawnable)
			{
				UpdateRuntimeInstances();

				for (TWeakObjectPtr<> WeakObject : FindBoundObjects(Spawnable->GetGuid(), ActiveTemplateIDs.Top()))
				{
					if (AActor* SpawnedActor = Cast<AActor>(WeakObject.Get()))
					{
						SpawnedActors.Add(SpawnedActor);
					}
				}
			}
		}

		if (GWarn->ReceivedUserCancel())
		{
			break;
		}
	}

	if (SpawnedActors.Num())
	{
		const bool bNotifySelectionChanged = true;
		const bool bDeselectBSP = true;
		const bool bWarnAboutTooManyActors = false;
		const bool bSelectEvenIfHidden = false;

		GEditor->GetSelectedActors()->Modify();
		GEditor->GetSelectedActors()->BeginBatchSelectOperation();
		GEditor->SelectNone(bNotifySelectionChanged, bDeselectBSP, bWarnAboutTooManyActors);
		for (auto SpawnedActor : SpawnedActors)
		{
			GEditor->SelectActor(SpawnedActor, true, bNotifySelectionChanged, bSelectEvenIfHidden);
		}
		GEditor->GetSelectedActors()->EndBatchSelectOperation();
		GEditor->NoteSelectionChange();
	}

	NotifyMovieSceneDataChanged( EMovieSceneDataChangeType::MovieSceneStructureItemsChanged );
}

FMovieSceneSpawnable* FSequencer::ConvertToSpawnableInternal(FGuid PossessableGuid)
{
	UMovieSceneSequence* Sequence = GetFocusedMovieSceneSequence();
	UMovieScene* MovieScene = Sequence->GetMovieScene();

	// Find the object in the environment
	FMovieScenePossessable* Possessable = MovieScene->FindPossessable(PossessableGuid);

	//@todo: this code doesn't work where multiple objects are bound
	TArrayView<TWeakObjectPtr<>> FoundObjects = FindBoundObjects(PossessableGuid, ActiveTemplateIDs.Top());
	if (FoundObjects.Num() != 1)
	{
		return nullptr;
	}

	UObject* FoundObject = FoundObjects[0].Get();
	if (!FoundObject)
	{
		return nullptr;
	}

	Sequence->Modify();

	FMovieSceneSpawnable* Spawnable = MovieScene->FindSpawnable(AddSpawnable(*FoundObject));
	if (!Spawnable)
	{
		return nullptr;
	}

	// Swap the guids, so the possessable's tracks now belong to the spawnable
	{
		FGuid BenignSpawnableGuid = Spawnable->GetGuid();
		FGuid PersistentGuid = Possessable->GetGuid();

		Possessable->SetGuid(BenignSpawnableGuid);
		Spawnable->SetGuid(PersistentGuid);

		if (MovieScene->RemovePossessable(BenignSpawnableGuid))
		{
			Sequence->UnbindPossessableObjects(PersistentGuid);
		}

		for (int32 Index = 0; Index < MovieScene->GetPossessableCount(); ++Index)
		{
			FMovieScenePossessable& MovieScenePossessable = MovieScene->GetPossessable(Index);
			bool bBelongsToNewSpawnable = MovieScenePossessable.GetParent() == PersistentGuid;
			if (bBelongsToNewSpawnable)
			{
				MovieScenePossessable.SetParent(PersistentGuid);
				Spawnable->AddChildPossessable(MovieScenePossessable.GetGuid());
			}
		}
	}
	
	FTransformData DefaultTransform;

	// @todo: Where should this code live (not here)? Probably in an editor-only implementation inside FLevelSequenceSpawnRegister
	AActor* OldActor = Cast<AActor>(FoundObject);
	if (OldActor)
	{
		DefaultTransform.Translation = OldActor->GetActorLocation();
		DefaultTransform.Rotation = OldActor->GetActorRotation();
		DefaultTransform.Scale = OldActor->GetActorScale();
		DefaultTransform.bValid = true;

		GEditor->SelectActor(OldActor, false, true);
		UWorld* PlaybackContext = Cast<UWorld>(GetPlaybackContext());
		PlaybackContext->EditorDestroyActor(OldActor, true);
	}

	SetupDefaultsForSpawnable(Spawnable->GetGuid(), DefaultTransform);
	SetLocalTimeDirectly(ScrubPosition);

	return Spawnable;
}

void FSequencer::ConvertToPossessable(TSharedRef<FSequencerObjectBindingNode> NodeToBeConverted)
{
	const FScopedTransaction Transaction( LOCTEXT("ConvertSelectedNodePossessable", "Convert Node to Possessables") );

	// Ensure we're in a non-possessed state
	RestorePreAnimatedState();
	GetFocusedMovieSceneSequence()->GetMovieScene()->Modify();
	FMovieSceneSpawnable* Spawnable = GetFocusedMovieSceneSequence()->GetMovieScene()->FindSpawnable(NodeToBeConverted->GetObjectBinding());
	if (Spawnable)
	{
		ConvertToPossessableInternal(Spawnable->GetGuid());
		NotifyMovieSceneDataChanged(EMovieSceneDataChangeType::MovieSceneStructureItemsChanged);
	}
}

void FSequencer::ConvertSelectedNodesToPossessables()
{
	const FScopedTransaction Transaction( LOCTEXT("ConvertSelectedNodesPossessable", "Convert Selected Nodes to Possessables") );

	UMovieScene* MovieScene = GetFocusedMovieSceneSequence()->GetMovieScene();

	MovieScene->Modify();

	TArray<TSharedRef<FSequencerObjectBindingNode>> ObjectBindingNodes;

	for (const TSharedRef<FSequencerDisplayNode>& Node : Selection.GetSelectedOutlinerNodes())
	{
		if (Node->GetType() == ESequencerNode::Object)
		{
			auto ObjectBindingNode = StaticCastSharedRef<FSequencerObjectBindingNode>(Node);

			FMovieSceneSpawnable* Spawnable = MovieScene->FindSpawnable(ObjectBindingNode->GetObjectBinding());
			if (Spawnable)
			{
				ObjectBindingNodes.Add(ObjectBindingNode);
			}
		}
	}

	FScopedSlowTask SlowTask(ObjectBindingNodes.Num(), LOCTEXT("ConvertPossessablesProgress", "Converting Selected Spawnable Nodes to Possessables"));
	SlowTask.MakeDialog(true);

	TArray<AActor*> PossessedActors;
	for (const TSharedRef<FSequencerObjectBindingNode>& ObjectBindingNode : ObjectBindingNodes)
	{
		SlowTask.EnterProgressFrame();
	
		FMovieSceneSpawnable* Spawnable = MovieScene->FindSpawnable(ObjectBindingNode->GetObjectBinding());
		if (Spawnable)
		{
			FMovieScenePossessable* Possessable = ConvertToPossessableInternal(Spawnable->GetGuid());

			UpdateRuntimeInstances();

			for (TWeakObjectPtr<> WeakObject : FindBoundObjects(Possessable->GetGuid(), ActiveTemplateIDs.Top()))
			{
				if (AActor* PossessedActor = Cast<AActor>(WeakObject.Get()))
				{
					PossessedActors.Add(PossessedActor);
				}
			}
		}

		if (GWarn->ReceivedUserCancel())
		{
			break;
		}
	}

	if (PossessedActors.Num())
	{
		const bool bNotifySelectionChanged = true;
		const bool bDeselectBSP = true;
		const bool bWarnAboutTooManyActors = false;
		const bool bSelectEvenIfHidden = false;

		GEditor->GetSelectedActors()->Modify();
		GEditor->GetSelectedActors()->BeginBatchSelectOperation();
		GEditor->SelectNone(bNotifySelectionChanged, bDeselectBSP, bWarnAboutTooManyActors);
		for (auto PossessedActor : PossessedActors)
		{
			GEditor->SelectActor(PossessedActor, true, bNotifySelectionChanged, bSelectEvenIfHidden);
		}
		GEditor->GetSelectedActors()->EndBatchSelectOperation();
		GEditor->NoteSelectionChange();

		NotifyMovieSceneDataChanged(EMovieSceneDataChangeType::MovieSceneStructureItemsChanged);
	}
}

FMovieScenePossessable* FSequencer::ConvertToPossessableInternal(FGuid SpawnableGuid)
{
	UMovieSceneSequence* Sequence = GetFocusedMovieSceneSequence();
	UMovieScene* MovieScene = Sequence->GetMovieScene();

	// Find the object in the environment
	UMovieSceneSequence* FocusedSequence = GetFocusedMovieSceneSequence();
	FMovieSceneSpawnable* Spawnable = MovieScene->FindSpawnable(SpawnableGuid);
	if (!Spawnable || !Spawnable->GetObjectTemplate())
	{
		return nullptr;
	}

	AActor* SpawnableActorTemplate = Cast<AActor>(Spawnable->GetObjectTemplate());
	if (!SpawnableActorTemplate)
	{
		return nullptr;
	}

	// Delete the spawn track
	UMovieSceneSpawnTrack* SpawnTrack = Cast<UMovieSceneSpawnTrack>(MovieScene->FindTrack(UMovieSceneSpawnTrack::StaticClass(), SpawnableGuid, NAME_None));
	if (SpawnTrack)
	{
		MovieScene->Modify();
		MovieScene->RemoveTrack(*SpawnTrack);
	}

	FTransform SpawnTransform = SpawnableActorTemplate->GetActorTransform();

	UWorld* PlaybackContext = Cast<UWorld>(GetPlaybackContext());
	AActor* PossessedActor = PlaybackContext->SpawnActor(Spawnable->GetObjectTemplate()->GetClass(), &SpawnTransform);

	if (!PossessedActor)
	{
		return nullptr;
	}

	UEngine::FCopyPropertiesForUnrelatedObjectsParams CopyParams;
	PossessedActor->UnregisterAllComponents();
	UEngine::CopyPropertiesForUnrelatedObjects(SpawnableActorTemplate, PossessedActor, CopyParams);
	PossessedActor->RegisterAllComponents();

	const FGuid PossessableGuid = CreateBinding(*PossessedActor, PossessedActor->GetActorLabel());

	FMovieScenePossessable* Possessable = MovieScene->FindPossessable(PossessableGuid);
	if (!Possessable)
	{
		return nullptr;
	}

	// Swap the guids, so the spawnable's tracks now belong to the possessable
	{
		FGuid BenignSpawnableGuid = Spawnable->GetGuid();
		FGuid PersistentGuid = Possessable->GetGuid();

		Spawnable->SetGuid(PersistentGuid);
		Possessable->SetGuid(BenignSpawnableGuid);

		if (MovieScene->RemoveSpawnable(PersistentGuid))
		{
			SpawnRegister->DestroySpawnedObject(BenignSpawnableGuid, ActiveTemplateIDs.Top(), *this);
		}

		Sequence->BindPossessableObject(BenignSpawnableGuid, *PossessedActor, PlaybackContext);
	}
	
	GEditor->SelectActor(PossessedActor, false, true);

	SetLocalTimeDirectly(ScrubPosition);

	return Possessable;
}

void FSequencer::OnAddFolder()
{
	FScopedTransaction AddFolderTransaction( NSLOCTEXT("Sequencer", "AddFolder_Transaction", "Add Folder") );

	// Check if a folder, or child of a folder is currently selected.
	TArray<UMovieSceneFolder*> SelectedParentFolders;
	if ( Selection.GetSelectedOutlinerNodes().Num() > 0 )
	{
		for ( TSharedRef<FSequencerDisplayNode> SelectedNode : Selection.GetSelectedOutlinerNodes() )
		{
			TSharedPtr<FSequencerDisplayNode> CurrentNode = SelectedNode;
			while ( CurrentNode.IsValid() && CurrentNode->GetType() != ESequencerNode::Folder )
			{
				CurrentNode = CurrentNode->GetParent();
			}
			if ( CurrentNode.IsValid() )
			{
				SelectedParentFolders.Add( &StaticCastSharedPtr<FSequencerFolderNode>( CurrentNode )->GetFolder() );
			}
		}
	}

	TArray<FName> ExistingFolderNames;
	UMovieScene* FocusedMovieScene = GetFocusedMovieSceneSequence()->GetMovieScene();
	
	// If there is a folder selected the existing folder names are the sibling folders.
	if ( SelectedParentFolders.Num() == 1 )
	{
		for ( UMovieSceneFolder* SiblingFolder : SelectedParentFolders[0]->GetChildFolders() )
		{
			ExistingFolderNames.Add( SiblingFolder->GetFolderName() );
		}
	}
	// Otherwise use the root folders.
	else
	{
		for ( UMovieSceneFolder* MovieSceneFolder : FocusedMovieScene->GetRootFolders() )
		{
			ExistingFolderNames.Add( MovieSceneFolder->GetFolderName() );
		}
	}

	FName UniqueName = FSequencerUtilities::GetUniqueName(FName("New Folder"), ExistingFolderNames);
	UMovieSceneFolder* NewFolder = NewObject<UMovieSceneFolder>( FocusedMovieScene, NAME_None, RF_Transactional );
	NewFolder->SetFolderName( UniqueName );

	if ( SelectedParentFolders.Num() == 1 )
	{
		SelectedParentFolders[0]->Modify();
		SelectedParentFolders[0]->AddChildFolder( NewFolder );
	}
	else
	{
		FocusedMovieScene->Modify();
		FocusedMovieScene->GetRootFolders().Add( NewFolder );
	}

	NotifyMovieSceneDataChanged( EMovieSceneDataChangeType::MovieSceneStructureItemAdded );
}


void FSequencer::TogglePlay()
{
	OnPlay();
}


void FSequencer::PlayForward()
{
	OnPlay(false);
}


void FSequencer::Rewind()
{
	OnStepToBeginning();
}

void FSequencer::ShuttleForward()
{
	float NewPlayRate = PlayRate;
	if (ShuttleMultiplier == 0 || PlayRate < 0) 
	{
		ShuttleMultiplier = 2.f;
		NewPlayRate = 1.f;
	}
	else
	{
		NewPlayRate *= ShuttleMultiplier;
	}

	OnPlay(false, NewPlayRate);
}

void FSequencer::ShuttleBackward()
{
	float NewPlayRate = PlayRate;
	if (ShuttleMultiplier == 0 || PlayRate > 0)
	{
		ShuttleMultiplier = 2.f;
		NewPlayRate = -1.f;
	}
	else
	{
		NewPlayRate *= ShuttleMultiplier;
	}

	OnPlay(false, NewPlayRate);
}

void FSequencer::Pause()
{
	SetPlaybackStatus(EMovieScenePlayerStatus::Stopped);

	// Snap time when stopping play
	SetLocalTime(GetLocalTime(), ESnapTimeMode::STM_Interval);

	// Update on stop (cleans up things like sounds that are playing)
	FMovieSceneEvaluationRange Range = PlayPosition.JumpTo(ScrubPosition, GetFocusedMovieSceneSequence()->GetMovieScene()->GetOptionalFixedFrameInterval());
	EvaluateInternal(Range);
}

void FSequencer::StepForward()
{
	OnStepForward();
}


void FSequencer::StepBackward()
{
	OnStepBackward();
}


void FSequencer::StepToNextKey()
{
	SequencerWidget->StepToNextKey();
}


void FSequencer::StepToPreviousKey()
{
	SequencerWidget->StepToPreviousKey();
}


void FSequencer::StepToNextCameraKey()
{
	SequencerWidget->StepToNextCameraKey();
}


void FSequencer::StepToPreviousCameraKey()
{
	SequencerWidget->StepToPreviousCameraKey();
}


void FSequencer::ExpandAllNodesAndDescendants()
{
	const bool bExpandAll = true;
	SequencerWidget->GetTreeView()->ExpandNodes(ETreeRecursion::Recursive, bExpandAll);
}


void FSequencer::CollapseAllNodesAndDescendants()
{
	const bool bExpandAll = true;
	SequencerWidget->GetTreeView()->CollapseNodes(ETreeRecursion::Recursive, bExpandAll);
}


void FSequencer::ToggleExpandCollapseNodes()
{
	SequencerWidget->GetTreeView()->ToggleExpandCollapseNodes(ETreeRecursion::NonRecursive);
}


void FSequencer::ToggleExpandCollapseNodesAndDescendants()
{
	SequencerWidget->GetTreeView()->ToggleExpandCollapseNodes(ETreeRecursion::Recursive);
}


void FSequencer::SetKey()
{
	FScopedTransaction SetKeyTransaction( NSLOCTEXT("Sequencer", "SetKey_Transaction", "Set Key") );

	for (auto OutlinerNode : Selection.GetSelectedOutlinerNodes())
	{
		if (OutlinerNode->GetType() == ESequencerNode::Track)
		{
			TSharedRef<FSequencerTrackNode> TrackNode = StaticCastSharedRef<FSequencerTrackNode>(OutlinerNode);
						
			TSharedRef<FSequencerDisplayNode> ObjectBindingNode = OutlinerNode;
			if (SequencerHelpers::FindObjectBindingNode(TrackNode, ObjectBindingNode))
			{
				FGuid ObjectGuid = StaticCastSharedRef<FSequencerObjectBindingNode>(ObjectBindingNode)->GetObjectBinding();
				TrackNode->AddKey(ObjectGuid);
			}
		}
	}

	TSet<TSharedPtr<IKeyArea> > KeyAreas;
	for (auto OutlinerNode : Selection.GetSelectedOutlinerNodes())
	{
		SequencerHelpers::GetAllKeyAreas(OutlinerNode, KeyAreas);
	}

	if (KeyAreas.Num() > 0)
	{	
		for (auto KeyArea : KeyAreas)
		{
			if (KeyArea->GetOwningSection()->TryModify())
			{
				KeyArea->AddKeyUnique(GetLocalTime(), GetKeyInterpolation());
			}
		}
	}

	UpdatePlaybackRange();
}


bool FSequencer::CanSetKeyTime() const
{
	return Selection.GetSelectedKeys().Num() > 0;
}


void FSequencer::SetKeyTime(const bool bUseFrames)
{
	TArray<FSequencerSelectedKey> SelectedKeysArray = Selection.GetSelectedKeys().Array();

	float KeyTime = 0.f;
	for ( const FSequencerSelectedKey& Key : SelectedKeysArray )
	{
		if (Key.IsValid())
		{
			KeyTime = Key.KeyArea->GetKeyTime(Key.KeyHandle.GetValue());
			break;
		}
	}

	float FrameRate = 1.0f / Settings->GetTimeSnapInterval();
	
	GenericTextEntryModeless(
		bUseFrames ? NSLOCTEXT("Sequencer.Popups", "SetKeyFramePopup", "New Frame") : NSLOCTEXT("Sequencer.Popups", "SetKeyTimePopup", "New Time"),
		bUseFrames ? FText::AsNumber( SequencerHelpers::TimeToFrame( KeyTime, FrameRate )) : FText::AsNumber( KeyTime ),
		FOnTextCommitted::CreateSP(this, &FSequencer::OnSetKeyTimeTextCommitted, bUseFrames)
	);
}


void FSequencer::OnSetKeyTimeTextCommitted(const FText& InText, ETextCommit::Type CommitInfo, const bool bUseFrames)
{
	bool bAnythingChanged = false;
	CloseEntryPopupMenu();
	if (CommitInfo == ETextCommit::OnEnter)
	{
		float FrameRate = 1.0f / Settings->GetTimeSnapInterval();
		double dNewTime = bUseFrames ? SequencerHelpers::FrameToTime(FCString::Atod(*InText.ToString()), FrameRate) : FCString::Atod(*InText.ToString());
		const bool bIsNumber = InText.IsNumeric(); 
		if(!bIsNumber)
			return;

		const float NewKeyTime = (float)dNewTime;

		FScopedTransaction SetKeyTimeTransaction(NSLOCTEXT("Sequencer", "SetKeyTime_Transaction", "Set Key Time"));
		TArray<FSequencerSelectedKey> SelectedKeysArray = Selection.GetSelectedKeys().Array();
	
		for ( const FSequencerSelectedKey& Key : SelectedKeysArray )
		{
			if (Key.IsValid())
			{
				if (Key.Section->TryModify())
				{
					Key.KeyArea->SetKeyTime(Key.KeyHandle.GetValue(), NewKeyTime);
					bAnythingChanged = true;

					if( NewKeyTime > Key.Section->GetEndTime() )
					{
						Key.Section->SetEndTime( NewKeyTime );
					}
					else if( NewKeyTime < Key.Section->GetStartTime() )
					{
						Key.Section->SetStartTime( NewKeyTime );
					}
				}
			}
		}
	}

	if (bAnythingChanged)
	{
		NotifyMovieSceneDataChanged(EMovieSceneDataChangeType::TrackValueChanged);
	}
}


void FSequencer::SelectTrackKeys(TWeakObjectPtr<UMovieSceneSection> Section, float KeyTime, bool bAddToSelection, bool bToggleSelection)
{
	if (!bAddToSelection && !bToggleSelection)
	{
		Selection.EmptySelectedKeys();
	}

	TSet<TWeakObjectPtr<UMovieSceneSection> > Sections;
	Sections.Add(Section);
	TArray<FSectionHandle> SectionHandles = SequencerWidget->GetSectionHandles(Sections);
	for (auto SectionHandle : SectionHandles)
	{
		if (SectionHandle.TrackNode.IsValid())
		{
			TSet<TSharedPtr<IKeyArea> > KeyAreas;
			SequencerHelpers::GetAllKeyAreas(SectionHandle.TrackNode, KeyAreas);

			for (auto KeyArea : KeyAreas)
			{
				if (KeyArea.IsValid())
				{
					TArray<FKeyHandle> KeyHandles = KeyArea.Get()->GetUnsortedKeyHandles();
					for (auto KeyHandle : KeyHandles)
					{
						float KeyHandleTime = KeyArea.Get()->GetKeyTime(KeyHandle);

						if (FMath::IsNearlyEqual(KeyHandleTime, KeyTime, KINDA_SMALL_NUMBER))
						{
							FSequencerSelectedKey SelectedKey(*Section.Get(), KeyArea, KeyHandle);

							if (bToggleSelection)
							{
								if (Selection.IsSelected(SelectedKey))
								{
									Selection.RemoveFromSelection(SelectedKey);
								}
								else
								{
									Selection.AddToSelection(SelectedKey);
								}
							}
							else
							{
								Selection.AddToSelection(SelectedKey);
							}
						}
					}
				}
			}
		}
	}

	SequencerHelpers::ValidateNodesWithSelectedKeysOrSections(*this);
}


TArray<TSharedPtr<FMovieSceneClipboard>> GClipboardStack;

void FSequencer::CopySelection()
{
	if (Selection.GetSelectedKeys().Num() == 0)
	{
		TArray<TSharedPtr<FSequencerTrackNode>> TracksToCopy;
		TSet<TSharedRef<FSequencerDisplayNode>> SelectedNodes = Selection.GetNodesWithSelectedKeysOrSections();
		if (SelectedNodes.Num() == 0)
		{
			SelectedNodes = Selection.GetSelectedOutlinerNodes();
		}
		for (TSharedRef<FSequencerDisplayNode> Node : SelectedNodes)
		{
			if (Node->GetType() != ESequencerNode::Track)
			{
				continue;
			}

			TSharedPtr<FSequencerTrackNode> TrackNode = StaticCastSharedRef<FSequencerTrackNode>(Node);
			if (TrackNode.IsValid())
			{
				TracksToCopy.Add(TrackNode);
			}
		}

		// Make a empty clipboard if the stack is empty
		if (GClipboardStack.Num() == 0)
		{
			TSharedRef<FMovieSceneClipboard> NullClipboard = MakeShareable(new FMovieSceneClipboard());
			GClipboardStack.Push(NullClipboard);
		}
		CopySelectedTracks(TracksToCopy);
	}
	else
	{
		CopySelectedKeys();
	}
}


void FSequencer::CutSelection()
{
	FScopedTransaction CutSelectionTransaction(LOCTEXT("CutSelection_Transaction", "Cut Selection(s)"));
	if (Selection.GetSelectedKeys().Num() == 0)
	{
		TArray<TSharedPtr<FSequencerTrackNode>> TracksToCopy;
		TSet<TSharedRef<FSequencerDisplayNode>> SelectedNodes = Selection.GetNodesWithSelectedKeysOrSections();
		if (SelectedNodes.Num() == 0)
		{
			SelectedNodes = Selection.GetSelectedOutlinerNodes();
		}
		for (TSharedRef<FSequencerDisplayNode> Node : SelectedNodes)
		{
			if (Node->GetType() != ESequencerNode::Track)
			{
				FNotificationInfo Info(LOCTEXT("InvalidCut", "Warning: One of the selected node is not a track node"));
				Info.FadeInDuration = 0.1f;
				Info.FadeOutDuration = 0.5f;
				Info.ExpireDuration = 2.5f;
				auto NotificationItem = FSlateNotificationManager::Get().AddNotification(Info);

				NotificationItem->SetCompletionState(SNotificationItem::CS_Success);
				NotificationItem->ExpireAndFadeout();
				return;
			}

			TSharedPtr<FSequencerTrackNode> TrackNode = StaticCastSharedRef<FSequencerTrackNode>(Node);
			if (TrackNode.IsValid())
			{
				TracksToCopy.Add(TrackNode);
			}
		}
		// Make a empty clipboard if the stack is empty
		if (GClipboardStack.Num() == 0)
		{
			TSharedRef<FMovieSceneClipboard> NullClipboard = MakeShareable(new FMovieSceneClipboard());
			GClipboardStack.Push(NullClipboard);
		}
		CopySelectedTracks(TracksToCopy);
		DeleteSelectedItems();
	}
	else
	{
		CutSelectedKeys();
	}
}

void FSequencer::CopySelectedKeys()
{
	TOptional<float> CopyRelativeTo;
	
	// Copy relative to the current key hotspot, if applicable
	if (Hotspot.IsValid() && Hotspot->GetType() == ESequencerHotspot::Key)
	{
		FKeyHotspot* KeyHotspot = StaticCastSharedPtr<FKeyHotspot>(Hotspot).Get();
		if (KeyHotspot->Key.KeyArea.IsValid() && KeyHotspot->Key.KeyHandle.IsSet())
		{
			CopyRelativeTo = KeyHotspot->Key.KeyArea->GetKeyTime(KeyHotspot->Key.KeyHandle.GetValue());
		}
	}

	FMovieSceneClipboardBuilder Builder;

	// Map selected keys to their key areas
	TMap<const IKeyArea*, TArray<FKeyHandle>> KeyAreaMap;
	for (const FSequencerSelectedKey& Key : Selection.GetSelectedKeys())
	{
		if (Key.KeyHandle.IsSet())
		{
			KeyAreaMap.FindOrAdd(Key.KeyArea.Get()).Add(Key.KeyHandle.GetValue());
		}
	}

	// Serialize each key area to the clipboard
	for (auto& Pair : KeyAreaMap)
	{
		Pair.Key->CopyKeys(Builder, [&](FKeyHandle Handle, const IKeyArea&){
			return Pair.Value.Contains(Handle);
		});
	}

	TSharedRef<FMovieSceneClipboard> Clipboard = MakeShareable( new FMovieSceneClipboard(Builder.Commit(CopyRelativeTo)) );
	
	if (Clipboard->GetKeyTrackGroups().Num())
	{
		GClipboardStack.Push(Clipboard);

		if (GClipboardStack.Num() > 10)
		{
			GClipboardStack.RemoveAt(0, 1);
		}
	}
}


void FSequencer::CutSelectedKeys()
{
	FScopedTransaction CutSelectedKeysTransaction(LOCTEXT("CutSelectedKeys_Transaction", "Cut Selected keys"));
	CopySelectedKeys();
	DeleteSelectedKeys();
}


const TArray<TSharedPtr<FMovieSceneClipboard>>& FSequencer::GetClipboardStack() const
{
	return GClipboardStack;
}


void FSequencer::OnClipboardUsed(TSharedPtr<FMovieSceneClipboard> Clipboard)
{
	Clipboard->GetEnvironment().DateTime = FDateTime::UtcNow();

	// Last entry in the stack should be the most up-to-date
	GClipboardStack.Sort([](const TSharedPtr<FMovieSceneClipboard>& A, const TSharedPtr<FMovieSceneClipboard>& B){
		return A->GetEnvironment().DateTime < B->GetEnvironment().DateTime;
	});
}


void FSequencer::DiscardChanges()
{
	if (ActiveTemplateIDs.Num() == 0)
	{
		return;
	}

	TSharedPtr<IToolkitHost> MyToolkitHost = GetToolkitHost();

	if (!MyToolkitHost.IsValid())
	{
		return;
	}

	UMovieSceneSequence* EditedSequence = GetFocusedMovieSceneSequence();

	if (EditedSequence == nullptr)
	{
		return;
	}

	if (FMessageDialog::Open(EAppMsgType::YesNo, LOCTEXT("RevertConfirm", "Are you sure you want to discard your current changes?")) != EAppReturnType::Yes)
	{
		return;
	}

	FAssetEditorManager& AssetEditorManager = FAssetEditorManager::Get();
	UClass* SequenceClass = EditedSequence->GetClass();
	FString SequencePath = EditedSequence->GetPathName();
	UPackage* SequencePackage = EditedSequence->GetOutermost();

	// close asset editor
	AssetEditorManager.CloseAllEditorsForAsset(EditedSequence);

	// collect objects to be unloaded
	TMap<FString, UObject*> MovedObjects;

	ForEachObjectWithOuter(SequencePackage, [&](UObject* Object) {
		MovedObjects.Add(Object->GetPathName(), Object);
	}, true);

	// move objects into transient package
	UPackage* const TransientPackage = GetTransientPackage();

	for (auto MovedObject : MovedObjects)
	{
		UObject* Object = MovedObject.Value;

		const FString OldName = Object->GetName();
		const FString NewName = FString::Printf(TEXT("UNLOADING_%s"), *OldName);
		const FName UniqueName = MakeUniqueObjectName(TransientPackage, Object->GetClass(), FName(*NewName));
		UObject* NewOuter = (Object->GetOuter() == SequencePackage) ? TransientPackage : Object->GetOuter();
	
		Object->Rename(*UniqueName.ToString(), NewOuter, REN_DontCreateRedirectors | REN_DoNotDirty | REN_NonTransactional);
		Object->SetFlags(RF_Transient);
		Object->ClearFlags(RF_Standalone | RF_Transactional);
	}

	for (auto MovedObject : MovedObjects)
	{
		GLog->Logf(TEXT("Moved %s ---------> %s"), *MovedObject.Key, *MovedObject.Value->GetPathName());
	}

	// unload package
	SequencePackage->SetDirtyFlag(false);

	TArray<UPackage*> PackagesToUnload;
	PackagesToUnload.Add(SequencePackage);

	FText PackageUnloadError;
	PackageTools::UnloadPackages(PackagesToUnload, PackageUnloadError);

	if (!PackageUnloadError.IsEmpty())
	{
		ResetLoaders(SequencePackage);
		SequencePackage->ClearFlags(RF_WasLoaded);
		SequencePackage->bHasBeenFullyLoaded = false;
		SequencePackage->GetMetaData()->RemoveMetaDataOutsidePackage();
	}

	// reload package
	TMap<UObject*, UObject*> MovedToReloadedObjectMap;

	for (const auto MovedObject : MovedObjects)
	{
		UObject* ReloadedObject = StaticLoadObject(MovedObject.Value->GetClass(), nullptr, *MovedObject.Key, nullptr);//, LOAD_NoWarn);
		MovedToReloadedObjectMap.Add(MovedObject.Value, ReloadedObject);
	}

	for (TObjectIterator<UObject> It; It; ++It)
	{
		// @todo sequencer: only process objects that actually reference the package?
		FArchiveReplaceObjectRef<UObject> Ar(*It, MovedToReloadedObjectMap, false, false, false, false);
	}

	auto ReloadedSequence = Cast<UMovieSceneSequence>(StaticLoadObject(SequenceClass, nullptr, *SequencePath, nullptr));//, LOAD_NoWarn));

	// release transient objects
	for (auto MovedObject : MovedObjects)
	{
		MovedObject.Value->RemoveFromRoot();
		MovedObject.Value->MarkPendingKill();
	}

//	CollectGarbage(GARBAGE_COLLECTION_KEEPFLAGS);

	// clear undo buffer
	if (true) // @todo sequencer: check whether objects are actually referenced in undo buffer
	{
		GEditor->Trans->Reset(LOCTEXT("UnloadedSequence", "Unloaded Sequence"));
	}

	// reopen asset editor
	TArray<UObject*> AssetsToReopen;
	AssetsToReopen.Add(ReloadedSequence);

	AssetEditorManager.OpenEditorForAssets(AssetsToReopen, EToolkitMode::Standalone, MyToolkitHost.ToSharedRef());
}


void FSequencer::CreateCamera()
{
	UWorld* World = GCurrentLevelEditingViewportClient ? GCurrentLevelEditingViewportClient->GetWorld() : nullptr;
	if (!World)
	{
		return;
	}

	const FScopedTransaction Transaction(NSLOCTEXT("Sequencer", "CreateCameraHere", "Create Camera Here"));

	const bool bCreateAsSpawnable = Settings->GetCreateSpawnableCameras();

	FActorSpawnParameters SpawnParams;
	if (bCreateAsSpawnable)
	{
		// Don't bother transacting this object if we're creating a spawnable since it's temporary
		SpawnParams.ObjectFlags &= ~RF_Transactional;
	}

	// Set new camera to match viewport
	ACineCameraActor* NewCamera = World->SpawnActor<ACineCameraActor>(SpawnParams);
	if (!NewCamera)
	{
		return;
	}

	FGuid CameraGuid;

	FMovieSceneSpawnable* Spawnable = nullptr;
	ESpawnOwnership SavedOwnership = Spawnable ? Spawnable->GetSpawnOwnership() : ESpawnOwnership::InnerSequence;

	if (bCreateAsSpawnable)
	{
		CameraGuid = MakeNewSpawnable(*NewCamera);
		Spawnable = GetFocusedMovieSceneSequence()->GetMovieScene()->FindSpawnable(CameraGuid);

		if (ensure(Spawnable))
		{
			// Override spawn ownership during this process to ensure it never gets destroyed
			SavedOwnership = Spawnable->GetSpawnOwnership();
			Spawnable->SetSpawnOwnership(ESpawnOwnership::External);
		}

		// Destroy the old actor
		World->EditorDestroyActor(NewCamera, false);

		for (TWeakObjectPtr<UObject>& Object : FindBoundObjects(CameraGuid, ActiveTemplateIDs.Top()))
		{
			NewCamera = Cast<ACineCameraActor>(Object.Get());
			if (NewCamera)
			{
				break;
			}
		}
		ensure(NewCamera);
	}
	else
	{
		CameraGuid = CreateBinding(*NewCamera, NewCamera->GetActorLabel());
	}
	
	if (!CameraGuid.IsValid())
	{
		return;
	}
	
	NewCamera->SetActorLocation( GCurrentLevelEditingViewportClient->GetViewLocation(), false );
	NewCamera->SetActorRotation( GCurrentLevelEditingViewportClient->GetViewRotation() );
	//pNewCamera->CameraComponent->FieldOfView = ViewportClient->ViewFOV; //@todo set the focal length from this field of view

	OnActorAddedToSequencerEvent.Broadcast(NewCamera, CameraGuid);

	const bool bLockToCamera = true;
	NewCameraAdded(NewCamera, CameraGuid, bLockToCamera);

	if (ensure(Spawnable))
	{
		Spawnable->SetSpawnOwnership(SavedOwnership);
	}

	NotifyMovieSceneDataChanged(EMovieSceneDataChangeType::MovieSceneStructureItemAdded);
}

void FSequencer::NewCameraAdded(ACineCameraActor* NewCamera, FGuid CameraGuid, bool bLockToCamera)
{
	SetPerspectiveViewportCameraCutEnabled(false);

	// Lock the viewport to this camera
	if (bLockToCamera && NewCamera && NewCamera->GetLevel())
	{
		GCurrentLevelEditingViewportClient->SetMatineeActorLock(nullptr);
		GCurrentLevelEditingViewportClient->SetActorLock(NewCamera);
		GCurrentLevelEditingViewportClient->bLockedCameraView = true;
		GCurrentLevelEditingViewportClient->UpdateViewForLockedActor();
		GCurrentLevelEditingViewportClient->Invalidate();
	}

	UMovieSceneSequence* Sequence = GetFocusedMovieSceneSequence();
	UMovieScene* OwnerMovieScene = Sequence->GetMovieScene();

	// If there's a cinematic shot track, no need to set this camera to a shot
	UMovieSceneTrack* CinematicShotTrack = OwnerMovieScene->FindMasterTrack(UMovieSceneCinematicShotTrack::StaticClass());
	if (CinematicShotTrack)
	{
		return;
	}

	// If there's a camera cut track, create or set the camera section to this new camera
	UMovieSceneTrack* CameraCutTrack = OwnerMovieScene->GetCameraCutTrack();

	if (!CameraCutTrack)
	{
		CameraCutTrack = OwnerMovieScene->AddCameraCutTrack(UMovieSceneCameraCutTrack::StaticClass());
	}

	if (CameraCutTrack)
	{
		UMovieSceneSection* Section = MovieSceneHelpers::FindSectionAtTime(CameraCutTrack->GetAllSections(), GetLocalTime());
		UMovieSceneCameraCutSection* CameraCutSection = Cast<UMovieSceneCameraCutSection>(Section);

		if (CameraCutSection)
		{
			CameraCutSection->Modify();
			CameraCutSection->SetCameraGuid(CameraGuid);
		}
		else
		{
			CameraCutTrack->Modify();

			UMovieSceneCameraCutSection* NewSection = Cast<UMovieSceneCameraCutSection>(CameraCutTrack->CreateNewSection());
			NewSection->SetStartTime(GetPlaybackRange().GetLowerBoundValue());
			NewSection->SetEndTime(GetPlaybackRange().GetUpperBoundValue());
			NewSection->SetCameraGuid(CameraGuid);
			CameraCutTrack->AddSection(*NewSection);
		}
	}
}


void FSequencer::FixActorReferences()
{
	UMovieScene* FocusedMovieScene = GetFocusedMovieSceneSequence()->GetMovieScene();

	TMap<FString, AActor*> ActorNameToActorMap;
	UWorld* PlaybackContext = Cast<UWorld>(GetPlaybackContext());
	for ( TActorIterator<AActor> ActorItr( PlaybackContext ); ActorItr; ++ActorItr )
	{
		// Same as with the Object Iterator, access the subclass instance with the * or -> operators.
		AActor *Actor = *ActorItr;
		ActorNameToActorMap.Add( Actor->GetActorLabel(), Actor);
	}

	// Cache the possessables to fix up first since the bindings will change as the fix ups happen.
	TArray<FMovieScenePossessable> ActorsPossessablesToFix;
	for ( int32 i = 0; i < FocusedMovieScene->GetPossessableCount(); i++ )
	{
		FMovieScenePossessable& Possessable = FocusedMovieScene->GetPossessable( i );
		// Possesbles with parents are components so ignore them.
		if ( Possessable.GetParent().IsValid() == false )
		{
			if ( FindBoundObjects(Possessable.GetGuid(), ActiveTemplateIDs.Top()).Num() == 0 )
			{
				ActorsPossessablesToFix.Add( Possessable );
			}
		}
	}

	// For the posseables to fix, look up the actors by name and reassign them if found.
	for ( const FMovieScenePossessable& ActorPossessableToFix : ActorsPossessablesToFix )
	{
		AActor** ActorPtr = ActorNameToActorMap.Find( ActorPossessableToFix.GetName() );
		if ( ActorPtr != nullptr )
		{
			DoAssignActor( ActorPtr, 1, ActorPossessableToFix.GetGuid() );
		}
	}
}


float SnapTime( float TimeValue, float TimeInterval )
{
	return FMath::RoundToInt( TimeValue / TimeInterval ) * TimeInterval;
}


void FixSceneRangeTiming( UMovieScene* MovieScene, float FrameInterval )
{
	TRange<float> SceneRange = MovieScene->GetPlaybackRange();

	float LowerBoundValue = SceneRange.GetLowerBoundValue();
	float SnappedLowerBoundValue = SnapTime( LowerBoundValue, FrameInterval );

	float UpperBoundValue = SceneRange.GetUpperBoundValue();
	float SnappedUpperBoundValue = SnapTime( UpperBoundValue, FrameInterval );

	if ( SnappedLowerBoundValue != LowerBoundValue || SnappedUpperBoundValue != UpperBoundValue)
	{
		MovieScene->SetPlaybackRange( SnappedLowerBoundValue, SnappedUpperBoundValue );
	}
}


void FixSectionFrameTiming( UMovieSceneSection* Section, float FrameInterval )
{
	bool bSectionModified = false;
	float SnappedStartTime = SnapTime( Section->GetStartTime(), FrameInterval );
	if ( SnappedStartTime != Section->GetStartTime() )
	{
		Section->Modify();
		bSectionModified = true;
		Section->SetStartTime( SnappedStartTime );
	}

	float SnappedEndTime = SnapTime( Section->GetEndTime(), FrameInterval );
	if ( SnappedEndTime != Section->GetEndTime() )
	{
		if ( bSectionModified == false )
		{
			Section->Modify();
			bSectionModified = true;
		}
		Section->SetEndTime( SnappedEndTime );
	}

	TSet<FKeyHandle> KeyHandles;
	Section->GetKeyHandles( KeyHandles, Section->GetRange() );
	for ( const FKeyHandle& KeyHandle : KeyHandles )
	{
		TOptional<float> KeyTime = Section->GetKeyTime( KeyHandle );
		if ( KeyTime.IsSet() )
		{
			float SnappedKeyTime = SnapTime( KeyTime.GetValue(), FrameInterval );
			if ( SnappedKeyTime != KeyTime.GetValue() )
			{
				if ( bSectionModified == false )
				{
					Section->Modify();
					bSectionModified = true;
				}
				Section->SetKeyTime( KeyHandle, SnappedKeyTime );
			}
		}
	}
}


void GetAllMovieScenesRecursively( UMovieScene* CurrentMovieScene, TArray<UMovieScene*>& AllMovieScenes )
{
	if( CurrentMovieScene != nullptr && AllMovieScenes.Contains( CurrentMovieScene ) == false)
	{
		AllMovieScenes.Add( CurrentMovieScene );
		for ( UMovieSceneTrack* MasterTrack : CurrentMovieScene->GetMasterTracks() )
		{
			UMovieSceneSubTrack* SubTrack = Cast<UMovieSceneSubTrack>( MasterTrack );
			if ( SubTrack != nullptr )
			{
				for ( UMovieSceneSection* Section : SubTrack->GetAllSections() )
				{
					UMovieSceneSubSection* SubSection = Cast<UMovieSceneSubSection>( Section );
					if ( SubSection != nullptr )
					{
						GetAllMovieScenesRecursively( SubSection->GetSequence()->GetMovieScene(), AllMovieScenes );
					}
				}
			}
		}
	}
}


void FSequencer::FixFrameTiming()
{
	TArray<UMovieScene*> ScenesToFix;
	GetAllMovieScenesRecursively( GetRootMovieSceneSequence()->GetMovieScene(), ScenesToFix );

	FScopedTransaction FixFrameTimingTransaction( NSLOCTEXT( "Sequencer", "FixFrameTiming", "Fix frame timing" ) );
	for( UMovieScene* SceneToFix : ScenesToFix)
	{
		float FrameInterval = SceneToFix->GetFixedFrameInterval();
		if ( FrameInterval > 0 )
		{
			FixSceneRangeTiming( SceneToFix, FrameInterval );

			// Collect all tracks.
			TArray<UMovieSceneTrack*> TracksToFix;

			if ( SceneToFix->GetCameraCutTrack() != nullptr )
			{
				TracksToFix.Add( SceneToFix->GetCameraCutTrack() );
			}

			for ( UMovieSceneTrack* MasterTrack : SceneToFix->GetMasterTracks() )
			{
				TracksToFix.Add( MasterTrack );
			}

			for ( const FMovieSceneBinding& ObjectBinding : SceneToFix->GetBindings() )
			{
				TracksToFix.Append( ObjectBinding.GetTracks() );
			}

			// Fix section and keys for tracks in the current scene.
			for ( UMovieSceneTrack* TrackToFix : TracksToFix )
			{
				for ( UMovieSceneSection* Section : TrackToFix->GetAllSections() )
				{
					FixSectionFrameTiming( Section, FrameInterval );
				}
			}
		}
	}
}

void FSequencer::ImportFBX()
{
	UMovieScene* MovieScene = GetFocusedMovieSceneSequence()->GetMovieScene();

	// The object binding and names to match when importing from fbx
	TMap<FGuid, FString> ObjectBindingNameMap;

	for (const TSharedRef<FSequencerDisplayNode>& Node : Selection.GetSelectedOutlinerNodes())
	{
		if (Node->GetType() == ESequencerNode::Object)
		{
			auto ObjectBindingNode = StaticCastSharedRef<FSequencerObjectBindingNode>(Node);

			FGuid ObjectBinding = ObjectBindingNode.Get().GetObjectBinding();

			ObjectBindingNameMap.Add(ObjectBinding, ObjectBindingNode.Get().GetDisplayName().ToString());
		}
	}

	// If nothing selected, try to map onto everything
	if (ObjectBindingNameMap.Num() == 0)
	{
		TArray<TSharedRef<FSequencerObjectBindingNode>> RootObjectBindingNodes;
		GetRootObjectBindingNodes( NodeTree->GetRootNodes(), RootObjectBindingNodes );

		for (auto RootObjectBindingNode : RootObjectBindingNodes)
		{
			FGuid ObjectBinding = RootObjectBindingNode.Get().GetObjectBinding();

			ObjectBindingNameMap.Add(ObjectBinding, RootObjectBindingNode.Get().GetDisplayName().ToString());
		}
	}
	
	if (MovieSceneToolHelpers::ImportFBX(MovieScene, *this, ObjectBindingNameMap))
	{
		NotifyMovieSceneDataChanged( EMovieSceneDataChangeType::MovieSceneStructureItemAdded );
	}
}


void FSequencer::ExportFBX()
{
	TArray<FString> SaveFilenames;
	IDesktopPlatform* DesktopPlatform = FDesktopPlatformModule::Get();
	bool bExportFileNamePicked = false;
	if ( DesktopPlatform != NULL )
	{
		bExportFileNamePicked = DesktopPlatform->SaveFileDialog(
			FSlateApplication::Get().FindBestParentWindowHandleForDialogs(nullptr),
			LOCTEXT( "ExportLevelSequence", "Export Level Sequence" ).ToString(),
			*( FEditorDirectories::Get().GetLastDirectory( ELastDirectory::FBX ) ),
			TEXT( "" ),
			TEXT( "FBX document|*.fbx" ),
			EFileDialogFlags::None,
			SaveFilenames );
	}

	if ( bExportFileNamePicked )
	{
		FString ExportFilename = SaveFilenames[0];
		FEditorDirectories::Get().SetLastDirectory( ELastDirectory::FBX, FPaths::GetPath( ExportFilename ) ); // Save path as default for next time.

		UnFbx::FFbxExporter* Exporter = UnFbx::FFbxExporter::GetInstance();

		Exporter->CreateDocument();
		Exporter->SetTrasformBaking( false );
		Exporter->SetKeepHierarchy( true );

		// Select selected nodes if there are selected nodes
		TArray<FGuid> Bindings;
		for (const TSharedRef<FSequencerDisplayNode>& Node : Selection.GetSelectedOutlinerNodes())
		{
			if (Node->GetType() == ESequencerNode::Object)
			{
				auto ObjectBindingNode = StaticCastSharedRef<FSequencerObjectBindingNode>(Node);
				Bindings.Add(ObjectBindingNode.Get().GetObjectBinding());

				TSet<TSharedRef<FSequencerDisplayNode> > DescendantNodes;
				SequencerHelpers::GetDescendantNodes(Node, DescendantNodes);
				for (auto DescendantNode : DescendantNodes)
				{
					if (!Selection.IsSelected(DescendantNode) && DescendantNode->GetType() == ESequencerNode::Object)
					{
						auto DescendantObjectBindingNode = StaticCastSharedRef<FSequencerObjectBindingNode>(DescendantNode);
						Bindings.Add(DescendantObjectBindingNode.Get().GetObjectBinding());
					}
				}
			}
		}

		const bool bSelectedOnly = Bindings.Num() != 0;

		UnFbx::FFbxExporter::FLevelSequenceNodeNameAdapter NodeNameAdapter(GetFocusedMovieSceneSequence()->GetMovieScene(), this, GetFocusedTemplateID());

		// Export the persistent level and all of it's actors
		UWorld* World = Cast<UWorld>( GetPlaybackContext() );
		Exporter->ExportLevelMesh( World->PersistentLevel, bSelectedOnly, NodeNameAdapter );

		// Export streaming levels and actors
		for ( int32 CurLevelIndex = 0; CurLevelIndex < World->GetNumLevels(); ++CurLevelIndex )
		{
			ULevel* CurLevel = World->GetLevel( CurLevelIndex );
			if ( CurLevel != NULL && CurLevel != ( World->PersistentLevel ) )
			{
				Exporter->ExportLevelMesh( CurLevel, bSelectedOnly, NodeNameAdapter );
			}
		}

		// Export the movie scene data.
		Exporter->ExportLevelSequence( GetFocusedMovieSceneSequence()->GetMovieScene(), Bindings, this, GetFocusedTemplateID() );

		// Save to disk
		Exporter->WriteToFile( *ExportFilename );
	}
}


void FSequencer::GenericTextEntryModeless(const FText& DialogText, const FText& DefaultText, FOnTextCommitted OnTextComitted)
{
	TSharedRef<STextEntryPopup> TextEntryPopup = 
		SNew(STextEntryPopup)
		.Label(DialogText)
		.DefaultText(DefaultText)
		.OnTextCommitted(OnTextComitted)
		.ClearKeyboardFocusOnCommit(false)
		.SelectAllTextWhenFocused(true)
		.MaxWidth(1024.0f);

	EntryPopupMenu = FSlateApplication::Get().PushMenu(
		ToolkitHost.Pin()->GetParentWidget(),
		FWidgetPath(),
		TextEntryPopup,
		FSlateApplication::Get().GetCursorPos(),
		FPopupTransitionEffect(FPopupTransitionEffect::TypeInPopup)
	);
}


void FSequencer::CloseEntryPopupMenu()
{
	if (EntryPopupMenu.IsValid())
	{
		EntryPopupMenu.Pin()->Dismiss();
	}
}


void FSequencer::TrimSection(bool bTrimLeft)
{
	FScopedTransaction TrimSectionTransaction( NSLOCTEXT("Sequencer", "TrimSection_Transaction", "Trim Section") );
	MovieSceneToolHelpers::TrimSection(Selection.GetSelectedSections(), GetLocalTime(), bTrimLeft);
	NotifyMovieSceneDataChanged( EMovieSceneDataChangeType::TrackValueChanged );
}


void FSequencer::SplitSection()
{
	FScopedTransaction SplitSectionTransaction( NSLOCTEXT("Sequencer", "SplitSection_Transaction", "Split Section") );
	MovieSceneToolHelpers::SplitSection(Selection.GetSelectedSections(), GetLocalTime());
	NotifyMovieSceneDataChanged( EMovieSceneDataChangeType::MovieSceneStructureItemAdded );
}

const ISequencerEditTool* FSequencer::GetEditTool() const
{
	return SequencerWidget->GetEditTool();
}

TSharedPtr<ISequencerHotspot> FSequencer::GetHotspot() const
{
	return Hotspot;
}

void FSequencer::SetHotspot(TSharedPtr<ISequencerHotspot> NewHotspot)
{
	Hotspot = MoveTemp(NewHotspot);
}

void FSequencer::BindCommands()
{
	const FSequencerCommands& Commands = FSequencerCommands::Get();

	SequencerCommandBindings->MapAction(
		Commands.StepToNextKey,
		FExecuteAction::CreateSP( this, &FSequencer::StepToNextKey ) );

	SequencerCommandBindings->MapAction(
		Commands.StepToPreviousKey,
		FExecuteAction::CreateSP( this, &FSequencer::StepToPreviousKey ) );

	SequencerCommandBindings->MapAction(
		Commands.StepToNextCameraKey,
		FExecuteAction::CreateSP( this, &FSequencer::StepToNextCameraKey ) );

	SequencerCommandBindings->MapAction(
		Commands.StepToPreviousCameraKey,
		FExecuteAction::CreateSP( this, &FSequencer::StepToPreviousCameraKey ) );

	SequencerCommandBindings->MapAction(
		Commands.SetStartPlaybackRange,
		FExecuteAction::CreateSP( this, &FSequencer::SetPlaybackRangeStart ),
		FCanExecuteAction::CreateSP( this, &FSequencer::IsViewingMasterSequence ) );

	SequencerCommandBindings->MapAction(
		Commands.ResetViewRange,
		FExecuteAction::CreateSP( this, &FSequencer::ResetViewRange ) );

	SequencerCommandBindings->MapAction(
		Commands.ZoomInViewRange,
		FExecuteAction::CreateSP( this, &FSequencer::ZoomInViewRange ),
		FCanExecuteAction(),
		EUIActionRepeatMode::RepeatEnabled );

	SequencerCommandBindings->MapAction(
		Commands.ZoomOutViewRange,
		FExecuteAction::CreateSP( this, &FSequencer::ZoomOutViewRange ),		
		FCanExecuteAction(),
		EUIActionRepeatMode::RepeatEnabled );

	SequencerCommandBindings->MapAction(
		Commands.SetEndPlaybackRange,
		FExecuteAction::CreateSP( this, &FSequencer::SetPlaybackRangeEnd ),
		FCanExecuteAction::CreateSP( this, &FSequencer::IsViewingMasterSequence ) );

	SequencerCommandBindings->MapAction(
		Commands.ExpandAllNodesAndDescendants,
		FExecuteAction::CreateSP(this, &FSequencer::ExpandAllNodesAndDescendants));

	SequencerCommandBindings->MapAction(
		Commands.CollapseAllNodesAndDescendants,
		FExecuteAction::CreateSP(this, &FSequencer::CollapseAllNodesAndDescendants));

	SequencerCommandBindings->MapAction(
		Commands.ToggleExpandCollapseNodes,
		FExecuteAction::CreateSP(this, &FSequencer::ToggleExpandCollapseNodes));

	SequencerCommandBindings->MapAction(
		Commands.ToggleExpandCollapseNodesAndDescendants,
		FExecuteAction::CreateSP(this, &FSequencer::ToggleExpandCollapseNodesAndDescendants));

	SequencerCommandBindings->MapAction(
		Commands.SetKey,
		FExecuteAction::CreateSP( this, &FSequencer::SetKey ) );

	SequencerCommandBindings->MapAction(
		Commands.TrimSectionLeft,
		FExecuteAction::CreateSP( this, &FSequencer::TrimSection, true ) );

	SequencerCommandBindings->MapAction(
		Commands.TrimSectionRight,
		FExecuteAction::CreateSP( this, &FSequencer::TrimSection, false ) );

	SequencerCommandBindings->MapAction(
		Commands.SplitSection,
		FExecuteAction::CreateSP( this, &FSequencer::SplitSection ) );

	// We can convert to spawnables if anything selected is a root-level possessable
	auto CanConvertToSpawnables = [this]{
		UMovieScene* MovieScene = GetFocusedMovieSceneSequence()->GetMovieScene();

		for (const TSharedRef<FSequencerDisplayNode>& Node : Selection.GetSelectedOutlinerNodes())
		{
			if (Node->GetType() == ESequencerNode::Object)
			{
				FMovieScenePossessable* Possessable = MovieScene->FindPossessable(static_cast<FSequencerObjectBindingNode&>(*Node).GetObjectBinding());
				if (Possessable && !Possessable->GetParent().IsValid())
				{
					return true;
				}
			}
		}
		return false;
	};
	SequencerCommandBindings->MapAction(
		FSequencerCommands::Get().ConvertToSpawnable,
		FExecuteAction::CreateSP(this, &FSequencer::ConvertSelectedNodesToSpawnables),
		FCanExecuteAction::CreateLambda(CanConvertToSpawnables)
	);

	auto AreSpawnablesSelected = [this]{
		UMovieScene* MovieScene = GetFocusedMovieSceneSequence()->GetMovieScene();

		for (const TSharedRef<FSequencerDisplayNode>& Node : Selection.GetSelectedOutlinerNodes())
		{
			if (Node->GetType() == ESequencerNode::Object)
			{
				FMovieSceneSpawnable* Spawnable = MovieScene->FindSpawnable(static_cast<FSequencerObjectBindingNode&>(*Node).GetObjectBinding());
				if (Spawnable)
				{
					return true;
				}
			}
		}
		return false;
	};
	SequencerCommandBindings->MapAction(
		FSequencerCommands::Get().ConvertToPossessable,
		FExecuteAction::CreateSP(this, &FSequencer::ConvertSelectedNodesToPossessables),
		FCanExecuteAction::CreateLambda(AreSpawnablesSelected)
	);


	SequencerCommandBindings->MapAction(
		FSequencerCommands::Get().SaveCurrentSpawnableState,
		FExecuteAction::CreateSP(this, &FSequencer::SaveSelectedNodesSpawnableState),
		FCanExecuteAction::CreateLambda(AreSpawnablesSelected)
	);

	SequencerCommandBindings->MapAction(
		FSequencerCommands::Get().RestoreAnimatedState,
		FExecuteAction::CreateSP(this, &FSequencer::RestorePreAnimatedState)
	);

	SequencerCommandBindings->MapAction(
		Commands.SetAutoKeyModeAll,
		FExecuteAction::CreateLambda( [this]{ Settings->SetAutoKeyMode( EAutoKeyMode::KeyAll ); } ),
		FCanExecuteAction::CreateLambda( []{ return true; } ),
		FIsActionChecked::CreateLambda( [this]{ return Settings->GetAutoKeyMode() == EAutoKeyMode::KeyAll; } ) );

	SequencerCommandBindings->MapAction(
		Commands.SetAutoKeyModeAnimated,
		FExecuteAction::CreateLambda([this] { Settings->SetAutoKeyMode(EAutoKeyMode::KeyAnimated); }),
		FCanExecuteAction::CreateLambda([] { return true; }),
		FIsActionChecked::CreateLambda([this] { return Settings->GetAutoKeyMode() == EAutoKeyMode::KeyAnimated; }));

	SequencerCommandBindings->MapAction(
		Commands.SetAutoKeyModeNone,
		FExecuteAction::CreateLambda([this] { Settings->SetAutoKeyMode(EAutoKeyMode::KeyNone); }),
		FCanExecuteAction::CreateLambda([] { return true; }),
		FIsActionChecked::CreateLambda([this] { return Settings->GetAutoKeyMode() == EAutoKeyMode::KeyNone; }));

	SequencerCommandBindings->MapAction(
		Commands.ToggleKeyAllEnabled,
		FExecuteAction::CreateLambda( [this]{ Settings->SetKeyAllEnabled( !Settings->GetKeyAllEnabled() ); } ),
		FCanExecuteAction::CreateLambda( []{ return true; } ),
		FIsActionChecked::CreateLambda( [this]{ return Settings->GetKeyAllEnabled(); } ) );

	SequencerCommandBindings->MapAction(
		Commands.ToggleAutoScroll,
		FExecuteAction::CreateLambda( [this]{ Settings->SetAutoScrollEnabled( !Settings->GetAutoScrollEnabled() ); } ),
		FCanExecuteAction::CreateLambda( []{ return true; } ),
		FIsActionChecked::CreateLambda( [this]{ return Settings->GetAutoScrollEnabled(); } ) );

	SequencerCommandBindings->MapAction(
		Commands.FindInContentBrowser,
		FExecuteAction::CreateSP( this, &FSequencer::FindInContentBrowser ) );

	SequencerCommandBindings->MapAction(
		Commands.ToggleCombinedKeyframes,
		FExecuteAction::CreateLambda( [this]{
			Settings->SetShowCombinedKeyframes( !Settings->GetShowCombinedKeyframes() );
		} ),
		FCanExecuteAction::CreateLambda( []{ return true; } ),
		FIsActionChecked::CreateLambda( [this]{ return Settings->GetShowCombinedKeyframes(); } ) );

	SequencerCommandBindings->MapAction(
		Commands.ToggleChannelColors,
		FExecuteAction::CreateLambda( [this]{
			Settings->SetShowChannelColors( !Settings->GetShowChannelColors() );
		} ),
		FCanExecuteAction::CreateLambda( []{ return true; } ),
		FIsActionChecked::CreateLambda( [this]{ return Settings->GetShowChannelColors(); } ) );

	SequencerCommandBindings->MapAction(
		Commands.ToggleLabelBrowser,
		FExecuteAction::CreateLambda( [this]{
			Settings->SetLabelBrowserVisible( !Settings->GetLabelBrowserVisible() );
		} ),
		FCanExecuteAction::CreateLambda( []{ return true; } ),
		FIsActionChecked::CreateLambda( [this]{ return Settings->GetLabelBrowserVisible(); } ) );

	SequencerCommandBindings->MapAction(
		Commands.ToggleShowFrameNumbers,
		FExecuteAction::CreateLambda( [this]{ Settings->SetShowFrameNumbers( !Settings->GetShowFrameNumbers() ); } ),
		FCanExecuteAction::CreateSP( this, &FSequencer::CanShowFrameNumbers ),
		FIsActionChecked::CreateLambda( [this]{ return Settings->GetShowFrameNumbers(); } ) );

	SequencerCommandBindings->MapAction(
		Commands.ToggleShowRangeSlider,
		FExecuteAction::CreateLambda( [this]{ Settings->SetShowRangeSlider( !Settings->GetShowRangeSlider() ); } ),
		FCanExecuteAction::CreateLambda( []{ return true; } ),
		FIsActionChecked::CreateLambda( [this]{ return Settings->GetShowRangeSlider(); } ) );

	SequencerCommandBindings->MapAction(
		Commands.ToggleIsSnapEnabled,
		FExecuteAction::CreateLambda( [this]{ Settings->SetIsSnapEnabled( !Settings->GetIsSnapEnabled() ); } ),
		FCanExecuteAction::CreateLambda( []{ return true; } ),
		FIsActionChecked::CreateLambda( [this]{ return Settings->GetIsSnapEnabled(); } ) );

	SequencerCommandBindings->MapAction(
		Commands.ToggleSnapKeyTimesToInterval,
		FExecuteAction::CreateLambda( [this]{ Settings->SetSnapKeyTimesToInterval( !Settings->GetSnapKeyTimesToInterval() ); } ),
		FCanExecuteAction::CreateLambda( []{ return true; } ),
		FIsActionChecked::CreateLambda( [this]{ return Settings->GetSnapKeyTimesToInterval(); } ) );

	SequencerCommandBindings->MapAction(
		Commands.ToggleSnapKeyTimesToKeys,
		FExecuteAction::CreateLambda( [this]{ Settings->SetSnapKeyTimesToKeys( !Settings->GetSnapKeyTimesToKeys() ); } ),
		FCanExecuteAction::CreateLambda( []{ return true; } ),
		FIsActionChecked::CreateLambda( [this]{ return Settings->GetSnapKeyTimesToKeys(); } ) );

	SequencerCommandBindings->MapAction(
		Commands.ToggleSnapSectionTimesToInterval,
		FExecuteAction::CreateLambda( [this]{ Settings->SetSnapSectionTimesToInterval( !Settings->GetSnapSectionTimesToInterval() ); } ),
		FCanExecuteAction::CreateLambda( []{ return true; } ),
		FIsActionChecked::CreateLambda( [this]{ return Settings->GetSnapSectionTimesToInterval(); } ) );

	SequencerCommandBindings->MapAction(
		Commands.ToggleSnapSectionTimesToSections,
		FExecuteAction::CreateLambda( [this]{ Settings->SetSnapSectionTimesToSections( !Settings->GetSnapSectionTimesToSections() ); } ),
		FCanExecuteAction::CreateLambda( []{ return true; } ),
		FIsActionChecked::CreateLambda( [this]{ return Settings->GetSnapSectionTimesToSections(); } ) );

	SequencerCommandBindings->MapAction(
		Commands.ToggleSnapPlayTimeToKeys,
		FExecuteAction::CreateLambda( [this]{ Settings->SetSnapPlayTimeToKeys( !Settings->GetSnapPlayTimeToKeys() ); } ),
		FCanExecuteAction::CreateLambda( []{ return true; } ),
		FIsActionChecked::CreateLambda( [this]{ return Settings->GetSnapPlayTimeToKeys(); } ) );

	SequencerCommandBindings->MapAction(
		Commands.ToggleSnapPlayTimeToInterval,
		FExecuteAction::CreateLambda( [this]{ Settings->SetSnapPlayTimeToInterval( !Settings->GetSnapPlayTimeToInterval() ); } ),
		FCanExecuteAction::CreateLambda( []{ return true; } ),
		FIsActionChecked::CreateLambda( [this]{ return Settings->GetSnapPlayTimeToInterval(); } ) );

	SequencerCommandBindings->MapAction(
		Commands.ToggleSnapPlayTimeToDraggedKey,
		FExecuteAction::CreateLambda( [this]{ Settings->SetSnapPlayTimeToDraggedKey( !Settings->GetSnapPlayTimeToDraggedKey() ); } ),
		FCanExecuteAction::CreateLambda( []{ return true; } ),
		FIsActionChecked::CreateLambda( [this]{ return Settings->GetSnapPlayTimeToDraggedKey(); } ) );

	SequencerCommandBindings->MapAction(
		Commands.ToggleSnapCurveValueToInterval,
		FExecuteAction::CreateLambda( [this]{ Settings->SetSnapCurveValueToInterval( !Settings->GetSnapCurveValueToInterval() ); } ),
		FCanExecuteAction::CreateLambda( []{ return true; } ),
		FIsActionChecked::CreateLambda( [this]{ return Settings->GetSnapCurveValueToInterval(); } ) );

	SequencerCommandBindings->MapAction(
		Commands.ToggleShowCurveEditor,
		FExecuteAction::CreateLambda( [this]{ SetShowCurveEditor(!GetShowCurveEditor()); } ),
		FCanExecuteAction::CreateLambda( []{ return true; } ),
		FIsActionChecked::CreateLambda( [this]{ return GetShowCurveEditor(); } ) );

	SequencerCommandBindings->MapAction(
		Commands.ToggleLinkCurveEditorTimeRange,
		FExecuteAction::CreateLambda( [this]{ Settings->SetLinkCurveEditorTimeRange(!Settings->GetLinkCurveEditorTimeRange()); } ),
		FCanExecuteAction::CreateLambda( []{ return true; } ),
		FIsActionChecked::CreateLambda( [this]{ return Settings->GetLinkCurveEditorTimeRange(); } ) );

	auto CanCutOrCopy = [this]{
		// For copy tracks
		TArray<TSharedPtr<FSequencerTrackNode>> TracksToCopy;
		TSet<TSharedRef<FSequencerDisplayNode>> SelectedNodes = Selection.GetNodesWithSelectedKeysOrSections();
		// If this is empty then we are selecting display nodes
		if (SelectedNodes.Num() == 0)
		{
			SelectedNodes = Selection.GetSelectedOutlinerNodes();
			for (TSharedRef<FSequencerDisplayNode> Node : SelectedNodes)
			{
				if (Node->GetType() == ESequencerNode::Track)
				{
					// if contains one node that can be copied we allow the action
					// later on we will filter out the invalid nodes in CopySelection() or CutSelection()
					return true;
				}
				else if (Node->GetParent().IsValid() && Node->GetParent()->GetType() == ESequencerNode::Track)
				{
					// Although copying only the child nodes (ex. translation) is not allowed, we still show the copy & cut button
					// so that users are not misled and can achieve this in copy/cut the parent node (ex. transform)
					return true;
				}
			}
			return false;
		}

		UMovieSceneTrack* Track = nullptr;
		for (FSequencerSelectedKey Key : Selection.GetSelectedKeys())
		{
			if (!Track)
			{
				Track = Key.Section->GetTypedOuter<UMovieSceneTrack>();
			}
			if (!Track || Track != Key.Section->GetTypedOuter<UMovieSceneTrack>())
			{
				return false;
			}
		}
		return true;
	};

	auto CanDelete = [this]{
		return Selection.GetSelectedKeys().Num() || Selection.GetSelectedSections().Num() || Selection.GetSelectedOutlinerNodes().Num();
	};

	SequencerCommandBindings->MapAction(
		FGenericCommands::Get().Cut,
		FExecuteAction::CreateSP(this, &FSequencer::CutSelection),
		FCanExecuteAction::CreateLambda(CanCutOrCopy)
	);

	SequencerCommandBindings->MapAction(
		FGenericCommands::Get().Copy,
		FExecuteAction::CreateSP(this, &FSequencer::CopySelection),
		FCanExecuteAction::CreateLambda(CanCutOrCopy)
	);

	SequencerCommandBindings->MapAction(
		FGenericCommands::Get().Delete,
		FExecuteAction::CreateSP( this, &FSequencer::DeleteSelectedItems ),
		FCanExecuteAction::CreateLambda(CanDelete));

	SequencerCommandBindings->MapAction(
		Commands.TogglePlaybackRangeLocked,
		FExecuteAction::CreateSP( this, &FSequencer::TogglePlaybackRangeLocked ),
		FCanExecuteAction::CreateLambda( [this] { return GetFocusedMovieSceneSequence() != nullptr;	} ),
		FIsActionChecked::CreateSP( this, &FSequencer::IsPlaybackRangeLocked ));

	SequencerCommandBindings->MapAction(
		Commands.ToggleForceFixedFrameIntervalPlayback,
		FExecuteAction::CreateLambda( [this] 
		{
			UMovieSceneSequence* FocusedMovieSceneSequence = GetFocusedMovieSceneSequence();
			if ( FocusedMovieSceneSequence != nullptr )
			{
				FScopedTransaction ToggleForceFixedFrameIntervalPlaybackTransaction( NSLOCTEXT( "Sequencer", "ToggleForceFixedFrameIntervalPlaybackTransaction", "Toggle force fixed frame interval playback" ) );
				UMovieScene* MovieScene = FocusedMovieSceneSequence->GetMovieScene();
				MovieScene->Modify();
				MovieScene->SetForceFixedFrameIntervalPlayback( !MovieScene->GetForceFixedFrameIntervalPlayback() );
				if ( MovieScene->GetForceFixedFrameIntervalPlayback() && MovieScene->GetFixedFrameInterval() == 0 )
				{
					MovieScene->SetFixedFrameInterval( Settings->GetTimeSnapInterval() );
				}
			} 
		} ),
		FCanExecuteAction::CreateLambda( [this] { return GetFocusedMovieSceneSequence() != nullptr;	} ),
		FIsActionChecked::CreateLambda( [this] 
		{ 
			UMovieSceneSequence* FocusedMovieSceneSequence = GetFocusedMovieSceneSequence();
			return FocusedMovieSceneSequence != nullptr
				? FocusedMovieSceneSequence->GetMovieScene()->GetForceFixedFrameIntervalPlayback()
				: false;
		} ) );

	SequencerCommandBindings->MapAction(
		Commands.ToggleKeepCursorInPlaybackRange,
		FExecuteAction::CreateLambda( [this]{ Settings->SetKeepCursorInPlayRange( !Settings->ShouldKeepCursorInPlayRange() ); } ),
		FCanExecuteAction::CreateLambda( []{ return true; } ),
		FIsActionChecked::CreateLambda( [this]{ return Settings->ShouldKeepCursorInPlayRange(); } ) );

	SequencerCommandBindings->MapAction(
		Commands.ToggleKeepPlaybackRangeInSectionBounds,
		FExecuteAction::CreateLambda( [this]{ Settings->SetKeepPlayRangeInSectionBounds( !Settings->ShouldKeepPlayRangeInSectionBounds() ); NotifyMovieSceneDataChanged( EMovieSceneDataChangeType::TrackValueChanged ); } ),
		FCanExecuteAction::CreateLambda( []{ return true; } ),
		FIsActionChecked::CreateLambda( [this]{ return Settings->ShouldKeepPlayRangeInSectionBounds(); } ) );

	SequencerCommandBindings->MapAction(
		Commands.ToggleEvaluateSubSequencesInIsolation,
		FExecuteAction::CreateLambda( [this]{
			Settings->SetEvaluateSubSequencesInIsolation( !Settings->ShouldEvaluateSubSequencesInIsolation() );
			FMovieSceneEvaluationRange Range = PlayPosition.JumpTo(ScrubPosition, GetFocusedMovieSceneSequence()->GetMovieScene()->GetOptionalFixedFrameInterval());
			EvaluateInternal(Range);
		} ),
		FCanExecuteAction::CreateLambda( [this]{ return ActiveTemplateIDs.Num() > 1; } ),
		FIsActionChecked::CreateLambda( [this]{ return Settings->ShouldEvaluateSubSequencesInIsolation(); } ) );

	SequencerCommandBindings->MapAction(
		Commands.RenderMovie,
		FExecuteAction::CreateLambda([this]{ RenderMovieInternal(GetPlaybackRange().GetLowerBoundValue(), GetPlaybackRange().GetUpperBoundValue()); })
	);

	SequencerCommandBindings->MapAction(
		Commands.CreateCamera,
		FExecuteAction::CreateSP( this, &FSequencer::CreateCamera ),
		FCanExecuteAction::CreateLambda( []{ return true; } ) );

	SequencerCommandBindings->MapAction(
		Commands.DiscardChanges,
		FExecuteAction::CreateSP(this, &FSequencer::DiscardChanges),
		FCanExecuteAction::CreateLambda([this]{
			UMovieSceneSequence* EditedSequence = GetFocusedMovieSceneSequence();
			if (!EditedSequence)
			{
				return false;
			}

			UPackage* EditedPackage = EditedSequence->GetOutermost();

			return ((EditedSequence != nullptr) && (EditedPackage->FileSize != 0) && EditedPackage->IsDirty());
		})
	);

	SequencerCommandBindings->MapAction(
		Commands.FixActorReferences,
		FExecuteAction::CreateSP( this, &FSequencer::FixActorReferences ),
		FCanExecuteAction::CreateLambda( []{ return true; } ) );

	SequencerCommandBindings->MapAction(
		Commands.FixFrameTiming,
		FExecuteAction::CreateSP( this, &FSequencer::FixFrameTiming ),
		FCanExecuteAction::CreateLambda( [] { return true; } ) );

	SequencerCommandBindings->MapAction(
		Commands.ImportFBX,
		FExecuteAction::CreateSP( this, &FSequencer::ImportFBX ),
		FCanExecuteAction::CreateLambda( [] { return true; } ) );

	SequencerCommandBindings->MapAction(
		Commands.ExportFBX,
		FExecuteAction::CreateSP( this, &FSequencer::ExportFBX ),
		FCanExecuteAction::CreateLambda( [] { return true; } ) );

	for (int32 i = 0; i < TrackEditors.Num(); ++i)
	{
		TrackEditors[i]->BindCommands(SequencerCommandBindings);
	}

	// copy subset of sequencer commands to shared commands
	*SequencerSharedBindings = *SequencerCommandBindings;

	// Sequencer-only bindings
	SequencerCommandBindings->MapAction(
		Commands.SetInterpolationCubicAuto,
		FExecuteAction::CreateSP(this, &FSequencer::SetInterpTangentMode, ERichCurveInterpMode::RCIM_Cubic, ERichCurveTangentMode::RCTM_Auto));

	SequencerCommandBindings->MapAction(
		Commands.SetInterpolationCubicUser,
		FExecuteAction::CreateSP(this, &FSequencer::SetInterpTangentMode, ERichCurveInterpMode::RCIM_Cubic, ERichCurveTangentMode::RCTM_User));

	SequencerCommandBindings->MapAction(
		Commands.SetInterpolationCubicBreak,
		FExecuteAction::CreateSP(this, &FSequencer::SetInterpTangentMode, ERichCurveInterpMode::RCIM_Cubic, ERichCurveTangentMode::RCTM_Break));

	SequencerCommandBindings->MapAction(
		Commands.SetInterpolationLinear,
		FExecuteAction::CreateSP(this, &FSequencer::SetInterpTangentMode, ERichCurveInterpMode::RCIM_Linear, ERichCurveTangentMode::RCTM_Auto));

	SequencerCommandBindings->MapAction(
		Commands.SetInterpolationConstant,
		FExecuteAction::CreateSP(this, &FSequencer::SetInterpTangentMode, ERichCurveInterpMode::RCIM_Constant, ERichCurveTangentMode::RCTM_Auto));

	SequencerCommandBindings->MapAction(
		Commands.TogglePlay,
		FExecuteAction::CreateSP( this, &FSequencer::TogglePlay ));

	SequencerCommandBindings->MapAction(
		Commands.PlayForward,
		FExecuteAction::CreateSP( this, &FSequencer::PlayForward ));

	SequencerCommandBindings->MapAction(
		Commands.Rewind,
		FExecuteAction::CreateSP( this, &FSequencer::Rewind ));

	SequencerCommandBindings->MapAction(
		Commands.ShuttleForward,
		FExecuteAction::CreateSP( this, &FSequencer::ShuttleForward ));

	SequencerCommandBindings->MapAction(
		Commands.ShuttleBackward,
		FExecuteAction::CreateSP( this, &FSequencer::ShuttleBackward ));

	SequencerCommandBindings->MapAction(
		Commands.Pause,
		FExecuteAction::CreateSP( this, &FSequencer::Pause ));

	SequencerCommandBindings->MapAction(
		Commands.StepForward,
		FExecuteAction::CreateSP( this, &FSequencer::StepForward ),
		EUIActionRepeatMode::RepeatEnabled );

	SequencerCommandBindings->MapAction(
		Commands.StepBackward,
		FExecuteAction::CreateSP( this, &FSequencer::StepBackward ),
		EUIActionRepeatMode::RepeatEnabled );

	SequencerCommandBindings->MapAction(
		Commands.SetSelectionRangeEnd,
		FExecuteAction::CreateLambda([this]{ SetSelectionRangeEnd(); }));

	SequencerCommandBindings->MapAction(
		Commands.SetSelectionRangeStart,
		FExecuteAction::CreateLambda([this]{ SetSelectionRangeStart(); }));

	SequencerCommandBindings->MapAction(
		Commands.ResetSelectionRange,
		FExecuteAction::CreateLambda([this]{ ResetSelectionRange(); }));

	SequencerCommandBindings->MapAction(
		Commands.SelectKeysInSelectionRange,
		FExecuteAction::CreateSP(this, &FSequencer::SelectInSelectionRange, true, false));

	SequencerCommandBindings->MapAction(
		Commands.SelectSectionsInSelectionRange,
		FExecuteAction::CreateSP(this, &FSequencer::SelectInSelectionRange, false, true));

	SequencerCommandBindings->MapAction(
		Commands.SelectAllInSelectionRange,
		FExecuteAction::CreateSP(this, &FSequencer::SelectInSelectionRange, true, true));

	// bind widget specific commands
	SequencerWidget->BindCommands(SequencerCommandBindings);
}

void FSequencer::BuildAddTrackMenu(class FMenuBuilder& MenuBuilder)
{
	MenuBuilder.AddMenuEntry(
		LOCTEXT( "AddFolder", "Add Folder" ),
		LOCTEXT( "AddFolderToolTip", "Adds a new folder." ),
		FSlateIcon( FEditorStyle::GetStyleSetName(), "ContentBrowser.AssetTreeFolderOpen" ),
		FUIAction( FExecuteAction::CreateRaw( this, &FSequencer::OnAddFolder ) ) );

	for (int32 i = 0; i < TrackEditors.Num(); ++i)
	{
		TrackEditors[i]->BuildAddTrackMenu(MenuBuilder);
	}
}


void FSequencer::BuildObjectBindingTrackMenu(FMenuBuilder& MenuBuilder, const FGuid& ObjectBinding, const UClass* ObjectClass)
{
	for (int32 i = 0; i < TrackEditors.Num(); ++i)
	{
		TrackEditors[i]->BuildObjectBindingTrackMenu(MenuBuilder, ObjectBinding, ObjectClass);
	}
}


void FSequencer::BuildObjectBindingEditButtons(TSharedPtr<SHorizontalBox> EditBox, const FGuid& ObjectBinding, const UClass* ObjectClass)
{
	for (int32 i = 0; i < TrackEditors.Num(); ++i)
	{
		TrackEditors[i]->BuildObjectBindingEditButtons(EditBox, ObjectBinding, ObjectClass);
	}
}

void FSequencer::ResetTimingManager(bool bInShouldLockToAudioClock)
{
	if (bInShouldLockToAudioClock && GEngine->GetMainAudioDevice())
	{
		TimingManager.Reset(new FSequencerAudioClockTimer);
	}
	else
	{
		TimingManager.Reset(new FSequencerDefaultTimingManager);
	}
	TimingManager->Update(PlaybackState, GetGlobalTime());
}

#undef LOCTEXT_NAMESPACE<|MERGE_RESOLUTION|>--- conflicted
+++ resolved
@@ -3495,86 +3495,6 @@
 		NotifyMovieSceneDataChanged( EMovieSceneDataChangeType::MovieSceneStructureItemsChanged );
 
 		SynchronizeSequencerSelectionWithExternalSelection();
-<<<<<<< HEAD
-		bUpdatingSequencerSelection = false;
-	}
-}
-
-void FSequencer::ActivateSequencerEditorMode()
-{
-	if( GLevelEditorModeTools().IsModeActive( FSequencerEdMode::EM_SequencerMode ) )
-	{
-		GLevelEditorModeTools().DeactivateMode( FSequencerEdMode::EM_SequencerMode );
-	}
-
-	GLevelEditorModeTools().ActivateMode( FSequencerEdMode::EM_SequencerMode );
-
-	FSequencerEdMode* SequencerEdMode = (FSequencerEdMode*)(GLevelEditorModeTools().GetActiveMode(FSequencerEdMode::EM_SequencerMode));
-	SequencerEdMode->SetSequencer(ActiveSequencerPtr);
-}
-
-
-void FSequencer::OnPreBeginPIE(bool bIsSimulating)
-{
-	RootMovieSceneSequenceInstance->RestoreState(*this);
-	PrePossessionViewTargets.Reset();
-
-	bNeedInstanceRefresh = true;
-}
-
-
-void FSequencer::OnEndPlayMap()
-{
-	// Update and clear any stale bindings 
-	UpdateRuntimeInstances();
-	
-	// Update for new bindings on next tick
-	bNeedInstanceRefresh = true;
-}
-
-
-void FSequencer::OnEndPIE(bool bIsSimulating)
-{
-	OnEndPlayMap();
-}
-
-
-void FSequencer::ActivateDetailKeyframeHandler()
-{			
-	// Add sequencer detail keyframe handler
-	static const FName DetailsTabIdentifiers[] = { "LevelEditorSelectionDetails", "LevelEditorSelectionDetails2", "LevelEditorSelectionDetails3", "LevelEditorSelectionDetails4" };
-	FPropertyEditorModule& EditModule = FModuleManager::Get().GetModuleChecked<FPropertyEditorModule>("PropertyEditor");
-
-	for (const FName& DetailsTabIdentifier : DetailsTabIdentifiers)
-	{
-		TSharedPtr<IDetailsView> DetailsView = EditModule.FindDetailView(DetailsTabIdentifier);
-
-		if(DetailsView.IsValid())
-		{
-			DetailsView->SetKeyframeHandler(DetailKeyframeHandler);
-		}
-	}
-}
-
-
-void FSequencer::DeactivateDetailKeyframeHandler()
-{
-	static const FName DetailsTabIdentifiers[] = { "LevelEditorSelectionDetails", "LevelEditorSelectionDetails2", "LevelEditorSelectionDetails3", "LevelEditorSelectionDetails4" };
-	FPropertyEditorModule& EditModule = FModuleManager::Get().GetModuleChecked<FPropertyEditorModule>("PropertyEditor");
-
-	for (const FName& DetailsTabIdentifier : DetailsTabIdentifiers)
-	{
-		TSharedPtr<IDetailsView> DetailsView = EditModule.FindDetailView(DetailsTabIdentifier);
-
-		if (DetailsView.IsValid())
-		{
-			if (DetailsView->GetKeyframeHandler() == DetailKeyframeHandler)
-			{
-				DetailsView->SetKeyframeHandler(0);
-			}
-		}
-=======
->>>>>>> f00d6e77
 	}
 }
 
