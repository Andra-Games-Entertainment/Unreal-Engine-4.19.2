--- conflicted
+++ resolved
@@ -106,7 +106,6 @@
 	{
 		return AssociatedEditor;
 	}
-<<<<<<< HEAD
 
 	/** Gets the sub track mode for this track node, used when the track supports multiple rows. */
 	ESubTrackMode GetSubTrackMode() const;
@@ -114,15 +113,6 @@
 	/** Sets the sub track mode for this track node, used when the track supports multiple rows. */
 	void SetSubTrackMode(ESubTrackMode InSubTrackMode);
 
-=======
-
-	/** Gets the sub track mode for this track node, used when the track supports multiple rows. */
-	ESubTrackMode GetSubTrackMode() const;
-
-	/** Sets the sub track mode for this track node, used when the track supports multiple rows. */
-	void SetSubTrackMode(ESubTrackMode InSubTrackMode);
-
->>>>>>> 50b84fc1
 	/** Gets the row index for this track node.  This is only relevant when this track node is a sub-track node. */
 	int32 GetRowIndex() const;
 
