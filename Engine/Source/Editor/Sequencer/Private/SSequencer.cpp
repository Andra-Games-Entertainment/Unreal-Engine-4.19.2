// Copyright 1998-2017 Epic Games, Inc. All Rights Reserved.

#include "SSequencer.h"
#include "Engine/Blueprint.h"
#include "MovieScene.h"
#include "Framework/MultiBox/MultiBoxDefs.h"
#include "Widgets/Text/STextBlock.h"
#include "Framework/MultiBox/MultiBoxBuilder.h"
#include "GameFramework/Actor.h"
#include "Misc/FeedbackContext.h"
#include "Modules/ModuleManager.h"
#include "Editor.h"
#include "Widgets/Layout/SBorder.h"
#include "ISequencerEditTool.h"
#include "Layout/WidgetPath.h"
#include "Framework/Application/MenuStack.h"
#include "Framework/Application/SlateApplication.h"
#include "Widgets/Layout/SSpacer.h"
#include "Widgets/Images/SImage.h"
#include "Widgets/Layout/SBox.h"
#include "Widgets/Layout/SGridPanel.h"
#include "Widgets/Layout/SScrollBar.h"
#include "Widgets/Layout/SScrollBorder.h"
#include "Widgets/Input/SComboButton.h"
#include "Widgets/Layout/SSplitter.h"
#include "Widgets/Input/SSpinBox.h"
#include "EditorStyleSet.h"
#include "Engine/Selection.h"
#include "LevelEditorViewport.h"
#include "Widgets/Navigation/SBreadcrumbTrail.h"
#include "SequencerCommands.h"
#include "DisplayNodes/SequencerObjectBindingNode.h"
#include "DisplayNodes/SequencerTrackNode.h"
#include "Widgets/Input/SNumericDropDown.h"
#include "SequencerCommonHelpers.h"
#include "SSequencerCurveEditor.h"
#include "SSequencerCurveEditorToolBar.h"
#include "SSequencerLabelBrowser.h"
#include "ISequencerWidgetsModule.h"
#include "ScopedTransaction.h"
#include "SequencerTimeSliderController.h"
#include "SSequencerSectionOverlay.h"
#include "SSequencerTrackArea.h"
#include "SSequencerTrackOutliner.h"
#include "DragAndDrop/AssetDragDropOp.h"
#include "DragAndDrop/ActorDragDropGraphEdOp.h"
#include "DragAndDrop/ClassDragDropOp.h"
#include "Widgets/Input/SSearchBox.h"
#include "SSequencerTreeView.h"
#include "MovieSceneSequence.h"
#include "SSequencerSplitterOverlay.h"
#include "SequencerHotspots.h"
#include "VirtualTrackArea.h"
#include "Framework/Commands/GenericCommands.h"
#include "SequencerContextMenus.h"
#include "Math/UnitConversion.h"
#include "Widgets/Input/NumericUnitTypeInterface.inl"
#include "SequencerSettings.h"
#include "SSequencerGotoBox.h"
#include "SSequencerTransformBox.h"
#include "SSequencerDebugVisualizer.h"

#define LOCTEXT_NAMESPACE "Sequencer"

DECLARE_DELEGATE_RetVal(bool, FOnGetShowFrames)
DECLARE_DELEGATE_RetVal(uint8, FOnGetZeroPad)


/* Numeric type interface for showing numbers as frames or times */
struct FFramesOrTimeInterface : public TNumericUnitTypeInterface<float>
{
	FFramesOrTimeInterface(FOnGetShowFrames InShowFrameNumbers,TSharedPtr<FSequencerTimeSliderController> InController, FOnGetZeroPad InOnGetZeroPad)
		: TNumericUnitTypeInterface(EUnit::Seconds)
		, ShowFrameNumbers(MoveTemp(InShowFrameNumbers))
		, TimeSliderController(MoveTemp(InController))
		, OnGetZeroPad(MoveTemp(InOnGetZeroPad))
	{}

private:
	FOnGetShowFrames ShowFrameNumbers;
	TSharedPtr<FSequencerTimeSliderController> TimeSliderController;
	FOnGetZeroPad OnGetZeroPad;

	virtual FString ToString(const float& Value) const override
	{
		if (ShowFrameNumbers.Execute())
		{
			int32 Frame = TimeSliderController->TimeToFrame(Value);
			if (OnGetZeroPad.IsBound())
			{
				return FString::Printf(*FString::Printf(TEXT("%%0%dd"), OnGetZeroPad.Execute()), Frame);
			}
			return FString::Printf(TEXT("%d"), Frame);
		}

		return FString::Printf(TEXT("%.2fs"), Value);
	}

	virtual TOptional<float> FromString(const FString& InString, const float& InExistingValue) override
	{
		bool bShowFrameNumbers = ShowFrameNumbers.IsBound() ? ShowFrameNumbers.Execute() : false;
		if (bShowFrameNumbers)
		{
			// Convert existing value to frames
			float ExistingValueInFrames = TimeSliderController->TimeToFrame(InExistingValue);
			TOptional<float> Result = TNumericUnitTypeInterface<float>::FromString(InString, ExistingValueInFrames);

			if (Result.IsSet())
			{
				int32 NewEndFrame = FMath::RoundToInt(Result.GetValue());
				return float(TimeSliderController->FrameToTime(NewEndFrame));
			}
		}

		return TNumericUnitTypeInterface::FromString(InString, InExistingValue);
	}
};


/* SSequencer interface
 *****************************************************************************/
PRAGMA_DISABLE_OPTIMIZATION
void SSequencer::Construct(const FArguments& InArgs, TSharedRef<FSequencer> InSequencer)
{
	SequencerPtr = InSequencer;
	bIsActiveTimerRegistered = false;
	bUserIsSelecting = false;
	CachedClampRange = TRange<float>::Empty();
	CachedViewRange = TRange<float>::Empty();

	Settings = InSequencer->GetSettings();
	Settings->GetOnTimeSnapIntervalChanged().AddSP(this, &SSequencer::OnTimeSnapIntervalChanged);
	if ( InSequencer->GetFocusedMovieSceneSequence()->GetMovieScene()->GetFixedFrameInterval() > 0 )
	{
		Settings->SetTimeSnapInterval( InSequencer->GetFocusedMovieSceneSequence()->GetMovieScene()->GetFixedFrameInterval() );
	}

	InSequencer->OnActivateSequence().AddSP(this, &SSequencer::OnSequenceInstanceActivated);

	ISequencerWidgetsModule& SequencerWidgets = FModuleManager::Get().LoadModuleChecked<ISequencerWidgetsModule>( "SequencerWidgets" );

	OnPlaybackRangeBeginDrag = InArgs._OnPlaybackRangeBeginDrag;
	OnPlaybackRangeEndDrag = InArgs._OnPlaybackRangeEndDrag;
	OnSelectionRangeBeginDrag = InArgs._OnSelectionRangeBeginDrag;
	OnSelectionRangeEndDrag = InArgs._OnSelectionRangeEndDrag;

	OnReceivedFocus = InArgs._OnReceivedFocus;

	FTimeSliderArgs TimeSliderArgs;
	{
		TimeSliderArgs.ViewRange = InArgs._ViewRange;
		TimeSliderArgs.ClampRange = InArgs._ClampRange;
		TimeSliderArgs.PlaybackRange = InArgs._PlaybackRange;
		TimeSliderArgs.SelectionRange = InArgs._SelectionRange;
		TimeSliderArgs.OnPlaybackRangeChanged = InArgs._OnPlaybackRangeChanged;
		TimeSliderArgs.OnPlaybackRangeBeginDrag = OnPlaybackRangeBeginDrag;
		TimeSliderArgs.OnPlaybackRangeEndDrag = OnPlaybackRangeEndDrag;
		TimeSliderArgs.OnSelectionRangeChanged = InArgs._OnSelectionRangeChanged;
		TimeSliderArgs.OnSelectionRangeBeginDrag = OnSelectionRangeBeginDrag;
		TimeSliderArgs.OnSelectionRangeEndDrag = OnSelectionRangeEndDrag;
		TimeSliderArgs.OnViewRangeChanged = InArgs._OnViewRangeChanged;
		TimeSliderArgs.OnClampRangeChanged = InArgs._OnClampRangeChanged;
		TimeSliderArgs.IsPlaybackRangeLocked = InArgs._IsPlaybackRangeLocked;
		TimeSliderArgs.OnTogglePlaybackRangeLocked = InArgs._OnTogglePlaybackRangeLocked;
		TimeSliderArgs.ScrubPosition = InArgs._ScrubPosition;
		TimeSliderArgs.OnBeginScrubberMovement = InArgs._OnBeginScrubbing;
		TimeSliderArgs.OnEndScrubberMovement = InArgs._OnEndScrubbing;
		TimeSliderArgs.OnScrubPositionChanged = InArgs._OnScrubPositionChanged;
		TimeSliderArgs.PlaybackStatus = InArgs._PlaybackStatus;
		TimeSliderArgs.SubSequenceRange = InArgs._SubSequenceRange;

		TimeSliderArgs.Settings = Settings;
	}

	TimeSliderController = MakeShareable( new FSequencerTimeSliderController( TimeSliderArgs ) );
	
	TSharedRef<FSequencerTimeSliderController> TimeSliderControllerRef = TimeSliderController.ToSharedRef();

	{
		auto ShowFrameNumbersDelegate = FOnGetShowFrames::CreateSP(this, &SSequencer::ShowFrameNumbers);
		USequencerSettings* SequencerSettings = Settings;
		auto GetZeroPad = [=]() -> uint8 {
			if (SequencerSettings)
			{
				return SequencerSettings->GetZeroPadFrames();
			}
			return 0;
		};

		NumericTypeInterface = MakeShareable( new FFramesOrTimeInterface(ShowFrameNumbersDelegate, TimeSliderControllerRef, FOnGetZeroPad()) );
		ZeroPadNumericTypeInterface = MakeShareable( new FFramesOrTimeInterface(ShowFrameNumbersDelegate, TimeSliderControllerRef, FOnGetZeroPad::CreateLambda(GetZeroPad)) );
	}

	bool bMirrorLabels = false;
	
	// Create the top and bottom sliders
	TSharedRef<ITimeSlider> TopTimeSlider = SequencerWidgets.CreateTimeSlider( TimeSliderControllerRef, bMirrorLabels );
	bMirrorLabels = true;
	TSharedRef<ITimeSlider> BottomTimeSlider = SequencerWidgets.CreateTimeSlider( TimeSliderControllerRef, TAttribute<EVisibility>(this, &SSequencer::GetBottomTimeSliderVisibility), bMirrorLabels );

	// Create bottom time range slider
	TSharedRef<ITimeSlider> BottomTimeRange = SequencerWidgets.CreateTimeRange(
		FTimeRangeArgs(
			EShowRange(EShowRange::WorkingRange | EShowRange::ViewRange),
			TimeSliderControllerRef,
			TAttribute<EVisibility>(this, &SSequencer::GetTimeRangeVisibility),
			TAttribute<bool>(this, &SSequencer::ShowFrameNumbers),
			ZeroPadNumericTypeInterface.ToSharedRef()
		),
		SequencerWidgets.CreateTimeRangeSlider(TimeSliderControllerRef, TAttribute<float>(this, &SSequencer::OnGetTimeSnapInterval))
	);

	OnGetAddMenuContent = InArgs._OnGetAddMenuContent;
	AddMenuExtender = InArgs._AddMenuExtender;

	ColumnFillCoefficients[0] = 0.3f;
	ColumnFillCoefficients[1] = 0.7f;

	TAttribute<float> FillCoefficient_0, FillCoefficient_1;
	{
		FillCoefficient_0.Bind(TAttribute<float>::FGetter::CreateSP(this, &SSequencer::GetColumnFillCoefficient, 0));
		FillCoefficient_1.Bind(TAttribute<float>::FGetter::CreateSP(this, &SSequencer::GetColumnFillCoefficient, 1));
	}

	TSharedRef<SScrollBar> ScrollBar = SNew(SScrollBar)
		.Thickness(FVector2D(5.0f, 5.0f));

	SAssignNew(TrackOutliner, SSequencerTrackOutliner);
	SAssignNew(TrackArea, SSequencerTrackArea, TimeSliderControllerRef, InSequencer);
	SAssignNew(TreeView, SSequencerTreeView, InSequencer->GetNodeTree(), TrackArea.ToSharedRef())
		.ExternalScrollbar(ScrollBar);

	SAssignNew(CurveEditor, SSequencerCurveEditor, InSequencer, TimeSliderControllerRef)
		.Visibility(this, &SSequencer::GetCurveEditorVisibility)
		.OnViewRangeChanged(InArgs._OnViewRangeChanged)
		.ViewRange(InArgs._ViewRange);

	CurveEditor->SetAllowAutoFrame(SequencerPtr.Pin()->GetShowCurveEditor());
	TrackArea->SetTreeView(TreeView);

	const int32 Column0 = 0, Column1 = 1;
	const int32 Row0 = 0, Row1 = 1, Row2 = 2, Row3 = 3, Row4 = 4;

	const float CommonPadding = 3.f;
	const FMargin ResizeBarPadding(4.f, 0, 0, 0);

	ChildSlot
	[
		SNew(SVerticalBox)

		+ SVerticalBox::Slot()
		[
			SNew(SSplitter)
			.Orientation(Orient_Horizontal)
			
			+ SSplitter::Slot()
			.Value(0.1f)
			[
				SNew(SBorder)
				.BorderImage(FEditorStyle::GetBrush("ToolPanel.GroupBorder"))
				.Visibility(this, &SSequencer::HandleLabelBrowserVisibility)
				[
					// track label browser
					SAssignNew(LabelBrowser, SSequencerLabelBrowser, InSequencer)
					.OnSelectionChanged(this, &SSequencer::HandleLabelBrowserSelectionChanged)
				]
			]

			+ SSplitter::Slot()
			.Value(0.9f)
			[
				SNew(SOverlay)

				+ SOverlay::Slot()
				[
					// track area grid panel
					SNew( SGridPanel )
					.FillRow( 2, 1.f )
					.FillColumn( 0, FillCoefficient_0 )
					.FillColumn( 1, FillCoefficient_1 )

					// Toolbar
					+ SGridPanel::Slot( Column0, Row0, SGridPanel::Layer(10) )
					.ColumnSpan(2)
					[
						SNew(SBorder)
						.BorderImage(FEditorStyle::GetBrush("ToolPanel.GroupBorder"))
						.Padding(FMargin(CommonPadding, 0.f))
						[
							SNew(SHorizontalBox)

							+SHorizontalBox::Slot()
							.AutoWidth()
							[
								MakeToolBar()
							]

							+SHorizontalBox::Slot()
							.AutoWidth()
							[
								SNew(SSequencerCurveEditorToolBar, InSequencer, CurveEditor->GetCommands())
								.Visibility(this, &SSequencer::GetCurveEditorToolBarVisibility)
							]

							+ SHorizontalBox::Slot()
							.HAlign(HAlign_Right)
							.VAlign(VAlign_Center)
							[
								SAssignNew(BreadcrumbTrail, SBreadcrumbTrail<FSequencerBreadcrumb>)
								.Visibility(this, &SSequencer::GetBreadcrumbTrailVisibility)
								.OnCrumbClicked(this, &SSequencer::OnCrumbClicked)
								.ButtonStyle(FEditorStyle::Get(), "FlatButton")
								.DelimiterImage(FEditorStyle::GetBrush("Sequencer.BreadcrumbIcon"))
								.TextStyle(FEditorStyle::Get(), "Sequencer.BreadcrumbText")
							]
						]
					]

					+ SGridPanel::Slot( Column0, Row1 )
					[
						SNew(SBorder)
						.BorderImage(FEditorStyle::GetBrush("ToolPanel.GroupBorder"))
						[
							SNew(SSpacer)
						]
					]

					// outliner search box
					+ SGridPanel::Slot( Column0, Row1, SGridPanel::Layer(10) )
					[
						SNew(SBorder)
						.BorderImage(FEditorStyle::GetBrush("ToolPanel.GroupBorder"))
						.Padding(FMargin(CommonPadding*2, CommonPadding))
						[
							SNew(SHorizontalBox)

							+ SHorizontalBox::Slot()
							.AutoWidth()
							.VAlign(VAlign_Center)
							.Padding(FMargin(0.f, 0.f, CommonPadding, 0.f))
							[
								MakeAddButton()
							]

							+ SHorizontalBox::Slot()
							.VAlign(VAlign_Center)
							[
								SAssignNew(SearchBox, SSearchBox)
								.HintText(LOCTEXT("FilterNodesHint", "Filter"))
								.OnTextChanged( this, &SSequencer::OnOutlinerSearchChanged )
							]
						]
					]

					// main sequencer area
					+ SGridPanel::Slot( Column0, Row2, SGridPanel::Layer(10) )
					.ColumnSpan(2)
					[
						SNew(SHorizontalBox)

						+ SHorizontalBox::Slot()
						[
							SNew( SOverlay )

							+ SOverlay::Slot()
							[
								SNew(SScrollBorder, TreeView.ToSharedRef())
								[
									SNew(SHorizontalBox)

									// outliner tree
									+ SHorizontalBox::Slot()
									.FillWidth( FillCoefficient_0 )
									[
										SNew(SBox)
										[
											TreeView.ToSharedRef()
										]
									]

									// track area
									+ SHorizontalBox::Slot()
									.FillWidth( FillCoefficient_1 )
									[
										SNew(SBox)
										.Padding(ResizeBarPadding)
										.Visibility(this, &SSequencer::GetTrackAreaVisibility )
										[
											TrackArea.ToSharedRef()
										]
									]
								]
							]

							+ SOverlay::Slot()
							.HAlign( HAlign_Right )
							[
								ScrollBar
							]
						]

						+ SHorizontalBox::Slot()
						.FillWidth( TAttribute<float>( this, &SSequencer::GetOutlinerSpacerFill ) )
						[
							SNew(SSpacer)
						]
					]

					// playback buttons
					+ SGridPanel::Slot( Column0, Row4, SGridPanel::Layer(10) )
					[
						SNew(SBorder)
						.BorderImage(FEditorStyle::GetBrush("ToolPanel.GroupBorder"))
						//.BorderBackgroundColor(FLinearColor(.50f, .50f, .50f, 1.0f))
						.HAlign(HAlign_Center)
						[
							SequencerPtr.Pin()->MakeTransportControls(true)
						]
					]

					// Second column

					+ SGridPanel::Slot( Column1, Row1 )
					.Padding(ResizeBarPadding)
					.RowSpan(3)
					[
						SNew(SBorder)
						.BorderImage(FEditorStyle::GetBrush("ToolPanel.GroupBorder"))
						[
							SNew(SSpacer)
						]
					]

					+ SGridPanel::Slot( Column1, Row1, SGridPanel::Layer(10) )
					.Padding(ResizeBarPadding)
					[
						SNew( SBorder )
						.BorderImage( FEditorStyle::GetBrush("ToolPanel.GroupBorder") )
						.BorderBackgroundColor( FLinearColor(.50f, .50f, .50f, 1.0f ) )
						.Padding(0)
						[
							TopTimeSlider
						]
					]

					// Overlay that draws the tick lines
					+ SGridPanel::Slot( Column1, Row2, SGridPanel::Layer(10) )
					.Padding(ResizeBarPadding)
					[
						SNew( SSequencerSectionOverlay, TimeSliderControllerRef )
						.Visibility( EVisibility::HitTestInvisible )
						.DisplayScrubPosition( false )
						.DisplayTickLines( true )
					]

					// Curve editor
					+ SGridPanel::Slot( Column1, Row2, SGridPanel::Layer(20) )
					.Padding(ResizeBarPadding)
					[
						CurveEditor.ToSharedRef()
					]

					// Overlay that draws the scrub position
					+ SGridPanel::Slot( Column1, Row2, SGridPanel::Layer(30) )
					.Padding(ResizeBarPadding)
					[
						SNew( SSequencerSectionOverlay, TimeSliderControllerRef )
						.Visibility( EVisibility::HitTestInvisible )
						.DisplayScrubPosition( true )
						.DisplayTickLines( false )
						.PaintPlaybackRangeArgs(this, &SSequencer::GetSectionPlaybackRangeArgs)
					]

					// Goto box
					+ SGridPanel::Slot(Column1, Row2, SGridPanel::Layer(40))
						.Padding(ResizeBarPadding)
						.HAlign(HAlign_Left)
						.VAlign(VAlign_Top)
						[
							SAssignNew(GotoBox, SSequencerGotoBox, SequencerPtr.Pin().ToSharedRef(), *Settings, NumericTypeInterface.ToSharedRef())
						]

					// Transform box
					+ SGridPanel::Slot(Column1, Row2, SGridPanel::Layer(50))
						.Padding(ResizeBarPadding)
						.HAlign(HAlign_Left)
						.VAlign(VAlign_Top)
						[
							SAssignNew(TransformBox, SSequencerTransformBox, SequencerPtr.Pin().ToSharedRef(), *Settings, NumericTypeInterface.ToSharedRef())
						]

					// debug vis
					+ SGridPanel::Slot( Column1, Row3, SGridPanel::Layer(10) )
					[
						SNew(SSequencerDebugVisualizer, InSequencer)
						.ViewRange(FAnimatedRange::WrapAttribute(InArgs._ViewRange))
						.Visibility(this, &SSequencer::GetDebugVisualizerVisibility)
					]

					// play range sliders
					+ SGridPanel::Slot( Column1, Row4, SGridPanel::Layer(10) )
					.Padding(ResizeBarPadding)
					[
						SNew( SBorder )
						.BorderImage( FEditorStyle::GetBrush("ToolPanel.GroupBorder") )
						.BorderBackgroundColor( FLinearColor(.50f, .50f, .50f, 1.0f ) )
						.Padding(0)
						[
							SNew( SOverlay )

							+ SOverlay::Slot()
							[
								BottomTimeSlider
							]

							+ SOverlay::Slot()
							[
								BottomTimeRange
							]
						]
					]
				]

				+ SOverlay::Slot()
				[
					// track area virtual splitter overlay
					SNew(SSequencerSplitterOverlay)
					.Style(FEditorStyle::Get(), "Sequencer.AnimationOutliner.Splitter")
					.Visibility(EVisibility::SelfHitTestInvisible)

					+ SSplitter::Slot()
					.Value(FillCoefficient_0)
					.OnSlotResized(SSplitter::FOnSlotResized::CreateSP(this, &SSequencer::OnColumnFillCoefficientChanged, 0))
					[
						SNew(SSpacer)
					]

					+ SSplitter::Slot()
					.Value(FillCoefficient_1)
					.OnSlotResized(SSplitter::FOnSlotResized::CreateSP(this, &SSequencer::OnColumnFillCoefficientChanged, 1))
					[
						SNew(SSpacer)
					]
				]
			]
		]
	];

	InSequencer->GetSelection().GetOnKeySelectionChanged().AddSP(this, &SSequencer::HandleKeySelectionChanged);
	InSequencer->GetSelection().GetOnSectionSelectionChanged().AddSP(this, &SSequencer::HandleSectionSelectionChanged);
	InSequencer->GetSelection().GetOnOutlinerNodeSelectionChanged().AddSP(this, &SSequencer::HandleOutlinerNodeSelectionChanged);

	ResetBreadcrumbs();
}
PRAGMA_ENABLE_OPTIMIZATION

void SSequencer::BindCommands(TSharedRef<FUICommandList> SequencerCommandBindings)
{
	auto CanPasteFromHistory = [this]{
		if (!HasFocusedDescendants() && !HasKeyboardFocus())
		{
			return false;
		}

		return SequencerPtr.Pin()->GetClipboardStack().Num() != 0;
	};
	
	SequencerCommandBindings->MapAction(
		FGenericCommands::Get().Paste,
		FExecuteAction::CreateSP(this, &SSequencer::OnPaste),
		FCanExecuteAction::CreateSP(this, &SSequencer::CanPaste)
	);

	SequencerCommandBindings->MapAction(
		FSequencerCommands::Get().PasteFromHistory,
		FExecuteAction::CreateSP(this, &SSequencer::PasteFromHistory),
		FCanExecuteAction::CreateLambda(CanPasteFromHistory)
	);

	SequencerCommandBindings->MapAction(
		FSequencerCommands::Get().ToggleShowGotoBox,
		FExecuteAction::CreateLambda([this]{ GotoBox->ToggleVisibility(); })
	);

	SequencerCommandBindings->MapAction(
		FSequencerCommands::Get().ToggleShowTransformBox,
		FExecuteAction::CreateLambda([this]{ TransformBox->ToggleVisibility(); })
	);
}
	
const ISequencerEditTool* SSequencer::GetEditTool() const
{
	return TrackArea->GetEditTool();
}


void SSequencer::NotifyPostChange(const FPropertyChangedEvent& PropertyChangedEvent, FEditPropertyChain* PropertyThatChanged)
{
	// @todo sequencer: is this still needed?
}


/* SSequencer implementation
 *****************************************************************************/

TSharedRef<INumericTypeInterface<float>> SSequencer::GetNumericTypeInterface()
{
	return NumericTypeInterface.ToSharedRef();
}

TSharedRef<INumericTypeInterface<float>> SSequencer::GetZeroPadNumericTypeInterface()
{
	return ZeroPadNumericTypeInterface.ToSharedRef();
}


/* SSequencer callbacks
 *****************************************************************************/

void SSequencer::HandleKeySelectionChanged()
{
}


void SSequencer::HandleLabelBrowserSelectionChanged(FString NewLabel, ESelectInfo::Type SelectInfo)
{
	if (SelectInfo == ESelectInfo::Direct)
	{
		return;
	}

	if (NewLabel.IsEmpty())
	{
		SearchBox->SetText(FText::GetEmpty());
	}
	else
	{
		SearchBox->SetText(FText::FromString(NewLabel));
	}
}


EVisibility SSequencer::HandleLabelBrowserVisibility() const
{
	if (Settings->GetLabelBrowserVisible())
	{
		return EVisibility::Visible;
	}

	return EVisibility::Collapsed;
}


void SSequencer::HandleSectionSelectionChanged()
{
}


void SSequencer::HandleOutlinerNodeSelectionChanged()
{
	const TSet<TSharedRef<FSequencerDisplayNode>>& OutlinerSelection = SequencerPtr.Pin()->GetSelection().GetSelectedOutlinerNodes();

	if ( OutlinerSelection.Num() == 1 )
	{
		for ( auto& Node : OutlinerSelection )
		{
			TreeView->RequestScrollIntoView( Node );
			break;
		}
	}
}


TSharedRef<SWidget> SSequencer::MakeAddButton()
{
	if (SequencerPtr.Pin()->IsReadOnly())
	{
		return SNullWidget::NullWidget;
	}

	return SNew(SComboButton)
	.OnGetMenuContent(this, &SSequencer::MakeAddMenu)
	.ButtonStyle(FEditorStyle::Get(), "FlatButton.Success")
	.ContentPadding(FMargin(2.0f, 1.0f))
	.HasDownArrow(false)
	.ButtonContent()
	[
		SNew(SHorizontalBox)

		+ SHorizontalBox::Slot()
		.VAlign(VAlign_Center)
		.AutoWidth()
		[
			SNew(STextBlock)
			.TextStyle(FEditorStyle::Get(), "NormalText.Important")
			.Font(FEditorStyle::Get().GetFontStyle("FontAwesome.10"))
			.Text(FText::FromString(FString(TEXT("\xf067"))) /*fa-plus*/)
		]

		+ SHorizontalBox::Slot()
		.AutoWidth()
		.Padding(4, 0, 0, 0)
		[
			SNew(STextBlock)
			.TextStyle(FEditorStyle::Get(), "NormalText.Important")
			.Text(LOCTEXT("AddButton", "Add"))
		]

		+ SHorizontalBox::Slot()
		.VAlign(VAlign_Center)
		.AutoWidth()
		.Padding(4, 0, 0, 0)
		[
			SNew(STextBlock)
			.TextStyle(FEditorStyle::Get(), "NormalText.Important")
			.Font(FEditorStyle::Get().GetFontStyle("FontAwesome.10"))
			.Text(FText::FromString(FString(TEXT("\xf0d7"))) /*fa-caret-down*/)
		]
	];
}

TSharedRef<SWidget> SSequencer::MakeToolBar()
{
	FToolBarBuilder ToolBarBuilder( SequencerPtr.Pin()->GetCommandBindings(), FMultiBoxCustomization::None, TSharedPtr<FExtender>(), Orient_Horizontal, true);

	const bool bIsReadOnly = SequencerPtr.Pin()->IsReadOnly();

	ToolBarBuilder.BeginSection("Base Commands");
	{
		// General 
		if( SequencerPtr.Pin()->IsLevelEditorSequencer() )
		{
			ToolBarBuilder.AddToolBarButton(
				FUIAction(FExecuteAction::CreateSP(this, &SSequencer::OnSaveMovieSceneClicked)),
				NAME_None,
				LOCTEXT("SaveDirtyPackages", "Save"),
				LOCTEXT("SaveDirtyPackagesTooltip", "Saves the current level sequence"),
				FSlateIcon(FEditorStyle::GetStyleSetName(), "Sequencer.Save")
			);

			ToolBarBuilder.AddToolBarButton(
				FUIAction(FExecuteAction::CreateSP(this, &SSequencer::OnSaveMovieSceneAsClicked)),
				NAME_None,
				LOCTEXT("SaveAs", "Save As"),
				LOCTEXT("SaveAsTooltip", "Saves the current level sequence under a different name"),
				FSlateIcon(FEditorStyle::GetStyleSetName(), "Sequencer.SaveAs")
			);

			ToolBarBuilder.AddToolBarButton( FSequencerCommands::Get().RestoreAnimatedState );
			//ToolBarBuilder.AddToolBarButton( FSequencerCommands::Get().DiscardChanges );
			ToolBarBuilder.AddToolBarButton( FSequencerCommands::Get().FindInContentBrowser );
			ToolBarBuilder.AddToolBarButton( FSequencerCommands::Get().CreateCamera );
			ToolBarBuilder.AddToolBarButton( FSequencerCommands::Get().RenderMovie );
			ToolBarBuilder.AddSeparator();
		}

		ToolBarBuilder.AddComboButton(
			FUIAction(),
			FOnGetContent::CreateSP(this, &SSequencer::MakeGeneralMenu),
			LOCTEXT("GeneralOptions", "General Options"),
			LOCTEXT("GeneralOptionsToolTip", "General Options"),
			FSlateIcon(FEditorStyle::GetStyleSetName(), "Sequencer.GeneralOptions")
		);

		if (!bIsReadOnly)
		{
			ToolBarBuilder.AddComboButton(
				FUIAction(),
				FOnGetContent::CreateSP(this, &SSequencer::MakePlaybackMenu),
				LOCTEXT("PlaybackOptions", "Playback Options"),
				LOCTEXT("PlaybackOptionsToolTip", "Playback Options"),
				FSlateIcon(FEditorStyle::GetStyleSetName(), "Sequencer.PlaybackOptions")
			);

			ToolBarBuilder.AddComboButton(
				FUIAction(),
				FOnGetContent::CreateSP(this, &SSequencer::MakeSelectEditMenu),
				LOCTEXT("SelectEditOptions", "Select/Edit Options"),
				LOCTEXT("SelectEditOptionsToolTip", "Select/Edit Options"),
				FSlateIcon(FEditorStyle::GetStyleSetName(), "Sequencer.SelectEditOptions")
			);

			ToolBarBuilder.AddSeparator();

			if( SequencerPtr.Pin()->IsLevelEditorSequencer() )
			{
				TAttribute<FSlateIcon> KeyAllIcon;
				KeyAllIcon.Bind(TAttribute<FSlateIcon>::FGetter::CreateLambda([&]{
					static FSlateIcon KeyAllEnabledIcon(FEditorStyle::GetStyleSetName(), "Sequencer.KeyAllEnabled");
					static FSlateIcon KeyAllDisabledIcon(FEditorStyle::GetStyleSetName(), "Sequencer.KeyAllDisabled");

					return SequencerPtr.Pin()->GetKeyAllEnabled() ? KeyAllEnabledIcon : KeyAllDisabledIcon;
				}));

				ToolBarBuilder.AddToolBarButton( FSequencerCommands::Get().ToggleKeyAllEnabled, NAME_None, TAttribute<FText>(), TAttribute<FText>(), KeyAllIcon );
			}

			TAttribute<FSlateIcon> AutoKeyModeIcon;
			AutoKeyModeIcon.Bind(TAttribute<FSlateIcon>::FGetter::CreateLambda( [&] {
				switch ( SequencerPtr.Pin()->GetAutoKeyMode() )
				{
				case EAutoKeyMode::KeyAll:
					return FSequencerCommands::Get().SetAutoKeyModeAll->GetIcon();
				case EAutoKeyMode::KeyAnimated:
					return FSequencerCommands::Get().SetAutoKeyModeAnimated->GetIcon();
				default: // EAutoKeyMode::KeyNone
					return FSequencerCommands::Get().SetAutoKeyModeNone->GetIcon();
				}
			} ) );

			TAttribute<FText> AutoKeyModeToolTip;
			AutoKeyModeToolTip.Bind( TAttribute<FText>::FGetter::CreateLambda( [&] {
				switch ( SequencerPtr.Pin()->GetAutoKeyMode() )
				{
				case EAutoKeyMode::KeyAll:
					return FSequencerCommands::Get().SetAutoKeyModeAll->GetDescription();
				case EAutoKeyMode::KeyAnimated:
					return FSequencerCommands::Get().SetAutoKeyModeAnimated->GetDescription();
				default: // EAutoKeyMode::KeyNone
					return FSequencerCommands::Get().SetAutoKeyModeNone->GetDescription();
				}
			} ) );

			ToolBarBuilder.AddComboButton(
				FUIAction(),
				FOnGetContent::CreateSP(this, &SSequencer::MakeAutoKeyMenu),
				LOCTEXT("AutoKeyMode", "Auto-Key Mode"),
				AutoKeyModeToolTip,
				AutoKeyModeIcon);
		}
	}
	ToolBarBuilder.EndSection();


	ToolBarBuilder.BeginSection("Snapping");
	{
		ToolBarBuilder.AddToolBarButton( FSequencerCommands::Get().ToggleIsSnapEnabled, NAME_None, TAttribute<FText>( FText::GetEmpty() ) );

		ToolBarBuilder.AddComboButton(
			FUIAction(),
			FOnGetContent::CreateSP( this, &SSequencer::MakeSnapMenu ),
			LOCTEXT( "SnapOptions", "Options" ),
			LOCTEXT( "SnapOptionsToolTip", "Snapping Options" ),
			TAttribute<FSlateIcon>(),
			true );

		ToolBarBuilder.AddSeparator();
		ToolBarBuilder.AddWidget(
			SNew( SImage )
				.Image(FEditorStyle::GetBrush("Sequencer.Time.Small")) );

		ToolBarBuilder.AddWidget(
			SNew( SBox )
				.VAlign( VAlign_Center )
				[
					SNew( SNumericDropDown<float> )
						.DropDownValues( SequencerSnapValues::GetTimeSnapValues() )
						.bShowNamedValue(true)
						.ToolTipText( LOCTEXT( "TimeSnappingIntervalToolTip", "Time snapping interval" ) )
						.Value( this, &SSequencer::OnGetTimeSnapInterval )
						.OnValueChanged( this, &SSequencer::OnTimeSnapIntervalChanged )
				]);
	}
	ToolBarBuilder.EndSection();

	if (!bIsReadOnly)
	{
		// Curve editor doesn't have any notion of read-only at the moment
		ToolBarBuilder.BeginSection("Curve Editor");
		{
			ToolBarBuilder.AddToolBarButton( FSequencerCommands::Get().ToggleShowCurveEditor );
		}
		ToolBarBuilder.EndSection();
	}

	return ToolBarBuilder.MakeWidget();
}


TSharedRef<SWidget> SSequencer::MakeAddMenu()
{
	FMenuBuilder MenuBuilder(true, nullptr, AddMenuExtender);
	{

		// let toolkits populate the menu
		MenuBuilder.BeginSection("MainMenu");
		OnGetAddMenuContent.ExecuteIfBound(MenuBuilder, SequencerPtr.Pin().ToSharedRef());
		MenuBuilder.EndSection();

		// let track editors populate the menu
		TSharedPtr<FSequencer> Sequencer = SequencerPtr.Pin();

		// Always create the section so that we afford extension
		MenuBuilder.BeginSection("AddTracks");
		if (Sequencer.IsValid())
		{
			Sequencer->BuildAddTrackMenu(MenuBuilder);
		}
		MenuBuilder.EndSection();
	}

	return MenuBuilder.MakeWidget();
}


TSharedRef<SWidget> SSequencer::MakeGeneralMenu()
{
	FMenuBuilder MenuBuilder( true, SequencerPtr.Pin()->GetCommandBindings() );
	TSharedPtr<FSequencer> Sequencer = SequencerPtr.Pin();

	// view options
	MenuBuilder.BeginSection( "ViewOptions", LOCTEXT( "ViewMenuHeader", "View" ) );
	{
		MenuBuilder.AddMenuEntry( FSequencerCommands::Get().ToggleLabelBrowser );
		MenuBuilder.AddMenuEntry( FSequencerCommands::Get().ToggleCombinedKeyframes );
		MenuBuilder.AddMenuEntry( FSequencerCommands::Get().ToggleChannelColors );

		if (Sequencer->IsLevelEditorSequencer())
		{
			MenuBuilder.AddMenuEntry( FSequencerCommands::Get().FindInContentBrowser );
		}

		MenuBuilder.AddMenuEntry( FSequencerCommands::Get().ToggleExpandCollapseNodes );
		MenuBuilder.AddMenuEntry( FSequencerCommands::Get().ToggleExpandCollapseNodesAndDescendants );
		MenuBuilder.AddMenuEntry( FSequencerCommands::Get().ExpandAllNodesAndDescendants );
		MenuBuilder.AddMenuEntry( FSequencerCommands::Get().CollapseAllNodesAndDescendants );
	}
	MenuBuilder.EndSection();

	MenuBuilder.AddMenuEntry(FSequencerCommands::Get().ToggleShowGotoBox);

	MenuBuilder.AddMenuSeparator();

	if (SequencerPtr.Pin()->IsLevelEditorSequencer())
	{
		MenuBuilder.AddMenuEntry(FSequencerCommands::Get().FixActorReferences);
	}
	MenuBuilder.AddMenuEntry(FSequencerCommands::Get().FixFrameTiming);

	if ( SequencerPtr.Pin()->IsLevelEditorSequencer() )
	{
		MenuBuilder.AddMenuSeparator();
		
		MenuBuilder.AddMenuEntry( FSequencerCommands::Get().ImportFBX );
		MenuBuilder.AddMenuEntry( FSequencerCommands::Get().ExportFBX );
	}

	return MenuBuilder.MakeWidget();
}

TSharedRef<SWidget> SSequencer::MakePlaybackMenu()
{
	FMenuBuilder MenuBuilder( true, SequencerPtr.Pin()->GetCommandBindings() );
	TSharedPtr<FSequencer> Sequencer = SequencerPtr.Pin();

	// playback range options
	MenuBuilder.BeginSection("PlaybackThisSequence", LOCTEXT("PlaybackThisSequenceHeader", "Playback - This Sequence"));
	{
		// Menu entry for the start position
		auto OnStartChanged = [=](float NewValue){
			float Upper = Sequencer->GetPlaybackRange().GetUpperBoundValue();
			Sequencer->SetPlaybackRange(TRange<float>(FMath::Min(NewValue, Upper), Upper));
		};

		MenuBuilder.AddWidget(
			SNew(SHorizontalBox)
			+ SHorizontalBox::Slot()
				[
					SNew(SSpacer)
				]
			+ SHorizontalBox::Slot()
				.AutoWidth()
				[
					SNew(SSpinBox<float>)
						.TypeInterface(NumericTypeInterface)
						.IsEnabled_Lambda([=]() {
							return !Sequencer->IsPlaybackRangeLocked();
						})
						.Style(&FEditorStyle::GetWidgetStyle<FSpinBoxStyle>("Sequencer.HyperlinkSpinBox"))
						.OnValueCommitted_Lambda([=](float Value, ETextCommit::Type){ OnStartChanged(Value); })
						.OnValueChanged_Lambda(OnStartChanged)
						.OnBeginSliderMovement(OnPlaybackRangeBeginDrag)
						.OnEndSliderMovement_Lambda([=](float Value){ OnStartChanged(Value); OnPlaybackRangeEndDrag.ExecuteIfBound(); })
						.MinValue_Lambda([=]() -> float {
							return Sequencer->GetClampRange().GetLowerBoundValue(); 
						})
						.MaxValue_Lambda([=]() -> float {
							return Sequencer->GetPlaybackRange().GetUpperBoundValue(); 
						})
						.Value_Lambda([=]() -> float {
							return Sequencer->GetPlaybackRange().GetLowerBoundValue();
						})
				],
			LOCTEXT("PlaybackStartLabel", "Start"));

		// Menu entry for the end position
		auto OnEndChanged = [=](float NewValue){
			float Lower = Sequencer->GetPlaybackRange().GetLowerBoundValue();
			Sequencer->SetPlaybackRange(TRange<float>(Lower, FMath::Max(NewValue, Lower)));
		};

		MenuBuilder.AddWidget(
			SNew(SHorizontalBox)
			+ SHorizontalBox::Slot()
				[
					SNew(SSpacer)
				]
			+ SHorizontalBox::Slot()
				.AutoWidth()
				[
					SNew(SSpinBox<float>)
						.TypeInterface(NumericTypeInterface)
						.IsEnabled_Lambda([=]() {
							return !Sequencer->IsPlaybackRangeLocked();
						})
						.Style(&FEditorStyle::GetWidgetStyle<FSpinBoxStyle>("Sequencer.HyperlinkSpinBox"))
						.OnValueCommitted_Lambda([=](float Value, ETextCommit::Type){ OnEndChanged(Value); })
						.OnValueChanged_Lambda(OnEndChanged)
						.OnBeginSliderMovement(OnPlaybackRangeBeginDrag)
						.OnEndSliderMovement_Lambda([=](float Value){ OnEndChanged(Value); OnPlaybackRangeEndDrag.ExecuteIfBound(); })
						.MinValue_Lambda([=]() -> float {
							return Sequencer->GetPlaybackRange().GetLowerBoundValue(); 
						})
						.MaxValue_Lambda([=]() -> float {
							return Sequencer->GetClampRange().GetUpperBoundValue(); 
						})
						.Value_Lambda([=]() -> float {
							return Sequencer->GetPlaybackRange().GetUpperBoundValue();
						})
				],
			LOCTEXT("PlaybackStartEnd", "End"));

		MenuBuilder.AddMenuEntry( FSequencerCommands::Get().TogglePlaybackRangeLocked );
		MenuBuilder.AddMenuEntry( FSequencerCommands::Get().ToggleForceFixedFrameIntervalPlayback );
	}
	MenuBuilder.EndSection();

	MenuBuilder.BeginSection( "PlaybackAllSequences", LOCTEXT( "PlaybackRangeAllSequencesHeader", "Playback Range - All Sequences" ) );
	{
		if (SequencerPtr.Pin()->IsLevelEditorSequencer())
		{
			MenuBuilder.AddMenuEntry( FSequencerCommands::Get().ToggleEvaluateSubSequencesInIsolation );
		}

		MenuBuilder.AddMenuEntry( FSequencerCommands::Get().ToggleKeepCursorInPlaybackRange );
		MenuBuilder.AddMenuEntry( FSequencerCommands::Get().ToggleKeepPlaybackRangeInSectionBounds );
		MenuBuilder.AddMenuEntry( FSequencerCommands::Get().ToggleLinkCurveEditorTimeRange );

		// Menu entry for zero padding
		auto OnZeroPadChanged = [=](uint8 NewValue){
			Settings->SetZeroPadFrames(NewValue);
		};

		MenuBuilder.AddWidget(
			SNew(SHorizontalBox)	
			+ SHorizontalBox::Slot()
				[
					SNew(SSpacer)
				]
			+ SHorizontalBox::Slot()
				.AutoWidth()
				[
					SNew(SSpinBox<uint8>)
					.Style(&FEditorStyle::GetWidgetStyle<FSpinBoxStyle>("Sequencer.HyperlinkSpinBox"))
					.OnValueCommitted_Lambda([=](uint8 Value, ETextCommit::Type){ OnZeroPadChanged(Value); })
					.OnValueChanged_Lambda(OnZeroPadChanged)
					.MinValue(0)
					.MaxValue(8)
					.Value_Lambda([=]() -> uint8 {
						return Settings->GetZeroPadFrames();
					})
				],
			LOCTEXT("ZeroPaddingText", "Zero Pad Frame Numbers"));
	}
	MenuBuilder.EndSection();

	return MenuBuilder.MakeWidget();
}

TSharedRef<SWidget> SSequencer::MakeSelectEditMenu()
{
	FMenuBuilder MenuBuilder( true, SequencerPtr.Pin()->GetCommandBindings() );
	TSharedPtr<FSequencer> Sequencer = SequencerPtr.Pin();

	MenuBuilder.AddMenuEntry(FSequencerCommands::Get().ToggleShowTransformBox);

	// selection range options
	MenuBuilder.BeginSection("SelectionRange", LOCTEXT("SelectionRangeHeader", "Selection Range"));
	{
		MenuBuilder.AddMenuEntry(FSequencerCommands::Get().SetSelectionRangeStart);
		MenuBuilder.AddMenuEntry(FSequencerCommands::Get().SetSelectionRangeEnd);
		MenuBuilder.AddMenuEntry(FSequencerCommands::Get().ResetSelectionRange);
		MenuBuilder.AddMenuEntry(FSequencerCommands::Get().SelectKeysInSelectionRange);
		MenuBuilder.AddMenuEntry(FSequencerCommands::Get().SelectSectionsInSelectionRange);
		MenuBuilder.AddMenuEntry(FSequencerCommands::Get().SelectAllInSelectionRange);
	}
	MenuBuilder.EndSection();

	return MenuBuilder.MakeWidget();
}


TSharedRef<SWidget> SSequencer::MakeSnapMenu()
{
	FMenuBuilder MenuBuilder( false, SequencerPtr.Pin()->GetCommandBindings() );

	MenuBuilder.BeginSection("FramesRanges", LOCTEXT("SnappingMenuFrameRangesHeader", "Frame Ranges") );
	{
		MenuBuilder.AddMenuEntry( FSequencerCommands::Get().ToggleAutoScroll );
		MenuBuilder.AddMenuEntry( FSequencerCommands::Get().ToggleShowFrameNumbers );
		MenuBuilder.AddMenuEntry( FSequencerCommands::Get().ToggleShowRangeSlider );
	}
	MenuBuilder.EndSection();

	MenuBuilder.BeginSection( "KeySnapping", LOCTEXT( "SnappingMenuKeyHeader", "Key Snapping" ) );
	{
		MenuBuilder.AddMenuEntry( FSequencerCommands::Get().ToggleSnapKeyTimesToInterval );
		MenuBuilder.AddMenuEntry( FSequencerCommands::Get().ToggleSnapKeyTimesToKeys );
	}
	MenuBuilder.EndSection();

	MenuBuilder.BeginSection( "SectionSnapping", LOCTEXT( "SnappingMenuSectionHeader", "Section Snapping" ) );
	{
		MenuBuilder.AddMenuEntry( FSequencerCommands::Get().ToggleSnapSectionTimesToInterval );
		MenuBuilder.AddMenuEntry( FSequencerCommands::Get().ToggleSnapSectionTimesToSections );
	}
	MenuBuilder.EndSection();

	MenuBuilder.BeginSection( "PlayTimeSnapping", LOCTEXT( "SnappingMenuPlayTimeHeader", "Play Time Snapping" ) );
	{
		MenuBuilder.AddMenuEntry( FSequencerCommands::Get().ToggleSnapPlayTimeToInterval );
		MenuBuilder.AddMenuEntry( FSequencerCommands::Get().ToggleSnapPlayTimeToKeys );
		MenuBuilder.AddMenuEntry( FSequencerCommands::Get().ToggleSnapPlayTimeToDraggedKey );
	}
	MenuBuilder.EndSection();

	MenuBuilder.BeginSection( "CurveSnapping", LOCTEXT( "SnappingMenuCurveHeader", "Curve Snapping" ) );
	{
		MenuBuilder.AddMenuEntry( FSequencerCommands::Get().ToggleSnapCurveValueToInterval );
	}
	MenuBuilder.EndSection();

	return MenuBuilder.MakeWidget();
}


TSharedRef<SWidget> SSequencer::MakeAutoKeyMenu()
{
	FMenuBuilder MenuBuilder(false, SequencerPtr.Pin()->GetCommandBindings());

	MenuBuilder.AddMenuEntry(FSequencerCommands::Get().SetAutoKeyModeAll);
	MenuBuilder.AddMenuEntry(FSequencerCommands::Get().SetAutoKeyModeAnimated);
	MenuBuilder.AddMenuEntry(FSequencerCommands::Get().SetAutoKeyModeNone);

	return MenuBuilder.MakeWidget();

}

TSharedRef<SWidget> SSequencer::MakeTimeRange(const TSharedRef<SWidget>& InnerContent, bool bShowWorkingRange, bool bShowViewRange, bool bShowPlaybackRange)
{
	ISequencerWidgetsModule& SequencerWidgets = FModuleManager::Get().LoadModuleChecked<ISequencerWidgetsModule>( "SequencerWidgets" );

	EShowRange ShowRange = EShowRange::None;
	if (bShowWorkingRange)
	{
		ShowRange |= EShowRange::WorkingRange;
	}
	if (bShowViewRange)
	{
		ShowRange |= EShowRange::ViewRange;
	}
	if (bShowPlaybackRange)
	{
		ShowRange |= EShowRange::PlaybackRange;
	}

	FTimeRangeArgs Args(
		ShowRange,
		TimeSliderController.ToSharedRef(),
		EVisibility::Visible,
		TAttribute<bool>(this, &SSequencer::ShowFrameNumbers),
		GetZeroPadNumericTypeInterface()
		);
	return SequencerWidgets.CreateTimeRange(Args, InnerContent);
}

SSequencer::~SSequencer()
{
	USelection::SelectionChangedEvent.RemoveAll(this);
	Settings->GetOnTimeSnapIntervalChanged().RemoveAll(this);
}


void SSequencer::RegisterActiveTimerForPlayback()
{
	if (!bIsActiveTimerRegistered)
	{
		bIsActiveTimerRegistered = true;
		RegisterActiveTimer(0.f, FWidgetActiveTimerDelegate::CreateSP(this, &SSequencer::EnsureSlateTickDuringPlayback));
	}
}


EActiveTimerReturnType SSequencer::EnsureSlateTickDuringPlayback(double InCurrentTime, float InDeltaTime)
{
	if (SequencerPtr.IsValid())
	{
		auto PlaybackStatus = SequencerPtr.Pin()->GetPlaybackStatus();
		if (PlaybackStatus == EMovieScenePlayerStatus::Playing || PlaybackStatus == EMovieScenePlayerStatus::Recording || PlaybackStatus == EMovieScenePlayerStatus::Scrubbing)
		{
			return EActiveTimerReturnType::Continue;
		}
	}

	bIsActiveTimerRegistered = false;
	return EActiveTimerReturnType::Stop;
}


void RestoreSelectionState(const TArray<TSharedRef<FSequencerDisplayNode>>& DisplayNodes, TSet<FString>& SelectedPathNames, FSequencerSelection& SequencerSelection)
{
	for (TSharedRef<FSequencerDisplayNode> DisplayNode : DisplayNodes)
	{
		if (SelectedPathNames.Contains(DisplayNode->GetPathName()))
		{
			SequencerSelection.AddToSelection(DisplayNode);
		}

		RestoreSelectionState(DisplayNode->GetChildNodes(), SelectedPathNames, SequencerSelection);
	}
}

/** Attempt to restore key selection from the specified set of selected keys. Only works for key areas that have the same key handles as their expired counterparts (this is generally the case) */
void RestoreKeySelection(const TSet<FSequencerSelectedKey>& OldKeys, FSequencerSelection& Selection, FSequencerNodeTree& Tree)
{
	// Store a map of previous section/key area pairs to their current pairs
	TMap<FSequencerSelectedKey, FSequencerSelectedKey> OldToNew;

	for (FSequencerSelectedKey OldKeyTemplate : OldKeys)
	{
		// Cache of this key's handle for assignment to the new handle
		TOptional<FKeyHandle> OldKeyHandle = OldKeyTemplate.KeyHandle;
		// Reset the key handle so we can reuse cached section/key area pairs
		OldKeyTemplate.KeyHandle.Reset();

		FSequencerSelectedKey NewKeyTemplate = OldToNew.FindRef(OldKeyTemplate);
		if (!NewKeyTemplate.Section)
		{
			// Not cached yet, so we'll need to search for it
			for (const TSharedRef<FSequencerDisplayNode>& RootNode : Tree.GetRootNodes())
			{
				auto FindKeyArea =
					[&](FSequencerDisplayNode& InNode)
					{
						FSequencerSectionKeyAreaNode* KeyAreaNode = nullptr;

						if (InNode.GetType() == ESequencerNode::KeyArea)
						{
							KeyAreaNode = static_cast<FSequencerSectionKeyAreaNode*>(&InNode);
						}
						else if (InNode.GetType() == ESequencerNode::Track)
						{
							KeyAreaNode = static_cast<FSequencerTrackNode&>(InNode).GetTopLevelKeyNode().Get();
						}

						if (KeyAreaNode)
						{
							for (const TSharedRef<IKeyArea>& KeyArea : KeyAreaNode->GetAllKeyAreas())
							{
								if (KeyArea->GetOwningSection() == OldKeyTemplate.Section)
								{
									NewKeyTemplate.Section = OldKeyTemplate.Section;
									NewKeyTemplate.KeyArea = KeyArea;
									OldToNew.Add(OldKeyTemplate, NewKeyTemplate);
									// stop iterating
									return false;
								}
							}
						}
						return true;
					};
				
				// If the traversal returned false, we've found what we're looking for - no need to look at any more nodes
				if (!RootNode->Traverse_ParentFirst(FindKeyArea))
				{
					break;
				}
			}
		}

		// If we've got a curretn section/key area pair, we can add this key to the selection
		if (NewKeyTemplate.Section)
		{
			NewKeyTemplate.KeyHandle = OldKeyHandle;
			Selection.AddToSelection(NewKeyTemplate);
		}
	}
}

void SSequencer::UpdateLayoutTree()
{
	TrackArea->Empty();

	TSharedPtr<FSequencer> Sequencer = SequencerPtr.Pin();
	if ( Sequencer.IsValid() )
	{
		// Cache the selected path names so selection can be restored after the update.
		TSet<FString> SelectedPathNames;
		// Cache selected keys
		TSet<FSequencerSelectedKey> SelectedKeys = Sequencer->GetSelection().GetSelectedKeys();

		for (TSharedRef<const FSequencerDisplayNode> SelectedDisplayNode : Sequencer->GetSelection().GetSelectedOutlinerNodes().Array())
		{
			FString PathName = SelectedDisplayNode->GetPathName();
			if ( FName(*PathName).IsNone() == false )
			{
				SelectedPathNames.Add(PathName);
			}
		}

		// Suspend broadcasting selection changes because we don't want unnecessary rebuilds.
		Sequencer->GetSelection().SuspendBroadcast();
		Sequencer->GetSelection().Empty();

		// Update the node tree
		Sequencer->GetNodeTree()->Update();

		// Restore the selection state.
		RestoreSelectionState(Sequencer->GetNodeTree()->GetRootNodes(), SelectedPathNames, SequencerPtr.Pin()->GetSelection());	// Update to actor selection.

		// This must come after the selection state has been restored so that the tree and curve editor are populated with the correctly selected nodes
		TreeView->Refresh();
		CurveEditor->SetSequencerNodeTree(Sequencer->GetNodeTree());

		RestoreKeySelection(SelectedKeys, Sequencer->GetSelection(), *Sequencer->GetNodeTree());

		// Continue broadcasting selection changes
		Sequencer->GetSelection().ResumeBroadcast();
	}
}


void SSequencer::UpdateBreadcrumbs()
{
	TSharedPtr<FSequencer> Sequencer = SequencerPtr.Pin();
	if (!Sequencer.IsValid())
	{
		return;
	}

	FMovieSceneSequenceID FocusedID = Sequencer->GetFocusedTemplateID();
	if (BreadcrumbTrail->PeekCrumb().BreadcrumbType == FSequencerBreadcrumb::ShotType)
	{
		BreadcrumbTrail->PopCrumb();
	}

	if( BreadcrumbTrail->PeekCrumb().BreadcrumbType == FSequencerBreadcrumb::MovieSceneType && BreadcrumbTrail->PeekCrumb().SequenceID != FocusedID )
	{
		FText CrumbName = Sequencer->GetFocusedMovieSceneSequence()->GetDisplayName();
		// The current breadcrumb is not a moviescene so we need to make a new breadcrumb in order return to the parent moviescene later
		BreadcrumbTrail->PushCrumb( CrumbName, FSequencerBreadcrumb( FocusedID ) );
	}
}


void SSequencer::ResetBreadcrumbs()
{
	BreadcrumbTrail->ClearCrumbs();
	BreadcrumbTrail->PushCrumb(TAttribute<FText>::Create(TAttribute<FText>::FGetter::CreateSP(this, &SSequencer::GetRootAnimationName)), FSequencerBreadcrumb(MovieSceneSequenceID::Root));
}


void SSequencer::OnOutlinerSearchChanged( const FText& Filter )
{
	TSharedPtr<FSequencer> Sequencer = SequencerPtr.Pin();
	if ( Sequencer.IsValid())
	{
		const FString FilterString = Filter.ToString();

		Sequencer->GetNodeTree()->FilterNodes( FilterString );
		TreeView->Refresh();

		if ( FilterString.StartsWith( TEXT( "label:" ) ) )
		{
			LabelBrowser->SetSelectedLabel(FilterString);
		}
		else
		{
			LabelBrowser->SetSelectedLabel( FString() );
		}
	}
}


float SSequencer::OnGetTimeSnapInterval() const
{
	return Settings->GetTimeSnapInterval();
}


void SSequencer::OnTimeSnapIntervalChanged( float InInterval )
{
	Settings->SetTimeSnapInterval(InInterval);
}


void SSequencer::OnDragEnter( const FGeometry& MyGeometry, const FDragDropEvent& DragDropEvent )
{
	// @todo sequencer: Add drop validity cue
}


void SSequencer::OnDragLeave( const FDragDropEvent& DragDropEvent )
{
	// @todo sequencer: Clear drop validity cue
}


FReply SSequencer::OnDragOver( const FGeometry& MyGeometry, const FDragDropEvent& DragDropEvent )
{
	bool bIsDragSupported = false;

	TSharedPtr<FDragDropOperation> Operation = DragDropEvent.GetOperation();
	if (Operation.IsValid() && (
		Operation->IsOfType<FAssetDragDropOp>() ||
		Operation->IsOfType<FClassDragDropOp>() ||
		Operation->IsOfType<FUnloadedClassDragDropOp>() ||
		Operation->IsOfType<FActorDragDropGraphEdOp>() ) )
	{
		bIsDragSupported = true;
	}

	return bIsDragSupported ? FReply::Handled() : FReply::Unhandled();
}


FReply SSequencer::OnDrop( const FGeometry& MyGeometry, const FDragDropEvent& DragDropEvent )
{
	bool bWasDropHandled = false;

	// @todo sequencer: Get rid of hard-code assumptions about dealing with ACTORS at this level?

	// @todo sequencer: We may not want any actor-specific code here actually.  We need systems to be able to
	// register with sequencer to support dropping assets/classes/actors, or OTHER types!

	// @todo sequencer: Handle drag and drop from other FDragDropOperations, including unloaded classes/asset and external drags!

	// @todo sequencer: Consider allowing drops into the level viewport to add to the MovieScene as well.
	//		- Basically, when Sequencer is open it would take over drops into the level and auto-add puppets for these instead of regular actors
	//		- This would let people drag smoothly and precisely into the view to drop assets/classes into the scene

	TSharedPtr<FDragDropOperation> Operation = DragDropEvent.GetOperation();

	if (Operation.IsValid() )
	{
		if ( Operation->IsOfType<FAssetDragDropOp>() )
		{
			const auto& DragDropOp = StaticCastSharedPtr<FAssetDragDropOp>( Operation );

			OnAssetsDropped( *DragDropOp );
			bWasDropHandled = true;
		}
		else if( Operation->IsOfType<FClassDragDropOp>() )
		{
			const auto& DragDropOp = StaticCastSharedPtr<FClassDragDropOp>( Operation );

			OnClassesDropped( *DragDropOp );
			bWasDropHandled = true;
		}
		else if( Operation->IsOfType<FUnloadedClassDragDropOp>() )
		{
			const auto& DragDropOp = StaticCastSharedPtr<FUnloadedClassDragDropOp>( Operation );

			OnUnloadedClassesDropped( *DragDropOp );
			bWasDropHandled = true;
		}
		else if( Operation->IsOfType<FActorDragDropGraphEdOp>() )
		{
			const auto& DragDropOp = StaticCastSharedPtr<FActorDragDropGraphEdOp>( Operation );

			OnActorsDropped( *DragDropOp );
			bWasDropHandled = true;
		}
	}

	return bWasDropHandled ? FReply::Handled() : FReply::Unhandled();
}


FReply SSequencer::OnKeyDown( const FGeometry& MyGeometry, const FKeyEvent& InKeyEvent ) 
{
	// A toolkit tab is active, so direct all command processing to it
	if( SequencerPtr.Pin()->GetCommandBindings()->ProcessCommandBindings( InKeyEvent ) )
	{
		return FReply::Handled();
	}

	return FReply::Unhandled();
}

void SSequencer::OnFocusChanging( const FWeakWidgetPath& PreviousFocusPath, const FWidgetPath& NewWidgetPath, const FFocusEvent& InFocusEvent )
{
	if (NewWidgetPath.ContainsWidget(AsShared()))
	{
		OnReceivedFocus.ExecuteIfBound();
	}
}

void SSequencer::OnAssetsDropped( const FAssetDragDropOp& DragDropOp )
{
	FSequencer& SequencerRef = *SequencerPtr.Pin();

	bool bObjectAdded = false;
	TArray< UObject* > DroppedObjects;
	bool bAllAssetsWereLoaded = true;

	for( auto CurAssetData = DragDropOp.AssetData.CreateConstIterator(); CurAssetData; ++CurAssetData )
	{
		const FAssetData& AssetData = *CurAssetData;

		UObject* Object = AssetData.GetAsset();

		if ( Object != nullptr )
		{
			DroppedObjects.Add( Object );
		}
		else
		{
			bAllAssetsWereLoaded = false;
		}
	}

	const TSet< TSharedRef<FSequencerDisplayNode> >& SelectedNodes = SequencerPtr.Pin()->GetSelection().GetSelectedOutlinerNodes();
	FGuid TargetObjectGuid;
	// if exactly one object node is selected, we have a target object guid
	TSharedPtr<const FSequencerDisplayNode> DisplayNode;
	if (SelectedNodes.Num() == 1)
	{
		for (TSharedRef<const FSequencerDisplayNode> SelectedNode : SelectedNodes )
		{
			DisplayNode = SelectedNode;
		}
		if (DisplayNode.IsValid() && DisplayNode->GetType() == ESequencerNode::Object)
		{
			TSharedPtr<const FSequencerObjectBindingNode> ObjectBindingNode = StaticCastSharedPtr<const FSequencerObjectBindingNode>(DisplayNode);
			TargetObjectGuid = ObjectBindingNode->GetObjectBinding();
		}
	}

	for( auto CurObjectIter = DroppedObjects.CreateConstIterator(); CurObjectIter; ++CurObjectIter )
	{
		UObject* CurObject = *CurObjectIter;

		if (!SequencerRef.OnHandleAssetDropped(CurObject, TargetObjectGuid))
		{
			SequencerRef.MakeNewSpawnable( *CurObject );
		}
		bObjectAdded = true;
	}

	if( bObjectAdded )
	{
		// Update the sequencers view of the movie scene data when any object is added
		SequencerRef.NotifyMovieSceneDataChanged( EMovieSceneDataChangeType::MovieSceneStructureItemAdded );

		// Update the tree and synchronize selection
		UpdateLayoutTree();

		SequencerRef.SynchronizeSequencerSelectionWithExternalSelection();
	}
}


void SSequencer::OnClassesDropped( const FClassDragDropOp& DragDropOp )
{
	FSequencer& SequencerRef = *SequencerPtr.Pin();

	for( auto ClassIter = DragDropOp.ClassesToDrop.CreateConstIterator(); ClassIter; ++ClassIter )
	{
		UClass* Class = ( *ClassIter ).Get();
		if( Class != nullptr )
		{
			UObject* Object = Class->GetDefaultObject();

			FGuid NewGuid = SequencerRef.MakeNewSpawnable( *Object );
		}
	}
}


void SSequencer::OnUnloadedClassesDropped( const FUnloadedClassDragDropOp& DragDropOp )
{
	FSequencer& SequencerRef = *SequencerPtr.Pin();
	for( auto ClassDataIter = DragDropOp.AssetsToDrop->CreateConstIterator(); ClassDataIter; ++ClassDataIter )
	{
		auto& ClassData = *ClassDataIter;

		// Check to see if the asset can be found, otherwise load it.
		UObject* Object = FindObject<UObject>( nullptr, *ClassData.AssetName );
		if( Object == nullptr )
		{
			Object = FindObject<UObject>(nullptr, *FString::Printf(TEXT("%s.%s"), *ClassData.GeneratedPackageName, *ClassData.AssetName));
		}

		if( Object == nullptr )
		{
			// Load the package.
			GWarn->BeginSlowTask( LOCTEXT("OnDrop_FullyLoadPackage", "Fully Loading Package For Drop"), true, false );
			UPackage* Package = LoadPackage(nullptr, *ClassData.GeneratedPackageName, LOAD_NoRedirects );
			if( Package != nullptr )
			{
				Package->FullyLoad();
			}
			GWarn->EndSlowTask();

			Object = FindObject<UObject>(Package, *ClassData.AssetName);
		}

		if( Object != nullptr )
		{
			// Check to see if the dropped asset was a blueprint
			if(Object->IsA(UBlueprint::StaticClass()))
			{
				// Get the default object from the generated class.
				Object = Cast<UBlueprint>(Object)->GeneratedClass->GetDefaultObject();
			}
		}

		if( Object != nullptr )
		{
			FGuid NewGuid = SequencerRef.MakeNewSpawnable( *Object );
		}
	}
}


void SSequencer::OnActorsDropped( FActorDragDropGraphEdOp& DragDropOp )
{
	SequencerPtr.Pin()->OnActorsDropped( DragDropOp.Actors );
}


void SSequencer::OnCrumbClicked(const FSequencerBreadcrumb& Item)
{
	if (Item.BreadcrumbType != FSequencerBreadcrumb::ShotType)
	{
		if( SequencerPtr.Pin()->GetFocusedTemplateID() == Item.SequenceID ) 
		{
			// then do zooming
		}
		else
		{
			if (SequencerPtr.Pin()->GetShowCurveEditor())
			{
				SequencerPtr.Pin()->SetShowCurveEditor(false);
			}

			SequencerPtr.Pin()->PopToSequenceInstance( Item.SequenceID );
		}
	}
}


FText SSequencer::GetRootAnimationName() const
{
	return SequencerPtr.Pin()->GetRootMovieSceneSequence()->GetDisplayName();
}


TSharedPtr<SSequencerTreeView> SSequencer::GetTreeView() const
{
	return TreeView;
}


TArray<FSectionHandle> SSequencer::GetSectionHandles(const TSet<TWeakObjectPtr<UMovieSceneSection>>& DesiredSections) const
{
	TArray<FSectionHandle> SectionHandles;

	TSharedPtr<FSequencer> Sequencer = SequencerPtr.Pin();
	if (Sequencer.IsValid())
	{
		// @todo sequencer: this is potentially slow as it traverses the entire tree - there's scope for optimization here
		for (auto& Node : Sequencer->GetNodeTree()->GetRootNodes())
		{
			Node->Traverse_ParentFirst([&](FSequencerDisplayNode& InNode) {
				if (InNode.GetType() == ESequencerNode::Track)
				{
					FSequencerTrackNode& TrackNode = static_cast<FSequencerTrackNode&>(InNode);

					const auto& AllSections = TrackNode.GetSections();
					for (int32 Index = 0; Index < AllSections.Num(); ++Index)
					{
						if (DesiredSections.Contains(TWeakObjectPtr<UMovieSceneSection>(AllSections[Index]->GetSectionObject())))
						{
							SectionHandles.Emplace(StaticCastSharedRef<FSequencerTrackNode>(TrackNode.AsShared()), Index);
						}
					}
				}
				return true;
			});
		}
	}

	return SectionHandles;
}


void SSequencer::OnSaveMovieSceneClicked()
{
	SequencerPtr.Pin()->SaveCurrentMovieScene();
}


void SSequencer::OnSaveMovieSceneAsClicked()
{
	SequencerPtr.Pin()->SaveCurrentMovieSceneAs();
}


void SSequencer::StepToNextKey()
{
	StepToKey(true, false);
}


void SSequencer::StepToPreviousKey()
{
	StepToKey(false, false);
}


void SSequencer::StepToNextCameraKey()
{
	StepToKey(true, true);
}


void SSequencer::StepToPreviousCameraKey()
{
	StepToKey(false, true);
}


void SSequencer::StepToKey(bool bStepToNextKey, bool bCameraOnly)
{
	TSharedPtr<FSequencer> Sequencer = SequencerPtr.Pin();
	if ( Sequencer.IsValid() )
	{
		TSet< TSharedRef<FSequencerDisplayNode> > Nodes;

		if ( bCameraOnly )
		{
			TSet<TSharedRef<FSequencerDisplayNode>> RootNodes( Sequencer->GetNodeTree()->GetRootNodes() );

			TSet<TWeakObjectPtr<AActor> > LockedActors;
			for ( int32 i = 0; i < GEditor->LevelViewportClients.Num(); ++i )
			{
				FLevelEditorViewportClient* LevelVC = GEditor->LevelViewportClients[i];
				if ( LevelVC && LevelVC->IsPerspective() && LevelVC->GetViewMode() != VMI_Unknown )
				{
					TWeakObjectPtr<AActor> ActorLock = LevelVC->GetActiveActorLock();
					if ( ActorLock.IsValid() )
					{
						LockedActors.Add( ActorLock );
					}
				}
			}

			for ( auto RootNode : RootNodes )
			{
				TSharedRef<FSequencerObjectBindingNode> ObjectBindingNode = StaticCastSharedRef<FSequencerObjectBindingNode>( RootNode );

				for (TWeakObjectPtr<>& Object : Sequencer->FindObjectsInCurrentSequence(ObjectBindingNode->GetObjectBinding()))
				{
					AActor* RuntimeActor = Cast<AActor>( Object.Get() );
					if ( RuntimeActor != nullptr && LockedActors.Contains( RuntimeActor ) )
					{
						Nodes.Add( RootNode );
					}
				}
			}
		}
		else
		{
			const TSet< TSharedRef<FSequencerDisplayNode> >& SelectedNodes = Sequencer->GetSelection().GetSelectedOutlinerNodes();
			Nodes = SelectedNodes;

			if ( Nodes.Num() == 0 )
			{
				TSet<TSharedRef<FSequencerDisplayNode>> RootNodes( Sequencer->GetNodeTree()->GetRootNodes() );
				for ( auto RootNode : RootNodes )
				{
					Nodes.Add( RootNode );

					SequencerHelpers::GetDescendantNodes( RootNode, Nodes );
				}
			}
		}

		if ( Nodes.Num() > 0 )
		{
			float ClosestKeyDistance = MAX_FLT;
			float CurrentTime = Sequencer->GetLocalTime();
			float StepToTime = 0;
			bool StepToKeyFound = false;

			auto It = Nodes.CreateConstIterator();
			bool bExpand = !( *It ).Get().IsExpanded();

			for ( auto Node : Nodes )
			{
				TArray<float> AllTimes;

				TSet<TSharedPtr<IKeyArea>> KeyAreas;
				SequencerHelpers::GetAllKeyAreas( Node, KeyAreas );
				for ( TSharedPtr<IKeyArea> KeyArea : KeyAreas )
				{
					for ( FKeyHandle& KeyHandle : KeyArea->GetUnsortedKeyHandles() )
					{
						float KeyTime = KeyArea->GetKeyTime( KeyHandle );
						AllTimes.Add(KeyTime);
					}
				}

				TSet<TWeakObjectPtr<UMovieSceneSection> > Sections;
				SequencerHelpers::GetAllSections( Node, Sections );				
				for ( TWeakObjectPtr<UMovieSceneSection> Section : Sections )
				{
					if (Section.IsValid() && !Section->IsInfinite())
					{
						AllTimes.Add(Section->GetStartTime());
						AllTimes.Add(Section->GetEndTime());
					}
				}

				for (float Time : AllTimes)
				{
					if ( bStepToNextKey )
					{
						if ( Time > CurrentTime && Time - CurrentTime < ClosestKeyDistance )
						{
							StepToTime = Time;
							ClosestKeyDistance = Time - CurrentTime;
							StepToKeyFound = true;
						}
					}
					else
					{
						if ( Time < CurrentTime && CurrentTime - Time < ClosestKeyDistance )
						{
							StepToTime = Time;
							ClosestKeyDistance = CurrentTime - Time;
							StepToKeyFound = true;
						}
					}
				}
			}

			if ( StepToKeyFound )
			{
				Sequencer->SetLocalTime( StepToTime );
			}
		}
	}
}


EVisibility SSequencer::GetBreadcrumbTrailVisibility() const
{
	return SequencerPtr.Pin()->IsLevelEditorSequencer() ? EVisibility::Visible : EVisibility::Collapsed;
}


EVisibility SSequencer::GetCurveEditorToolBarVisibility() const
{
	return SequencerPtr.Pin()->GetShowCurveEditor() ? EVisibility::Visible : EVisibility::Collapsed;
}


EVisibility SSequencer::GetBottomTimeSliderVisibility() const
{
	return Settings->GetShowRangeSlider() ? EVisibility::Hidden : EVisibility::Visible;
}


EVisibility SSequencer::GetTimeRangeVisibility() const
{
	return Settings->GetShowRangeSlider() ? EVisibility::Visible : EVisibility::Hidden;
}


bool SSequencer::ShowFrameNumbers() const
{
	return SequencerPtr.Pin()->CanShowFrameNumbers() && Settings->GetShowFrameNumbers();
}


float SSequencer::GetOutlinerSpacerFill() const
{
	const float Column1Coeff = GetColumnFillCoefficient(1);
	return SequencerPtr.Pin()->GetShowCurveEditor() ? Column1Coeff / (1 - Column1Coeff) : 0.f;
}


void SSequencer::OnColumnFillCoefficientChanged(float FillCoefficient, int32 ColumnIndex)
{
	ColumnFillCoefficients[ColumnIndex] = FillCoefficient;
}


EVisibility SSequencer::GetTrackAreaVisibility() const
{
	return SequencerPtr.Pin()->GetShowCurveEditor() ? EVisibility::Collapsed : EVisibility::Visible;
}


EVisibility SSequencer::GetCurveEditorVisibility() const
{
	return SequencerPtr.Pin()->GetShowCurveEditor() ? EVisibility::Visible : EVisibility::Collapsed;
}


void SSequencer::OnCurveEditorVisibilityChanged()
{
	if (CurveEditor.IsValid())
	{
		if (!Settings->GetLinkCurveEditorTimeRange())
		{
			TRange<float> ClampRange = SequencerPtr.Pin()->GetClampRange();
			if (CachedClampRange.IsEmpty())
			{
				CachedClampRange = ClampRange;
			}
			SequencerPtr.Pin()->SetClampRange(CachedClampRange);
			CachedClampRange = ClampRange;

			TRange<float> ViewRange = SequencerPtr.Pin()->GetViewRange();
			if (CachedViewRange.IsEmpty())
			{
				CachedViewRange = ViewRange;
			}
			SequencerPtr.Pin()->SetViewRange(CachedViewRange);
			CachedViewRange = ViewRange;
		}

		// Only zoom horizontally if the editor is visible
		CurveEditor->SetAllowAutoFrame(SequencerPtr.Pin()->GetShowCurveEditor());

		if (CurveEditor->GetAutoFrame())
		{
			CurveEditor->ZoomToFit();
		}
	}

	TreeView->UpdateTrackArea();
}


void SSequencer::OnTimeSnapIntervalChanged()
{
	TSharedPtr<FSequencer> Sequencer = SequencerPtr.Pin();
	if ( Sequencer.IsValid() )
	{
		UMovieScene* MovieScene = Sequencer->GetFocusedMovieSceneSequence()->GetMovieScene();
		if (!FMath::IsNearlyEqual(MovieScene->GetFixedFrameInterval(), Settings->GetTimeSnapInterval()))
		{
			FScopedTransaction SetFixedFrameIntervalTransaction( NSLOCTEXT( "Sequencer", "SetFixedFrameInterval", "Set scene fixed frame interval" ) );
			MovieScene->Modify();
			MovieScene->SetFixedFrameInterval( Settings->GetTimeSnapInterval() );
		}
	}
}


FPaintPlaybackRangeArgs SSequencer::GetSectionPlaybackRangeArgs() const
{
	if (GetBottomTimeSliderVisibility() == EVisibility::Visible)
	{
		static FPaintPlaybackRangeArgs Args(FEditorStyle::GetBrush("Sequencer.Timeline.PlayRange_L"), FEditorStyle::GetBrush("Sequencer.Timeline.PlayRange_R"), 6.f);
		return Args;
	}
	else
	{
		static FPaintPlaybackRangeArgs Args(FEditorStyle::GetBrush("Sequencer.Timeline.PlayRange_Bottom_L"), FEditorStyle::GetBrush("Sequencer.Timeline.PlayRange_Bottom_R"), 6.f);
		return Args;
	}
}


FVirtualTrackArea SSequencer::GetVirtualTrackArea() const
{
	return FVirtualTrackArea(*SequencerPtr.Pin(), *TreeView.Get(), TrackArea->GetCachedGeometry());
}

FPasteContextMenuArgs SSequencer::GeneratePasteArgs(float PasteAtTime, TSharedPtr<FMovieSceneClipboard> Clipboard)
{
	TSharedPtr<FSequencer> Sequencer = SequencerPtr.Pin();
	if (Settings->GetIsSnapEnabled())
	{
		PasteAtTime = Settings->SnapTimeToInterval(PasteAtTime);
	}

	// Open a paste menu at the current mouse position
	FSlateApplication& Application = FSlateApplication::Get();
	FVector2D LocalMousePosition = TrackArea->GetCachedGeometry().AbsoluteToLocal(Application.GetCursorPos());

	FVirtualTrackArea VirtualTrackArea = GetVirtualTrackArea();

	// Paste into the currently selected sections, or hit test the mouse position as a last resort
	TArray<TSharedRef<FSequencerDisplayNode>> PasteIntoNodes;
	{
		TSet<TWeakObjectPtr<UMovieSceneSection>> Sections = Sequencer->GetSelection().GetSelectedSections();
		for (const FSequencerSelectedKey& Key : Sequencer->GetSelection().GetSelectedKeys())
		{
			Sections.Add(Key.Section);
		}

		for (const FSectionHandle& Handle : GetSectionHandles(Sections))
		{
			PasteIntoNodes.Add(Handle.TrackNode.ToSharedRef());
		}
	}

	if (PasteIntoNodes.Num() == 0)
	{
		TSharedPtr<FSequencerDisplayNode> Node = VirtualTrackArea.HitTestNode(LocalMousePosition.Y);
		if (Node.IsValid())
		{
			PasteIntoNodes.Add(Node.ToSharedRef());
		}
	}

	return FPasteContextMenuArgs::PasteInto(MoveTemp(PasteIntoNodes), PasteAtTime, Clipboard);
}

void SSequencer::OnPaste()
{
	TSharedPtr<FSequencer> Sequencer = SequencerPtr.Pin();
	TSet<TSharedRef<FSequencerDisplayNode>> SelectedNodes = Sequencer->GetSelection().GetSelectedOutlinerNodes();
	if (SelectedNodes.Num() == 0)
	{
		OpenPasteMenu();
	}
	else
	{
		PasteTracks();
	}
}

bool SSequencer::CanPaste()
{
	TSharedPtr<FSequencer> Sequencer = SequencerPtr.Pin();
	TSet<TSharedRef<FSequencerDisplayNode>> SelectedNodes = Sequencer->GetSelection().GetSelectedOutlinerNodes();
	if (SelectedNodes.Num() != 0)
	{
		FString TexttoImport;
		FPlatformMisc::ClipboardPaste(TexttoImport);

<<<<<<< HEAD
		if (!Sequencer->CanPaste(TexttoImport))
		{
			return false;
		}

		TArray<UMovieSceneTrack*> ImportedTrack;
		Sequencer->ImportTracksFromText(TexttoImport, ImportedTrack);
		if (ImportedTrack.Num() == 0)
=======
		if (Sequencer->CanPaste(TexttoImport))
>>>>>>> f00d6e77
		{
			TArray<UMovieSceneTrack*> ImportedTrack;
			Sequencer->ImportTracksFromText(TexttoImport, ImportedTrack);
			if (ImportedTrack.Num() == 0)
			{
				return false;
			}

			for (TSharedRef<FSequencerDisplayNode> Node : SelectedNodes)
			{
				if (Node->GetType() == ESequencerNode::Object)
				{
					return true;
				}
			}
			return false;
		}
	}

	return SequencerPtr.Pin()->GetClipboardStack().Num() != 0;
}

void SSequencer::PasteTracks()
{
	TSharedPtr<FSequencer> Sequencer = SequencerPtr.Pin();

	TSet<TSharedRef<FSequencerDisplayNode>> SelectedNodes = Sequencer->GetSelection().GetSelectedOutlinerNodes();
	if (SelectedNodes.Num() == 0)
	{
		return;
	}

	TArray<TSharedPtr<FSequencerObjectBindingNode>> ObjectNodes;
	for (TSharedRef<FSequencerDisplayNode> Node : SelectedNodes)
	{
		if (Node->GetType() != ESequencerNode::Object)
		{
			continue;
		}

		TSharedPtr<FSequencerObjectBindingNode> ObjectNode = StaticCastSharedRef<FSequencerObjectBindingNode>(Node);
		if (ObjectNode.IsValid())
		{
			ObjectNodes.Add(ObjectNode);
		}
	}
	Sequencer->PasteCopiedTracks(ObjectNodes);
}

void SSequencer::OpenPasteMenu()
{
	TSharedPtr<FPasteContextMenu> ContextMenu;

	TSharedPtr<FSequencer> Sequencer = SequencerPtr.Pin();
	if (Sequencer->GetClipboardStack().Num() != 0)
	{
		FPasteContextMenuArgs Args = GeneratePasteArgs(Sequencer->GetLocalTime(), Sequencer->GetClipboardStack().Last());
		ContextMenu = FPasteContextMenu::CreateMenu(*Sequencer, Args);
	}

	if (!ContextMenu.IsValid() || !ContextMenu->IsValidPaste())
	{
		return;
	}
	else if (ContextMenu->AutoPaste())
	{
		return;
	}

	const bool bShouldCloseWindowAfterMenuSelection = true;
	FMenuBuilder MenuBuilder(bShouldCloseWindowAfterMenuSelection, SequencerPtr.Pin()->GetCommandBindings());

	ContextMenu->PopulateMenu(MenuBuilder);

	FWidgetPath Path;
	FSlateApplication::Get().FindPathToWidget(AsShared(), Path);
	
	FSlateApplication::Get().PushMenu(
		AsShared(),
		Path,
		MenuBuilder.MakeWidget(),
		FSlateApplication::Get().GetCursorPos(),
		FPopupTransitionEffect(FPopupTransitionEffect::ContextMenu)
		);
}

void SSequencer::PasteFromHistory()
{
	TSharedPtr<FSequencer> Sequencer = SequencerPtr.Pin();
	if (Sequencer->GetClipboardStack().Num() == 0)
	{
		return;
	}

	FPasteContextMenuArgs Args = GeneratePasteArgs(Sequencer->GetLocalTime());
	TSharedPtr<FPasteFromHistoryContextMenu> ContextMenu = FPasteFromHistoryContextMenu::CreateMenu(*Sequencer, Args);

	if (ContextMenu.IsValid())
	{
		const bool bShouldCloseWindowAfterMenuSelection = true;
		FMenuBuilder MenuBuilder(bShouldCloseWindowAfterMenuSelection, Sequencer->GetCommandBindings());

		ContextMenu->PopulateMenu(MenuBuilder);

		FWidgetPath Path;
		FSlateApplication::Get().FindPathToWidget(AsShared(), Path);
		
		FSlateApplication::Get().PushMenu(
			AsShared(),
			Path,
			MenuBuilder.MakeWidget(),
			FSlateApplication::Get().GetCursorPos(),
			FPopupTransitionEffect(FPopupTransitionEffect::ContextMenu)
			);
	}
}

void SSequencer::OnSequenceInstanceActivated( FMovieSceneSequenceIDRef ActiveInstanceID )
{
	TSharedPtr<FSequencer> Sequencer = SequencerPtr.Pin();
	if ( Sequencer.IsValid() )
	{
		UMovieScene* MovieScene = Sequencer->GetFocusedMovieSceneSequence()->GetMovieScene();
		if ( MovieScene->GetFixedFrameInterval() > 0 )
		{
			Settings->SetTimeSnapInterval( MovieScene->GetFixedFrameInterval() );
		}
	}
}

EVisibility SSequencer::GetDebugVisualizerVisibility() const
{
	return Settings->ShouldShowDebugVisualization() ? EVisibility::Visible : EVisibility::Collapsed;
}

#undef LOCTEXT_NAMESPACE
<|MERGE_RESOLUTION|>--- conflicted
+++ resolved
@@ -2057,18 +2057,7 @@
 		FString TexttoImport;
 		FPlatformMisc::ClipboardPaste(TexttoImport);
 
-<<<<<<< HEAD
-		if (!Sequencer->CanPaste(TexttoImport))
-		{
-			return false;
-		}
-
-		TArray<UMovieSceneTrack*> ImportedTrack;
-		Sequencer->ImportTracksFromText(TexttoImport, ImportedTrack);
-		if (ImportedTrack.Num() == 0)
-=======
 		if (Sequencer->CanPaste(TexttoImport))
->>>>>>> f00d6e77
 		{
 			TArray<UMovieSceneTrack*> ImportedTrack;
 			Sequencer->ImportTracksFromText(TexttoImport, ImportedTrack);
