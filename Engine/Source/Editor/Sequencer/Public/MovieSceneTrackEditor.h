// Copyright 1998-2017 Epic Games, Inc. All Rights Reserved.

#pragma once

#include "CoreMinimal.h"
#include "Misc/Guid.h"
#include "Templates/SubclassOf.h"
#include "ISequencer.h"
#include "Framework/Commands/UICommandList.h"
#include "ScopedTransaction.h"
#include "MovieSceneTrack.h"
#include "ISequencerTrackEditor.h"
#include "MovieScene.h"
#include "MovieSceneSequence.h"

class FMenuBuilder;
class FPaintArgs;
class FSlateWindowElementList;
class SHorizontalBox;

/** Delegate for adding keys for a property
 * float - The time at which to add the key.
 * return - True if any data was changed as a result of the call, otherwise false.
 */
DECLARE_DELEGATE_RetVal_OneParam(bool, FOnKeyProperty, float)

DECLARE_DELEGATE_RetVal_OneParam(bool, FCanKeyProperty, float)


/**
 * Base class for handling key and section drawing and manipulation
 * of a UMovieSceneTrack class.
 *
 * @todo Sequencer Interface needs cleanup
 */
class SEQUENCER_API FMovieSceneTrackEditor
	: public TSharedFromThis<FMovieSceneTrackEditor>
	, public ISequencerTrackEditor
{
public:

	/** Constructor */
	FMovieSceneTrackEditor(TSharedRef<ISequencer> InSequencer);

	/** Destructor */
	virtual ~FMovieSceneTrackEditor();

public:

	/** @return The current movie scene */
	UMovieSceneSequence* GetMovieSceneSequence() const;

	/**
	 * @return The current local time at which we should add a key
	 */
	float GetTimeForKey();

	void UpdatePlaybackRange();

	void AnimatablePropertyChanged( FOnKeyProperty OnKeyProperty );

	struct FFindOrCreateHandleResult
	{
		FGuid Handle;
		bool bWasCreated;
	};
	
	FFindOrCreateHandleResult FindOrCreateHandleToObject( UObject* Object, bool bCreateHandleIfMissing = true );

	struct FFindOrCreateTrackResult
	{
		UMovieSceneTrack* Track;
		bool bWasCreated;
	};

	FFindOrCreateTrackResult FindOrCreateTrackForObject( const FGuid& ObjectHandle, TSubclassOf<UMovieSceneTrack> TrackClass, FName PropertyName = NAME_None, bool bCreateTrackIfMissing = true );

	template<typename TrackClass>
	struct FFindOrCreateMasterTrackResult
	{
		TrackClass* Track;
		bool bWasCreated;
	};

	/**
	 * Find or add a master track of the specified type in the focused movie scene.
	 *
	 * @param TrackClass The class of the track to find or add.
	 * @return The track results.
	 */
	template<typename TrackClass>
	FFindOrCreateMasterTrackResult<TrackClass> FindOrCreateMasterTrack()
	{
		FFindOrCreateMasterTrackResult<TrackClass> Result;
		bool bTrackExisted;

		UMovieScene* MovieScene = GetSequencer()->GetFocusedMovieSceneSequence()->GetMovieScene();
		Result.Track = MovieScene->FindMasterTrack<TrackClass>();
		bTrackExisted = Result.Track != nullptr;

		if (Result.Track == nullptr)
		{
			Result.Track = MovieScene->AddMasterTrack<TrackClass>();
		}

		Result.bWasCreated = bTrackExisted == false && Result.Track != nullptr;
		return Result;
	}


	/** @return The sequencer bound to this handler */
	const TSharedPtr<ISequencer> GetSequencer() const;

public:

	// ISequencerTrackEditor interface

	virtual void AddKey( const FGuid& ObjectGuid ) override;

	virtual UMovieSceneTrack* AddTrack(UMovieScene* FocusedMovieScene, const FGuid& ObjectHandle, TSubclassOf<class UMovieSceneTrack> TrackClass, FName UniqueTypeName) override;

	virtual void BindCommands(TSharedRef<FUICommandList> SequencerCommandBindings) override;
	virtual void BuildAddTrackMenu(FMenuBuilder& MenuBuilder) override;
	virtual void BuildObjectBindingEditButtons(TSharedPtr<SHorizontalBox> EditBox, const FGuid& ObjectBinding, const UClass* ObjectClass) override;
	virtual void BuildObjectBindingTrackMenu(FMenuBuilder& MenuBuilder, const FGuid& ObjectBinding, const UClass* ObjectClass) override;
	virtual TSharedPtr<SWidget> BuildOutlinerEditWidget(const FGuid& ObjectBinding, UMovieSceneTrack* Track, const FBuildEditWidgetParams& Params) override;
	virtual void BuildTrackContextMenu( FMenuBuilder& MenuBuilder, UMovieSceneTrack* Track ) override;
	virtual bool HandleAssetAdded(UObject* Asset, const FGuid& TargetObjectGuid) override;

	virtual bool IsAllowedKeyAll() const;

	virtual bool IsAllowedToAutoKey() const;

	virtual void OnInitialize() override;
	virtual void OnRelease() override;

	virtual int32 PaintTrackArea(const FPaintArgs& Args, const FGeometry& AllottedGeometry, const FSlateRect& MyClippingRect, FSlateWindowElementList& OutDrawElements, int32 LayerId, const FWidgetStyle& InWidgetStyle);

	virtual bool SupportsType( TSubclassOf<class UMovieSceneTrack> TrackClass ) const = 0;
<<<<<<< HEAD
	virtual void Tick(float DeltaTime) override { }
=======
	virtual bool SupportsSequence(UMovieSceneSequence* InSequence) const { return true; }
	virtual void Tick(float DeltaTime) override;
>>>>>>> 50b84fc1
	virtual EMultipleRowMode GetMultipleRowMode() const { return EMultipleRowMode::SingleTrack; }

protected:

	/**
	 * Gets the currently focused movie scene, if any.
	 *
	 * @return Focused movie scene, or nullptr if no movie scene is focused.
	 */
	UMovieScene* GetFocusedMovieScene() const;

private:

	/** The sequencer bound to this handler.  Used to access movie scene and time info during auto-key */
	TWeakPtr<ISequencer> Sequencer;
};<|MERGE_RESOLUTION|>--- conflicted
+++ resolved
@@ -137,12 +137,8 @@
 	virtual int32 PaintTrackArea(const FPaintArgs& Args, const FGeometry& AllottedGeometry, const FSlateRect& MyClippingRect, FSlateWindowElementList& OutDrawElements, int32 LayerId, const FWidgetStyle& InWidgetStyle);
 
 	virtual bool SupportsType( TSubclassOf<class UMovieSceneTrack> TrackClass ) const = 0;
-<<<<<<< HEAD
-	virtual void Tick(float DeltaTime) override { }
-=======
 	virtual bool SupportsSequence(UMovieSceneSequence* InSequence) const { return true; }
 	virtual void Tick(float DeltaTime) override;
->>>>>>> 50b84fc1
 	virtual EMultipleRowMode GetMultipleRowMode() const { return EMultipleRowMode::SingleTrack; }
 
 protected:
