--- conflicted
+++ resolved
@@ -18,35 +18,6 @@
 #include "SCommentBubble.h"
 
 #define LOCTEXT_NAMESPACE "BehaviorTreeEditor"
-
-TSharedRef<FDragNodeTimed> FDragNodeTimed::New(const TSharedRef<SGraphPanel>& InGraphPanel, const TSharedRef<SGraphNode>& InDraggedNode)
-{
-	TSharedRef<FDragNodeTimed> Operation = MakeShareable(new FDragNodeTimed);
-	Operation->StartTime = FPlatformTime::Seconds();
-	Operation->GraphPanel = InGraphPanel;
-	Operation->DraggedNodes.Add(InDraggedNode);
-	// adjust the decorator away from the current mouse location a small amount based on cursor size
-	Operation->DecoratorAdjust = FSlateApplication::Get().GetCursorSize();
-	Operation->Construct();
-	return Operation;
-}
-
-TSharedRef<FDragNodeTimed> FDragNodeTimed::New(const TSharedRef<SGraphPanel>& InGraphPanel, const TArray< TSharedRef<SGraphNode> >& InDraggedNodes)
-{
-	TSharedRef<FDragNodeTimed> Operation = MakeShareable(new FDragNodeTimed);
-	Operation->StartTime = FPlatformTime::Seconds();
-	Operation->GraphPanel = InGraphPanel;
-	Operation->DraggedNodes = InDraggedNodes;
-	Operation->DecoratorAdjust = FSlateApplication::Get().GetCursorSize();
-	Operation->Construct();
-	return Operation;
-}
-
-UBehaviorTreeGraphNode* FDragNodeTimed::GetDropTargetNode() const
-{
-	return Cast<UBehaviorTreeGraphNode>(GetHoveredNode());
-}
-
 
 /////////////////////////////////////////////////////
 // SBehaviorTreePin
@@ -642,261 +613,13 @@
 	FlashAlpha = NewFlashAlpha;
 }
 
-<<<<<<< HEAD
-FReply SGraphNode_BehaviorTree::OnMouseMove(const FGeometry& SenderGeometry, const FPointerEvent& MouseEvent)
-{
-	if (MouseEvent.IsMouseButtonDown(EKeys::LeftMouseButton) && FBehaviorTreeDebugger::IsPIENotSimulating())
-	{
-		//if we are holding mouse over a subnode
-		if (Cast<UBehaviorTreeGraphNode>(GraphNode)->ParentNode)
-		{
-			const TSharedRef<SGraphPanel>& Panel = this->GetOwnerPanel().ToSharedRef();
-			const TSharedRef<SGraphNode>& Node = SharedThis(this);
-			return FReply::Handled().BeginDragDrop(FDragNodeTimed::New(Panel, Node));
-		}
-	}
-
-	if (!MouseEvent.IsMouseButtonDown(EKeys::LeftMouseButton) && bDragMarkerVisible)
-	{
-		SetDragMarker(false);
-	}
-
-	return FReply::Unhandled();
-}
-
-TSharedPtr<SGraphNode> SGraphNode_BehaviorTree::GetSubNodeUnderCursor(const FGeometry& WidgetGeometry, const FPointerEvent& MouseEvent) const
-{
-	TSharedPtr<SGraphNode> ResultNode;
-
-	// We just need to find the one WidgetToFind among our descendants.
-	TSet< TSharedRef<SWidget> > SubWidgetsSet;
-
-	for (int32 i=0; i < DecoratorWidgets.Num(); i++)
-	{
-		SubWidgetsSet.Add(DecoratorWidgets[i].ToSharedRef());
-	}
-	for (int32 i=0; i < ServicesWidgets.Num(); i++)
-	{
-		SubWidgetsSet.Add(ServicesWidgets[i].ToSharedRef());
-	}
-	TMap<TSharedRef<SWidget>, FArrangedWidget> Result;
-
-	FindChildGeometries(WidgetGeometry, SubWidgetsSet, Result);
-
-	if ( Result.Num() > 0 )
-	{
-		FArrangedChildren ArrangedChildren(EVisibility::Visible);
-		Result.GenerateValueArray( ArrangedChildren.GetInternalArray() );
-		int32 HoveredIndex = SWidget::FindChildUnderMouse( ArrangedChildren, MouseEvent );
-		if ( HoveredIndex != INDEX_NONE )
-		{
-			ResultNode = StaticCastSharedRef<SGraphNode>(ArrangedChildren[HoveredIndex].Widget);
-		}
-	}
-
-	return ResultNode;
-}
-
-FReply SGraphNode_BehaviorTree::OnMouseDown(const FGeometry& SenderGeometry, const FPointerEvent& MouseEvent)
-{
-	if (Cast<UBehaviorTreeGraphNode>(GraphNode)->ParentNode)
-	{
-		GetOwnerPanel()->SelectionManager.ClickedOnNode(GraphNode,MouseEvent);
-		return FReply::Handled();
-	}
-
-	return FReply::Unhandled();
-}
-
-=======
->>>>>>> cce8678d
 FReply SGraphNode_BehaviorTree::OnMouseButtonDoubleClick( const FGeometry& InMyGeometry, const FPointerEvent& InMouseEvent )
 {
 	return SGraphNode::OnMouseButtonDoubleClick(InMyGeometry, InMouseEvent );
 }
 
-<<<<<<< HEAD
-void SGraphNode_BehaviorTree::SetDragMarker(bool bEnabled)
-{
-	bDragMarkerVisible = bEnabled;
-}
-
-EVisibility SGraphNode_BehaviorTree::GetDragOverMarkerVisibility() const
-{
-	return bDragMarkerVisible ? EVisibility::Visible : EVisibility::Collapsed; 
-}
-
-void SGraphNode_BehaviorTree::OnDragEnter( const FGeometry& MyGeometry, const FDragDropEvent& DragDropEvent )
-{
-	// Is someone dragging a node?
-	TSharedPtr<FDragNode> DragConnectionOp = DragDropEvent.GetOperationAs<FDragNode>();
-	if (DragConnectionOp.IsValid())
-	{
-		// Inform the Drag and Drop operation that we are hovering over this node.
-		TSharedPtr<SGraphNode> SubNode = GetSubNodeUnderCursor(MyGeometry, DragDropEvent);
-		DragConnectionOp->SetHoveredNode( SubNode.IsValid() ? SubNode : SharedThis(this) );
-		if (DragConnectionOp->IsValidOperation() && Cast<UBehaviorTreeGraphNode>(GraphNode)->ParentNode)
-		{
-			SetDragMarker(true);
-		}
-	}
-	
-	SGraphNode::OnDragEnter(MyGeometry, DragDropEvent);
-}
-
-FReply SGraphNode_BehaviorTree::OnDragOver( const FGeometry& MyGeometry, const FDragDropEvent& DragDropEvent )
-{
-	// Is someone dragging a node?
-	TSharedPtr<FDragNode> DragConnectionOp = DragDropEvent.GetOperationAs<FDragNode>();
-	if (DragConnectionOp.IsValid())
-	{
-		// Inform the Drag and Drop operation that we are hovering over this node.
-		TSharedPtr<SGraphNode> SubNode = GetSubNodeUnderCursor(MyGeometry, DragDropEvent);
-		DragConnectionOp->SetHoveredNode( SubNode.IsValid() ? SubNode : SharedThis(this) );
-	}
-	return SGraphNode::OnDragOver(MyGeometry, DragDropEvent);
-}
-
-void SGraphNode_BehaviorTree::OnDragLeave( const FDragDropEvent& DragDropEvent )
-{
-	TSharedPtr<FDragNode> DragConnectionOp = DragDropEvent.GetOperationAs<FDragNode>();
-	if (DragConnectionOp.IsValid())
-	{
-		// Inform the Drag and Drop operation that we are not hovering any pins
-		DragConnectionOp->SetHoveredNode( TSharedPtr<SGraphNode>(NULL) );
-	}
-
-	SetDragMarker(false);
-	SGraphNode::OnDragLeave(DragDropEvent);
-}
-
-FReply SGraphNode_BehaviorTree::OnDrop( const FGeometry& MyGeometry, const FDragDropEvent& DragDropEvent )
-{
-	SetDragMarker(false);
-
-	TSharedPtr<FDragNodeTimed> DragNodeOp = DragDropEvent.GetOperationAs<FDragNodeTimed>();
-	if (DragNodeOp.IsValid())
-	{
-		if (!DragNodeOp->IsValidOperation())
-		{
-			return FReply::Handled();
-		}
-
-		const float DragTime = float(FPlatformTime::Seconds() - DragNodeOp->StartTime);
-		if (DragTime < 0.5f)
-		{
-			return FReply::Handled();
-		}
-
-		//dropped on decorator, route to parent
-		if (Cast<UBehaviorTreeGraphNode>(GraphNode)->ParentNode != NULL)
-		{
-			return FReply::Unhandled();
-		}
-
-		const FScopedTransaction Transaction( NSLOCTEXT("UnrealEd", "GraphEd_DragDropNode", "Drag&Drop Node") );
-
-		const TArray< TSharedRef<SGraphNode> >& DraggedNodes = DragNodeOp->GetNodes();
-		bool bReorderOperation = true;
-
-		for (int32 Idx = 0; Idx < DraggedNodes.Num(); Idx++)
-		{
-			bool bIsDraggedNodeService = Cast<UBehaviorTreeGraphNode_Service>(DraggedNodes[Idx]->GetNodeObj()) != NULL;
-
-			UBehaviorTreeGraphNode* ParentNode = (Cast<UBehaviorTreeGraphNode>(DraggedNodes[Idx]->GetNodeObj()))->ParentNode;
-			if (bReorderOperation && ParentNode != Cast<UBehaviorTreeGraphNode>(GraphNode))
-			{
-				bReorderOperation = false;
-			}
-
-			if (ParentNode)
-			{
-				ParentNode->Modify();
-				TArray<UBehaviorTreeGraphNode*> & SubNodes = bIsDraggedNodeService ? ParentNode->Services : ParentNode->Decorators;
-				for (int32 SubIdx = 0; SubIdx < SubNodes.Num(); SubIdx++)
-				{
-					if (SubNodes[SubIdx] == DraggedNodes[Idx]->GetNodeObj())
-					{
-						SubNodes.RemoveAt(SubIdx);
-					}
-				}
-			}
-		}
-
-		UBehaviorTreeGraphNode* BTNode = Cast<UBehaviorTreeGraphNode>(GraphNode);
-		UBehaviorTreeGraphNode* DropTargetNode = DragNodeOp->GetDropTargetNode();
-		int32 InsertIndex = -1;
-
-		{
-			const int32 DecoratorIdx = BTNode->Decorators.IndexOfByKey(DropTargetNode);
-			if (DecoratorIdx >= 0)
-			{
-				InsertIndex = DecoratorIdx;
-			}
-			else
-			{
-				const int32 ServiceIdx = BTNode->Services.IndexOfByKey(DropTargetNode);
-				if (ServiceIdx >= 0)
-				{
-					InsertIndex = ServiceIdx;
-				}
-			}
-		}
-
-		for (int32 Idx = 0; Idx < DraggedNodes.Num(); Idx++)
-		{
-			UBehaviorTreeGraphNode* DraggedNode = Cast<UBehaviorTreeGraphNode>(DraggedNodes[Idx]->GetNodeObj());
-			bool bIsDraggedNodeService = Cast<UBehaviorTreeGraphNode_Service>(DraggedNode) != NULL;
-			TArray<UBehaviorTreeGraphNode*> & SubNodes = bIsDraggedNodeService ? BTNode->Services : BTNode->Decorators;
-
-			DraggedNode->Modify();
-			DraggedNode->ParentNode = BTNode;
-			BTNode->Modify();
-
-			if (InsertIndex > -1)
-			{
-				SubNodes.Insert(DraggedNode, InsertIndex);
-			}
-			else
-			{
-				SubNodes.Add(DraggedNode);
-			}
-		}
-
-		if (bReorderOperation) // if updating this node is enough, do it
-		{
-			UpdateGraphNode();
-		}
-		else // if decorator was dragged between nodes, rebuild graph
-		{
-			GraphNode->GetGraph()->NotifyGraphChanged();
-
-			UBehaviorTreeGraph* MyGraph = Cast<UBehaviorTreeGraph>(GraphNode->GetGraph());
-			if (MyGraph)
-			{
-				FAbortDrawHelper EmptyMode;
-
-				MyGraph->UpdateAsset(UBehaviorTreeGraph::ClearDebuggerFlags);
-				MyGraph->UpdateAbortHighlight(EmptyMode, EmptyMode);
-			}
-		}
-	}
-
-	return SGraphNode::OnDrop(MyGeometry, DragDropEvent);
-}
-
-FText SGraphNode_BehaviorTree::GetDescription() const
-{
-	UBehaviorTreeGraphNode* StateNode = CastChecked<UBehaviorTreeGraphNode>(GraphNode);
-	return FText::FromString(StateNode->GetDescription());
-}
-
 FText SGraphNode_BehaviorTree::GetPinTooltip(UEdGraphPin* GraphPinObj) const
 {
-=======
-FText SGraphNode_BehaviorTree::GetPinTooltip(UEdGraphPin* GraphPinObj) const
-{
->>>>>>> cce8678d
 	FText HoverText = FText::GetEmpty();
 
 	check(GraphPinObj != nullptr);
