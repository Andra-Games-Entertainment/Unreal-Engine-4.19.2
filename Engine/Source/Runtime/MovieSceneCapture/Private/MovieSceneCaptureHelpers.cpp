--- conflicted
+++ resolved
@@ -428,19 +428,11 @@
 				FString ShotName = CinematicShotSection->GetShotDisplayName().ToString();
 				FString ShotPath = CinematicShotSection->GetSequence()->GetMovieScene()->GetOuter()->GetPathName();
 
-<<<<<<< HEAD
-				//@todo until shot handles are rendered out, the source in time will always be 0
-				float SourceInTime = 0.f; //CinematicShotSection->StartOffset;
-				float SourceOutTime = SourceInTime + CinematicShotSection->GetTimeSize();
-				float EditInTime = CinematicShotSection->GetStartTime();
-				float EditOutTime = CinematicShotSection->GetEndTime();
-=======
 				float HandleFrameTime = (float)InHandleFrames / (float)InFrameRate;
 				float SourceInTime = HandleFrameTime;
 				float SourceOutTime = SourceInTime + CinematicShotSection->GetTimeSize();
 				float EditInTime = EditTime;
 				float EditOutTime = EditTime + CinematicShotSection->GetTimeSize();
->>>>>>> 92a3597a
 
 				EditInTime = FMath::Clamp(EditInTime, PlaybackRange.GetLowerBoundValue(), PlaybackRange.GetUpperBoundValue());
 				EditOutTime = FMath::Clamp(EditOutTime, PlaybackRange.GetLowerBoundValue(), PlaybackRange.GetUpperBoundValue());
