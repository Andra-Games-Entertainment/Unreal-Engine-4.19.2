// Copyright 1998-2015 Epic Games, Inc. All Rights Reserved.

#include "AbilitySystemPrivatePCH.h"
#include "GameplayAbilityTargetActor.h"
#include "AbilitySystemComponent.h"
#include "Abilities/Tasks/AbilityTask_WaitTargetData.h"

UAbilityTask_WaitTargetData::UAbilityTask_WaitTargetData(const FObjectInitializer& ObjectInitializer)
	: Super(ObjectInitializer)
{
	
}

UAbilityTask_WaitTargetData* UAbilityTask_WaitTargetData::WaitTargetData(UObject* WorldContextObject, FName TaskInstanceName, TEnumAsByte<EGameplayTargetingConfirmation::Type> ConfirmationType, TSubclassOf<AGameplayAbilityTargetActor> InTargetClass)
{
	auto MyObj = NewTask<UAbilityTask_WaitTargetData>(WorldContextObject, TaskInstanceName);		//Register for task list here, providing a given FName as a key
	MyObj->TargetClass = InTargetClass;
	MyObj->TargetActor = NULL;
	MyObj->ConfirmationType = ConfirmationType;
	return MyObj;
}

UAbilityTask_WaitTargetData* UAbilityTask_WaitTargetData::WaitTargetDataUsingActor(UObject* WorldContextObject, FName TaskInstanceName, TEnumAsByte<EGameplayTargetingConfirmation::Type> ConfirmationType, AGameplayAbilityTargetActor* InTargetActor)
{
	auto MyObj = NewTask<UAbilityTask_WaitTargetData>(WorldContextObject, TaskInstanceName);		//Register for task list here, providing a given FName as a key
	MyObj->TargetClass = NULL;
	MyObj->TargetActor = InTargetActor;
	MyObj->ConfirmationType = ConfirmationType;
	return MyObj;
}

void UAbilityTask_WaitTargetData::Activate()
{
	// Need to handle case where target actor was passed into task
	if (Ability.IsValid() && (TargetClass == nullptr))
	{
		if (TargetActor.IsValid())
		{
			AGameplayAbilityTargetActor* SpawnedActor = TargetActor.Get();
			TargetClass = SpawnedActor->GetClass();

			RegisterTargetDataCallbacks();


			if (IsPendingKill())
			{
				return;
			}

			if (ShouldSpawnTargetActor())
			{
				InitializeTargetActor(SpawnedActor);
				FinalizeTargetActor(SpawnedActor);

				// Note that the call to FinalizeTargetActor, this task could finish and our owning ability may be ended.
			}
			else
			{
				TargetActor = NULL;

				// We may need a better solution here.  We don't know the target actor isn't needed till after it's already been spawned.
				SpawnedActor->Destroy();
				SpawnedActor = nullptr;
			}
		}
		else
		{
			EndTask();
		}
	}
}

bool UAbilityTask_WaitTargetData::BeginSpawningActor(UObject* WorldContextObject, TSubclassOf<AGameplayAbilityTargetActor> InTargetClass, AGameplayAbilityTargetActor*& SpawnedActor)
{
	SpawnedActor = nullptr;

	if (Ability.IsValid())
	{
		if (ShouldSpawnTargetActor())
		{
			UClass* Class = *InTargetClass;
			if (Class != NULL)
			{
				UWorld* World = GEngine->GetWorldFromContextObject(WorldContextObject);
				SpawnedActor = World->SpawnActorDeferred<AGameplayAbilityTargetActor>(Class, FVector::ZeroVector, FRotator::ZeroRotator, nullptr, nullptr, true);
			}

			if (SpawnedActor)
			{
<<<<<<< HEAD
				// Problem here - if there's targeting data just sitting around, fire events don't get hooked up because of this if-else, even if we don't end the task.
				if (AbilitySystemComponent->ReplicatedTargetData.IsValid(0))
				{
					ValidData.Broadcast(AbilitySystemComponent->ReplicatedTargetData);
					if (ConfirmationType == EGameplayTargetingConfirmation::CustomMulti)
					{
						//Since multifire is supported, we still need to hook up the callbacks
						OnTargetDataReplicatedCallbackDelegateHandle = AbilitySystemComponent->ReplicatedTargetDataDelegate.AddUObject(this, &UAbilityTask_WaitTargetData::OnTargetDataReplicatedCallback);
						AbilitySystemComponent->ReplicatedTargetDataCancelledDelegate.AddDynamic(this, &UAbilityTask_WaitTargetData::OnTargetDataReplicatedCancelledCallback);
					}
					else
					{
						EndTask();
					}
				}
				else
				{
					OnTargetDataReplicatedCallbackDelegateHandle = AbilitySystemComponent->ReplicatedTargetDataDelegate.AddUObject(this, &UAbilityTask_WaitTargetData::OnTargetDataReplicatedCallback);
					AbilitySystemComponent->ReplicatedTargetDataCancelledDelegate.AddDynamic(this, &UAbilityTask_WaitTargetData::OnTargetDataReplicatedCancelledCallback);
				}
=======
				TargetActor = SpawnedActor;
				InitializeTargetActor(SpawnedActor);
>>>>>>> cce8678d
			}
		}

		RegisterTargetDataCallbacks();
	}

	return (SpawnedActor != nullptr);
}

void UAbilityTask_WaitTargetData::FinishSpawningActor(UObject* WorldContextObject, AGameplayAbilityTargetActor* SpawnedActor)
{
	if (SpawnedActor && !SpawnedActor->IsPendingKill())
	{
		check(TargetActor == SpawnedActor);

		const FTransform SpawnTransform = AbilitySystemComponent->GetOwner()->GetTransform();

		SpawnedActor->FinishSpawning(SpawnTransform);

		FinalizeTargetActor(SpawnedActor);
	}
}

bool UAbilityTask_WaitTargetData::ShouldSpawnTargetActor() const
{
	check(TargetClass);
	check(Ability.IsValid());

	// Spawn the actor if this is a locally controlled ability (always) or if this is a replicating targeting mode.
	// (E.g., server will spawn this target actor to replicate to all non owning clients)

	const AGameplayAbilityTargetActor* CDO = CastChecked<AGameplayAbilityTargetActor>(TargetClass->GetDefaultObject());

	const bool bReplicates = CDO->GetReplicates();
	const bool bIsLocallyControlled = Ability->GetCurrentActorInfo()->IsLocallyControlled();
	const bool bShouldProduceTargetDataOnServer = CDO->ShouldProduceTargetDataOnServer;

	return (bReplicates || bIsLocallyControlled || bShouldProduceTargetDataOnServer);
}

void UAbilityTask_WaitTargetData::InitializeTargetActor(AGameplayAbilityTargetActor* SpawnedActor) const
{
	check(SpawnedActor);
	check(Ability.IsValid());

	SpawnedActor->MasterPC = Ability->GetCurrentActorInfo()->PlayerController.Get();

	// If we spawned the target actor, always register the callbacks for when the data is ready.
	SpawnedActor->TargetDataReadyDelegate.AddUObject(this, &UAbilityTask_WaitTargetData::OnTargetDataReadyCallback);
	SpawnedActor->CanceledDelegate.AddUObject(this, &UAbilityTask_WaitTargetData::OnTargetDataCancelledCallback);
}

void UAbilityTask_WaitTargetData::FinalizeTargetActor(AGameplayAbilityTargetActor* SpawnedActor) const
{
	check(SpawnedActor);
	check(Ability.IsValid());

	// User ability activation is inhibited while this is active
	AbilitySystemComponent->SpawnedTargetActors.Push(SpawnedActor);

	SpawnedActor->StartTargeting(Ability.Get());

	if (SpawnedActor->ShouldProduceTargetData())
	{
		// If instant confirm, then stop targeting immediately.
		// Note this is kind of bad: we should be able to just call a static func on the CDO to do this. 
		// But then we wouldn't get to set ExposeOnSpawnParameters.
		if (ConfirmationType == EGameplayTargetingConfirmation::Instant)
		{
			SpawnedActor->ConfirmTargeting();
		}
		else if (ConfirmationType == EGameplayTargetingConfirmation::UserConfirmed)
		{
			// Bind to the Cancel/Confirm Delegates (called from local confirm or from repped confirm)
			SpawnedActor->BindToConfirmCancelInputs();
		}
	}
}

void UAbilityTask_WaitTargetData::RegisterTargetDataCallbacks()
{
	if (!ensure(IsPendingKill() == false))
	{
		return;
	}

	check(TargetClass);
	check(Ability.IsValid());

	const AGameplayAbilityTargetActor* CDO = CastChecked<AGameplayAbilityTargetActor>(TargetClass->GetDefaultObject());

	const bool bIsLocallyControlled = Ability->GetCurrentActorInfo()->IsLocallyControlled();
	const bool bShouldProduceTargetDataOnServer = CDO->ShouldProduceTargetDataOnServer;

	// If not locally controlled (server for remote client), see if TargetData was already sent
	// else register callback for when it does get here.
	if (!bIsLocallyControlled)
	{
		// Register with the TargetData callbacks if we are expecting client to send them
		if (!bShouldProduceTargetDataOnServer)
		{
			FGameplayAbilitySpecHandle	SpecHandle = GetAbilitySpecHandle();
			FPredictionKey ActivationPredictionKey = GetActivationPredictionKey();

			//Since multifire is supported, we still need to hook up the callbacks
			AbilitySystemComponent->AbilityTargetDataSetDelegate(SpecHandle, ActivationPredictionKey ).AddUObject(this, &UAbilityTask_WaitTargetData::OnTargetDataReplicatedCallback);
			AbilitySystemComponent->AbilityTargetDataCancelledDelegate(SpecHandle, ActivationPredictionKey ).AddUObject(this, &UAbilityTask_WaitTargetData::OnTargetDataReplicatedCancelledCallback);

			AbilitySystemComponent->CallReplicatedTargetDataDelegatesIfSet(SpecHandle, ActivationPredictionKey );
		}
	}
}

/** Valid TargetData was replicated to use (we are server, was sent from client) */
void UAbilityTask_WaitTargetData::OnTargetDataReplicatedCallback(FGameplayAbilityTargetDataHandle Data, FGameplayTag ActivationTag)
{
	check(AbilitySystemComponent.IsValid());

	AbilitySystemComponent->ConsumeClientReplicatedTargetData(GetAbilitySpecHandle(), GetActivationPredictionKey());

	/** 
	 *  Call into the TargetActor to sanitize/verify the data. If this returns false, we are rejecting
	 *	the replicated target data and will treat this as a cancel.
	 *	
	 *	This can also be used for bandwidth optimizations. OnReplicatedTargetDataReceived could do an actual
	 *	trace/check/whatever server side and use that data. So rather than having the client send that data
	 *	explicitly, the client is basically just sending a 'confirm' and the server is now going to do the work
	 *	in OnReplicatedTargetDataReceived.
	 */
	if (TargetActor.IsValid() && !TargetActor->OnReplicatedTargetDataReceived(Data))
	{
		Cancelled.Broadcast(Data);
	}
	else
	{
		ValidData.Broadcast(Data);
	}

	if (ConfirmationType != EGameplayTargetingConfirmation::CustomMulti)
	{
		EndTask();
	}
}

/** Client canceled this Targeting Task (we are the server) */
void UAbilityTask_WaitTargetData::OnTargetDataReplicatedCancelledCallback()
{
	check(AbilitySystemComponent.IsValid());
	Cancelled.Broadcast(FGameplayAbilityTargetDataHandle());
	EndTask();
}

/** The TargetActor we spawned locally has called back with valid target data */
void UAbilityTask_WaitTargetData::OnTargetDataReadyCallback(FGameplayAbilityTargetDataHandle Data)
{
	check(AbilitySystemComponent.IsValid());

	FScopedPredictionWindow	ScopedPrediction(AbilitySystemComponent.Get(), ShouldReplicateDataToServer());
	
	const FGameplayAbilityActorInfo* Info = Ability->GetCurrentActorInfo();
	if (IsPredictingClient())
	{
		if (!TargetActor->ShouldProduceTargetDataOnServer)
		{
			FGameplayTag ApplicationTag; // Fixme: where would this be useful?
			AbilitySystemComponent->ServerSetReplicatedTargetData(GetAbilitySpecHandle(), GetActivationPredictionKey(), Data, ApplicationTag, AbilitySystemComponent->ScopedPredictionKey);
		}
		else if (ConfirmationType == EGameplayTargetingConfirmation::UserConfirmed)
		{
			// We aren't going to send the target data, but we will send a generic confirmed message.
			AbilitySystemComponent->ServerSetReplicatedEvent(EAbilityGenericReplicatedEvent::GenericConfirm, GetAbilitySpecHandle(), GetActivationPredictionKey(), AbilitySystemComponent->ScopedPredictionKey);
		}
	}

	ValidData.Broadcast(Data);

	if (ConfirmationType != EGameplayTargetingConfirmation::CustomMulti)
	{
		EndTask();
	}
}

/** The TargetActor we spawned locally has called back with a cancel event (they still include the 'last/best' targetdata but the consumer of this may want to discard it) */
void UAbilityTask_WaitTargetData::OnTargetDataCancelledCallback(FGameplayAbilityTargetDataHandle Data)
{
	check(AbilitySystemComponent.IsValid());

	if (IsPredictingClient())
	{
		if (!TargetActor->ShouldProduceTargetDataOnServer)
		{
			AbilitySystemComponent->ServerSetReplicatedTargetDataCancelled(GetAbilitySpecHandle(), GetActivationPredictionKey(), AbilitySystemComponent->ScopedPredictionKey );
		}
		else
		{
			// We aren't going to send the target data, but we will send a generic confirmed message.
			AbilitySystemComponent->ServerSetReplicatedEvent(EAbilityGenericReplicatedEvent::GenericCancel, GetAbilitySpecHandle(), GetActivationPredictionKey(), AbilitySystemComponent->ScopedPredictionKey);
		}
	}
	Cancelled.Broadcast(Data);
	EndTask();
}

/** Called when the ability is asked to confirm from an outside node. What this means depends on the individual task. By default, this does nothing other than ending if bEndTask is true. */
void UAbilityTask_WaitTargetData::ExternalConfirm(bool bEndTask)
{
	check(AbilitySystemComponent.IsValid());
	if (TargetActor.IsValid())
	{
		AGameplayAbilityTargetActor* CachedTargetActor = TargetActor.Get();
		if (CachedTargetActor->ShouldProduceTargetData())
		{
			CachedTargetActor->ConfirmTargetingAndContinue();
		}
	}
	Super::ExternalConfirm(bEndTask);
}

/** Called when the ability is asked to confirm from an outside node. What this means depends on the individual task. By default, this does nothing other than ending if bEndTask is true. */
void UAbilityTask_WaitTargetData::ExternalCancel()
{
	check(AbilitySystemComponent.IsValid());
	Cancelled.Broadcast(FGameplayAbilityTargetDataHandle());
	Super::ExternalCancel();
}

void UAbilityTask_WaitTargetData::OnDestroy(bool AbilityEnded)
{
<<<<<<< HEAD
	AbilitySystemComponent->ConsumeAbilityTargetData();
	AbilitySystemComponent->ConsumeAbilityConfirmCancel();
	AbilitySystemComponent->SetUserAbilityActivationInhibited(false);

	AbilitySystemComponent->ReplicatedTargetDataDelegate.Remove(OnTargetDataReplicatedCallbackDelegateHandle);
	AbilitySystemComponent->ReplicatedTargetDataCancelledDelegate.RemoveDynamic(this, &UAbilityTask_WaitTargetData::OnTargetDataReplicatedCancelledCallback);

	if (MyTargetActor.IsValid() && !MyTargetActor->HasAnyFlags(RF_ClassDefaultObject))
=======
	if (TargetActor.IsValid())
>>>>>>> cce8678d
	{
		TargetActor->Destroy();
	}

	Super::OnDestroy(AbilityEnded);
}

bool UAbilityTask_WaitTargetData::ShouldReplicateDataToServer() const
{
	check(Ability.IsValid());
	check(TargetActor.IsValid()); // Target actor should always be valid on client

	// Send TargetData to the server IFF we are the client and this isn't a GameplayTargetActor that can produce data on the server	
	const FGameplayAbilityActorInfo* Info = Ability->GetCurrentActorInfo();
	if (!Info->IsNetAuthority() && !TargetActor->ShouldProduceTargetDataOnServer)
	{
		return true;
	}

	return false;
}


// --------------------------------------------------------------------------------------<|MERGE_RESOLUTION|>--- conflicted
+++ resolved
@@ -87,31 +87,8 @@
 
 			if (SpawnedActor)
 			{
-<<<<<<< HEAD
-				// Problem here - if there's targeting data just sitting around, fire events don't get hooked up because of this if-else, even if we don't end the task.
-				if (AbilitySystemComponent->ReplicatedTargetData.IsValid(0))
-				{
-					ValidData.Broadcast(AbilitySystemComponent->ReplicatedTargetData);
-					if (ConfirmationType == EGameplayTargetingConfirmation::CustomMulti)
-					{
-						//Since multifire is supported, we still need to hook up the callbacks
-						OnTargetDataReplicatedCallbackDelegateHandle = AbilitySystemComponent->ReplicatedTargetDataDelegate.AddUObject(this, &UAbilityTask_WaitTargetData::OnTargetDataReplicatedCallback);
-						AbilitySystemComponent->ReplicatedTargetDataCancelledDelegate.AddDynamic(this, &UAbilityTask_WaitTargetData::OnTargetDataReplicatedCancelledCallback);
-					}
-					else
-					{
-						EndTask();
-					}
-				}
-				else
-				{
-					OnTargetDataReplicatedCallbackDelegateHandle = AbilitySystemComponent->ReplicatedTargetDataDelegate.AddUObject(this, &UAbilityTask_WaitTargetData::OnTargetDataReplicatedCallback);
-					AbilitySystemComponent->ReplicatedTargetDataCancelledDelegate.AddDynamic(this, &UAbilityTask_WaitTargetData::OnTargetDataReplicatedCancelledCallback);
-				}
-=======
 				TargetActor = SpawnedActor;
 				InitializeTargetActor(SpawnedActor);
->>>>>>> cce8678d
 			}
 		}
 
@@ -340,18 +317,7 @@
 
 void UAbilityTask_WaitTargetData::OnDestroy(bool AbilityEnded)
 {
-<<<<<<< HEAD
-	AbilitySystemComponent->ConsumeAbilityTargetData();
-	AbilitySystemComponent->ConsumeAbilityConfirmCancel();
-	AbilitySystemComponent->SetUserAbilityActivationInhibited(false);
-
-	AbilitySystemComponent->ReplicatedTargetDataDelegate.Remove(OnTargetDataReplicatedCallbackDelegateHandle);
-	AbilitySystemComponent->ReplicatedTargetDataCancelledDelegate.RemoveDynamic(this, &UAbilityTask_WaitTargetData::OnTargetDataReplicatedCancelledCallback);
-
-	if (MyTargetActor.IsValid() && !MyTargetActor->HasAnyFlags(RF_ClassDefaultObject))
-=======
 	if (TargetActor.IsValid())
->>>>>>> cce8678d
 	{
 		TargetActor->Destroy();
 	}
