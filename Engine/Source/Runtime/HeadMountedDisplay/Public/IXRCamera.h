--- conflicted
+++ resolved
@@ -29,14 +29,11 @@
 	virtual void UseImplicitHMDPosition(bool bInImplicitHMDPosition) = 0;
 
 	/**
-<<<<<<< HEAD
-=======
 	* Get the view offset mode
 	*/
 	virtual bool GetUseImplicitHMDPosition() = 0;
 
 	/**
->>>>>>> e3a25b20
 	 * Optionally called by APlayerController to apply the orientation of the
 	 * headset to the PC's rotation. If this is not done then the PC will face
 	 * differently than the camera, which might be good (depending on the game).
