// Copyright 1998-2018 Epic Games, Inc. All Rights Reserved.

#include "AudioMixer.h"
#include "AudioMixerDevice.h"
#include "HAL/RunnableThread.h"
#include "Misc/ConfigCacheIni.h"
#include "HAL/ThreadSafeCounter.h"

// Command to enable logging to display accurate audio render times
static int32 LogRenderTimesCVar = 0;
FAutoConsoleVariableRef CVarLogRenderTimes(
	TEXT("au.LogRenderTimes"),
	LogRenderTimesCVar,
	TEXT("Logs Audio Render Times.\n")
	TEXT("0: Not Log, 1: Log"),
	ECVF_Default);

DEFINE_STAT(STAT_AudioMixerRenderAudio);
DEFINE_STAT(STAT_AudioMixerSourceManagerUpdate);
DEFINE_STAT(STAT_AudioMixerSourceBuffers);
DEFINE_STAT(STAT_AudioMixerSourceEffectBuffers);
DEFINE_STAT(STAT_AudioMixerSourceOutputBuffers);
DEFINE_STAT(STAT_AudioMixerSubmixes);
DEFINE_STAT(STAT_AudioMixerSubmixChildren);
DEFINE_STAT(STAT_AudioMixerSubmixSource);
DEFINE_STAT(STAT_AudioMixerSubmixEffectProcessing);
DEFINE_STAT(STAT_AudioMixerMasterReverb);
DEFINE_STAT(STAT_AudioMixerMasterEQ);

namespace Audio
{
	int32 sRenderInstanceIds = 0;

	FThreadSafeCounter AudioMixerTaskCounter;

	FAudioRenderTimeAnalysis::FAudioRenderTimeAnalysis()
		: AvgRenderTime(0.0)
		, MaxRenderTime(0.0)
		, TotalRenderTime(0.0)
		, StartTime(0.0)
		, RenderTimeCount(0)
		, RenderInstanceId(sRenderInstanceIds++)
	{}

	void FAudioRenderTimeAnalysis::Start()
	{
		StartTime = FPlatformTime::Cycles();
	}

	void FAudioRenderTimeAnalysis::End()
	{
		uint32 DeltaCycles = FPlatformTime::Cycles() - StartTime;
		double DeltaTime = DeltaCycles * FPlatformTime::GetSecondsPerCycle();

		TotalRenderTime += DeltaTime;
		RenderTimeSinceLastLog += DeltaTime;
		++RenderTimeCount;
		AvgRenderTime = TotalRenderTime / RenderTimeCount;
		
		if (DeltaTime > MaxRenderTime)
		{
			MaxRenderTime = DeltaTime;
		}
		
		if (DeltaTime > MaxSinceTick)
		{
			MaxSinceTick = DeltaTime;
		}

		if (LogRenderTimesCVar == 1)
		{
			if (RenderTimeCount % 32 == 0)
			{
				RenderTimeSinceLastLog /= 32.0f;
				UE_LOG(LogAudioMixerDebug, Display, TEXT("Render Time [id:%d] - Max: %.2f ms, MaxDelta: %.2f ms, Delta Avg: %.2f ms, Global Avg: %.2f ms"), 
					RenderInstanceId, 
					(float)MaxRenderTime * 1000.0f, 
					(float)MaxSinceTick * 1000.0f,
					RenderTimeSinceLastLog * 1000.0f, 
					(float)AvgRenderTime * 1000.0f);

				RenderTimeSinceLastLog = 0.0f;
				MaxSinceTick = 0.0f;
			}
		}
	}

	void FOutputBuffer::Init(IAudioMixer* InAudioMixer, const int32 InNumSamples, const EAudioMixerStreamDataFormat::Type InDataFormat)
	{
		Buffer.SetNumZeroed(InNumSamples);
		DataFormat = InDataFormat;
		AudioMixer = InAudioMixer;

		switch (DataFormat)
		{
			case EAudioMixerStreamDataFormat::Float:
				// nothing to do...
				break;

			case EAudioMixerStreamDataFormat::Int16:
				FormattedBuffer.SetNumZeroed(InNumSamples * sizeof(int16));	
				break;

			default:
				// Not implemented/supported
				check(false);
				break;
		}
	}

	void FOutputBuffer::MixNextBuffer()
 	{
		SCOPE_CYCLE_COUNTER(STAT_AudioMixerRenderAudio);

		// Zero the buffer
		FPlatformMemory::Memzero(Buffer.GetData(), Buffer.Num() * sizeof(float));
		AudioMixer->OnProcessAudioStream(Buffer);

		switch (DataFormat)
		{
			// Doesn't do anything...
		case EAudioMixerStreamDataFormat::Float:
			break;

		case EAudioMixerStreamDataFormat::Int16:
		{
			int16* BufferInt16 = (int16*)FormattedBuffer.GetData();
			const int32 NumSamples = Buffer.Num();
			for (int32 i = 0; i < NumSamples; ++i)
			{
				BufferInt16[i] = (int16)(Buffer[i] * 32767.0f);
			}
		}
		break;

		default:
			// Not implemented/supported
			check(false);
			break;
		}

		// Mark that we're ready
		bIsReady = true;
 	}
 
	const uint8* FOutputBuffer::GetBufferData() const
	{
		if (DataFormat == EAudioMixerStreamDataFormat::Float)
		{
			return (const uint8*)Buffer.GetData();
		}
		else
		{
			return (const uint8*)FormattedBuffer.GetData();
		}
	}

	uint8* FOutputBuffer::GetBufferData()
	{
		if (DataFormat == EAudioMixerStreamDataFormat::Float)
		{
			return (uint8*)Buffer.GetData();
		}
		else
		{
			return (uint8*)FormattedBuffer.GetData();
		}
	}

	int32 FOutputBuffer::GetNumFrames() const
	{
		return Buffer.Num();
	}

	void FOutputBuffer::Reset(const int32 InNewNumSamples)
	{
		Buffer.Reset();
		Buffer.AddZeroed(InNewNumSamples);

		switch (DataFormat)
		{
			// Doesn't do anything...
			case EAudioMixerStreamDataFormat::Float:
				break;

			case EAudioMixerStreamDataFormat::Int16:
			{
				FormattedBuffer.Reset();
				FormattedBuffer.AddZeroed(InNewNumSamples * sizeof(int16));
			}
			break;
		}
	}

	/**
	 * IAudioMixerPlatformInterface
	 */

	IAudioMixerPlatformInterface::IAudioMixerPlatformInterface()
		: bWarnedBufferUnderrun(false)
		, AudioRenderThread(nullptr)
		, AudioRenderEvent(nullptr)
		, AudioFadeEvent(nullptr)
		, CurrentBufferReadIndex(INDEX_NONE)
		, CurrentBufferWriteIndex(INDEX_NONE)
		, NumOutputBuffers(0)
		, FadeVolume(0.0f)
		, LastError(TEXT("None"))
		, bAudioDeviceChanging(false)
		, bPerformingFade(true)
		, bFadedOut(false)
		, bIsDeviceInitialized(false)
	{
		FadeParam.SetValue(0.0f);
	}

	IAudioMixerPlatformInterface::~IAudioMixerPlatformInterface()
	{
		check(AudioStreamInfo.StreamState == EAudioOutputStreamState::Closed);
	}

	void IAudioMixerPlatformInterface::FadeIn()
	{
		bPerformingFade = true;
		bFadedOut = false;
		FadeVolume = 1.0f;
	}

	void IAudioMixerPlatformInterface::FadeOut()
	{
		if (bFadedOut || FadeVolume == 0.0f)
		{
			return;
		}

		bPerformingFade = true;
		AudioFadeEvent->Wait();
		FadeVolume = 0.0f;
	}

	void IAudioMixerPlatformInterface::PostInitializeHardware()
	{
		bIsDeviceInitialized = true;
	}

	template<typename BufferType>
	void IAudioMixerPlatformInterface::ApplyAttenuationInternal(BufferType* BufferDataPtr, const int32 NumFrames)
	{
		// Perform fade in and fade out global attenuation to avoid clicks/pops on startup/shutdown
		if (bPerformingFade)
		{
			FadeParam.SetValue(FadeVolume, NumFrames);

			for (int32 i = 0; i < NumFrames; ++i)
			{
				BufferDataPtr[i] = (BufferType)(BufferDataPtr[i] * FadeParam.Update());
			}

			bPerformingFade = false;
			AudioFadeEvent->Trigger();
		}
		else if (bFadedOut)
		{
			// If we're faded out, then just zero the data.
			FPlatformMemory::Memzero((void*)BufferDataPtr, sizeof(BufferType)*NumFrames);
		}
<<<<<<< HEAD
=======

>>>>>>> e3a25b20
		FadeParam.Reset();
	}

	void IAudioMixerPlatformInterface::ApplyMasterAttenuation()
	{
		const int32 NextReadIndex = (CurrentBufferReadIndex + 1) % NumOutputBuffers;
		FOutputBuffer& CurrentReadBuffer = OutputBuffers[NextReadIndex];

		EAudioMixerStreamDataFormat::Type Format = CurrentReadBuffer.GetFormat();
		uint8* BufferDataPtr = CurrentReadBuffer.GetBufferData();
		
		if (Format == EAudioMixerStreamDataFormat::Float)
		{
			ApplyAttenuationInternal((float*)BufferDataPtr, CurrentReadBuffer.GetNumFrames());
		}
		else
		{
			ApplyAttenuationInternal((int16*)BufferDataPtr, CurrentReadBuffer.GetNumFrames());
		}
	}

	void IAudioMixerPlatformInterface::ReadNextBuffer()
	{
		// Don't read any more audio if we're not running or changing device
		if (AudioStreamInfo.StreamState != EAudioOutputStreamState::Running || bAudioDeviceChanging)
		{
			return;
		}

		check(CurrentBufferReadIndex != INDEX_NONE);
		check(CurrentBufferWriteIndex != INDEX_NONE);

		// Reset the ready state of the buffer which was just finished playing
		FOutputBuffer& CurrentReadBuffer = OutputBuffers[CurrentBufferReadIndex];
		CurrentReadBuffer.ResetReadyState();

		// Get the next index that we want to read
		int32 NextReadIndex = (CurrentBufferReadIndex + 1) % NumOutputBuffers;

		// If it's not ready, warn, and then wait here. This will cause underruns but is preferable than getting out-of-order buffer state.
		static int32 UnderrunCount = 0;
		static int32 CurrentUnderrunCount = 0;
		
		if (!OutputBuffers[NextReadIndex].IsReady())
		{

			UnderrunCount++;
			CurrentUnderrunCount++;
			
			if (!bWarnedBufferUnderrun)
			{						
				UE_LOG(LogAudioMixerDebug, Log, TEXT("Audio Buffer Underrun detected."));
				bWarnedBufferUnderrun = true;
			}
		
			SubmitBuffer(UnderrunBuffer.GetBufferData());
		}
		else
		{
			ApplyMasterAttenuation();

			// As soon as a valid buffer goes through, allow more warning
			if (bWarnedBufferUnderrun)
			{
				UE_LOG(LogAudioMixerDebug, Log, TEXT("Audio had %d underruns [Total: %d]."), CurrentUnderrunCount, UnderrunCount);
			}
			CurrentUnderrunCount = 0;
			bWarnedBufferUnderrun = false;

			// Submit the buffer at the next read index, but don't set the read index value yet
			SubmitBuffer(OutputBuffers[NextReadIndex].GetBufferData());

			// Update the current read index to the next read index
			CurrentBufferReadIndex = NextReadIndex;
		}

		// Kick off rendering of the next set of buffers
		AudioRenderEvent->Trigger();
	}

	void IAudioMixerPlatformInterface::BeginGeneratingAudio()
	{
		// Setup the output buffers
		const int32 NumOutputFrames = OpenStreamParams.NumFrames;
		const int32 NumOutputChannels = AudioStreamInfo.DeviceInfo.NumChannels;
		const int32 NumOutputSamples = NumOutputFrames * NumOutputChannels;

		// Set the number of buffers to be one more than the number to queue.
		NumOutputBuffers = FMath::Max(OpenStreamParams.NumBuffers, 2);

		CurrentBufferReadIndex = 0;
		CurrentBufferWriteIndex = 1;

		OutputBuffers.Reset();
		OutputBuffers.AddDefaulted(NumOutputBuffers);
		for (int32 Index = 0; Index < NumOutputBuffers; ++Index)
		{
			OutputBuffers[Index].Init(AudioStreamInfo.AudioMixer, NumOutputSamples, AudioStreamInfo.DeviceInfo.Format);
		}

		// Create an underrun buffer
		UnderrunBuffer.Init(AudioStreamInfo.AudioMixer, NumOutputSamples, AudioStreamInfo.DeviceInfo.Format);

		AudioStreamInfo.StreamState = EAudioOutputStreamState::Running;

		check(AudioRenderEvent == nullptr);
		AudioRenderEvent = FPlatformProcess::GetSynchEventFromPool();
		check(AudioRenderEvent != nullptr);

		check(AudioFadeEvent == nullptr);
		AudioFadeEvent = FPlatformProcess::GetSynchEventFromPool();
		check(AudioFadeEvent != nullptr);

		check(AudioRenderThread == nullptr);
		AudioRenderThread = FRunnableThread::Create(this, *FString::Printf(TEXT("AudioMixerRenderThread(%d)"), AudioMixerTaskCounter.Increment()), 0, TPri_Highest, FPlatformAffinity::GetAudioThreadMask());
		check(AudioRenderThread != nullptr);
	}

	void IAudioMixerPlatformInterface::StopGeneratingAudio()
	{
		// Stop the FRunnable thread

		if (AudioStreamInfo.StreamState != EAudioOutputStreamState::Stopped)
		{
			AudioStreamInfo.StreamState = EAudioOutputStreamState::Stopping;
		}

		if (AudioRenderEvent != nullptr)
		{
			// Make sure the thread wakes up
			AudioRenderEvent->Trigger();
		}

		if (AudioRenderThread != nullptr)
		{
			AudioRenderThread->WaitForCompletion();
			check(AudioStreamInfo.StreamState == EAudioOutputStreamState::Stopped);

			delete AudioRenderThread;
			AudioRenderThread = nullptr;
		}

		if (AudioRenderEvent != nullptr)
		{
			FPlatformProcess::ReturnSynchEventToPool(AudioRenderEvent);
			AudioRenderEvent = nullptr;
		}

		if (AudioFadeEvent != nullptr)
		{
			FPlatformProcess::ReturnSynchEventToPool(AudioFadeEvent);
			AudioFadeEvent = nullptr;
		}
	}

	void IAudioMixerPlatformInterface::Tick()
	{
		// In single-threaded mode, we simply render buffers until we run out of space
		// The single-thread audio backend will consume these rendered buffers when they need to
		if (AudioStreamInfo.StreamState == EAudioOutputStreamState::Running && bIsDeviceInitialized)
		{
			// Render mixed buffers till our queued buffers are filled up
			while (CurrentBufferReadIndex != CurrentBufferWriteIndex)
			{
				RenderTimeAnalysis.Start();
				OutputBuffers[CurrentBufferWriteIndex].MixNextBuffer();
				RenderTimeAnalysis.End();

				CurrentBufferWriteIndex = (CurrentBufferWriteIndex + 1) % NumOutputBuffers;
			}
		}
	}

	uint32 IAudioMixerPlatformInterface::MainAudioDeviceRun()
	{
		return RunInternal();
	}

	uint32 IAudioMixerPlatformInterface::RunInternal()
	{
		// Lets prime and submit the first buffer (which is going to be the buffer underrun buffer)
		SubmitBuffer(UnderrunBuffer.GetBufferData());

		OutputBuffers[CurrentBufferWriteIndex].MixNextBuffer();

		check(CurrentBufferReadIndex == 0);
		check(CurrentBufferWriteIndex == 1);

		// Start immediately processing the next buffer

		while (AudioStreamInfo.StreamState != EAudioOutputStreamState::Stopping)
		{
			RenderTimeAnalysis.Start();

			// Render mixed buffers till our queued buffers are filled up
			while (CurrentBufferReadIndex != CurrentBufferWriteIndex && bIsDeviceInitialized)
			{
				OutputBuffers[CurrentBufferWriteIndex].MixNextBuffer();

				CurrentBufferWriteIndex = (CurrentBufferWriteIndex + 1) % NumOutputBuffers;
			}

			RenderTimeAnalysis.End();

			// Now wait for a buffer to be consumed, which will bump up the read index.
			AudioRenderEvent->Wait();
		}

		OpenStreamParams.AudioMixer->OnAudioStreamShutdown();

		AudioStreamInfo.StreamState = EAudioOutputStreamState::Stopped;
		return 0;
	}

	uint32 IAudioMixerPlatformInterface::Run()
	{	
		// Call different functions depending on if it's the "main" audio mixer instance. Helps debugging callstacks.
		if (AudioStreamInfo.AudioMixer->IsMainAudioMixer())
		{
			return MainAudioDeviceRun();
		}

		return RunInternal();
	}

	/** The default channel orderings to use when using pro audio interfaces while still supporting surround sound. */
	static EAudioMixerChannel::Type DefaultChannelOrder[AUDIO_MIXER_MAX_OUTPUT_CHANNELS];

	static void InitializeDefaultChannelOrder()
	{
		static bool bInitialized = false;
		if (bInitialized)
		{
			return;
		}

		bInitialized = true;

		// Create a hard-coded default channel order
		check(ARRAY_COUNT(DefaultChannelOrder) == AUDIO_MIXER_MAX_OUTPUT_CHANNELS);
		DefaultChannelOrder[0] = EAudioMixerChannel::FrontLeft;
		DefaultChannelOrder[1] = EAudioMixerChannel::FrontRight;
		DefaultChannelOrder[2] = EAudioMixerChannel::FrontCenter;
		DefaultChannelOrder[3] = EAudioMixerChannel::LowFrequency;
		DefaultChannelOrder[4] = EAudioMixerChannel::SideLeft;
		DefaultChannelOrder[5] = EAudioMixerChannel::SideRight;
		DefaultChannelOrder[6] = EAudioMixerChannel::BackLeft;
		DefaultChannelOrder[7] = EAudioMixerChannel::BackRight;

		bool bOverridden = false;
		EAudioMixerChannel::Type ChannelMapOverride[AUDIO_MIXER_MAX_OUTPUT_CHANNELS];
		for (int32 i = 0; i < AUDIO_MIXER_MAX_OUTPUT_CHANNELS; ++i)
		{
			ChannelMapOverride[i] = DefaultChannelOrder[i];
		}

		// Now check the ini file to see if this is overridden
		for (int32 i = 0; i < AUDIO_MIXER_MAX_OUTPUT_CHANNELS; ++i)
		{
			int32 ChannelPositionOverride = 0;

			const TCHAR* ChannelName = EAudioMixerChannel::ToString(DefaultChannelOrder[i]);
			if (GConfig->GetInt(TEXT("AudioDefaultChannelOrder"), ChannelName, ChannelPositionOverride, GEngineIni))
			{
				if (ChannelPositionOverride >= 0 && ChannelPositionOverride < AUDIO_MIXER_MAX_OUTPUT_CHANNELS)
				{
					bOverridden = true;
					ChannelMapOverride[ChannelPositionOverride] = DefaultChannelOrder[i];
				}
				else
				{
					UE_LOG(LogAudioMixer, Error, TEXT("Invalid channel index '%d' in AudioDefaultChannelOrder in ini file."), i);
					bOverridden = false;
					break;
				}
			}
		}

		// Now validate that there's no duplicates.
		if (bOverridden)
		{
			bool bIsValid = true;
			for (int32 i = 0; i < AUDIO_MIXER_MAX_OUTPUT_CHANNELS; ++i)
			{
				for (int32 j = 0; j < AUDIO_MIXER_MAX_OUTPUT_CHANNELS; ++j)
				{
					if (j != i && ChannelMapOverride[j] == ChannelMapOverride[i])
					{
						bIsValid = false;
						break;
					}
				}
			}

			if (!bIsValid)
			{
				UE_LOG(LogAudioMixer, Error, TEXT("Invalid channel index or duplicate entries in AudioDefaultChannelOrder in ini file."));
			}
			else
			{
				for (int32 i = 0; i < AUDIO_MIXER_MAX_OUTPUT_CHANNELS; ++i)
				{
					DefaultChannelOrder[i] = ChannelMapOverride[i];
				}
			}
		}
	}

	bool IAudioMixerPlatformInterface::GetChannelTypeAtIndex(const int32 Index, EAudioMixerChannel::Type& OutType)
	{
		InitializeDefaultChannelOrder();

		if (Index >= 0 && Index < AUDIO_MIXER_MAX_OUTPUT_CHANNELS)
		{
			OutType = DefaultChannelOrder[Index];
			return true;
		}
		return false;
	}
}<|MERGE_RESOLUTION|>--- conflicted
+++ resolved
@@ -264,10 +264,7 @@
 			// If we're faded out, then just zero the data.
 			FPlatformMemory::Memzero((void*)BufferDataPtr, sizeof(BufferType)*NumFrames);
 		}
-<<<<<<< HEAD
-=======
-
->>>>>>> e3a25b20
+
 		FadeParam.Reset();
 	}
 
