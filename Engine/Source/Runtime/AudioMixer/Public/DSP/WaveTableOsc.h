--- conflicted
+++ resolved
@@ -57,11 +57,7 @@
 		// Returns the frequency of the wave table oscillator.
 		float GetFrequencyHz() const { return FrequencyHz; }
 
-<<<<<<< HEAD
-		// Returns the internal table used int he wave table.
-=======
 		// Returns the internal table used in the wave table.
->>>>>>> f30f9b45
 		TArray<float>& GetTable();
 		const TArray<float>& GetTable() const;
 
