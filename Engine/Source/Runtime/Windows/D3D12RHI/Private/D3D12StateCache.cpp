--- conflicted
+++ resolved
@@ -1,4 +1,4 @@
-// Copyright 1998-2014 Epic Games, Inc. All Rights Reserved.
+// Copyright 1998-2016 Epic Games, Inc. All Rights Reserved.
 
 // Implementation of Device Context State Caching to improve draw
 //	thread performance by removing redundant device context calls.
@@ -1251,13 +1251,7 @@
 				}
 				else
 				{
-<<<<<<< HEAD
-					// Disable SRV slot optimization for now. This will causes us to use a lot more descriptor heap slots.
-					//NumSRVs[Stage] = PipelineState.Common.MaxBoundShaderResourcesIndex[Stage] + 1;
-					NumSRVs[Stage] = MAX_SRVS;
-=======
 					NumSRVs[Stage] = PipelineState.Common.CurrentShaderSRVCounts[Stage];
->>>>>>> c7f4204d
 				}
 			}
 			if ((bNeedSetConstantBuffers && (bNeedSetConstantBuffersPerShaderStage[Stage])) || bForceState)
