--- conflicted
+++ resolved
@@ -568,8 +568,6 @@
 		// Next we check to see if the OBB file is in the APK
 		jmethodID isOBBInAPKMethod = jenv->GetStaticMethodID(FJavaWrapper::GameActivityClassID, "isOBBInAPK", "()Z");
 		GOBBinAPK = (bool)jenv->CallStaticBooleanMethod(FJavaWrapper::GameActivityClassID, isOBBInAPKMethod, nullptr);
-<<<<<<< HEAD
-=======
 
 		// Cache path to external files directory
 		jclass ContextClass = jenv->FindClass("android/content/Context");
@@ -584,7 +582,6 @@
 		// then release...
 		jenv->ReleaseStringUTFChars(externalFilesPathString, nativeExternalFilesPathString);
 		FPlatformMisc::LowLevelOutputDebugStringf(TEXT("ExternalFilePath found as '%s'\n"), *GExternalFilePath);
->>>>>>> cce8678d
 	}
 }
 
