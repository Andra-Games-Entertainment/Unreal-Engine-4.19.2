--- conflicted
+++ resolved
@@ -28,8 +28,6 @@
 static FCriticalSection GAllScreensMutex;
 TArray<TSharedRef<FMacScreen>> FMacApplication::AllScreens;
 
-static FCocoaWindow* GWindowToIgnoreBecomeMainNotification = nullptr;
-
 const uint32 RESET_EVENT_SUBTYPE = 0x0f00;
 
 #if WITH_EDITOR
@@ -40,34 +38,7 @@
 extern "C" bool MTDeviceIsBuiltIn(void*);
 #endif
 
-<<<<<<< HEAD
-static bool IsAppHighResolutionCapable()
-{
-	SCOPED_AUTORELEASE_POOL;
-
-	static bool bIsAppHighResolutionCapable = false;
-	static bool bInitialized = false;
-
-	if (!bInitialized)
-	{
-		NSDictionary<NSString *,id>* BundleInfo = [[NSBundle mainBundle] infoDictionary];
-		if (BundleInfo)
-		{
-			NSNumber* Value = (NSNumber*)[BundleInfo objectForKey:@"NSHighResolutionCapable"];
-			if (Value)
-			{
-				bIsAppHighResolutionCapable = [Value boolValue];
-			}
-		}
-
-		bInitialized = true;
-	}
-
-	return bIsAppHighResolutionCapable && GIsEditor;
-}
-=======
 FMacApplication::MenuBarShutdownFuncPtr FMacApplication::MenuBarShutdownFunc = nullptr;
->>>>>>> e3a25b20
 
 FMacApplication* FMacApplication::CreateMacApplication()
 {
@@ -130,11 +101,6 @@
 		CGDisplayRegisterReconfigurationCallback(FMacApplication::OnDisplayReconfiguration, this);
 	}, NSDefaultRunLoopMode, true);
 
-<<<<<<< HEAD
-	bIsHighDPIModeEnabled = IsAppHighResolutionCapable();
-
-=======
->>>>>>> e3a25b20
 #if WITH_EDITOR
 	NSMutableArray* MultiTouchDevices = (__bridge NSMutableArray*)MTDeviceCreateList();
 	for (id Device in MultiTouchDevices)
@@ -154,7 +120,11 @@
 
 FMacApplication::~FMacApplication()
 {
-<<<<<<< HEAD
+	if (MenuBarShutdownFunc)
+	{
+		MenuBarShutdownFunc();
+	}
+
 	MainThreadCall(^{
 		if (MouseMovedEventMonitor)
 		{
@@ -185,43 +155,6 @@
 			[[NSNotificationCenter defaultCenter] removeObserver:WorkspaceActiveSpaceChangeObserver];
 		}
 
-=======
-	if (MenuBarShutdownFunc)
-	{
-		MenuBarShutdownFunc();
-	}
-
-	MainThreadCall(^{
-		if (MouseMovedEventMonitor)
-		{
-			[NSEvent removeMonitor:MouseMovedEventMonitor];
-		}
-		if (EventMonitor)
-		{
-			[NSEvent removeMonitor:EventMonitor];
-		}
-		if (AppActivationObserver)
-		{
-			[[NSNotificationCenter defaultCenter] removeObserver:AppActivationObserver];
-		}
-		if (AppDeactivationObserver)
-		{
-			[[NSNotificationCenter defaultCenter] removeObserver:AppDeactivationObserver];
-		}
-		if (WorkspaceActivationObserver)
-		{
-			[[NSNotificationCenter defaultCenter] removeObserver:WorkspaceActivationObserver];
-		}
-		if (WorkspaceDeactivationObserver)
-		{
-			[[NSNotificationCenter defaultCenter] removeObserver:WorkspaceDeactivationObserver];
-		}
-		if (WorkspaceActiveSpaceChangeObserver)
-		{
-			[[NSNotificationCenter defaultCenter] removeObserver:WorkspaceActiveSpaceChangeObserver];
-		}
-
->>>>>>> e3a25b20
 		CGDisplayRemoveReconfigurationCallback(FMacApplication::OnDisplayReconfiguration, this);
 	}, NSDefaultRunLoopMode, true);
 
@@ -528,15 +461,6 @@
 				}
 				return;
 			}
-			else if (DeferredEvent.NotificationName == NSWindowDidBecomeMainNotification)
-			{
-				// Special case for window activated as a result of other window closing. For such windows we let Slate know early (to emulate Windows behavior),
-				// but then we need to ignore the OS notification so that Slate doesn't get the event again.
-				if (GWindowToIgnoreBecomeMainNotification == DeferredEvent.Window)
-				{
-					return;
-				}
-			}
 		}
 		else if ([[Notification object] conformsToProtocol:@protocol(NSDraggingInfo)])
 		{
@@ -719,17 +643,6 @@
 		{
 			OnWindowDidResize(EventWindow.ToSharedRef(), true);
 		}
-<<<<<<< HEAD
-		else if (Event.NotificationName == NSWindowDidBecomeMainNotification)
-		{
-			OnWindowActivationChanged(EventWindow.ToSharedRef(), EWindowActivation::Activate);
-		}
-		else if (Event.NotificationName == NSWindowDidResignMainNotification)
-		{
-			OnWindowActivationChanged(EventWindow.ToSharedRef(), EWindowActivation::Deactivate);
-		}
-=======
->>>>>>> e3a25b20
 		else if (Event.NotificationName == NSWindowWillMoveNotification)
 		{
 			DraggedWindow = EventWindow->GetWindowHandle();
@@ -1173,7 +1086,6 @@
 	const bool bDestroyingMainWindow = DestroyedWindow == ActiveWindow;
 
 	if (bDestroyingMainWindow)
-<<<<<<< HEAD
 	{
 		OnWindowActivationChanged(DestroyedWindow, EWindowActivation::Deactivate);
 	}
@@ -1206,49 +1118,9 @@
 
 	if (WindowToActivate.IsValid())
 	{
-		OnWindowActivationChanged(WindowToActivate.ToSharedRef(), EWindowActivation::Activate);
-		GWindowToIgnoreBecomeMainNotification = WindowToActivate->GetWindowHandle();
 		WindowToActivate->SetWindowFocus();
-		GWindowToIgnoreBecomeMainNotification = nullptr;
-	}
-
-=======
-	{
-		OnWindowActivationChanged(DestroyedWindow, EWindowActivation::Deactivate);
-	}
-
-	Windows.Remove(DestroyedWindow);
-
-	if (!WindowsToClose.Contains(WindowHandle))
-	{
-		WindowsToClose.Add(WindowHandle);
-	}
-
-	TSharedPtr<FMacWindow> WindowToActivate;
-
-	if (bDestroyingMainWindow)
-	{
-		FScopeLock Lock(&WindowsMutex);
-		// Figure out which window will now become active and let Slate know without waiting for Cocoa events.
-		// Ignore notification windows as Slate keeps bringing them to front and while they technically can be main windows,
-		// trying to activate them would result in Slate dismissing menus.
-		for (int32 Index = 0; Index < Windows.Num(); ++Index)
-		{
-			TSharedRef<FMacWindow> WindowRef = Windows[Index];
-			if (!WindowsToClose.Contains(WindowRef->GetWindowHandle()) && [WindowRef->GetWindowHandle() canBecomeMainWindow] && WindowRef->GetDefinition().Type != EWindowType::Notification)
-			{
-				WindowToActivate = WindowRef;
-				break;
-			}
-		}
-	}
-
-	if (WindowToActivate.IsValid())
-	{
-		WindowToActivate->SetWindowFocus();
-	}
-
->>>>>>> e3a25b20
+	}
+
 	return true;
 }
 
