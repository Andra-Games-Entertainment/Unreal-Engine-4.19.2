--- conflicted
+++ resolved
@@ -26,10 +26,7 @@
 	bDisplayReconfiguring = false;
 	bRenderInitialized = false;
 	bIsBeingOrderedFront = false;
-<<<<<<< HEAD
-=======
 	bIsBeingResized = false;
->>>>>>> e3a25b20
 	Opacity = 0.0f;
 
 	id NewSelf = [super initWithContentRect:ContentRect styleMask:Style backing:BufferingType defer:Flag];
@@ -117,11 +114,7 @@
 		{
 			[self makeKeyWindow];
 		}
-<<<<<<< HEAD
-		
-=======
-
->>>>>>> e3a25b20
+
 		bIsBeingOrderedFront = false;
 	}
 }
