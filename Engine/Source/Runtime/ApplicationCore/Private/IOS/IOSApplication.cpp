// Copyright 1998-2018 Epic Games, Inc. All Rights Reserved.

#include "IOSApplication.h"
#include "IOSInputInterface.h"
#include "IOSWindow.h"
#include "Misc/CoreDelegates.h"
#include "IOSAppDelegate.h"
#include "IInputDeviceModule.h"
#include "IInputInterface.h"
#include "IInputDevice.h"
#include "Misc/ScopeLock.h"
#include "HAL/IConsoleManager.h"

FCriticalSection FIOSApplication::CriticalSection;
bool FIOSApplication::bOrientationChanged = false;

FIOSApplication* FIOSApplication::CreateIOSApplication()
{
	return new FIOSApplication();
}

FIOSApplication::FIOSApplication()
	: GenericApplication( NULL )
	, InputInterface( FIOSInputInterface::Create( MessageHandler ) )
	, bHasLoadedInputPlugins(false)
{
	[IOSAppDelegate GetDelegate].IOSApplication = this;
}

void FIOSApplication::InitializeWindow( const TSharedRef< FGenericWindow >& InWindow, const TSharedRef< FGenericWindowDefinition >& InDefinition, const TSharedPtr< FGenericWindow >& InParent, const bool bShowImmediately )
{
	const TSharedRef< FIOSWindow > Window = StaticCastSharedRef< FIOSWindow >( InWindow );
	const TSharedPtr< FIOSWindow > ParentWindow = StaticCastSharedPtr< FIOSWindow >( InParent );

	Windows.Add( Window );
	Window->Initialize( this, InDefinition, ParentWindow, bShowImmediately );
}

void FIOSApplication::SetMessageHandler( const TSharedRef< FGenericApplicationMessageHandler >& InMessageHandler )
{
	GenericApplication::SetMessageHandler(InMessageHandler);
	InputInterface->SetMessageHandler(InMessageHandler);

	TArray<IInputDeviceModule*> PluginImplementations = IModularFeatures::Get().GetModularFeatureImplementations<IInputDeviceModule>(IInputDeviceModule::GetModularFeatureName());
	for (auto DeviceIt = ExternalInputDevices.CreateIterator(); DeviceIt; ++DeviceIt)
	{
		(*DeviceIt)->SetMessageHandler(InMessageHandler);
	}
}

void FIOSApplication::AddExternalInputDevice(TSharedPtr<IInputDevice> InputDevice)
{
	if (InputDevice.IsValid())
	{
		ExternalInputDevices.Add(InputDevice);
	}
}

void FIOSApplication::PollGameDeviceState( const float TimeDelta )
{
	// initialize any externally-implemented input devices (we delay load initialize the array so any plugins have had time to load)
	if (!bHasLoadedInputPlugins)
	{
		TArray<IInputDeviceModule*> PluginImplementations = IModularFeatures::Get().GetModularFeatureImplementations<IInputDeviceModule>(IInputDeviceModule::GetModularFeatureName());
		for (auto InputPluginIt = PluginImplementations.CreateIterator(); InputPluginIt; ++InputPluginIt)
		{
			TSharedPtr<IInputDevice> Device = (*InputPluginIt)->CreateInputDevice(MessageHandler);
			AddExternalInputDevice(Device);
		}

		bHasLoadedInputPlugins = true;
	}

	// Poll game device state and send new events
	InputInterface->Tick(TimeDelta);
	InputInterface->SendControllerEvents();

	// Poll externally-implemented devices
	for (auto DeviceIt = ExternalInputDevices.CreateIterator(); DeviceIt; ++DeviceIt)
	{
		(*DeviceIt)->Tick(TimeDelta);
		(*DeviceIt)->SendControllerEvents();
	}

	FScopeLock Lock(&CriticalSection);
	if(bOrientationChanged && Windows.Num() > 0)
	{
		int32 WindowX,WindowY, WindowWidth,WindowHeight;
		Windows[0]->GetFullScreenInfo(WindowX, WindowY, WindowWidth, WindowHeight);

		GenericApplication::GetMessageHandler()->OnSizeChanged(Windows[0],WindowWidth,WindowHeight, false);
		GenericApplication::GetMessageHandler()->OnResizingWindow(Windows[0]);
		FDisplayMetrics DisplayMetrics;
		FDisplayMetrics::GetDisplayMetrics(DisplayMetrics);
		BroadcastDisplayMetricsChanged(DisplayMetrics);
		FCoreDelegates::OnSafeFrameChangedEvent.Broadcast();
		bOrientationChanged = false;
	}
}

FPlatformRect FIOSApplication::GetWorkArea( const FPlatformRect& CurrentWindow ) const
{
	return FIOSWindow::GetScreenRect();
}

void FDisplayMetrics::GetDisplayMetrics(FDisplayMetrics& OutDisplayMetrics)
{
	// Get screen rect
	OutDisplayMetrics.PrimaryDisplayWorkAreaRect = FIOSWindow::GetScreenRect();
	OutDisplayMetrics.VirtualDisplayRect = OutDisplayMetrics.PrimaryDisplayWorkAreaRect;

	// Total screen size of the primary monitor
	OutDisplayMetrics.PrimaryDisplayWidth = OutDisplayMetrics.PrimaryDisplayWorkAreaRect.Right - OutDisplayMetrics.PrimaryDisplayWorkAreaRect.Left;
	OutDisplayMetrics.PrimaryDisplayHeight = OutDisplayMetrics.PrimaryDisplayWorkAreaRect.Bottom - OutDisplayMetrics.PrimaryDisplayWorkAreaRect.Top;

#if !PLATFORM_TVOS
	if (@available(iOS 11, *))
	{
		static IConsoleVariable* CVar = IConsoleManager::Get().FindConsoleVariable(TEXT("r.MobileContentScaleFactor"));
		float RequestedContentScaleFactor = CVar->GetFloat();

		UIEdgeInsets insets = [[[[UIApplication sharedApplication] delegate] window] safeAreaInsets];
<<<<<<< HEAD
		// Hack: Temporary solution: we store the safe area offsets in TitleSafePaddingSize and ActionSafePaddingSize, because we cannot change them to FVector4 for hotfix.
		OutDisplayMetrics.TitleSafePaddingSize = FVector2D(insets.left * RequestedContentScaleFactor, insets.right * RequestedContentScaleFactor);
		OutDisplayMetrics.ActionSafePaddingSize = FVector2D(insets.top * RequestedContentScaleFactor, insets.bottom * RequestedContentScaleFactor);
=======
		// FVector4(X,Y,Z,W) being used like FMargin(left, top, right, bottom)
		OutDisplayMetrics.TitleSafePaddingSize =
		OutDisplayMetrics.ActionSafePaddingSize = FVector4(insets.left, insets.top, insets.right, insets.bottom) * RequestedContentScaleFactor;
>>>>>>> e3a25b20
	}
	else
#endif
	{
		OutDisplayMetrics.ApplyDefaultSafeZones();
	}
}

TSharedRef< FGenericWindow > FIOSApplication::MakeWindow()
{
	return FIOSWindow::Make();
}

#if !PLATFORM_TVOS
void FIOSApplication::OrientationChanged(UIDeviceOrientation orientation)
{
	FScopeLock Lock(&CriticalSection);
	bOrientationChanged = true;
}
#endif
<|MERGE_RESOLUTION|>--- conflicted
+++ resolved
@@ -120,15 +120,9 @@
 		float RequestedContentScaleFactor = CVar->GetFloat();
 
 		UIEdgeInsets insets = [[[[UIApplication sharedApplication] delegate] window] safeAreaInsets];
-<<<<<<< HEAD
-		// Hack: Temporary solution: we store the safe area offsets in TitleSafePaddingSize and ActionSafePaddingSize, because we cannot change them to FVector4 for hotfix.
-		OutDisplayMetrics.TitleSafePaddingSize = FVector2D(insets.left * RequestedContentScaleFactor, insets.right * RequestedContentScaleFactor);
-		OutDisplayMetrics.ActionSafePaddingSize = FVector2D(insets.top * RequestedContentScaleFactor, insets.bottom * RequestedContentScaleFactor);
-=======
 		// FVector4(X,Y,Z,W) being used like FMargin(left, top, right, bottom)
 		OutDisplayMetrics.TitleSafePaddingSize =
 		OutDisplayMetrics.ActionSafePaddingSize = FVector4(insets.left, insets.top, insets.right, insets.bottom) * RequestedContentScaleFactor;
->>>>>>> e3a25b20
 	}
 	else
 #endif
