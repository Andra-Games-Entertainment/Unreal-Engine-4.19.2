// Copyright 1998-2015 Epic Games, Inc. All Rights Reserved.

#pragma once

#include "InputCoreTypes.generated.h"

INPUTCORE_API DECLARE_LOG_CATEGORY_EXTERN(LogInput, Log, All);

USTRUCT(BlueprintType)
struct INPUTCORE_API FKey
{
	GENERATED_USTRUCT_BODY()

	FKey()
	{
	}

	FKey(const FName InName)
		: KeyName(InName)
	{
	}

	FKey(const TCHAR* InName)
		: KeyName(FName(InName))
	{
	}

	FKey(const ANSICHAR* InName)
		: KeyName(FName(InName))
	{
	}

	bool IsValid() const;
	bool IsModifierKey() const;
	bool IsGamepadKey() const;
	bool IsMouseButton() const;
	bool IsFloatAxis() const;
	bool IsVectorAxis() const;
	bool IsBindableInBlueprints() const;
	bool ShouldUpdateAxisWithoutSamples() const;
	FText GetDisplayName() const;
	FString ToString() const;
	FName GetFName() const;
	FName GetMenuCategory() const;

	bool SerializeFromMismatchedTag(struct FPropertyTag const& Tag, FArchive& Ar);
	bool ExportTextItem(FString& ValueStr, FKey const& DefaultValue, UObject* Parent, int32 PortFlags, UObject* ExportRootScope) const;
	bool ImportTextItem(const TCHAR*& Buffer, int32 PortFlags, UObject* Parent, FOutputDevice* ErrorText);
	void PostSerialize(const FArchive& Ar);

	friend bool operator==(const FKey& KeyA, const FKey& KeyB) { return KeyA.KeyName == KeyB.KeyName; }
	friend bool operator!=(const FKey& KeyA, const FKey& KeyB) { return KeyA.KeyName != KeyB.KeyName; }
	friend bool operator<(const FKey& KeyA, const FKey& KeyB) { return KeyA.KeyName < KeyB.KeyName; }
	friend uint32 GetTypeHash(const FKey& Key) { return GetTypeHash(Key.KeyName); }

	friend struct EKeys;

private:

	UPROPERTY()
	FName KeyName;
	
	mutable class TSharedPtr<struct FKeyDetails> KeyDetails;

	void ConditionalLookupKeyDetails() const;

};

template<>
struct TStructOpsTypeTraits<FKey> : public TStructOpsTypeTraitsBase
{
	enum
	{
		WithSerializeFromMismatchedTag = true,
		WithExportTextItem = true,
		WithImportTextItem = true,
		WithPostSerialize = true,
		WithCopy = true,		// Necessary so that TSharedPtr<FKeyDetails> Data is copied around
	};
};

DECLARE_DELEGATE_RetVal_OneParam(FText, FGetKeyDisplayNameSignature, const FKey);

struct INPUTCORE_API FKeyDetails
{
	enum EKeyFlags
	{
		GamepadKey				= 0x01,
		MouseButton				= 0x02,
		ModifierKey				= 0x04,
		NotBlueprintBindableKey	= 0x08,
		FloatAxis				= 0x10,
		VectorAxis				= 0x20,
		UpdateAxisWithoutSamples = 0x40,

		NoFlags                 = 0,
	};

	FKeyDetails(const FKey InKey, const TAttribute<FText>& InDisplayName, const uint8 InKeyFlags = 0, const FName InMenuCategory = NAME_None);

	bool IsModifierKey() const { return bIsModifierKey != 0; }
	bool IsGamepadKey() const { return bIsGamepadKey != 0; }
	bool IsMouseButton() const { return bIsMouseButton != 0; }
	bool IsFloatAxis() const { return AxisType == EInputAxisType::Float; }
	bool IsVectorAxis() const { return AxisType == EInputAxisType::Vector; }
	bool IsBindableInBlueprints() const { return bIsBindableInBlueprints != 0; }
<<<<<<< HEAD
=======
	bool ShouldUpdateAxisWithoutSamples() const { return bShouldUpdateAxisWithoutSamples != 0; }
>>>>>>> a8a797ea
	FName GetMenuCategory() const { return MenuCategory; }
	FText GetDisplayName() const;
	const FKey& GetKey() const { return Key; }

private:

	enum class EInputAxisType : uint8
	{
		None,
		Float,
		Vector
	};

	FKey  Key;
	
	TAttribute<FText> DisplayName;

	FName MenuCategory;

	int32 bIsModifierKey:1;
	int32 bIsGamepadKey:1;
	int32 bIsMouseButton:1;
	int32 bIsBindableInBlueprints:1;
	int32 bShouldUpdateAxisWithoutSamples:1;
	EInputAxisType AxisType;

};

UENUM(BlueprintType)
namespace ETouchIndex
{
	// The number of entries in ETouchIndex must match the number of touch keys defined in EKeys and NUM_TOUCH_KEYS above
	enum Type
	{
		Touch1,
		Touch2,
		Touch3,
		Touch4,
		Touch5,
		Touch6,
		Touch7,
		Touch8,
		Touch9,
		Touch10
	};
}

UENUM()
namespace EConsoleForGamepadLabels
{
	enum Type
	{
		None,
		XBoxOne,
		PS4
	};
}
struct INPUTCORE_API EKeys
{
	static const FKey AnyKey;

	static const FKey MouseX;
	static const FKey MouseY;
	static const FKey MouseScrollUp;
	static const FKey MouseScrollDown;
	static const FKey MouseWheelAxis;

	static const FKey LeftMouseButton;
	static const FKey RightMouseButton;
	static const FKey MiddleMouseButton;
	static const FKey ThumbMouseButton;
	static const FKey ThumbMouseButton2;

	static const FKey BackSpace;
	static const FKey Tab;
	static const FKey Enter;
	static const FKey Pause;

	static const FKey CapsLock;
	static const FKey Escape;
	static const FKey SpaceBar;
	static const FKey PageUp;
	static const FKey PageDown;
	static const FKey End;
	static const FKey Home;

	static const FKey Left;
	static const FKey Up;
	static const FKey Right;
	static const FKey Down;

	static const FKey Insert;
	static const FKey Delete;

	static const FKey Zero;
	static const FKey One;
	static const FKey Two;
	static const FKey Three;
	static const FKey Four;
	static const FKey Five;
	static const FKey Six;
	static const FKey Seven;
	static const FKey Eight;
	static const FKey Nine;

	static const FKey A;
	static const FKey B;
	static const FKey C;
	static const FKey D;
	static const FKey E;
	static const FKey F;
	static const FKey G;
	static const FKey H;
	static const FKey I;
	static const FKey J;
	static const FKey K;
	static const FKey L;
	static const FKey M;
	static const FKey N;
	static const FKey O;
	static const FKey P;
	static const FKey Q;
	static const FKey R;
	static const FKey S;
	static const FKey T;
	static const FKey U;
	static const FKey V;
	static const FKey W;
	static const FKey X;
	static const FKey Y;
	static const FKey Z;

	static const FKey NumPadZero;
	static const FKey NumPadOne;
	static const FKey NumPadTwo;
	static const FKey NumPadThree;
	static const FKey NumPadFour;
	static const FKey NumPadFive;
	static const FKey NumPadSix;
	static const FKey NumPadSeven;
	static const FKey NumPadEight;
	static const FKey NumPadNine;

	static const FKey Multiply;
	static const FKey Add;
	static const FKey Subtract;
	static const FKey Decimal;
	static const FKey Divide;

	static const FKey F1;
	static const FKey F2;
	static const FKey F3;
	static const FKey F4;
	static const FKey F5;
	static const FKey F6;
	static const FKey F7;
	static const FKey F8;
	static const FKey F9;
	static const FKey F10;
	static const FKey F11;
	static const FKey F12;

	static const FKey NumLock;

	static const FKey ScrollLock;

	static const FKey LeftShift;
	static const FKey RightShift;
	static const FKey LeftControl;
	static const FKey RightControl;
	static const FKey LeftAlt;
	static const FKey RightAlt;
	static const FKey LeftCommand;
	static const FKey RightCommand;

	static const FKey Semicolon;
	static const FKey Equals;
	static const FKey Comma;
	static const FKey Underscore;
	static const FKey Hyphen;
	static const FKey Period;
	static const FKey Slash;
	static const FKey Tilde;
	static const FKey LeftBracket;
	static const FKey Backslash;
	static const FKey RightBracket;
	static const FKey Apostrophe;

	static const FKey Ampersand;
	static const FKey Asterix;
	static const FKey Caret;
	static const FKey Colon;
	static const FKey Dollar;
	static const FKey Exclamation;
	static const FKey LeftParantheses;
	static const FKey RightParantheses;
	static const FKey Quote;

	static const FKey A_AccentGrave;
	static const FKey E_AccentGrave;
	static const FKey E_AccentAigu;
	static const FKey C_Cedille;

	// Platform Keys
	// These keys platform specific versions of keys that go by different names.
	// The delete key is a good example, on Windows Delete is the virtual key for Delete.
	// On Macs, the Delete key is the virtual key for BackSpace.
	static const FKey Platform_Delete;

	// Gamepad Keys
	static const FKey Gamepad_LeftX;
	static const FKey Gamepad_LeftY;
	static const FKey Gamepad_RightX;
	static const FKey Gamepad_RightY;
	static const FKey Gamepad_LeftTriggerAxis;
	static const FKey Gamepad_RightTriggerAxis;

	static const FKey Gamepad_LeftThumbstick;
	static const FKey Gamepad_RightThumbstick;
	static const FKey Gamepad_Special_Left;
	static const FKey Gamepad_Special_Right;
	static const FKey Gamepad_FaceButton_Bottom;
	static const FKey Gamepad_FaceButton_Right;
	static const FKey Gamepad_FaceButton_Left;
	static const FKey Gamepad_FaceButton_Top;
	static const FKey Gamepad_LeftShoulder;
	static const FKey Gamepad_RightShoulder;
	static const FKey Gamepad_LeftTrigger;
	static const FKey Gamepad_RightTrigger;
	static const FKey Gamepad_DPad_Up;
	static const FKey Gamepad_DPad_Down;
	static const FKey Gamepad_DPad_Right;
	static const FKey Gamepad_DPad_Left;

	// Virtual key codes used for input axis button press/release emulation
	static const FKey Gamepad_LeftStick_Up;
	static const FKey Gamepad_LeftStick_Down;
	static const FKey Gamepad_LeftStick_Right;
	static const FKey Gamepad_LeftStick_Left;

	static const FKey Gamepad_RightStick_Up;
	static const FKey Gamepad_RightStick_Down;
	static const FKey Gamepad_RightStick_Right;
	static const FKey Gamepad_RightStick_Left;

	// static const FKey Vector axes (FVector; not float)
	static const FKey Tilt;
	static const FKey RotationRate;
	static const FKey Gravity;
	static const FKey Acceleration;

	// Gestures
	static const FKey Gesture_Pinch;
	static const FKey Gesture_Flick;

	// Motion Controllers
	//		Left Controller
	static const FKey MotionController_Left_FaceButton1;
	static const FKey MotionController_Left_FaceButton2;
	static const FKey MotionController_Left_FaceButton3;
	static const FKey MotionController_Left_FaceButton4;
	static const FKey MotionController_Left_FaceButton5;
	static const FKey MotionController_Left_FaceButton6;
	static const FKey MotionController_Left_FaceButton7;
	static const FKey MotionController_Left_FaceButton8;

	static const FKey MotionController_Left_Shoulder;
	static const FKey MotionController_Left_Trigger;

	static const FKey MotionController_Left_Grip1;
	static const FKey MotionController_Left_Grip2;

	static const FKey MotionController_Left_Thumbstick;
	static const FKey MotionController_Left_Thumbstick_Up;
	static const FKey MotionController_Left_Thumbstick_Down;
	static const FKey MotionController_Left_Thumbstick_Left;
	static const FKey MotionController_Left_Thumbstick_Right;

	//		Right Controller
	static const FKey MotionController_Right_FaceButton1;
	static const FKey MotionController_Right_FaceButton2;
	static const FKey MotionController_Right_FaceButton3;
	static const FKey MotionController_Right_FaceButton4;
	static const FKey MotionController_Right_FaceButton5;
	static const FKey MotionController_Right_FaceButton6;
	static const FKey MotionController_Right_FaceButton7;
	static const FKey MotionController_Right_FaceButton8;

	static const FKey MotionController_Right_Shoulder;
	static const FKey MotionController_Right_Trigger;

	static const FKey MotionController_Right_Grip1;
	static const FKey MotionController_Right_Grip2;

	static const FKey MotionController_Right_Thumbstick;
	static const FKey MotionController_Right_Thumbstick_Up;
	static const FKey MotionController_Right_Thumbstick_Down;
	static const FKey MotionController_Right_Thumbstick_Left;
	static const FKey MotionController_Right_Thumbstick_Right;
	 
	//   Motion Controller Axes
	//		Left Controller
	static const FKey MotionController_Left_Thumbstick_X;
	static const FKey MotionController_Left_Thumbstick_Y;
	static const FKey MotionController_Left_TriggerAxis;

	//		Right Controller
	static const FKey MotionController_Right_Thumbstick_X;
	static const FKey MotionController_Right_Thumbstick_Y;
	static const FKey MotionController_Right_TriggerAxis;

	// PS4-specific
	static const FKey PS4_Special;

	// Steam Controller Specific
	static const FKey Steam_Touch_0;
	static const FKey Steam_Touch_1;
	static const FKey Steam_Touch_2;
	static const FKey Steam_Touch_3;
	static const FKey Steam_Back_Left;
	static const FKey Steam_Back_Right;

	// Xbox One global speech commands
	static const FKey Global_Menu;
	static const FKey Global_View;
	static const FKey Global_Pause;
	static const FKey Global_Play;
	static const FKey Global_Back;

	// Android-specific
	static const FKey Android_Back;
	static const FKey Android_Volume_Up;
	static const FKey Android_Volume_Down;
	static const FKey Android_Menu;

	static const FKey Invalid;

	static const int32 NUM_TOUCH_KEYS = 11;
	static const FKey TouchKeys[NUM_TOUCH_KEYS];

	static EConsoleForGamepadLabels::Type ConsoleForGamepadLabels;

	static const FName NAME_KeyboardCategory;
	static const FName NAME_GamepadCategory;
	static const FName NAME_MouseCategory;

	static void Initialize();
	static void AddKey(const FKeyDetails& KeyDetails);
	static void GetAllKeys(TArray<FKey>& OutKeys);
	static TSharedPtr<FKeyDetails> GetKeyDetails(const FKey Key);

	// These exist for backwards compatibility reasons only
	static bool IsModifierKey(FKey Key) { return Key.IsModifierKey(); }
	static bool IsGamepadKey(FKey Key) { return Key.IsGamepadKey(); }
	static bool IsAxis(FKey Key) { return Key.IsFloatAxis(); }
	static bool IsBindableInBlueprints(const FKey Key) { return Key.IsBindableInBlueprints(); }
	static void SetConsoleForGamepadLabels(const EConsoleForGamepadLabels::Type Console) { ConsoleForGamepadLabels = Console; }

	// Function that provides remapping for some gamepad keys in display windows
	static FText GetGamepadDisplayName(const FKey Key);

	static void AddMenuCategoryDisplayInfo(const FName CategoryName, const FText DisplayName, const FName PaletteIcon);
	static FText GetMenuCategoryDisplayName(const FName CategoryName);
	static FName GetMenuCategoryPaletteIcon(const FName CategoryName);
private:

	struct FCategoryDisplayInfo
	{
		FText DisplayName;
		FName PaletteIcon;
	};

	static TMap<FKey, TSharedPtr<FKeyDetails> > InputKeys;
	static TMap<FName, FCategoryDisplayInfo> MenuCategoryDisplayInfo;
	static bool bInitialized;

};

/** Various states of touch inputs. */
UENUM()
namespace ETouchType
{
	enum Type
	{
		Began,
		Moved,
		Stationary,
		Ended,

		NumTypes
	};
}


struct INPUTCORE_API FInputKeyManager
{
public:
	static FInputKeyManager& Get();

	void GetCodesFromKey(const FKey Key, const uint32*& KeyCode, const uint32*& CharCode) const;

	/**
	 * Retrieves the key mapped to the specified character code.
	 * @param KeyCode	The key code to get the name for.
	 */
	FKey GetKeyFromCodes( const uint32 KeyCode, const uint32 CharCode ) const;
	void InitKeyMappings();
private:
	FInputKeyManager()
	{
		InitKeyMappings();
	}

	static TSharedPtr< FInputKeyManager > Instance;
	TMap<uint32, FKey> KeyMapVirtualToEnum;
	TMap<uint32, FKey> KeyMapCharToEnum;
};

UCLASS(abstract)
class UInputCoreTypes : public UObject
{
	GENERATED_BODY()

};<|MERGE_RESOLUTION|>--- conflicted
+++ resolved
@@ -104,10 +104,7 @@
 	bool IsFloatAxis() const { return AxisType == EInputAxisType::Float; }
 	bool IsVectorAxis() const { return AxisType == EInputAxisType::Vector; }
 	bool IsBindableInBlueprints() const { return bIsBindableInBlueprints != 0; }
-<<<<<<< HEAD
-=======
 	bool ShouldUpdateAxisWithoutSamples() const { return bShouldUpdateAxisWithoutSamples != 0; }
->>>>>>> a8a797ea
 	FName GetMenuCategory() const { return MenuCategory; }
 	FText GetDisplayName() const;
 	const FKey& GetKey() const { return Key; }
