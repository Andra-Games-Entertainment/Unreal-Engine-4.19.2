--- conflicted
+++ resolved
@@ -332,10 +332,7 @@
     : FYCbCrConvertPS(Initializer)
     { }
 };
-<<<<<<< HEAD
-=======
-
->>>>>>> 9f6ccf49
+
 
 /**
  * Pixel shader to convert a UYVY (Y422, UYNV) frame to RGBA.
