--- conflicted
+++ resolved
@@ -60,11 +60,6 @@
 	 *
 	 * @return Resource size (in bytes).
 	 */
-<<<<<<< HEAD
-	SIZE_T GetResourceSize() const
-	{
-		return CachedResourceSize;
-=======
 	DEPRECATED(4.14, "GetResourceSize is deprecated. Please use GetResourceSizeEx or GetResourceSizeBytes instead.")
 	SIZE_T GetResourceSize() const
 	{
@@ -79,7 +74,6 @@
 	SIZE_T GetResourceSizeBytes() const
 	{
 		return CachedResourceSize.GetTotalMemoryBytes();
->>>>>>> 92a3597a
 	}
 
 	/**
@@ -225,13 +219,8 @@
 	 */
 	FResource BufferResources[3];
 
-<<<<<<< HEAD
-	/** Total size of this resource (in bytes) .*/
-	SIZE_T CachedResourceSize;
-=======
 	/** Total size of this resource.*/
 	FResourceSizeEx CachedResourceSize;
->>>>>>> 92a3597a
 
 	/** Width and height of the output resource (in pixels). */
 	FIntPoint OutputDimensions;
