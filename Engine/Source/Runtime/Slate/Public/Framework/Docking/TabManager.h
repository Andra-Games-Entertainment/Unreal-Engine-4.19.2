// Copyright 1998-2016 Epic Games, Inc. All Rights Reserved.

#pragma once

#include "SlateIcon.h"
#include "WorkspaceItem.h"

<<<<<<< HEAD

=======
class FMenuBuilder;
class FMultiBox;
>>>>>>> 73f66985
class FTabManager;
class SDockingArea;
class SDockTab;
class SDockingTabStack;
class SWindow;
struct FTabMatcher;
<<<<<<< HEAD

=======
>>>>>>> 73f66985

DECLARE_MULTICAST_DELEGATE_TwoParams(
	FOnActiveTabChanged,
	/** Previously active tab */
	TSharedPtr<SDockTab>,
	/** Newly active tab */
	TSharedPtr<SDockTab> );
	

struct FTabId
{
	FTabId( )
		: InstanceId(INDEX_NONE)
	{ }

	FTabId( const FName& InTabType, const int32 InInstanceId )
		: TabType(InTabType)
		, InstanceId(InInstanceId)
	{ }

	FTabId( const FName& InTabType )
		: TabType(InTabType)
		, InstanceId(INDEX_NONE)
	{ }

	/** Document tabs allow multiple instances of the same tab type. The placement rules for these tabs are left up for the specific use-cases. These tabs are not persisted. */
	bool IsTabPersistable() const
	{
		return InstanceId == INDEX_NONE;
	}

	bool operator==( const FTabId& Other ) const
	{
		return TabType == Other.TabType && (InstanceId == INDEX_NONE || Other.InstanceId == INDEX_NONE || InstanceId == Other.InstanceId) ;
	}

	FString ToString() const
	{
		return (InstanceId == INDEX_NONE)
			? TabType.ToString()
			: FString::Printf( TEXT("%s : %d"), *(TabType.ToString()), InstanceId );
	}

	FText ToText() const
	{
		FFormatNamedArguments Args;
		Args.Add( TEXT("TabType"), FText::FromName( TabType ) );
		Args.Add( TEXT("InstanceIdNumber"), FText::AsNumber( InstanceId ) );

		return (InstanceId == INDEX_NONE)
			? FText::FromName( TabType )
			: FText::Format( NSLOCTEXT("TabManager", "TabIdFormat", "{TabType} : {InstanceIdNumber}"), Args );
	}

	FName TabType;
	int32 InstanceId;
};


class FSpawnTabArgs
{
	public:
	FSpawnTabArgs( const TSharedPtr<SWindow>& InOwnerWindow, const FTabId& InTabBeingSpawenedId )
	: TabIdBeingSpawned(InTabBeingSpawenedId)
	, OwnerWindow(InOwnerWindow)
	{
	}

	const TSharedPtr<SWindow>& GetOwnerWindow() const
	{
		return OwnerWindow;
	}

	const FTabId& GetTabId() const 
	{
		return TabIdBeingSpawned;
	}

	private:
	FTabId TabIdBeingSpawned;
	TSharedPtr<SWindow> OwnerWindow;
};


/**
 * Invoked when a tab needs to be spawned.
 */
DECLARE_DELEGATE_RetVal_OneParam( TSharedRef<SDockTab>, FOnSpawnTab, const FSpawnTabArgs& );

/**
 * Allows users to provide custom logic when searching for a tab to reuse.
 * The TabId that is being searched for is provided as a courtesy, but does not have to be respected.
 */
DECLARE_DELEGATE_RetVal_OneParam( TSharedPtr<SDockTab>, FOnFindTabToReuse, const FTabId& )

/** An enum to describe how TabSpawnerEntries will be handled by menus. */
namespace ETabSpawnerMenuType
{
	enum Type
	{
		Enabled,		// Display this spawner in menus
		Disabled,		// Display this spawner in menus, but make it disabled
		Hidden,			// Do not display this spawner in menus, it will be invoked manually
	};
}

struct FTabSpawnerEntry : public FWorkspaceItem
{
	FTabSpawnerEntry( const FName& InTabType, const FOnSpawnTab& InSpawnTabMethod )
		: FWorkspaceItem( FText(), FSlateIcon(), false )
		, TabType( InTabType )
		, OnSpawnTab( InSpawnTabMethod )
		, OnFindTabToReuse()
		, MenuType(ETabSpawnerMenuType::Enabled)
		, bAutoGenerateMenuEntry(true)
		, SpawnedTabPtr()
	{
	}

	FTabSpawnerEntry& SetIcon( const FSlateIcon& InIcon)
	{
		Icon = InIcon;
		return *this;
	}

	FTabSpawnerEntry& SetDisplayName( const FText& InLegibleName )
	{
		DisplayName = InLegibleName;
		return *this;
	}

	FTabSpawnerEntry& SetTooltipText( const FText& InTooltipText )
	{
		TooltipText = InTooltipText;
		return *this;
	}

	FTabSpawnerEntry& SetGroup( const TSharedRef<FWorkspaceItem>& InGroup )
	{
		InGroup->AddItem(SharedThis(this));
		return *this;
	}

	FTabSpawnerEntry& SetReuseTabMethod( const FOnFindTabToReuse& InReuseTabMethod )
	{
		OnFindTabToReuse = InReuseTabMethod;
		return *this;
	}

	FTabSpawnerEntry& SetMenuType( const TAttribute<ETabSpawnerMenuType::Type>& InMenuType )
	{
		MenuType = InMenuType;
		return *this;
	}

	FTabSpawnerEntry& SetAutoGenerateMenuEntry( bool bInAutoGenerateMenuEntry )
	{
		bAutoGenerateMenuEntry = bInAutoGenerateMenuEntry;
		return *this;
	}

	virtual TSharedPtr<FTabSpawnerEntry> AsSpawnerEntry() override
	{
		return SharedThis(this);
	}

private:
	FName TabType;
	FOnSpawnTab OnSpawnTab;
	/** When this method is not provided, we assume that the tab should only allow 0 or 1 instances */
	FOnFindTabToReuse OnFindTabToReuse;
	/** Whether this menu item should be enabled, disabled, or hidden */
	TAttribute<ETabSpawnerMenuType::Type> MenuType;
	/** Whether to automatically generate a menu entry for this tab spawner */
	bool bAutoGenerateMenuEntry;

	TWeakPtr<SDockTab> SpawnedTabPtr;

	FORCENOINLINE bool IsSoleTabInstanceSpawned() const
	{
		// Items that allow multiple instances need a custom way to find and reuse tabs.
		return SpawnedTabPtr.IsValid();
	}

	friend class FTabManager;
};


namespace ETabState
{
	enum Type
	{
		OpenedTab = 0x1 << 0,
		ClosedTab = 0x1 << 1
	};
}


class SLATE_API FTabManager : public TSharedFromThis<FTabManager>
{
	friend class FGlobalTabmanager;
	public:

		class FStack;
		class FSplitter;
		class FArea;
		class FLayout;

		DECLARE_DELEGATE_OneParam( FOnPersistLayout, const TSharedRef<FLayout>& );

		class SLATE_API FLayoutNode : public TSharedFromThis<FLayoutNode>
		{
			friend class FTabManager;

		public:
			
			virtual TSharedPtr<FStack> AsStack();

			virtual TSharedPtr<FSplitter> AsSplitter();

			virtual TSharedPtr<FArea> AsArea();

			float GetSizeCoefficient() const { return SizeCoefficient; }

		protected:
			FLayoutNode()
			: SizeCoefficient(1.0f)
			{
			}

			float SizeCoefficient;
		};

		struct FTab
		{
			FTab( const FTabId& InTabId, ETabState::Type InTabState )
			: TabId(InTabId)
			, TabState(InTabState)
			{
			}

			bool operator==( const FTab& Other ) const
			{
				return this->TabId == Other.TabId && this->TabState == Other.TabState;
			}

			FTabId TabId;
			ETabState::Type TabState;
		};

		class SLATE_API FStack : public FLayoutNode
		{
				friend class FTabManager;
				friend class FLayout;
				friend class SDockingTabStack;

			public:				

				TSharedRef<FStack> AddTab( const FName& TabType, ETabState::Type TabState )
				{
					Tabs.Add( FTab( FTabId(TabType), TabState ) );
					return SharedThis(this);
				}

				TSharedRef<FStack> AddTab( const FTabId& TabId, ETabState::Type TabState )
				{
					Tabs.Add( FTab(TabId, TabState) );
					return SharedThis(this);
				}

				TSharedRef<FStack> SetSizeCoefficient( const float InSizeCoefficient )
				{
					SizeCoefficient = InSizeCoefficient;
					return SharedThis(this);
				}

				TSharedRef<FStack> SetHideTabWell( const bool InHideTabWell )
				{
					bHideTabWell = InHideTabWell;
					return SharedThis(this);
				}

				TSharedRef<FStack> SetForegroundTab( const FTabId& TabId )
				{
					ForegroundTabId = TabId;
					return SharedThis(this);
				}

				virtual TSharedPtr<FStack> AsStack() override
				{
					return SharedThis(this);
				}

				virtual ~FStack()
				{
				}

			protected:

				FStack()
				: Tabs()
				, bHideTabWell(false)
				, ForegroundTabId(NAME_None)
				{
				}

				TArray<FTab> Tabs;
				bool bHideTabWell;
				FTabId ForegroundTabId;
		};


		class SLATE_API FSplitter : public FLayoutNode
		{
				friend class FTabManager;
		
			public:

				TSharedRef<FSplitter> Split( TSharedRef<FLayoutNode> InNode )
				{
					ChildNodes.Add(InNode);
					return SharedThis(this);
				}

				TSharedRef<FSplitter> SetSizeCoefficient( const float InSizeCoefficient )
				{
					SizeCoefficient = InSizeCoefficient;
					return SharedThis(this);
				}

				TSharedRef<FSplitter> SetOrientation( const EOrientation InOrientation )
				{
					Orientation = InOrientation;
					return SharedThis(this);
				}

				virtual TSharedPtr<FSplitter> AsSplitter() override
				{
					return SharedThis(this);
				}

				EOrientation GetOrientation() const { return Orientation; }

				virtual ~FSplitter()
				{
				}

			protected:
				FSplitter()
				: Orientation(Orient_Horizontal)
				{
				}

				EOrientation Orientation;
				TArray< TSharedRef<FLayoutNode> > ChildNodes;
		};


		class SLATE_API FArea : public FSplitter
		{
				friend class FTabManager;
		
			public:			
				enum EWindowPlacement
				{
					Placement_NoWindow,
					Placement_Automatic,
					Placement_Specified
				};

				TSharedRef<FArea> Split( TSharedRef<FLayoutNode> InNode )
				{
					ChildNodes.Add(InNode);
					return SharedThis(this);
				}
				
				TSharedRef<FArea> SetOrientation( const EOrientation InOrientation )
				{
					Orientation = InOrientation;
					return SharedThis(this);
				}

				TSharedRef<FArea> SetWindow( FVector2D InPosition, bool IsMaximized )
				{
					WindowPlacement = Placement_Specified;
					WindowPosition = InPosition;
					bIsMaximized = IsMaximized;
					return SharedThis(this);
				}

				virtual TSharedPtr<FArea> AsArea() override
				{
					return SharedThis(this);
				}

				virtual ~FArea()
				{
				}

			protected:
				FArea( const float InWidth, const float InHeight )
				: WindowPlacement(Placement_Automatic)
				, WindowPosition(FVector2D(0,0))
				, WindowSize(InWidth, InHeight)
				, bIsMaximized( false )
				{
				}

				EWindowPlacement WindowPlacement;
				FVector2D WindowPosition;
				FVector2D WindowSize;
				bool bIsMaximized;
		};


		class SLATE_API FLayout : public TSharedFromThis<FLayout>
		{
				friend class FTabManager;
				
			public:

				TSharedRef<FLayout> AddArea( const TSharedRef<FArea>& InArea )
				{
					Areas.Add( InArea );
					return SharedThis(this);
				}

				const TWeakPtr<FArea>& GetPrimaryArea() const
				{
					return PrimaryArea;
				}
				
			public:
				static TSharedPtr<FTabManager::FLayout> NewFromString( const FString& LayoutAsText );
				FName GetLayoutName() const;
				FString ToString() const;

			protected:				
				static TSharedRef<class FJsonObject> PersistToString_Helper(const TSharedRef<FLayoutNode>& NodeToPersist);
				static TSharedRef<FLayoutNode> NewFromString_Helper( TSharedPtr<FJsonObject> JsonObject );

				FLayout(const FName& InLayoutName)
					: LayoutName(InLayoutName)
				{}

				TWeakPtr< FArea > PrimaryArea;
				TArray< TSharedRef<FArea> > Areas;
				/** The layout will be saved into a config file with this name. E.g. LevelEditorLayout or MaterialEditorLayout */
				FName LayoutName;
		};	


		friend class FPrivateApi;
		class FPrivateApi
		{
			public:
				FPrivateApi( FTabManager& InTabManager )
				: TabManager( InTabManager )
				{
				}

				TSharedPtr<SWindow> GetParentWindow() const;
				void OnDockAreaCreated( const TSharedRef<SDockingArea>& NewlyCreatedDockArea );
				/** Notify the tab manager that a tab has been relocated. If the tab now lives in a new window, the NewOwnerWindow should be a valid pointer. */
				void OnTabRelocated( const TSharedRef<SDockTab>& RelocatedTab, const TSharedPtr<SWindow>& NewOwnerWindow );
				void OnTabOpening( const TSharedRef<SDockTab>& TabBeingOpened );
				void OnTabClosing( const TSharedRef<SDockTab>& TabBeingClosed );
				void OnDockAreaClosing( const TSharedRef<SDockingArea>& DockAreaThatIsClosing );
				void OnTabManagerClosing();
				bool CanTabLeaveTabWell(const TSharedRef<const SDockTab>& TabToTest) const;
				const TArray< TWeakPtr<SDockingArea> >& GetLiveDockAreas() const;
				/**
				 * Notify the tab manager that the NewForegroundTab was brought to front and the BackgroundedTab was send to the background as a result.
				 */
				void OnTabForegrounded( const TSharedPtr<SDockTab>& NewForegroundTab, const TSharedPtr<SDockTab>& BackgroundedTab );

				void ShowWindows();
				void HideWindows();

			private:
				FTabManager& TabManager;
				
		};

		FTabManager::FPrivateApi& GetPrivateApi();

	public:
		static TSharedRef<FLayout> NewLayout( const FName LayoutName )
		{
			return MakeShareable( new FLayout(LayoutName) );
		}
		
		static TSharedRef<FArea> NewPrimaryArea()
		{
			TSharedRef<FArea>Area = MakeShareable( new FArea(0,0) );
			Area->WindowPlacement = FArea::Placement_NoWindow;
			return Area;
		}

		static TSharedRef<FArea> NewArea( const float Width, const float Height )
		{
			return MakeShareable( new FArea( Width, Height ) );
		}

		static TSharedRef<FArea> NewArea( const FVector2D& WindowSize )
		{
			return MakeShareable( new FArea( WindowSize.X, WindowSize.Y ) );
		}
		
		static TSharedRef<FStack> NewStack() 
		{
			return MakeShareable( new FStack() );
		}
		
		static TSharedRef<FSplitter> NewSplitter()
		{
			return MakeShareable( new FSplitter() );
		}

		void SetOnPersistLayout( const FOnPersistLayout& InHandler );

		/** Close all live areas and wipe all the persisted areas. */
		void CloseAllAreas();

		/** Gather the persistent layout */
		TSharedRef<FTabManager::FLayout> PersistLayout() const;

		/** Gather the persistent layout and execute the custom delegate for saving it to persistent storage (e.g. into config files) */
		void SavePersistentLayout();

		/**
		 * Register a new tab spawner with the tab manager.  The spawner will be called when anyone calls
		 * InvokeTab().
		 * @param TabId The TabId to register the spawner for.
		 * @param OnSpawnTab The callback that will be used to spawn the tab.
		 * @return The registration entry for the spawner.
		 */
		FTabSpawnerEntry& RegisterTabSpawner( const FName TabId, const FOnSpawnTab& OnSpawnTab );
		
		/**
		 * Unregisters the tab spawner matching the provided TabId.
		 * @param TabId The TabId to remove the spawner for.
		 * @return true if a spawner was found for this TabId, otherwise false.
		 */
		bool UnregisterTabSpawner( const FName TabId );

		/**
		 * Unregisters all tab spawners.
		 */
		void UnregisterAllTabSpawners();

		TSharedPtr<SWidget> RestoreFrom( const TSharedRef<FLayout>& Layout, const TSharedPtr<SWindow>& ParentWindow, const bool bEmbedTitleAreaContent = false );

		void PopulateLocalTabSpawnerMenu( FMenuBuilder& PopulateMe );

		void PopulateTabSpawnerMenu( FMenuBuilder& PopulateMe, TSharedRef<FWorkspaceItem> MenuStructure );

		void PopulateTabSpawnerMenu( FMenuBuilder &PopulateMe, const FName& TabType );

		void DrawAttention( const TSharedRef<SDockTab>& TabToHighlight );

		struct ESearchPreference
		{
			enum Type
			{
				PreferLiveTab,
				RequireClosedTab
			};
		};
		
		/** Insert a new UnmanagedTab document tab next to an existing tab (closed or open) that has the PlaceholdId. */
		void InsertNewDocumentTab( FName PlaceholderId, ESearchPreference::Type SearchPreference, const TSharedRef<SDockTab>& UnmanagedTab );

		/**
		 * Much like InsertNewDocumentTab, but the UnmanagedTab is not seen by the user as newly-created.
		 * e.g. Opening an restores multiple previously opened documents; these are not seen as new tabs.
		 */
		void RestoreDocumentTab( FName PlaceholderId, ESearchPreference::Type SearchPreference, const TSharedRef<SDockTab>& UnmanagedTab );

		/**
		 * Opens tab if it is closed at the last known location.  If it already exists, it will draw attention to the tab.
		 * 
		 * @param TabId The tab identifier.
		 * @return The existing or newly spawned tab instance.
		 */
		TSharedRef<SDockTab> InvokeTab( const FTabId& TabId );

		virtual ~FTabManager()
		{
		}

		/**
		 * Set the multi-box to use for generating a native, global menu bar.
		 * @param NewMenuMutliBox The multi-box to generate the global menu bar from.
		 */
		void SetMenuMultiBox(const TSharedPtr< FMultiBox >& NewMenuMutliBox);

		/**
		 * Update the native, global menu bar if it is being used.
		 * @param bForce Used to force an update even if the parent window doesn't contain the widget with keyboard focus.
		 */
		void UpdateMainMenu(bool const bForce);

		/** Provide a tab that will be the main tab and cannot be closed. */
		void SetMainTab(const TSharedRef<const SDockTab>& InTab);

		/** @return if the provided tab can be closed. */
		bool IsTabCloseable(const TSharedRef<const SDockTab>& InTab) const;

		/** @return The local workspace menu root */
		const TSharedRef<FWorkspaceItem> GetLocalWorkspaceMenuRoot() const;

		/** Adds a category to the local workspace menu by name */
		TSharedRef<FWorkspaceItem> AddLocalWorkspaceMenuCategory( const FText& CategoryTitle );

		/** Adds an existing workspace item to the local workspace menu */
		void AddLocalWorkspaceMenuItem( const TSharedRef<FWorkspaceItem>& CategoryItem );

		/** Clears all categories in the local workspace menu */
		void ClearLocalWorkspaceMenuCategories();

		/** @return true if the tab has a factory registered for it that allows it to be spawned. */
		bool CanSpawnTab( FName TabId );

		/** Returns the owner tab (if it exists) */
		TSharedPtr<SDockTab> GetOwnerTab() { return OwnerTabPtr.Pin(); }

	protected:
		void InvokeTabForMenu( FName TabId );

	protected:
		
		void InsertDocumentTab( FName PlaceholderId, ESearchPreference::Type SearchPreference, const TSharedRef<SDockTab>& UnmanagedTab, bool bPlaySpawnAnim );
			
		void PopulateTabSpawnerMenu_Helper( FMenuBuilder& PopulateMe, struct FPopulateTabSpawnerMenu_Args Args );

		void MakeSpawnerMenuEntry( FMenuBuilder &PopulateMe, const TSharedPtr<FTabSpawnerEntry> &SpawnerNode );

		TSharedRef<SDockTab> InvokeTab_Internal( const FTabId& TabId );
		TSharedPtr<SDockingTabStack> FindPotentiallyClosedTab( const FTabId& ClosedTabId );

		typedef TMap< FName, TSharedRef<FTabSpawnerEntry> > FTabSpawner;
		
		static TSharedRef<FTabManager> New( const TSharedPtr<SDockTab>& InOwnerTab, const TSharedRef<FTabSpawner>& InNomadTabSpawner )
		{
			return MakeShareable( new FTabManager(InOwnerTab, InNomadTabSpawner) );
		}

		FTabManager( const TSharedPtr<SDockTab>& InOwnerTab, const TSharedRef<FTabManager::FTabSpawner> & InNomadTabSpawner );

		TSharedRef<SDockingArea> RestoreArea( const TSharedRef<FArea>& AreaToRestore, const TSharedPtr<SWindow>& InParentWindow, const bool bEmbedTitleAreaContent = false );

		TSharedRef<class SDockingNode> RestoreArea_Helper( const TSharedRef<FLayoutNode>& LayoutNode, const TSharedPtr<SWindow>& ParentWindow, const bool bEmbedTitleAreaContent );

		void RestoreSplitterContent( const TSharedRef<FSplitter>& SplitterNode, const TSharedRef<class SDockingSplitter>& SplitterWidget, const TSharedPtr<SWindow>& ParentWindow );
		
		bool IsValidTabForSpawning( const FTab& SomeTab ) const;
		TSharedRef<SDockTab> SpawnTab( const FTabId& TabId, const TSharedPtr<SWindow>& ParentWindow );

		TSharedPtr<SDockTab> FindExistingLiveTab( const FTabId& TabId ) const;
		TSharedPtr<class SDockingTabStack> FindTabInLiveAreas( const FTabMatcher& TabMatcher ) const;
		static TSharedPtr<class SDockingTabStack> FindTabInLiveArea( const FTabMatcher& TabMatcher, const TSharedRef<SDockingArea>& InArea );

		template<typename MatchFunctorType> static bool HasAnyMatchingTabs( const TSharedRef<FTabManager::FLayoutNode>& SomeNode, const MatchFunctorType& Matcher );
		bool HasOpenTabs( const TSharedRef<FTabManager::FLayoutNode>& SomeNode ) const;
		bool HasValidTabs( const TSharedRef<FTabManager::FLayoutNode>& SomeNode ) const;

		/**
		 * Notify the tab manager that the NewForegroundTab was brought to front and the BackgroundedTab was send to the background as a result.
		 */
		virtual void OnTabForegrounded( const TSharedPtr<SDockTab>& NewForegroundTab, const TSharedPtr<SDockTab>& BackgroundedTab );
		virtual void OnTabRelocated( const TSharedRef<SDockTab>& RelocatedTab, const TSharedPtr<SWindow>& NewOwnerWindow );
		virtual void OnTabOpening( const TSharedRef<SDockTab>& TabBeingOpened );
		virtual void OnTabClosing( const TSharedRef<SDockTab>& TabBeingClosed );
		/** Invoked when a tab manager is closing down. */
		virtual void OnTabManagerClosing();
		/** Check these all tabs to see if it is OK to close them. Ignore the TabsToIgnore */
		virtual bool CanCloseManager( const TSet< TSharedRef<SDockTab> >& TabsToIgnore = TSet< TSharedRef<SDockTab> >() );

		static void GetAllStacks( const TSharedRef<SDockingArea>& InDockArea, TArray< TSharedRef<SDockingTabStack> >& OutTabStacks );

		/** @return the stack that is under NodeToSearchUnder and contains TabIdToFind; Invalid pointer if not found. */
		static TSharedPtr<FTabManager::FStack> FindTabUnderNode( const FTabMatcher& Matcher, const TSharedRef<FTabManager::FLayoutNode>& NodeToSearchUnder );
		int32 FindTabInCollapsedAreas( const FTabMatcher& Matcher );
		void RemoveTabFromCollapsedAreas( const FTabMatcher& Matcher );

		/** Called when tab(s) have been added or windows created */
		virtual void UpdateStats();
		
	private:
		/** Checks all dock areas and adds up the number of open tabs and unique parent windows in the manager */
		void GetRecordableStats( int32& OutTabCount, TArray<TSharedPtr<SWindow>>& OutUniqueParentWindows ) const;

	protected:
		FTabSpawner TabSpawner;
		TSharedRef<FTabSpawner> NomadTabSpawner;
		TSharedPtr<FTabSpawnerEntry> FindTabSpawnerFor(FName TabId);

		TArray< TWeakPtr<SDockingArea> > DockAreas;
		TArray< TSharedRef<FTabManager::FArea> > CollapsedDockAreas;

		/** The root for the local editor's tab spawner workspace menu */
		TSharedPtr<FWorkspaceItem> LocalWorkspaceMenuRoot;

		/** A Major tab that contains this TabManager's widgets. */
		TWeakPtr<SDockTab> OwnerTabPtr;

		/** The current menu multi-box for the tab, used to construct platform native main menus */
		TSharedPtr< FMultiBox > MenuMultiBox;

		/** Protected private API that must only be accessed by the docking framework internals */
		TSharedRef<FPrivateApi> PrivateApi;

		/** The name of the layout being used */
		FName ActiveLayoutName;

		/** Invoked when the tab manager is about to close */
		FOnPersistLayout OnPersistLayout_Handler;

		/**
		 * Instance ID for document tabs. Allows us to distinguish between different document tabs at runtime.
		 * This ID is never meant to be persisted, simply used to disambiguate between different documents, since most of thenm
		 * will have the same Tab Type (which is usually document).
		 */
		int32 LastDocumentUID;

		/** The fallback size for a window */
		const static FVector2D FallbackWindowSize;

		/**
		 * Defensive: True when we are saving the visual state.
		 * Inevitably someone will ask us to save layout while saving layout.
		 * We will ignore that request them.
		 */
		bool bIsSavingVisualState;

		/** The main tab, this tab cannot be closed. */
		TWeakPtr<const SDockTab> MainNonCloseableTab;
};






class SLATE_API FGlobalTabmanager : public FTabManager
{
public:	

	static const TSharedRef<FGlobalTabmanager>& Get();

	/** Subscribe to notifications about the active tab changing */
	FDelegateHandle OnActiveTabChanged_Subscribe( const FOnActiveTabChanged::FDelegate& InDelegate );

	/** Unsubscribe to notifications about the active tab changing */
	void OnActiveTabChanged_Unsubscribe( FDelegateHandle Handle );

	/** Subscribe to notifications about a foreground tab changing */
	FDelegateHandle OnTabForegrounded_Subscribe(const FOnActiveTabChanged::FDelegate& InDelegate);

	/** Unsubscribe to notifications about a foreground tab changing */
	void OnTabForegrounded_Unsubscribe(FDelegateHandle Handle);

	/** @return the currently active tab; NULL pointer if there is no active tab */
	TSharedPtr<SDockTab> GetActiveTab() const;

	/** Can the manager activate this Tab as the new active tab? */
	bool CanSetAsActiveTab(const TSharedPtr<SDockTab>& Tab);

	/** Activate the NewActiveTab. If NewActiveTab is NULL, the active tab is cleared. */
	void SetActiveTab( const TSharedPtr<SDockTab>& NewActiveTab );

	FTabSpawnerEntry& RegisterNomadTabSpawner( const FName TabId, const FOnSpawnTab& OnSpawnTab );
	
	void UnregisterNomadTabSpawner( const FName TabId );

	void SetApplicationTitle( const FText& AppTitle );

	const FText& GetApplicationTitle() const;

	static TSharedRef<FGlobalTabmanager> New()
	{
		return MakeShareable( new FGlobalTabmanager() );
	}

	virtual bool CanCloseManager( const TSet< TSharedRef<SDockTab> >& TabsToIgnore = TSet< TSharedRef<SDockTab> >()) override;

	/** Gets the major tab for the manager */
	TSharedPtr<SDockTab> GetMajorTabForTabManager(const TSharedRef<FTabManager>& ChildManager);

	/** Draw the user's attention to a child tab manager */
	void DrawAttentionToTabManager( const TSharedRef<FTabManager>& ChildManager );

	TSharedRef<FTabManager> NewTabManager( const TSharedRef<SDockTab>& InOwnerTab );
	
	/**
	 * Update the native, global menu bar if it is being used for a specific tab managed by the global tab manager.
	 * @param ForTab The tab to update the main menu.
	 * @param bForce Used to force an update even if the parent window doesn't contain the widget with keyboard focus.
	 */
	void UpdateMainMenu(const TSharedRef<SDockTab>& ForTab, bool const bForce);

	/** Persist and serialize the layout of every TabManager and the custom visual state of every Tab. */
	void SaveAllVisualState();

	/** Provide a window under which all other windows in this application should nest. */
	void SetRootWindow( const TSharedRef<SWindow> InRootWindow );

	/** The window under which all other windows in our app nest; might be null */
	TSharedPtr<SWindow> GetRootWindow() const;

	/** Adds a legacy tab type to the tab type redirection map so tabs loaded with this type will be automatically converted to the new type */
	void AddLegacyTabType(FName InLegacyTabType, FName InNewTabType);

	/** Returns true if the specified tab type is registered as a legacy tab */
	bool IsLegacyTabType(FName InTabType) const;

	/** If the specified TabType is deprecated, returns the new replacement tab type. Otherwise, returns InTabType */
	FName GetTabTypeForPotentiallyLegacyTab(FName InTabType) const;

	/** Returns the highest number of tabs that were open simultaneously during this session */
	int32 GetMaximumTabCount() const { return AllTabsMaxCount; }

	/** Returns the highest number of parent windows that were open simultaneously during this session */
	int32 GetMaximumWindowCount() const { return AllAreasWindowMaxCount; }

protected:
	virtual void OnTabForegrounded( const TSharedPtr<SDockTab>& NewForegroundTab, const TSharedPtr<SDockTab>& BackgroundedTab ) override;
	virtual void OnTabRelocated( const TSharedRef<SDockTab>& RelocatedTab, const TSharedPtr<SWindow>& NewOwnerWindow ) override;
	virtual void OnTabClosing( const TSharedRef<SDockTab>& TabBeingClosed ) override;
	virtual void UpdateStats() override;

public:
	virtual void OnTabManagerClosing() override;


private:
	
	/** Pairs of Major Tab and the TabManager that manages tabs within it. */
	struct FSubTabManager
	{
		FSubTabManager( const TSharedRef<SDockTab>& InMajorTab, const TSharedRef<FTabManager>& InTabManager )
		: MajorTab( InMajorTab )
		, TabManager( InTabManager )
		{
		}

		TWeakPtr<SDockTab> MajorTab;
		TWeakPtr<FTabManager> TabManager;
	};

	struct FindByTab
	{
		FindByTab(const TSharedRef<SDockTab>& InTabToFind)
			: TabToFind(InTabToFind)
		{
		}

		bool operator()(const FGlobalTabmanager::FSubTabManager& TabManagerPair) const
		{
			return TabManagerPair.TabManager.IsValid() && TabManagerPair.MajorTab.IsValid() && TabManagerPair.MajorTab.Pin() == TabToFind;
		}

		const TSharedRef<SDockTab>& TabToFind;
	};

	struct FindByManager
	{
		FindByManager(const TSharedRef<FTabManager>& InManagerToFind)
			: ManagerToFind(InManagerToFind)
		{
		}

		bool operator()(const FGlobalTabmanager::FSubTabManager& TabManagerPair) const
		{
			return TabManagerPair.TabManager.IsValid() && TabManagerPair.MajorTab.IsValid() && TabManagerPair.TabManager.Pin() == ManagerToFind;
		}

		const TSharedRef<FTabManager>& ManagerToFind;
	};

	FGlobalTabmanager()
	: FTabManager( TSharedPtr<SDockTab>(), MakeShareable( new FTabSpawner() ) )
	, AllTabsMaxCount(0)
	, AllAreasWindowMaxCount(0)
	{
	}

	TArray< FSubTabManager > SubTabManagers;

	/** The currently active tab; NULL if there is no active tab. */
	TWeakPtr<SDockTab> ActiveTabPtr;

	FOnActiveTabChanged OnActiveTabChanged;

	FOnActiveTabChanged TabForegrounded;

	FText AppTitle;

	/** A window under which all of the windows in this application will nest. */
	TWeakPtr<SWindow> RootWindowPtr;

	/** A map that correlates deprecated tab types to new tab types */
	TMap<FName, FName> LegacyTabTypeRedirectionMap;

	/** Keeps track of the running-maximum number of tabs in all dock areas and sub-managers during this session */
	int32 AllTabsMaxCount;

	/** Keeps track of the running-maximum number of unique parent windows in all dock areas and sub-managers during this session */
	int32 AllAreasWindowMaxCount;

};<|MERGE_RESOLUTION|>--- conflicted
+++ resolved
@@ -5,22 +5,14 @@
 #include "SlateIcon.h"
 #include "WorkspaceItem.h"
 
-<<<<<<< HEAD
-
-=======
 class FMenuBuilder;
 class FMultiBox;
->>>>>>> 73f66985
 class FTabManager;
 class SDockingArea;
 class SDockTab;
 class SDockingTabStack;
 class SWindow;
 struct FTabMatcher;
-<<<<<<< HEAD
-
-=======
->>>>>>> 73f66985
 
 DECLARE_MULTICAST_DELEGATE_TwoParams(
 	FOnActiveTabChanged,
