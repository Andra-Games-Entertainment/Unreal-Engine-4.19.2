// Copyright 1998-2015 Epic Games, Inc. All Rights Reserved.

#include "SlatePrivatePCH.h"
#include "TextEditHelper.h"
#include "GenericCommands.h"

/** A pointer to the editable text currently under the mouse cursor. nullptr when there isn't one. */
SEditableText* SEditableText::EditableTextUnderCursor = nullptr;


/** Constructor */
SEditableText::SEditableText()
	: ScrollHelper()
	, CaretPosition( 0 )
	, CaretVisualPositionSpring()
	, LastCaretInteractionTime( -1000.0 )
	, LastSelectionInteractionTime( -1000.0 )
	, bIsDragSelecting( false )
	, bWasFocusedByLastMouseDown( false )
	, bHasDragSelectedSinceFocused( false )
	, bHasDragSelectedSinceMouseDown( false )
	, CurrentUndoLevel( INDEX_NONE )
	, bIsChangingText( false )
	, UICommandList( new FUICommandList() )
	, bTextChangedByVirtualKeyboard( false )
	, bIsSpringing( false )
{
	// Setup springs
	FFloatSpring1D::FSpringConfig SpringConfig;
	SpringConfig.SpringConstant = EditableTextDefs::CaretSpringConstant;
	CaretVisualPositionSpring.SetConfig( SpringConfig );

	SpringConfig.SpringConstant = EditableTextDefs::SelectionTargetSpringConstant;
	SelectionTargetLeftSpring.SetConfig( SpringConfig );
	SelectionTargetRightSpring.SetConfig( SpringConfig );
}

/** Destructor */
SEditableText::~SEditableText()
{
	ITextInputMethodSystem* const TextInputMethodSystem = FSlateApplication::IsInitialized() ? FSlateApplication::Get().GetTextInputMethodSystem() : nullptr;
	if(TextInputMethodSystem)
	{
		TSharedRef<FTextInputMethodContext> TextInputMethodContextRef = TextInputMethodContext.ToSharedRef();
		if(TextInputMethodSystem->IsActiveContext(TextInputMethodContextRef))
		{
			// This can happen if an entire tree of widgets is culled, as Slate isn't notified of the focus loss, the widget is just deleted
			TextInputMethodSystem->DeactivateContext(TextInputMethodContextRef);
		}

		TextInputMethodSystem->UnregisterContext(TextInputMethodContextRef);
	}
}

/**
 * Construct this widget
 *
 * @param	InArgs	The declaration data for this widget
 */
void SEditableText::Construct( const FArguments& InArgs )
{
	Text = InArgs._Text;
	HintText = InArgs._HintText;

	// Set colors and font using override attributes Font and ColorAndOpacity if set, otherwise use the Style argument.
	check (InArgs._Style);
	Font = InArgs._Font.IsSet() ? InArgs._Font : InArgs._Style->Font;
	ColorAndOpacity = InArgs._ColorAndOpacity.IsSet() ? InArgs._ColorAndOpacity : InArgs._Style->ColorAndOpacity;
	BackgroundImageSelected = InArgs._BackgroundImageSelected.IsSet() ? InArgs._BackgroundImageSelected : &InArgs._Style->BackgroundImageSelected;
	BackgroundImageSelectionTarget = InArgs._BackgroundImageSelectionTarget.IsSet() ? InArgs._BackgroundImageSelectionTarget : &InArgs._Style->BackgroundImageSelectionTarget;
	BackgroundImageComposing = InArgs._BackgroundImageComposing.IsSet() ? InArgs._BackgroundImageComposing : &InArgs._Style->BackgroundImageComposing;	
	CaretImage = InArgs._CaretImage.IsSet() ? InArgs._CaretImage : &InArgs._Style->CaretImage;

	IsReadOnly = InArgs._IsReadOnly;
	IsPassword = InArgs._IsPassword;
	IsCaretMovedWhenGainFocus = InArgs._IsCaretMovedWhenGainFocus;
	bSelectAllTextWhenFocused = InArgs._SelectAllTextWhenFocused;
	RevertTextOnEscape = InArgs._RevertTextOnEscape;
	ClearKeyboardFocusOnCommit = InArgs._ClearKeyboardFocusOnCommit;
	OnIsTypedCharValid = InArgs._OnIsTypedCharValid;
	OnTextChanged = InArgs._OnTextChanged;
	OnTextCommitted = InArgs._OnTextCommitted;
	MinDesiredWidth = InArgs._MinDesiredWidth;
	SelectAllTextOnCommit = InArgs._SelectAllTextOnCommit;
	VirtualKeyboardType = IsPassword.Get() ? EKeyboardType::Keyboard_Password : InArgs._VirtualKeyboardType;

	// Map UI commands to delegates which are called when the command should be executed
	UICommandList->MapAction( FGenericCommands::Get().Undo,
		FExecuteAction::CreateSP( this, &SEditableText::Undo ),
		FCanExecuteAction::CreateSP( this, &SEditableText::CanExecuteUndo ) );

	UICommandList->MapAction( FGenericCommands::Get().Cut,
		FExecuteAction::CreateSP( this, &SEditableText::CutSelectedTextToClipboard ),
		FCanExecuteAction::CreateSP( this, &SEditableText::CanExecuteCut ) );

	UICommandList->MapAction( FGenericCommands::Get().Paste,
		FExecuteAction::CreateSP( this, &SEditableText::PasteTextFromClipboard ),
		FCanExecuteAction::CreateSP( this, &SEditableText::CanExecutePaste ) );

	UICommandList->MapAction( FGenericCommands::Get().Copy,
		FExecuteAction::CreateSP( this, &SEditableText::CopySelectedTextToClipboard ),
		FCanExecuteAction::CreateSP( this, &SEditableText::CanExecuteCopy ) );

	UICommandList->MapAction( FGenericCommands::Get().Delete,
		FExecuteAction::CreateSP( this, &SEditableText::ExecuteDeleteAction ),
		FCanExecuteAction::CreateSP( this, &SEditableText::CanExecuteDelete ) );

	UICommandList->MapAction( FGenericCommands::Get().SelectAll,
		FExecuteAction::CreateSP( this, &SEditableText::SelectAllText ),
		FCanExecuteAction::CreateSP( this, &SEditableText::CanExecuteSelectAll ) );

	// build context menu extender
	MenuExtender = MakeShareable(new FExtender);
	MenuExtender->AddMenuExtension("EditText", EExtensionHook::Before, TSharedPtr<FUICommandList>(), InArgs._ContextMenuExtender);

	TextInputMethodContext = MakeShareable( new FTextInputMethodContext( StaticCastSharedRef<SEditableText>(AsShared()) ) );
	ITextInputMethodSystem* const TextInputMethodSystem = FSlateApplication::Get().GetTextInputMethodSystem();
	if(TextInputMethodSystem)
	{
		TextInputMethodChangeNotifier = TextInputMethodSystem->RegisterContext(TextInputMethodContext.ToSharedRef());
	}
	if(TextInputMethodChangeNotifier.IsValid())
	{
		TextInputMethodChangeNotifier->NotifyLayoutChanged(ITextInputMethodChangeNotifier::ELayoutChangeType::Created);
	}
}

/**
 * Sets the text string currently being edited 
 *
 * @param  InNewText  The new text string
 */
void SEditableText::SetText( const TAttribute< FText >& InNewText )
{
	const bool bHasTextChanged = HasKeyboardFocus() ? !InNewText.Get().EqualTo(EditedText) : !InNewText.Get().EqualTo(Text.Get());

	// NOTE: This will unbind any getter that is currently assigned to the Text attribute!  You should only be calling
	//       SetText() if you know what you're doing.
	Text = InNewText;

	if (bHasTextChanged)
	{
		// Update the edited text, if the user isn't already editing it
		if (HasKeyboardFocus())
		{
			// Update the edited text, if the user isn't already editing it
			ClearSelection();
			EditedText = FText();

			// Load the new text
			LoadText();

			// Move the cursor to the end of the string
			SetCaretPosition(EditedText.ToString().Len());

			// Let outsiders know that the text being edited has been changed
			OnTextChanged.ExecuteIfBound(EditedText);
		}
		else
		{
			// Let outsiders know that the text content has been changed
			OnTextChanged.ExecuteIfBound(Text.Get());
		}
	}
}

void SEditableText::SetTextFromVirtualKeyboard(const FText& InNewText)
{
	// Only set the text if the text attribute doesn't have a getter binding (otherwise it would be blown away).
	// If it is bound, we'll assume that OnTextCommitted will handle the update.
	if (!Text.IsBound())
	{
		Text.Set(InNewText);
	}

	if (!InNewText.EqualTo(EditedText))
	{
		EditedText = InNewText;

		// This method is called from the main thread (i.e. not the game thread) of the device with the virtual keyboard
		// This causes the app to crash on those devices, so we're using polling here to ensure delegates are
		// fired on the game thread in Tick.
		bTextChangedByVirtualKeyboard = true;
	}
}

void SEditableText::RestoreOriginalText()
{
	if( HasTextChangedFromOriginal() )
	{
		EditedText = OriginalText;

		SaveText();

		// Let outsiders know that the text content has been changed
		OnTextChanged.ExecuteIfBound( EditedText );
	}
}

bool SEditableText::HasTextChangedFromOriginal() const
{
	return ( !IsReadOnly.Get() && !EditedText.EqualTo(OriginalText)  );
}


void SEditableText::SetFont( const TAttribute< FSlateFontInfo >& InNewFont )
{
	Font = InNewFont;
}

void SEditableText::Tick( const FGeometry& AllottedGeometry, const double InCurrentTime, const float InDeltaTime )
{
	// Poll to see if the text has been updated by a virtual keyboard
	if (bTextChangedByVirtualKeyboard)
	{
		OnEnter();
		bTextChangedByVirtualKeyboard = false;
	}

	if(TextInputMethodChangeNotifier.IsValid() && TextInputMethodContext.IsValid() && TextInputMethodContext->CachedGeometry != AllottedGeometry)
	{
		TextInputMethodContext->CachedGeometry = AllottedGeometry;
		TextInputMethodChangeNotifier->NotifyLayoutChanged(ITextInputMethodChangeNotifier::ELayoutChangeType::Changed);
	}
<<<<<<< HEAD

	// We'll draw with the 'focused' look if we're either focused or we have a context menu summoned
	const bool bShouldAppearFocused = HasKeyboardFocus() || ActiveContextMenu.IsValid();

=======
	
>>>>>>> cce8678d
	const FString VisibleText = GetStringToRender();
	const FSlateFontInfo& FontInfo = Font.Get();
	const TSharedRef< FSlateFontMeasure > FontMeasureService = FSlateApplication::Get().GetRenderer()->GetFontMeasureService();
	const float FontMaxCharHeight = FontMeasureService->Measure( FString( ), FontInfo, AllottedGeometry.Scale ).Y;

	const bool bShouldAppearFocused = ShouldAppearFocused();
	
	// Update caret position if focused
	if( bShouldAppearFocused )
	{
		FString TextBeforeCaret( VisibleText.Left( CaretPosition ) );
		const FVector2D TextBeforeCaretSize( FontMeasureService->Measure( TextBeforeCaret, FontInfo, AllottedGeometry.Scale ) );

		if (FSlateApplication::Get().IsRunningAtTargetFrameRate())
		{
			// Spring toward the caret's position!
			CaretVisualPositionSpring.SetTarget(TextBeforeCaretSize.X);
		}
		else
		{
			// Just set the caret position directly
			CaretVisualPositionSpring.SetPosition(TextBeforeCaretSize.X);
		}
	}


	// Make sure the caret is scrolled into view.  Note that even if we don't have keyboard focus (and the caret
	// is hidden), we still do this to make sure the beginning of the string is in view.
	{
		const float CaretWidth = FTextEditHelper::CalculateCaretWidth(FontMaxCharHeight);

		// Grab the caret position in the scrolled area space
		const float CaretLeft = CaretVisualPositionSpring.GetPosition();
		const float CaretRight = CaretVisualPositionSpring.GetPosition() + CaretWidth;

		// Figure out where the caret is in widget space
		const float WidgetSpaceCaretLeft = ScrollHelper.FromScrollerSpace( FVector2D( CaretLeft, ScrollHelper.GetPosition().Y ) ).X;
		const float WidgetSpaceCaretRight = ScrollHelper.FromScrollerSpace( FVector2D( CaretRight, ScrollHelper.GetPosition().Y ) ).X;

		const float AllotedGeometryDrawX = AllottedGeometry.Size.X*AllottedGeometry.Scale;

		// If caret is to the left of the scrolled area, start scrolling left
		if( WidgetSpaceCaretLeft < 0.0f )
		{
			ScrollHelper.SetPosition( FVector2D( CaretLeft, ScrollHelper.GetPosition().Y ) );
		}
		// If caret is to the right of the scrolled area, start scrolling right
		else if ( WidgetSpaceCaretRight > AllotedGeometryDrawX )
		{
			ScrollHelper.SetPosition( FVector2D( CaretRight - AllotedGeometryDrawX, ScrollHelper.GetPosition( ).Y ) );
		}


		// Make sure text is never scrolled out of view when it doesn't need to be!
		{
			// Measure the total widget of text string, plus the caret's width!
			const float TotalTextWidth = FontMeasureService->Measure( VisibleText, FontInfo, AllottedGeometry.Scale ).X + CaretWidth;
			if ( ScrollHelper.GetPosition( ).X > TotalTextWidth - AllotedGeometryDrawX )
			{
				ScrollHelper.SetPosition( FVector2D( TotalTextWidth - AllotedGeometryDrawX, ScrollHelper.GetPosition( ).Y ) );
			}
			if( ScrollHelper.GetPosition().X < 0.0f )
			{
				ScrollHelper.SetPosition( FVector2D( 0.0f, ScrollHelper.GetPosition().Y ) );
			}
		}
	}


	// Update selection 'target' effect
	{
		bool bSelectionTargetChanged = false;
		if( AnyTextSelected() )
		{
			const float SelectionLeftX = EditableTextDefs::SelectionRectLeftOffset + FontMeasureService->Measure( VisibleText.Left( Selection.GetMinIndex() ), FontInfo, AllottedGeometry.Scale ).X;
			const float SelectionRightX = EditableTextDefs::SelectionRectRightOffset + FontMeasureService->Measure( VisibleText.Left( Selection.GetMaxIndex( ) ), FontInfo, AllottedGeometry.Scale ).X;

			SelectionTargetLeftSpring.SetTarget( SelectionLeftX );
			SelectionTargetRightSpring.SetTarget( SelectionRightX );
		}
	}
}

EActiveTimerReturnType SEditableText::AnimateSpringsWhileFocused(double InCurrentTime, float InDeltaTime)
{
	// Keep ticking as long as we should appear focused or the caret is in transit
	const bool bShouldAppearFocused = ShouldAppearFocused();
	if (bShouldAppearFocused || !CaretVisualPositionSpring.IsAtRest())
	{
		// Update all the springs
		CaretVisualPositionSpring.Tick(InDeltaTime);
		
		const float TimeSinceSelectionInteraction = (float)( InCurrentTime - LastSelectionInteractionTime );
		if (TimeSinceSelectionInteraction <= EditableTextDefs::SelectionTargetEffectDuration || ( bShouldAppearFocused && AnyTextSelected() ))
		{
			SelectionTargetLeftSpring.Tick(InDeltaTime);
			SelectionTargetRightSpring.Tick(InDeltaTime);
		}

		return EActiveTimerReturnType::Continue;
	}

	return EActiveTimerReturnType::Stop;
}

bool SEditableText::FTextInputMethodContext::IsReadOnly()
{
	bool Return = true;
	const TSharedPtr<SEditableText> OwningWidgetPtr = OwningWidget.Pin();
	if(OwningWidgetPtr.IsValid())
	{
		Return = OwningWidgetPtr->GetIsReadOnly();
	}
	return Return;
}

uint32 SEditableText::FTextInputMethodContext::GetTextLength()
{
	uint32 TextLength = 0;
	const TSharedPtr<SEditableText> OwningWidgetPtr = OwningWidget.Pin();
	if(OwningWidgetPtr.IsValid())
	{
		const FString& WidgetEditedText = OwningWidgetPtr->EditedText.ToString();
		TextLength = WidgetEditedText.Len();
	}
	return TextLength;
}

void SEditableText::FTextInputMethodContext::GetSelectionRange(uint32& BeginIndex, uint32& Length, ECaretPosition& OutCaretPosition)
{
	const TSharedPtr<SEditableText> OwningWidgetPtr = OwningWidget.Pin();
	if(OwningWidgetPtr.IsValid())
	{
		if(OwningWidgetPtr->Selection.StartIndex != OwningWidgetPtr->Selection.FinishIndex)
		{
			BeginIndex = OwningWidgetPtr->Selection.GetMinIndex();
			Length = OwningWidgetPtr->Selection.GetMaxIndex() - BeginIndex;
		}
		else
		{
			BeginIndex = OwningWidgetPtr->CaretPosition;
			Length = 0;
		}

		if(OwningWidgetPtr->CaretPosition == BeginIndex + Length)
		{
			OutCaretPosition = ITextInputMethodContext::ECaretPosition::Ending;
		}
		else if(OwningWidgetPtr->CaretPosition == BeginIndex)
		{
			OutCaretPosition = ITextInputMethodContext::ECaretPosition::Beginning;
		}
	}
}

void SEditableText::FTextInputMethodContext::SetSelectionRange(const uint32 BeginIndex, const uint32 Length, const ECaretPosition InCaretPosition)
{
	const TSharedPtr<SEditableText> OwningWidgetPtr = OwningWidget.Pin();
	if(OwningWidgetPtr.IsValid())
	{
		const uint32 MinIndex = BeginIndex;
		const uint32 MaxIndex = MinIndex + Length;

		uint32 SelectionBeginIndex = 0;
		uint32 SelectionEndIndex = 0;

		switch (InCaretPosition)
		{
		case ITextInputMethodContext::ECaretPosition::Beginning:
			{
				SelectionBeginIndex = MaxIndex;
				SelectionEndIndex = MinIndex;
			}
			break;
		case ITextInputMethodContext::ECaretPosition::Ending:
			{
				SelectionBeginIndex = MinIndex;
				SelectionEndIndex = MaxIndex;
			}
			break;
		}

		OwningWidgetPtr->SetCaretPosition(SelectionEndIndex);
		OwningWidgetPtr->ClearSelection();
		OwningWidgetPtr->SelectText(SelectionBeginIndex);
	}
}

void SEditableText::FTextInputMethodContext::GetTextInRange(const uint32 BeginIndex, const uint32 Length, FString& OutString)
{
	const TSharedPtr<SEditableText> OwningWidgetPtr = OwningWidget.Pin();
	if(OwningWidgetPtr.IsValid())
	{
		const FString& WidgetEditedText = OwningWidgetPtr->EditedText.ToString();
		OutString = WidgetEditedText.Mid(BeginIndex, Length);
	}
}

void SEditableText::FTextInputMethodContext::SetTextInRange(const uint32 BeginIndex, const uint32 Length, const FString& InString)
{
	const TSharedPtr<SEditableText> OwningWidgetPtr = OwningWidget.Pin();
	if(OwningWidgetPtr.IsValid())
	{
		const FString& OldText = OwningWidgetPtr->EditedText.ToString();
		
		// We don't use Start/FinishEditing text here because the whole IME operation handles that.
		// Also, we don't want to support undo for individual characters added during an IME context
		OwningWidgetPtr->EditedText = FText::FromString(OldText.Left( BeginIndex ) + InString + OldText.Mid( BeginIndex + Length ));
		OwningWidgetPtr->SaveText();

		OwningWidgetPtr->OnTextChanged.ExecuteIfBound(OwningWidgetPtr->EditedText);
	}
}

int32 SEditableText::FTextInputMethodContext::GetCharacterIndexFromPoint(const FVector2D& Point)
{
	int32 CharacterIndex = INDEX_NONE;
	const TSharedPtr<SEditableText> OwningWidgetPtr = OwningWidget.Pin();
	if(OwningWidgetPtr.IsValid())
	{
		CharacterIndex = OwningWidgetPtr->FindClickedCharacterIndex(CachedGeometry, Point);
	}
	return CharacterIndex;
}

bool SEditableText::FTextInputMethodContext::GetTextBounds(const uint32 BeginIndex, const uint32 Length, FVector2D& Position, FVector2D& Size)
{
	bool IsClipped = false;
	const TSharedPtr<SEditableText> OwningWidgetPtr = OwningWidget.Pin();
	if(OwningWidgetPtr.IsValid())
	{
		const FSlateFontInfo& FontInfo = OwningWidgetPtr->Font.Get();
		const FString VisibleText = OwningWidgetPtr->GetStringToRender();
		const TSharedRef< FSlateFontMeasure > FontMeasureService = FSlateApplication::Get().GetRenderer()->GetFontMeasureService();

		const float TextLeft = FontMeasureService->Measure( VisibleText.Left( BeginIndex ), FontInfo, CachedGeometry.Scale ).X;
		const float TextRight = FontMeasureService->Measure( VisibleText.Left( BeginIndex + Length ), FontInfo, CachedGeometry.Scale ).X;

		const float ScrollAreaLeft = OwningWidgetPtr->ScrollHelper.ToScrollerSpace( FVector2D::ZeroVector ).X;
		const float ScrollAreaRight = OwningWidgetPtr->ScrollHelper.ToScrollerSpace( CachedGeometry.Size ).X;

		const int32 FirstVisibleCharacter = FontMeasureService->FindCharacterIndexAtOffset( VisibleText, FontInfo, ScrollAreaLeft );
		const int32 LastVisibleCharacter = FontMeasureService->FindCharacterIndexAtOffset( VisibleText, FontInfo, ScrollAreaRight );

		if(FirstVisibleCharacter == INDEX_NONE || LastVisibleCharacter == INDEX_NONE || static_cast<uint32>(FirstVisibleCharacter) > BeginIndex || static_cast<uint32>(LastVisibleCharacter) <= BeginIndex + Length)
		{
			IsClipped = true;
		}

		const float FontHeight = FTextEditHelper::GetFontHeight(FontInfo);
		const float DrawPositionY = ( CachedGeometry.Size.Y / 2 ) - ( FontHeight / 2 );

		const float TextVertOffset = EditableTextDefs::TextVertOffsetPercent * FontHeight;

		Position = CachedGeometry.LocalToAbsolute( OwningWidgetPtr->ScrollHelper.FromScrollerSpace( FVector2D( TextLeft, DrawPositionY + TextVertOffset ) ) );
		Size = CachedGeometry.Scale * OwningWidgetPtr->ScrollHelper.SizeFromScrollerSpace( FVector2D( TextRight - TextLeft, CachedGeometry.Size.Y ) );
	}
	return IsClipped;
}

void SEditableText::FTextInputMethodContext::GetScreenBounds(FVector2D& Position, FVector2D& Size)
{
	const TSharedPtr<SEditableText> OwningWidgetPtr = OwningWidget.Pin();
	if(OwningWidgetPtr.IsValid())
	{
		Position = CachedGeometry.AbsolutePosition;
		Size = CachedGeometry.GetDrawSize();
	}
}

TSharedPtr<FGenericWindow> SEditableText::FTextInputMethodContext::GetWindow()
{
	TSharedPtr<FGenericWindow> Window;
	const TSharedPtr<SEditableText> OwningWidgetPtr = OwningWidget.Pin();
	if(OwningWidgetPtr.IsValid())
	{
		const TSharedPtr<SWindow> SlateWindow = FSlateApplication::Get().FindWidgetWindow( OwningWidgetPtr.ToSharedRef() );
		Window = SlateWindow.IsValid() ? SlateWindow->GetNativeWindow() : nullptr;
	}
	return Window;
}

void SEditableText::FTextInputMethodContext::BeginComposition()
{
	if(!IsComposing)
	{
		IsComposing = true;

		const TSharedPtr<SEditableText> OwningWidgetPtr = OwningWidget.Pin();
		if(OwningWidgetPtr.IsValid())
		{
			OwningWidgetPtr->StartChangingText();
		}
	}
}

void SEditableText::FTextInputMethodContext::UpdateCompositionRange(const int32 InBeginIndex, const uint32 InLength)
{
	check(IsComposing);

	CompositionBeginIndex = InBeginIndex;
	CompositionLength = InLength;
}

void SEditableText::FTextInputMethodContext::EndComposition()
{
	if(IsComposing)
	{
		const TSharedPtr<SEditableText> OwningWidgetPtr = OwningWidget.Pin();
		if(OwningWidgetPtr.IsValid())
		{
			OwningWidgetPtr->FinishChangingText();
		}

		IsComposing = false;
	}
}

void SEditableText::StartChangingText()
{
	// Never change text on read only controls! 
	check( !IsReadOnly.Get() );

	// We're starting to (potentially) change text
	check( !bIsChangingText );
	bIsChangingText = true;

	// Save off an undo state in case we actually change the text
	MakeUndoState( StateBeforeChangingText );
}


void SEditableText::FinishChangingText()
{
	// We're no longer changing text
	check( bIsChangingText );
	bIsChangingText = false;

	// Has the text changed?
	if( !EditedText.EqualTo(StateBeforeChangingText.Text) )
	{
		// Save text state
		SaveText();

		// Text was actually changed, so push the undo state we previously saved off
		PushUndoState( StateBeforeChangingText );
		
		// We're done with this state data now.  Clear out any old data.
		StateBeforeChangingText = FUndoState();

		// Let outsiders know that the text content has been changed
		OnTextChanged.ExecuteIfBound( EditedText );
	}
}


bool SEditableText::GetIsReadOnly() const
{
	return IsReadOnly.Get();
}


void SEditableText::BackspaceChar()
{
	if( AnyTextSelected() )
	{
		// Delete selected text
		DeleteSelectedText();
	}
	else
	{
		// Delete character to the left of the caret
		if( CaretPosition > 0 )
		{
			const FString& OldText = EditedText.ToString();
			EditedText = FText::FromString(OldText.Left( CaretPosition - 1 ) + OldText.Mid( CaretPosition ));

			// Move the caret back too
			SetCaretPosition( CaretPosition - 1 );
		}
	}
}


void SEditableText::DeleteChar()
{
	if( !IsReadOnly.Get() )
	{
		if( AnyTextSelected() )
		{
			// Delete selected text
			DeleteSelectedText();
		}
		else
		{
			// Delete character to the right of the caret
			const FString& OldText = EditedText.ToString();
			if( CaretPosition < OldText.Len() )
			{
				EditedText = FText::FromString(OldText.Left( CaretPosition ) + OldText.Mid( CaretPosition + 1 ));
			}
		}
	}
}


bool SEditableText::CanTypeCharacter(const TCHAR CharInQuestion) const
{
	return !OnIsTypedCharValid.IsBound() || OnIsTypedCharValid.Execute(CharInQuestion);
}


void SEditableText::TypeChar( const int32 InChar )
{
	if( AnyTextSelected() )
	{
		// Delete selected text
		DeleteSelectedText();
	}

	// Certain characters are not allowed
	bool bIsCharAllowed = true;
	{
		if( InChar == TEXT('\t') )
		{
			bIsCharAllowed = true;
		}
		else if( InChar <= 0x1F )
		{
			bIsCharAllowed = false;
		}
	}

	if( bIsCharAllowed )
	{
		// Insert character at caret position
		const FString& OldText = EditedText.ToString();
		EditedText = FText::FromString(OldText.Left( CaretPosition ) + InChar + OldText.Mid( CaretPosition ));

		// Advance caret position
		SetCaretPosition( CaretPosition + 1 );
	}
}

/** When scanning forward we look at the location of the cursor. When scanning backwards we look at the location before the cursor. */
static int32 OffsetToTestBasedOnDirection( int8 Direction )
{
	return (Direction >= 0) ? 0 : -1;
}

FReply SEditableText::MoveCursor( FMoveCursor Args )
{
	// We can't use the keyboard to move the cursor while composing, as the IME has control over it
	if ( TextInputMethodContext->IsComposing && Args.GetMoveMethod() != ECursorMoveMethod::ScreenPosition )
	{
		return FReply::Handled();
	}

	bool bAllowMoveCursor = true;
	int32 OldCaretPosition = CaretPosition;
	int32 NewCaretPosition = OldCaretPosition;

	// If we have selected text, the cursor needs to:
	// a) Jump to the start of the selection if moving the cursor Left
	// b) Jump to the end of the selection if moving the cursor Right
	// This is done regardless of whether the selection was made left-to-right, or right-to-left
	// This also needs to be done *before* moving to word boundaries, as the start point needs to be 
	// the start or end of the selection depending on the above rules
	if ( Args.GetAction( ) == ECursorAction::MoveCursor && Args.GetMoveMethod() != ECursorMoveMethod::ScreenPosition && AnyTextSelected( ) )
	{
		if (Args.IsHorizontalMovement())
		{
			// If we're moving the cursor horizontally, we just snap to the start or end of the selection rather than 
			// move the cursor by the normal movement rules
			bAllowMoveCursor = false;
		}

		// Work out which edge of the selection we need to start at
		bool bSnapToSelectionStart = Args.IsHorizontalMovement() && Args.GetMoveDirection().X < 0;

		// Adjust the current cursor position - also set the new cursor position so that the bAllowMoveCursor == false case is handled
		OldCaretPosition = bSnapToSelectionStart ? Selection.GetMinIndex() : Selection.GetMaxIndex();
		NewCaretPosition = OldCaretPosition;

		// If we're snapping to a word boundary, but the selection was already at a word boundary, don't let the cursor move any more
		if (Args.GetGranularity() == ECursorMoveGranularity::Word && IsAtWordStart(NewCaretPosition))
		{
			bAllowMoveCursor = false;
		}
	}

	if (bAllowMoveCursor)
	{
		const int32 StringLength = EditedText.ToString().Len();

		// If control is held down, jump to beginning of the current word (or, the previous word, if
		// the caret is currently on a whitespace character
		if ( Args.GetMoveMethod() == ECursorMoveMethod::Cardinal )
		{
			if ( Args.GetGranularity() == ECursorMoveGranularity::Word )
			{
				NewCaretPosition = ScanForWordBoundary( CaretPosition, Args.GetMoveDirection().X );
			}
			else if ( Args.IsHorizontalMovement() )
			{
				checkSlow( Args.GetGranularity() == ECursorMoveGranularity::Character );
				NewCaretPosition = FMath::Clamp<int32>( CaretPosition + Args.GetMoveDirection( ).X, 0, StringLength );
			}
			else
			{
				checkSlow( Args.IsVerticalMovement() );
				return FReply::Unhandled( );
			}			
		}
		else if ( Args.GetMoveMethod( ) == ECursorMoveMethod::ScreenPosition )
		{			
			NewCaretPosition = FindClickedCharacterIndex( Args.GetLocalPosition(), Args.GetGeometryScale() );
		}
		else
		{
			checkfSlow(false, TEXT("Unknown ECursorMoveMethod value"));
		}
	}

	SetCaretPosition( NewCaretPosition );

	if( Args.GetAction() == ECursorAction::SelectText )
	{
		SelectText( OldCaretPosition );
	}
	else
	{
		ClearSelection();
	}

	// If we've moved the cursor while composing, we need to end the current composition session
	// Note: You should only be able to do this via the mouse due to the check at the top of this function
	if(TextInputMethodContext->IsComposing)
	{
		ITextInputMethodSystem* const TextInputMethodSystem = FSlateApplication::Get().GetTextInputMethodSystem();
		if(TextInputMethodSystem)
		{
			TextInputMethodSystem->DeactivateContext(TextInputMethodContext.ToSharedRef());
			TextInputMethodSystem->ActivateContext(TextInputMethodContext.ToSharedRef());
		}
	}

	return FReply::Handled();
}


void SEditableText::JumpTo(ETextLocation JumpLocation, ECursorAction Action)
{
	switch( JumpLocation )
	{
		case ETextLocation::BeginningOfLine:
		case ETextLocation::BeginningOfDocument:
		case ETextLocation::PreviousPage:
		{
			const int32 OldCaretPosition = CaretPosition;
			SetCaretPosition( 0 );

			if( Action == ECursorAction::SelectText )
			{
				SelectText( OldCaretPosition );
			}
			else
			{
				ClearSelection();
			}
		}
		break;

		case ETextLocation::EndOfLine:
		case ETextLocation::EndOfDocument:
		case ETextLocation::NextPage:
		{
			const int32 OldCaretPosition = CaretPosition;
			SetCaretPosition( EditedText.ToString().Len() );

			if( Action == ECursorAction::SelectText )
			{
				SelectText( OldCaretPosition );
			}
			else
			{
				ClearSelection();
			}
		}
		break;
	}
}


void SEditableText::ClearSelection()
{
	// Only animate clearing of the selection if there was actually a character selected
	if( AnyTextSelected() )
	{
		RestartSelectionTargetAnimation();
	}

	// Explicitly invalidate the selection range indices.  The user no longer has a selection
	// start and finish point
	Selection.Clear();
}

void SEditableText::SelectAllText()
{
	// NOTE: Caret position is left unchanged

	// NOTE: The selection anchor will always be after the last character in the string
	
	Selection.StartIndex = EditedText.ToString().Len();
	Selection.FinishIndex = 0;
	RestartSelectionTargetAnimation();

	// Make sure the animated selection effect starts roughly where the cursor is
	const TSharedRef< FSlateFontMeasure > FontMeasureService = FSlateApplication::Get().GetRenderer()->GetFontMeasureService();
	const float SelectionTargetX = EditableTextDefs::SelectionRectLeftOffset + FontMeasureService->Measure( EditedText.ToString( ).Left( CaretPosition ), Font.Get( ), 1.0f/*CachedGeometry.Scale*/ ).X;
	SelectionTargetLeftSpring.SetPosition( SelectionTargetX );
	SelectionTargetRightSpring.SetPosition( SelectionTargetX );
}

bool SEditableText::SelectAllTextWhenFocused()
{
	return bSelectAllTextWhenFocused.Get();
}

void SEditableText::SelectWordAt( const FGeometry& MyGeometry, const FVector2D& ScreenSpacePosition )
{
	const FVector2D LocalPosition = MyGeometry.AbsoluteToLocal( ScreenSpacePosition );
	// Figure out where in the string the user clicked
	const int32 ClickedCharIndex = FindClickedCharacterIndex( LocalPosition, MyGeometry.Scale );

	// Deselect any text that was selected
	ClearSelection();

	// Select the word that the user double-clicked on, and move the caret to the end of that word
	{
		const FString& EditedTextString = EditedText.ToString();

		// Find beginning of the word
		int32 FirstWordCharIndex = ClickedCharIndex;
		while( FirstWordCharIndex > 0 && !FText::IsWhitespace( EditedTextString[ FirstWordCharIndex - 1 ] ) )
		{
			--FirstWordCharIndex;
		}

		// Find end of the word
		int32 LastWordCharIndex = ClickedCharIndex;
		while( LastWordCharIndex < EditedTextString.Len() && !FText::IsWhitespace( EditedTextString[ LastWordCharIndex ] ) )
		{
			++LastWordCharIndex;
		}

		// Move the caret to the end of the selected word
		SetCaretPosition( ClickedCharIndex );

		// Select the word!
		Selection.StartIndex = FirstWordCharIndex;
		Selection.FinishIndex = LastWordCharIndex;
		RestartSelectionTargetAnimation();
	}
}

void SEditableText::BeginDragSelection() 
{
	bIsDragSelecting = true;
}

bool SEditableText::IsDragSelecting() const
{
	return bIsDragSelecting;
}

void SEditableText::EndDragSelection() 
{
	bIsDragSelecting = false;
}

bool SEditableText::AnyTextSelected() const
{
	return Selection.StartIndex != INDEX_NONE && Selection.StartIndex != Selection.FinishIndex;
}

bool SEditableText::IsTextSelectedAt( const FGeometry& MyGeometry, const FVector2D& ScreenSpacePosition ) const
{
	const int32 ClickedCharIndex = FindClickedCharacterIndex(MyGeometry, ScreenSpacePosition);
	return ClickedCharIndex >= Selection.GetMinIndex() && ClickedCharIndex < Selection.GetMaxIndex();
}

void SEditableText::SetWasFocusedByLastMouseDown( bool Value )
{
	bWasFocusedByLastMouseDown = Value;
}

bool SEditableText::WasFocusedByLastMouseDown() const
{
	return bWasFocusedByLastMouseDown;
}

bool SEditableText::HasDragSelectedSinceFocused() const
{
	return bHasDragSelectedSinceFocused;
}

void SEditableText::SetHasDragSelectedSinceFocused( bool Value )
{
	bHasDragSelectedSinceFocused = Value;
}


FReply SEditableText::OnEscape()
{
	FReply MyReply = FReply::Unhandled();

	if ( AnyTextSelected() )
	{
		// Clear selection
		ClearSelection();
		MyReply = FReply::Handled();
	}

	if ( !GetIsReadOnly() )
	{
		// Restore the text if the revert flag is set
		if ( RevertTextOnEscape.Get() && HasTextChangedFromOriginal() )
		{
			RestoreOriginalText();
			MyReply = FReply::Handled();
		}
	}

	return MyReply;
}


void SEditableText::OnEnter()
{
	//Always clear the local undo chain on commit.
	ClearUndoStates();

	// When enter is pressed text is committed.  Let anyone interested know about it.
	OnTextCommitted.ExecuteIfBound( EditedText, ETextCommit::OnEnter );

	// Clear keyboard focus if we were configured to do that
	if( HasKeyboardFocus() )
	{
		// Reload underlying value now it is committed  (commit may alter the value) 
		// so it can be re-displayed in the edit box if it retains focus
		LoadText();

		if ( ClearKeyboardFocusOnCommit.Get() )
		{
			FSlateApplication::Get().ClearKeyboardFocus( EFocusCause::Cleared );
		}
		else
		{
			// If we aren't clearing keyboard focus, make it easy to type text again
			SelectAllText();
		}
	}
		
	if( SelectAllTextOnCommit.Get() )
	{
		SelectAllText();
	}	
}


bool SEditableText::CanExecuteCut() const
{
	bool bCanExecute = true;

	// Can't execute if this is a read-only control
	if( IsReadOnly.Get() )
	{
		bCanExecute = false;
	}

	// Can't execute if it's a password or there is no text selected
	if( IsPassword.Get() || !AnyTextSelected() )
	{
		bCanExecute = false;
	}

	return bCanExecute;
}


void SEditableText::CutSelectedTextToClipboard()
{
	if( !IsPassword.Get() && AnyTextSelected() )
	{
		// Copy the text to the clipboard...
		CopySelectedTextToClipboard();

		if( !IsReadOnly.Get() )
		{
			StartChangingText();

			// Delete the text!
			DeleteSelectedText();

			FinishChangingText();
		}
		else
		{
			// When read only, cut will simply copy the text
		}
	}
}


bool SEditableText::CanExecuteCopy() const
{
	bool bCanExecute = true;

	// Can't execute if it's a password or there is no text selected
	if( IsPassword.Get() || !AnyTextSelected() )
	{
		bCanExecute = false;
	}

	return bCanExecute;
}


void SEditableText::CopySelectedTextToClipboard()
{
	if( !IsPassword.Get() && AnyTextSelected() )
	{
		// Grab the selected substring
		const FString SelectedText = EditedText.ToString().Mid( Selection.GetMinIndex(), Selection.GetMaxIndex() - Selection.GetMinIndex() );

		// Copy text to clipboard
		FPlatformMisc::ClipboardCopy( *SelectedText );
	}
}


bool SEditableText::CanExecutePaste() const
{
	bool bCanExecute = true;

	// Can't execute if this is a read-only control
	if( IsReadOnly.Get() )
	{
		bCanExecute = false;
	}

	// Can't paste unless the clipboard has a string in it
	if( !DoesClipboardHaveAnyText() )
	{
		bCanExecute = false;
	}

	return bCanExecute;
}


void SEditableText::PasteTextFromClipboard()
{
	if( !IsReadOnly.Get() )
	{
		StartChangingText();

		// Delete currently selected text, if any
		DeleteSelectedText();

		// Paste from the clipboard
		FString PastedText;
		FPlatformMisc::ClipboardPaste(PastedText);

		for( int32 CurCharIndex = 0; CurCharIndex < PastedText.Len(); ++CurCharIndex )
		{
			TypeChar( PastedText.GetCharArray()[ CurCharIndex ] );
		}

		FinishChangingText();
	}
}


bool SEditableText::CanExecuteUndo() const
{
	bool bCanExecute = true;

	// Can't execute if this is a read-only control
	if( IsReadOnly.Get() )
	{
		bCanExecute = false;
	}

	// Can't execute unless we have some undo history
	if( UndoStates.Num() == 0 )
	{
		bCanExecute = false;
	}

	if(TextInputMethodContext->IsComposing)
	{
		bCanExecute = false;
	}

	return bCanExecute;
}


void SEditableText::Undo()
{
	if( !IsReadOnly.Get() && UndoStates.Num() > 0 && !TextInputMethodContext->IsComposing )
		{
			// Restore from undo state
			int32 UndoStateIndex;
			if( CurrentUndoLevel == INDEX_NONE )
			{
				// We haven't undone anything since the last time a new undo state was added
				UndoStateIndex = UndoStates.Num() - 1;

				// Store an undo state for the current state (before undo was pressed)
				FUndoState NewUndoState;
				MakeUndoState( NewUndoState );
				PushUndoState( NewUndoState );
			}
			else
			{
				// Move down to the next undo level
				UndoStateIndex = CurrentUndoLevel - 1;
			}

			// Is there anything else to undo?
			if( UndoStateIndex >= 0 )
			{
				{
					// NOTE: It's important the no code called here creates or destroys undo states!
					const FUndoState& UndoState = UndoStates[ UndoStateIndex ];
		
					EditedText = UndoState.Text;
					CaretPosition = UndoState.CaretPosition;
					Selection = UndoState.Selection;

					SaveText();
				}

				CurrentUndoLevel = UndoStateIndex;

				// Let outsiders know that the text content has been changed
				OnTextChanged.ExecuteIfBound( EditedText );
			}
		}
	}


void SEditableText::Redo()
{
	// Is there anything to redo?  If we've haven't tried to undo since the last time new
	// undo state was added, then CurrentUndoLevel will be INDEX_NONE
	if( !IsReadOnly.Get() && CurrentUndoLevel != INDEX_NONE && !(TextInputMethodContext->IsComposing))
	{
		const int32 NextUndoLevel = CurrentUndoLevel + 1;
		if( UndoStates.Num() > NextUndoLevel )
		{
			// Restore from undo state
			{
				// NOTE: It's important the no code called here creates or destroys undo states!
				const FUndoState& UndoState = UndoStates[ NextUndoLevel ];
		
				EditedText = UndoState.Text;
				CaretPosition = UndoState.CaretPosition;
				Selection = UndoState.Selection;

				SaveText();
			}

			CurrentUndoLevel = NextUndoLevel;

			if( UndoStates.Num() <= CurrentUndoLevel + 1 )
			{
				// We've redone all available undo states
				CurrentUndoLevel = INDEX_NONE;

				// Pop last undo state that we created on initial undo
				UndoStates.RemoveAt( UndoStates.Num() - 1 );
			}

			// Let outsiders know that the text content has been changed
			OnTextChanged.ExecuteIfBound( EditedText );
		}
	}
}

TSharedRef< SWidget > SEditableText::GetWidget()
{
	return SharedThis( this );
}

FVector2D SEditableText::ComputeDesiredSize(float LayoutScaleMultiplier) const
{
	const TSharedRef< FSlateFontMeasure > FontMeasureService = FSlateApplication::Get().GetRenderer()->GetFontMeasureService();
	const FSlateFontInfo& FontInfo = Font.Get();
	
	const float FontMaxCharHeight = FTextEditHelper::GetFontHeight(FontInfo);
	const float CaretWidth = FTextEditHelper::CalculateCaretWidth(FontMaxCharHeight);

	FVector2D TextSize;

	const FString StringToRender = GetStringToRender();
	if( !StringToRender.IsEmpty() )
	{
		TextSize = FontMeasureService->Measure(StringToRender, FontInfo, LayoutScaleMultiplier) / LayoutScaleMultiplier;
	}
	else
	{
		TextSize = FontMeasureService->Measure(HintText.Get().ToString(), FontInfo, LayoutScaleMultiplier) / LayoutScaleMultiplier;
	}
	
	const float DesiredWidth = FMath::Max(TextSize.X, MinDesiredWidth.Get()) + CaretWidth;
	const float DesiredHeight = FMath::Max(TextSize.Y, FontMaxCharHeight);
	return FVector2D( DesiredWidth, DesiredHeight );
}


int32 SEditableText::OnPaint( const FPaintArgs& Args, const FGeometry& AllottedGeometry, const FSlateRect& MyClippingRect, FSlateWindowElementList& OutDrawElements, int32 LayerId, const FWidgetStyle& InWidgetStyle, bool bParentEnabled ) const
{
	// The text and some effects draws in front of the widget's background and selection.
	const int32 SelectionLayer = 0;
	const int32 TextLayer = 1;
	const TSharedRef< FSlateFontMeasure > FontMeasureService = FSlateApplication::Get().GetRenderer()->GetFontMeasureService();
	const float ScaleInverse = 1.0f / AllottedGeometry.Scale;
	const FVector2D DrawGeometrySize = AllottedGeometry.Size * AllottedGeometry.Scale;

	// See if a disabled effect should be used
	bool bEnabled = ShouldBeEnabled( bParentEnabled );
	bool bIsReadonly = IsReadOnly.Get();
	ESlateDrawEffect::Type DrawEffects = (bEnabled) ? ESlateDrawEffect::None : ESlateDrawEffect::DisabledEffect;

	const FSlateFontInfo& FontInfo = Font.Get();
	const FString VisibleText = GetStringToRender();
	const FLinearColor ThisColorAndOpacity = ColorAndOpacity.Get().GetColor(InWidgetStyle);
	const FColor ColorAndOpacitySRGB = ThisColorAndOpacity * InWidgetStyle.GetColorAndOpacityTint();
	const float FontMaxCharHeight = FTextEditHelper::GetFontHeight(FontInfo) * AllottedGeometry.Scale;
	const double CurrentTime = FSlateApplication::Get().GetCurrentTime();

<<<<<<< HEAD
	// We'll draw with the 'focused' look if we're either focused or we have a context menu summoned
	const bool bShouldAppearFocused = HasKeyboardFocus() || ActiveContextMenu.IsValid();
=======
	const bool bShouldAppearFocused = ShouldAppearFocused();
>>>>>>> cce8678d

	// Draw selection background
	if( AnyTextSelected() && ( bShouldAppearFocused || bIsReadonly ) )
	{
		// Figure out a universally visible selection color.
		const FColor SelectionBackgroundColorAndOpacity = ( (FLinearColor::White - ThisColorAndOpacity)*0.5f + FLinearColor(-0.2f, -0.05f, 0.15f)) * InWidgetStyle.GetColorAndOpacityTint();

		const float SelectionLeftX = EditableTextDefs::SelectionRectLeftOffset + FontMeasureService->Measure( VisibleText.Left( Selection.GetMinIndex() ), FontInfo, AllottedGeometry.Scale ).X;
		const float SelectionRightX = EditableTextDefs::SelectionRectRightOffset + FontMeasureService->Measure( VisibleText.Left( Selection.GetMaxIndex( ) ), FontInfo, AllottedGeometry.Scale ).X;
		const float SelectionTopY = 0.0f;
		const float SelectionBottomY = DrawGeometrySize.Y;

		const FVector2D DrawPosition = ScrollHelper.FromScrollerSpace( FVector2D( SelectionLeftX, SelectionTopY ) );
		const FVector2D DrawSize = ScrollHelper.SizeFromScrollerSpace( FVector2D( SelectionRightX - SelectionLeftX, SelectionBottomY - SelectionTopY ) );

		FSlateDrawElement::MakeBox(
			OutDrawElements,
			LayerId + SelectionLayer,
			AllottedGeometry.ToPaintGeometry( DrawPosition, DrawSize, ScaleInverse ),	// Position, Size, Scale
			BackgroundImageSelected.Get(),								// Image
			MyClippingRect,												// Clipping rect
			DrawEffects,												// Effects to use
			SelectionBackgroundColorAndOpacity );						// Color
	}

	// Draw composition background
	// We only draw the composition highlight if the cursor is within the composition range
	const FTextRange CompositionRange(TextInputMethodContext->CompositionBeginIndex, TextInputMethodContext->CompositionBeginIndex + TextInputMethodContext->CompositionLength);
	if( TextInputMethodContext->IsComposing && CompositionRange.InclusiveContains(CaretPosition) )
	{
		const float CompositionLeft = FontMeasureService->Measure( VisibleText.Left( CompositionRange.BeginIndex ), FontInfo, AllottedGeometry.Scale ).X;
		const float CompositionRight = FontMeasureService->Measure( VisibleText.Left( CompositionRange.EndIndex ), FontInfo, AllottedGeometry.Scale ).X;
		const float CompositionTop = 0.0f;
		const float CompositionBottom = FontMeasureService->Measure( VisibleText.Mid( TextInputMethodContext->CompositionBeginIndex, TextInputMethodContext->CompositionLength ), FontInfo, AllottedGeometry.Scale ).Y;

		const FVector2D DrawPosition = ScrollHelper.FromScrollerSpace( FVector2D( CompositionLeft, CompositionTop ) );
		const FVector2D DrawSize = ScrollHelper.SizeFromScrollerSpace( FVector2D( CompositionRight - CompositionLeft, CompositionBottom - CompositionTop ) );

		FSlateDrawElement::MakeBox(
			OutDrawElements,
			LayerId + SelectionLayer,
			AllottedGeometry.ToPaintGeometry( DrawPosition, DrawSize, ScaleInverse ),	// Position, Size, Scale
			BackgroundImageComposing.Get(),								// Image
			MyClippingRect,												// Clipping rect
			DrawEffects,												// Effects to use
			ColorAndOpacitySRGB );						// Color
	}

	const float DrawPositionY = ( DrawGeometrySize.Y / 2) - (FontMaxCharHeight / 2);
	if (VisibleText.Len() == 0)
	{
		// Draw the hint text.
		const FLinearColor HintTextColor = FLinearColor(ColorAndOpacitySRGB.R, ColorAndOpacitySRGB.G, ColorAndOpacitySRGB.B, 0.35f);
		const FString ThisHintText = this->HintText.Get().ToString();
		FSlateDrawElement::MakeText(
			OutDrawElements,
			LayerId + TextLayer,
			AllottedGeometry.ToPaintGeometry( FVector2D( 0, DrawPositionY ), AllottedGeometry.Size ),
			ThisHintText,          // Text
			FontInfo,              // Font information (font name, size)
			MyClippingRect,        // Clipping rect
			DrawEffects,           // Effects to use
			HintTextColor          // Color
		);
	}
	else
	{
		// Draw the text

		// Only draw the text that's potentially visible
		const float ScrollAreaLeft = ScrollHelper.ToScrollerSpace( FVector2D::ZeroVector ).X;
		const float ScrollAreaRight = ScrollHelper.ToScrollerSpace( DrawGeometrySize ).X;
		const int32 FirstVisibleCharacter = FontMeasureService->FindCharacterIndexAtOffset( VisibleText, FontInfo, ScrollAreaLeft, AllottedGeometry.Scale );
		const int32 LastVisibleCharacter = FontMeasureService->FindCharacterIndexAtOffset( VisibleText, FontInfo, ScrollAreaRight, AllottedGeometry.Scale );
		const FString PotentiallyVisibleText( VisibleText.Mid( FirstVisibleCharacter, ( LastVisibleCharacter - FirstVisibleCharacter ) + 1 ) );
		const float FirstVisibleCharacterPosition = FontMeasureService->Measure( VisibleText.Left( FirstVisibleCharacter ), FontInfo, AllottedGeometry.Scale ).X;

		const float TextVertOffset = EditableTextDefs::TextVertOffsetPercent * FontMaxCharHeight;
		const FVector2D DrawPosition = ScrollHelper.FromScrollerSpace( FVector2D( FirstVisibleCharacterPosition, DrawPositionY + TextVertOffset ) );
		const FVector2D DrawSize = ScrollHelper.SizeFromScrollerSpace( AllottedGeometry.Size );

		FSlateDrawElement::MakeText(
			OutDrawElements,
			LayerId + TextLayer,
			AllottedGeometry.ToPaintGeometry( DrawPosition, DrawSize ),
			PotentiallyVisibleText,          // Text
			FontInfo,                        // Font information (font name, size)
			MyClippingRect,                  // Clipping rect
			DrawEffects,                     // Effects to use
			ColorAndOpacitySRGB              // Color
		);
	}


	// Draw selection targeting effect
	const float TimeSinceSelectionInteraction = (float)( CurrentTime - LastSelectionInteractionTime );
	if( TimeSinceSelectionInteraction <= EditableTextDefs::SelectionTargetEffectDuration )
	{
		// Don't draw selection effect when drag-selecting text using the mouse
		if( !bIsDragSelecting || !bHasDragSelectedSinceMouseDown )
		{
			const bool bIsClearingSelection = !AnyTextSelected() || ( !bIsReadonly && !bShouldAppearFocused );

			// Compute animation progress
			float EffectAlpha = FMath::Clamp( TimeSinceSelectionInteraction / EditableTextDefs::SelectionTargetEffectDuration, 0.0f, 1.0f );
			EffectAlpha = 1.0f - EffectAlpha * EffectAlpha;  // Inverse square falloff (looks nicer!)

			// Apply extra opacity falloff when deselecting text
			float EffectOpacity = EffectAlpha;
			if( bIsClearingSelection )
			{
				EffectOpacity *= EffectOpacity;
			}

			const FSlateBrush* SelectionTargetBrush = BackgroundImageSelectionTarget.Get();

			// Set final opacity of the effect
			FLinearColor SelectionTargetColorAndOpacity = SelectionTargetBrush->GetTint( InWidgetStyle );
			SelectionTargetColorAndOpacity.A *= EditableTextDefs::SelectionTargetOpacity * EffectOpacity;
			const FColor SelectionTargetColorAndOpacitySRGB = SelectionTargetColorAndOpacity;

			// Compute the bounds offset of the selection target from where the selection target spring
			// extents currently lie.  This is used to "grow" or "shrink" the selection as needed.
			const float SelectingAnimOffset = EditableTextDefs::SelectingAnimOffsetPercent * FontMaxCharHeight;
			const float DeselectingAnimOffset = EditableTextDefs::DeselectingAnimOffsetPercent * FontMaxCharHeight;

			// Choose an offset amount depending on whether we're selecting text, or clearing selection
			const float EffectOffset = bIsClearingSelection ? ( 1.0f - EffectAlpha ) * DeselectingAnimOffset : EffectAlpha * SelectingAnimOffset;

			const float SelectionLeftX = SelectionTargetLeftSpring.GetPosition() - EffectOffset;
			const float SelectionRightX = SelectionTargetRightSpring.GetPosition() + EffectOffset;
			const float SelectionTopY = 0.0f - EffectOffset;
			const float SelectionBottomY = AllottedGeometry.Size.Y + EffectOffset;

			const FVector2D DrawPosition = ScrollHelper.FromScrollerSpace( FVector2D( SelectionLeftX, SelectionTopY ) );
			const FVector2D DrawSize = ScrollHelper.SizeFromScrollerSpace( FVector2D( SelectionRightX - SelectionLeftX, SelectionBottomY - SelectionTopY ) );

			// NOTE: We rely on scissor clipping for the selection rectangle
			FSlateDrawElement::MakeBox(
				OutDrawElements,
				LayerId + TextLayer,
				AllottedGeometry.ToPaintGeometry( DrawPosition, DrawSize, ScaleInverse ),	// Position, Size, Scale
				SelectionTargetBrush,										// Image
				MyClippingRect,												// Clipping rect
				DrawEffects,												// Effects to use
				SelectionTargetColorAndOpacitySRGB );						// Color
		}
	}


	// Draw the caret!
	if( bShouldAppearFocused )
	{
		// Handle caret blinking
		FLinearColor CursorColorAndOpacity = ThisColorAndOpacity;
		{
			// Only blink when the user isn't actively typing
			const double BlinkPauseEndTime = LastCaretInteractionTime + EditableTextDefs::CaretBlinkPauseTime;
			if( CurrentTime > BlinkPauseEndTime )
			{
				// Caret pulsate time is relative to the last time that we stopped interacting with
				// the cursor.  This just makes sure that the caret starts out fully opaque.
				const double PulsateTime = CurrentTime - BlinkPauseEndTime;

				// Blink the caret!
				float CaretOpacity = FMath::MakePulsatingValue( PulsateTime, EditableTextDefs::BlinksPerSecond );
				CaretOpacity *= CaretOpacity;	// Squared falloff, because it looks more interesting
				CursorColorAndOpacity.A = CaretOpacity;
			}
		}

		const float CaretX = CaretVisualPositionSpring.GetPosition();
		const float CaretY = DrawPositionY + EditableTextDefs::CaretVertOffset;
		const float CaretWidth = FTextEditHelper::CalculateCaretWidth(FontMaxCharHeight);
		const float CaretHeight = EditableTextDefs::CaretHeightPercent * FontMaxCharHeight;

		const FVector2D CaretDrawPosition = ScrollHelper.FromScrollerSpace( FVector2D( CaretX, CaretY ) );
		const FVector2D CaretDrawSize = ScrollHelper.SizeFromScrollerSpace( FVector2D( CaretWidth, CaretHeight ) );
		FSlateDrawElement::MakeBox(
			OutDrawElements,
			LayerId + TextLayer,
			AllottedGeometry.ToPaintGeometry( CaretDrawPosition, CaretDrawSize, ScaleInverse ),		// Position, Size, Scale
			CaretImage.Get(),															// Image
			MyClippingRect,																// Clipping rect
			DrawEffects,																// Effects to use
			CursorColorAndOpacity*InWidgetStyle.GetColorAndOpacityTint() );				// Color
	}
	
	return LayerId + TextLayer;
}


FReply SEditableText::OnDragOver( const FGeometry& MyGeometry, const FDragDropEvent& DragDropEvent )
{
	TSharedPtr<FExternalDragOperation> DragDropOp = DragDropEvent.GetOperationAs<FExternalDragOperation>();
	if ( DragDropOp.IsValid() )
	{
		if ( DragDropOp->HasText() )
		{
			return FReply::Handled();
		}
	}
	
	return FReply::Unhandled();
}


FReply SEditableText::OnDrop( const FGeometry& MyGeometry, const FDragDropEvent& DragDropEvent )
{
	TSharedPtr<FExternalDragOperation> DragDropOp = DragDropEvent.GetOperationAs<FExternalDragOperation>();
	if ( DragDropOp.IsValid() )
	{
		if ( DragDropOp->HasText() )
		{
			this->Text = FText::FromString(DragDropOp->GetText());
			return FReply::Handled();
		}
	}
	
	return FReply::Unhandled();
}


bool SEditableText::SupportsKeyboardFocus() const
{
	return true;
}

FReply SEditableText::OnFocusReceived( const FGeometry& MyGeometry, const FFocusEvent& InFocusEvent )
{
	// Skip the rest of the focus received code if it's due to the context menu closing
	if ( !ActiveContextMenu.IsValid() )
	{
		RegisterActiveTimer(0.f, FWidgetActiveTimerDelegate::CreateSP(this, &SEditableText::AnimateSpringsWhileFocused));

		// Don't unselect text when focus is set because another widget lost focus, as that may be in response to a
		// dismissed context menu where the user clicked an option to select text.
		if( InFocusEvent.GetCause() != EFocusCause::OtherWidgetLostFocus )
		{
			// Deselect text, but override the last selection interaction time, so that the user doesn't
			// see a selection transition animation when keyboard focus is received.
			ClearSelection();
			LastSelectionInteractionTime = -1000.0;
		}

		// Reset the cursor position spring
		CaretVisualPositionSpring.SetPosition( CaretVisualPositionSpring.GetPosition() );
	 
		bHasDragSelectedSinceFocused = false;

		// The user wants to edit text. Make a copy of the observed text for the user to edit.
		LoadText();

		// For mouse-based focus, we'll handle the cursor positioning in the actual mouse down/up events
		if( InFocusEvent.GetCause() != EFocusCause::Mouse )
		{
			// Don't move the cursor if we gained focus because another widget lost focus.  It may
			// have been a dismissed context menu where the user is expecting the selection to be retained
			if( InFocusEvent.GetCause() != EFocusCause::OtherWidgetLostFocus )
			{
				// Select all text on keyboard focus.  This mirrors mouse focus functionality.
				if( bSelectAllTextWhenFocused.Get() )
				{
					SelectAllText();
				}
			
				// Move the cursor to the end of the string
				if( IsCaretMovedWhenGainFocus.Get() )
				{
					SetCaretPosition( EditedText.ToString().Len() );
				}
			}
		}

		FSlateApplication& SlateApplication = FSlateApplication::Get();
		if (FPlatformMisc::GetRequiresVirtualKeyboard())
		{
			// @TODO: Create ITextInputMethodSystem derivations for mobile
			SlateApplication.ShowVirtualKeyboard(true, InFocusEvent.GetUser(), SharedThis(this));
		}
		else
		{
			ITextInputMethodSystem* const TextInputMethodSystem = SlateApplication.GetTextInputMethodSystem();
			if (TextInputMethodSystem)
			{
				TextInputMethodSystem->ActivateContext(TextInputMethodContext.ToSharedRef());
			}
		}
	}

	return FReply::Handled();
}


void SEditableText::OnFocusLost( const FFocusEvent& InFocusEvent )
{
	// Skip the focus lost code if it's due to the context menu opening
	if ( !ActiveContextMenu.IsValid() )
	{
		// Place the caret at the front of the text
		if (FSlateApplication::Get().IsRunningAtTargetFrameRate())
		{
			// Spring back when the frame rate is high enough
			CaretVisualPositionSpring.SetTarget(0.f);
		}
		else
		{
			CaretVisualPositionSpring.SetPosition(0.f);
		}

		FSlateApplication& SlateApplication = FSlateApplication::Get();
		if (FPlatformMisc::GetRequiresVirtualKeyboard())
		{
			SlateApplication.ShowVirtualKeyboard(false, InFocusEvent.GetUser());
		}
		else
		{
			ITextInputMethodSystem* const TextInputMethodSystem = SlateApplication.GetTextInputMethodSystem();
			if (TextInputMethodSystem)
			{
				TextInputMethodSystem->DeactivateContext(TextInputMethodContext.ToSharedRef());
			}
		}

		// Clear selection unless activating a new window (otherwise can't copy and past on right click)
		if (InFocusEvent.GetCause() != EFocusCause::WindowActivate)
		{
			ClearSelection();
		}

		//Always clear the local undo chain on commit.
		ClearUndoStates();
		
		// See if user explicitly tabbed away or moved focus
		ETextCommit::Type TextAction;
		switch ( InFocusEvent.GetCause() )
		{
		case EFocusCause::Navigation:
		case EFocusCause::Mouse:
			TextAction = ETextCommit::OnUserMovedFocus;
			break;

		case EFocusCause::Cleared:
			TextAction = ETextCommit::OnCleared;
			break;

		default:
			TextAction = ETextCommit::Default;
			break;
		}

		// When focus is lost let anyone who is interested know that text was committed
		OnTextCommitted.ExecuteIfBound( EditedText, TextAction);
	}
}


FReply SEditableText::OnKeyChar( const FGeometry& MyGeometry, const FCharacterEvent& InCharacterEvent )
{
	return FTextEditHelper::OnKeyChar( InCharacterEvent, SharedThis( this ) );
}


FReply SEditableText::OnKeyDown( const FGeometry& MyGeometry, const FKeyEvent& InKeyEvent )
{
	FReply Reply = FTextEditHelper::OnKeyDown( InKeyEvent, SharedThis( this ) );

	// Process keybindings if the event wasn't already handled
	if( !Reply.IsEventHandled() && UICommandList->ProcessCommandBindings( InKeyEvent ) )
	{
		Reply = FReply::Handled();
	}

	return Reply;
}


FReply SEditableText::OnKeyUp( const FGeometry& MyGeometry, const FKeyEvent& InKeyEvent )
{
	FReply Reply = FReply::Unhandled();

	// ...

	return Reply;
}


FReply SEditableText::OnMouseButtonDown( const FGeometry& InMyGeometry, const FPointerEvent& InMouseEvent )
{
	if( !HasMouseCapture() )
	{
		if( InMouseEvent.GetEffectingButton() == EKeys::LeftMouseButton ||
			InMouseEvent.GetEffectingButton() == EKeys::RightMouseButton )
		{
			// Reset 'is drag selecting' state
			bHasDragSelectedSinceMouseDown = false;
		}
	}

	return FTextEditHelper::OnMouseButtonDown( InMyGeometry, InMouseEvent, SharedThis( this ) );
}


FReply SEditableText::OnMouseButtonUp( const FGeometry& InMyGeometry, const FPointerEvent& InMouseEvent )
{
	// The mouse must have been captured by either left or right button down before we'll process mouse ups
	if( HasMouseCapture() )
	{
		if( InMouseEvent.GetEffectingButton() == EKeys::LeftMouseButton && bIsDragSelecting )
		{
			// If we selected any text while dragging, then kick off the selection target animation
			if( bHasDragSelectedSinceMouseDown && Selection.StartIndex != Selection.FinishIndex )
			{
				// Start the selection animation wherever the user started the click/drag
				const TSharedRef< FSlateFontMeasure > FontMeasureService = FSlateApplication::Get().GetRenderer()->GetFontMeasureService();
				const float SelectionTargetX = EditableTextDefs::SelectionRectLeftOffset + FontMeasureService->Measure( EditedText.ToString( ).Left( Selection.StartIndex ), Font.Get( ), InMyGeometry.Scale ).X;
				SelectionTargetLeftSpring.SetPosition( SelectionTargetX );
				SelectionTargetRightSpring.SetPosition( SelectionTargetX );

				RestartSelectionTargetAnimation();
			}
		}
	}

	return FTextEditHelper::OnMouseButtonUp( InMyGeometry, InMouseEvent, SharedThis( this ) );
}


FReply SEditableText::OnMouseMove( const FGeometry& InMyGeometry, const FPointerEvent& InMouseEvent )
{
	if( bIsDragSelecting && HasMouseCapture() )
	{
		bHasDragSelectedSinceMouseDown = true;
	}

	return FTextEditHelper::OnMouseMove( InMyGeometry, InMouseEvent, SharedThis( this ) );;
}


FReply SEditableText::OnMouseButtonDoubleClick( const FGeometry& InMyGeometry, const FPointerEvent& InMouseEvent )
{
	return FTextEditHelper::OnMouseButtonDoubleClick( InMyGeometry, InMouseEvent, SharedThis( this ) );
}


FCursorReply SEditableText::OnCursorQuery( const FGeometry& MyGeometry, const FPointerEvent& CursorEvent ) const
{
	return FCursorReply::Cursor( EMouseCursor::TextEditBeam );
}


void SEditableText::SelectText( const int32 InOldCaretPosition )
{
	if( InOldCaretPosition != CaretPosition )
	{
		if( !AnyTextSelected() )
		{
			// Start selecting
			Selection.StartIndex = Selection.FinishIndex = InOldCaretPosition;

			RestartSelectionTargetAnimation();
		}
		else
		{
			// NOTE: We intentionally don't call RestartSelectionTargetAnimation() when text was already selected,
			//		 as the effect is often distracting when shrinking or growing an existing selection.
		}
		Selection.FinishIndex = CaretPosition;
	}
}


void SEditableText::DeleteSelectedText()
{
	if( AnyTextSelected() )
	{
		// Move the caret to the location of the first selected character
		CaretPosition = Selection.GetMinIndex();

		// Delete the selected text
		const FString& OldText = EditedText.ToString();
		const FString NewText = OldText.Left( Selection.GetMinIndex() ) + OldText.Mid( Selection.GetMaxIndex() );
		EditedText = FText::FromString(NewText);

		// Visually collapse the selection target right before we clear selection
		const TSharedRef< FSlateFontMeasure > FontMeasureService = FSlateApplication::Get().GetRenderer()->GetFontMeasureService();
		const float SelectionTargetX = EditableTextDefs::SelectionRectLeftOffset + FontMeasureService->Measure( NewText.Left( CaretPosition ), Font.Get( ), 1.0f/*CachedGeometry.Scale*/ ).X;
		SelectionTargetLeftSpring.SetTarget( SelectionTargetX );
		SelectionTargetRightSpring.SetTarget( SelectionTargetX );

		// Clear selection
		ClearSelection();
	}
}


int32 SEditableText::FindClickedCharacterIndex( const FGeometry& InMyGeometry, const FVector2D& InScreenCursorPosition ) const
{
	// Find the click position in this widget's local space
	const FVector2D& ScreenCursorPosition = InScreenCursorPosition;
	const FVector2D& LocalCursorPosition = InMyGeometry.AbsoluteToLocal( ScreenCursorPosition );

	return FindClickedCharacterIndex( LocalCursorPosition, InMyGeometry.Scale );
}


int32 SEditableText::FindClickedCharacterIndex( const FVector2D& InLocalCursorPosition, float GeometryScale ) const
{
	// Convert the click position from the local widget space to the scrolled area
	const FVector2D& PositionInScrollableArea = ScrollHelper.ToScrollerSpace( InLocalCursorPosition * GeometryScale );
	const float ClampedCursorX = FMath::Max( PositionInScrollableArea.X, 0.0f );

	// Figure out where in the string the user clicked
	const TSharedRef< FSlateFontMeasure > FontMeasureService = FSlateApplication::Get().GetRenderer()->GetFontMeasureService();
	const int32 ClickedCharIndex = FontMeasureService->FindCharacterIndexAtOffset( EditedText.ToString( ), Font.Get( ), ClampedCursorX, GeometryScale );

	return ClickedCharIndex;
}


int32 SEditableText::ScanForWordBoundary( const int32 Location, int8 Direction ) const
{
	const FString& EditedTextString = EditedText.ToString();
	const int32 StringLength = EditedTextString.Len();

	if (Direction > 0)
	{
		// Scan right for text
		int32 CurCharIndex = Location;
		while( CurCharIndex < StringLength && !FText::IsWhitespace( EditedTextString[ CurCharIndex ] ) )
		{
			++CurCharIndex;
		}

		// Scan right for whitespace
		while( CurCharIndex < StringLength && FText::IsWhitespace( EditedTextString[ CurCharIndex ] ) )
		{
			++CurCharIndex;
		}

		return CurCharIndex;
	}
	else
	{
		// Scan left for whitespace
		int32 CurCharIndex = Location;
		while( CurCharIndex > 0 && FText::IsWhitespace( EditedTextString[ CurCharIndex - 1 ] ) )
		{
			--CurCharIndex;
		}

		// Scan left for text
		while( CurCharIndex > 0 && !FText::IsWhitespace( EditedTextString[ CurCharIndex - 1 ] ) )
		{
			--CurCharIndex;
		}

		return CurCharIndex;
	}
}


bool SEditableText::IsAtWordStart( const int32 Location ) const
{
	const FString& EditedTextString = EditedText.ToString();

	if (Location > 0)
	{
		const TCHAR CharBeforeCursor = EditedTextString[Location - 1];
		const TCHAR CharAtCursor = EditedTextString[Location];
		return FText::IsWhitespace(CharBeforeCursor) && !FText::IsWhitespace(CharAtCursor);
	}

	return false;
}


void SEditableText::PushUndoState( const SEditableText::FUndoState& InUndoState )
{
	// If we've already undone some state, then we'll remove any undo state beyond the level that
	// we've already undone up to.
	if( CurrentUndoLevel != INDEX_NONE )
	{
		UndoStates.RemoveAt( CurrentUndoLevel, UndoStates.Num() - CurrentUndoLevel );

		// Reset undo level as we haven't undone anything since this latest undo
		CurrentUndoLevel = INDEX_NONE;
	}

	// Cache new undo state
	UndoStates.Add( InUndoState );

	// If we've reached the maximum number of undo levels, then trim our array
	if( UndoStates.Num() > EditableTextDefs::MaxUndoLevels )
	{
		UndoStates.RemoveAt( 0 );
	}
}


void SEditableText::ClearUndoStates()
{
	CurrentUndoLevel = INDEX_NONE;
	UndoStates.Empty();
}


void SEditableText::MakeUndoState( SEditableText::FUndoState& OutUndoState )
{
	OutUndoState.Text = EditedText;
	OutUndoState.CaretPosition = CaretPosition;
	OutUndoState.Selection = Selection;
}


void SEditableText::LoadText()
{
	// Check to see if the text is actually different.  This might often be the case the first time we
	// check it after this control is created, but otherwise should only be different if the text attribute
	// was set (or driven) by an external source
	const FText NewText = Text.Get();
	
	// Store the original text.  This functionality is off by default so we only do it when the option is enabled
	if( RevertTextOnEscape.Get() && !NewText.EqualTo(OriginalText))
	{
			OriginalText = NewText;
	}

	if( !NewText.EqualTo(EditedText) )
	{
		// @todo Slate: We should run any sort of format validation/sanitation here before accepting the new text
		EditedText = NewText;

		int32 StringLength = EditedText.ToString().Len();

		// Validate cursor positioning
		if( CaretPosition > StringLength )
		{
			CaretPosition = StringLength;
		}


		// Validate selection
		if( Selection.StartIndex != INDEX_NONE && Selection.StartIndex > StringLength )
		{
			Selection.StartIndex = StringLength;
		}
		if( Selection.FinishIndex != INDEX_NONE && Selection.FinishIndex > StringLength )
		{
			Selection.FinishIndex = StringLength;
		}
	}
}


void SEditableText::SaveText()
{
	// Don't set text if the text attribute has a 'getter' binding on it, otherwise we'd blow away
	// that binding.  If there is a getter binding, then we'll assume it will provide us with
	// updated text after we've fired our 'text changed' callbacks
	if( !Text.IsBound() )
	{
		Text.Set ( EditedText );
	}
}


void SEditableText::SummonContextMenu(const FVector2D& InLocation, TSharedPtr<SWindow> ParentWindow)
{
	// Set the menu to automatically close when the user commits to a choice
	const bool bShouldCloseWindowAfterMenuSelection = true;

#define LOCTEXT_NAMESPACE "EditableTextContextMenu"

	// This is a context menu which could be summoned from within another menu if this text block is in a menu
	// it should not close the menu it is inside
	bool bCloseSelfOnly = true;
	FMenuBuilder MenuBuilder( bShouldCloseWindowAfterMenuSelection, UICommandList, MenuExtender, bCloseSelfOnly, &FCoreStyle::Get() );
	{
		MenuBuilder.BeginSection( "EditText", LOCTEXT( "Heading", "Modify Text" ) );
		{
			// Undo
			MenuBuilder.AddMenuEntry( FGenericCommands::Get().Undo );
		}
		MenuBuilder.EndSection();

		MenuBuilder.BeginSection("EditableTextModify2");
		{
			// Cut
			MenuBuilder.AddMenuEntry( FGenericCommands::Get().Cut );

			// Copy
			MenuBuilder.AddMenuEntry( FGenericCommands::Get().Copy );

			// Paste
			MenuBuilder.AddMenuEntry( FGenericCommands::Get().Paste );

			// Delete
			MenuBuilder.AddMenuEntry( FGenericCommands::Get().Delete );
		}
		MenuBuilder.EndSection();

		MenuBuilder.BeginSection("EditableTextModify3");
		{
			// Select All
			MenuBuilder.AddMenuEntry( FGenericCommands::Get().SelectAll );
		}
		MenuBuilder.EndSection();
	}

#undef LOCTEXT_NAMESPACE

	ActiveContextMenu.PrepareToSummon();

	const bool bFocusImmediately = true;
<<<<<<< HEAD
	TSharedPtr< SWindow > ContextMenuWindow = FSlateApplication::Get().PushMenu( SharedThis( this ), MenuBuilder.MakeWidget(), InLocation, FPopupTransitionEffect( FPopupTransitionEffect::ContextMenu ), bFocusImmediately );
	
	// Make sure the window is valid.  It's possible for the parent to already be in the destroy queue, for example if the editable text was configured to dismiss it's window during OnTextCommitted.
	if( ContextMenuWindow.IsValid() )
	{
		ContextMenuWindow->SetOnWindowClosed( FOnWindowClosed::CreateSP( this, &SEditableText::OnWindowClosed ) );
		ActiveContextMenu.SummonSucceeded( ContextMenuWindow.ToSharedRef() );
	}
	else
	{
=======
	TSharedRef<SWidget> MenuParent = SharedThis(this);
	if (ParentWindow.IsValid())
	{
		MenuParent = StaticCastSharedRef<SWidget>(ParentWindow.ToSharedRef());
	}
	TSharedPtr< SWindow > ContextMenuWindow = FSlateApplication::Get().PushMenu(MenuParent, MenuBuilder.MakeWidget(), InLocation, FPopupTransitionEffect(FPopupTransitionEffect::ContextMenu), bFocusImmediately );
	
	// Make sure the window is valid.  It's possible for the parent to already be in the destroy queue, for example if the editable text was configured to dismiss it's window during OnTextCommitted.
	if( ContextMenuWindow.IsValid() )
	{
		ContextMenuWindow->SetOnWindowClosed( FOnWindowClosed::CreateSP( this, &SEditableText::OnWindowClosed ) );
		ActiveContextMenu.SummonSucceeded( ContextMenuWindow.ToSharedRef() );
	}
	else
	{
>>>>>>> cce8678d
		ActiveContextMenu.SummonFailed();
	}
}


void SEditableText::ExecuteDeleteAction()
{
	if( !IsReadOnly.Get() && AnyTextSelected() )
	{
		StartChangingText();

		// Delete selected text
		DeleteSelectedText();

		FinishChangingText();
	}
}


bool SEditableText::CanExecuteSelectAll() const
{
	bool bCanExecute = true;

	// Can't select all if string is empty
	if( EditedText.IsEmpty() )
	{
		bCanExecute = false;
	}

	// Can't select all if entire string is already selected
	if( Selection.GetMinIndex() == 0 &&
		Selection.GetMaxIndex() == EditedText.ToString().Len() - 1 )
	{
		bCanExecute = false;
	}

	return bCanExecute;
}


bool SEditableText::CanExecuteDelete() const
{
	bool bCanExecute = true;

	// Can't execute if this is a read-only control
	if( IsReadOnly.Get() )
	{
		bCanExecute = false;
	}

	// Can't execute unless there is some text selected
	if( !AnyTextSelected() )
	{
		bCanExecute = false;
	}

	return bCanExecute;
}


void SEditableText::SetCaretPosition( int32 Position )
{
	CaretPosition = Position;
	LastCaretInteractionTime = FSlateApplication::Get().GetCurrentTime();
}

<<<<<<< HEAD
=======
bool SEditableText::ShouldAppearFocused() const
{
	// We'll draw with the 'focused' look if we're either focused or we have a context menu summoned
	return HasKeyboardFocus() || ActiveContextMenu.IsValid();
}

>>>>>>> cce8678d
bool SEditableText::DoesClipboardHaveAnyText() const 
{
	FString ClipboardContent;
	FPlatformMisc::ClipboardPaste(ClipboardContent);
	return ClipboardContent.Len() > 0;
}


FString SEditableText::GetStringToRender() const
{
	FString VisibleText;

<<<<<<< HEAD
	const bool bShouldAppearFocused = HasKeyboardFocus() || ActiveContextMenu.IsValid();
=======
	const bool bShouldAppearFocused = ShouldAppearFocused();
>>>>>>> cce8678d
	if(bShouldAppearFocused)
	{
		VisibleText = EditedText.ToString();
	}
	else
	{
		VisibleText = Text.Get().ToString();
	}

	// If this string is a password we need to replace all the characters in the string with something else
	if ( IsPassword.Get() )
	{
#if PLATFORM_TCHAR_IS_1_BYTE
		const TCHAR Dot = '*';
#else
		const TCHAR Dot = 0x2022;
#endif
		int32 VisibleTextLen = VisibleText.Len();
		VisibleText.Empty();
		while ( VisibleTextLen )
		{
			VisibleText += Dot;
			VisibleTextLen--;
		}
	}

	return VisibleText;
}

void SEditableText::RestartSelectionTargetAnimation()
{
	// Don't bother with this unless we're running at a decent frame rate
	if( FSlateApplication::Get().IsRunningAtTargetFrameRate() )
	{
		LastSelectionInteractionTime = FSlateApplication::Get().GetCurrentTime();
	}
}


void SEditableText::OnWindowClosed(const TSharedRef<SWindow>&)
{
	// Note: We don't reset the ActiveContextMenu here, as Slate hasn't yet finished processing window focus events, and we need 
	// to know that the window is still available for OnFocusReceived and OnFocusLost even though it's about to be destroyed

	// Give this focus when the context menu has been dismissed
	FSlateApplication::Get().SetKeyboardFocus( AsShared(), EFocusCause::OtherWidgetLostFocus );
}

void SEditableText::SetHintText( const TAttribute< FText >& InHintText )
{
	HintText = InHintText;
}

void SEditableText::SetIsReadOnly( TAttribute< bool > InIsReadOnly )
{
	IsReadOnly = InIsReadOnly;
}

void SEditableText::SetIsPassword( TAttribute< bool > InIsPassword )
{
	IsPassword = InIsPassword;
}

void SEditableText::SetColorAndOpacity(TAttribute<FSlateColor> Color)
{
	ColorAndOpacity = Color;
}<|MERGE_RESOLUTION|>--- conflicted
+++ resolved
@@ -222,14 +222,7 @@
 		TextInputMethodContext->CachedGeometry = AllottedGeometry;
 		TextInputMethodChangeNotifier->NotifyLayoutChanged(ITextInputMethodChangeNotifier::ELayoutChangeType::Changed);
 	}
-<<<<<<< HEAD
-
-	// We'll draw with the 'focused' look if we're either focused or we have a context menu summoned
-	const bool bShouldAppearFocused = HasKeyboardFocus() || ActiveContextMenu.IsValid();
-
-=======
 	
->>>>>>> cce8678d
 	const FString VisibleText = GetStringToRender();
 	const FSlateFontInfo& FontInfo = Font.Get();
 	const TSharedRef< FSlateFontMeasure > FontMeasureService = FSlateApplication::Get().GetRenderer()->GetFontMeasureService();
@@ -1275,12 +1268,7 @@
 	const float FontMaxCharHeight = FTextEditHelper::GetFontHeight(FontInfo) * AllottedGeometry.Scale;
 	const double CurrentTime = FSlateApplication::Get().GetCurrentTime();
 
-<<<<<<< HEAD
-	// We'll draw with the 'focused' look if we're either focused or we have a context menu summoned
-	const bool bShouldAppearFocused = HasKeyboardFocus() || ActiveContextMenu.IsValid();
-=======
 	const bool bShouldAppearFocused = ShouldAppearFocused();
->>>>>>> cce8678d
 
 	// Draw selection background
 	if( AnyTextSelected() && ( bShouldAppearFocused || bIsReadonly ) )
@@ -1996,18 +1984,6 @@
 	ActiveContextMenu.PrepareToSummon();
 
 	const bool bFocusImmediately = true;
-<<<<<<< HEAD
-	TSharedPtr< SWindow > ContextMenuWindow = FSlateApplication::Get().PushMenu( SharedThis( this ), MenuBuilder.MakeWidget(), InLocation, FPopupTransitionEffect( FPopupTransitionEffect::ContextMenu ), bFocusImmediately );
-	
-	// Make sure the window is valid.  It's possible for the parent to already be in the destroy queue, for example if the editable text was configured to dismiss it's window during OnTextCommitted.
-	if( ContextMenuWindow.IsValid() )
-	{
-		ContextMenuWindow->SetOnWindowClosed( FOnWindowClosed::CreateSP( this, &SEditableText::OnWindowClosed ) );
-		ActiveContextMenu.SummonSucceeded( ContextMenuWindow.ToSharedRef() );
-	}
-	else
-	{
-=======
 	TSharedRef<SWidget> MenuParent = SharedThis(this);
 	if (ParentWindow.IsValid())
 	{
@@ -2023,7 +1999,6 @@
 	}
 	else
 	{
->>>>>>> cce8678d
 		ActiveContextMenu.SummonFailed();
 	}
 }
@@ -2090,15 +2065,12 @@
 	LastCaretInteractionTime = FSlateApplication::Get().GetCurrentTime();
 }
 
-<<<<<<< HEAD
-=======
 bool SEditableText::ShouldAppearFocused() const
 {
 	// We'll draw with the 'focused' look if we're either focused or we have a context menu summoned
 	return HasKeyboardFocus() || ActiveContextMenu.IsValid();
 }
 
->>>>>>> cce8678d
 bool SEditableText::DoesClipboardHaveAnyText() const 
 {
 	FString ClipboardContent;
@@ -2111,11 +2083,7 @@
 {
 	FString VisibleText;
 
-<<<<<<< HEAD
-	const bool bShouldAppearFocused = HasKeyboardFocus() || ActiveContextMenu.IsValid();
-=======
 	const bool bShouldAppearFocused = ShouldAppearFocused();
->>>>>>> cce8678d
 	if(bShouldAppearFocused)
 	{
 		VisibleText = EditedText.ToString();
