// Copyright 1998-2014 Epic Games, Inc. All Rights Reserved.

#include "SlatePrivatePCH.h"
#include "LayoutUtils.h"

SBox::SBox()
: ChildSlot()
{
}

void SBox::Construct( const FArguments& InArgs )
{
	WidthOverride = InArgs._WidthOverride;
	HeightOverride = InArgs._HeightOverride;

	MinDesiredWidth = InArgs._MinDesiredWidth;
	MinDesiredHeight = InArgs._MinDesiredHeight;
	MaxDesiredWidth = InArgs._MaxDesiredWidth;
	MaxDesiredHeight = InArgs._MaxDesiredHeight;

	ChildSlot
		.HAlign( InArgs._HAlign )
		.VAlign( InArgs._VAlign )
		.Padding( InArgs._Padding )
	[
		InArgs._Content.Widget
	];
}

void SBox::SetContent(const TSharedRef< SWidget >& InContent)
{
	ChildSlot
	[
		InContent
	];
}
<<<<<<< HEAD
=======

void SBox::SetHAlign(EHorizontalAlignment HAlign)
{
	ChildSlot.HAlignment = HAlign;
}

void SBox::SetVAlign(EVerticalAlignment VAlign)
{
	ChildSlot.VAlignment = VAlign;
}

void SBox::SetPadding(const TAttribute<FMargin>& InPadding)
{
	ChildSlot.SlotPadding = InPadding;
}

void SBox::SetWidthOverride(TAttribute<FOptionalSize> InWidthOverride)
{
	WidthOverride = InWidthOverride;
}

void SBox::SetHeightOverride(TAttribute<FOptionalSize> InHeightOverride)
{
	HeightOverride = InHeightOverride;
}

void SBox::SetMinDesiredWidth(TAttribute<FOptionalSize> InMinDesiredWidth)
{
	MinDesiredWidth = InMinDesiredWidth;
}

void SBox::SetMinDesiredHeight(TAttribute<FOptionalSize> InMinDesiredHeight)
{
	MinDesiredHeight = InMinDesiredHeight;
}

void SBox::SetMaxDesiredWidth(TAttribute<FOptionalSize> InMaxDesiredWidth)
{
	MaxDesiredWidth = InMaxDesiredWidth;
}

void SBox::SetMaxDesiredHeight(TAttribute<FOptionalSize> InMaxDesiredHeight)
{
	MaxDesiredHeight = InMaxDesiredHeight;
}
>>>>>>> 1d429763

FVector2D SBox::ComputeDesiredSize() const
{
	EVisibility ChildVisibility = ChildSlot.GetWidget()->GetVisibility();

	if ( ChildVisibility != EVisibility::Collapsed )
	{
		// If the user specified a fixed width or height, those values override the Box's content.
		const FVector2D& UnmodifiedChildDesiredSize = ChildSlot.GetWidget()->GetDesiredSize() + ChildSlot.SlotPadding.Get().GetDesiredSize();
		const FOptionalSize CurrentWidthOverride = WidthOverride.Get();
		const FOptionalSize CurrentHeightOverride = HeightOverride.Get();
		const FOptionalSize CurrentMinDesiredWidth = MinDesiredWidth.Get();
		const FOptionalSize CurrentMinDesiredHeight = MinDesiredHeight.Get();
		const FOptionalSize CurrentMaxDesiredWidth = MaxDesiredWidth.Get();
		const FOptionalSize CurrentMaxDesiredHeight = MaxDesiredHeight.Get();

		float CurrentWidth = UnmodifiedChildDesiredSize.X;

		if ( CurrentMinDesiredWidth.IsSet() )
		{
			CurrentWidth = FMath::Max(CurrentWidth, CurrentMinDesiredWidth.Get());
		}

		if ( CurrentMaxDesiredWidth.IsSet() )
		{
			CurrentWidth = FMath::Min(CurrentWidth, CurrentMaxDesiredWidth.Get());
		}

		float CurrentHeight = UnmodifiedChildDesiredSize.Y;

		if ( CurrentMinDesiredHeight.IsSet() )
		{
			CurrentHeight = FMath::Max(CurrentHeight, CurrentMinDesiredHeight.Get());
		}

		if ( CurrentMaxDesiredHeight.IsSet() )
		{
			CurrentHeight = FMath::Min(CurrentHeight, CurrentMaxDesiredHeight.Get());
		}

		return FVector2D(
			( CurrentWidthOverride.IsSet() ) ? CurrentWidthOverride.Get() : CurrentWidth,
			( CurrentHeightOverride.IsSet() ) ? CurrentHeightOverride.Get() : CurrentHeight
		);
	}
	
	return FVector2D::ZeroVector;
}

void SBox::OnArrangeChildren( const FGeometry& AllottedGeometry, FArrangedChildren& ArrangedChildren ) const
{
	const EVisibility& MyCurrentVisibility = this->GetVisibility();
	if ( ArrangedChildren.Accepts( MyCurrentVisibility ) )
	{
		const FMargin SlotPadding(ChildSlot.SlotPadding.Get());
		AlignmentArrangeResult XAlignmentResult = AlignChild<Orient_Horizontal>( AllottedGeometry.Size.X, ChildSlot, SlotPadding );
		AlignmentArrangeResult YAlignmentResult = AlignChild<Orient_Vertical>( AllottedGeometry.Size.Y, ChildSlot, SlotPadding );

		ArrangedChildren.AddWidget(
			AllottedGeometry.MakeChild(
				ChildSlot.GetWidget(),
				FVector2D(XAlignmentResult.Offset, YAlignmentResult.Offset),
				FVector2D(XAlignmentResult.Size, YAlignmentResult.Size)
			)
		);
	}
}

FChildren* SBox::GetChildren()
{
	return &ChildSlot;
}

int32 SBox::OnPaint( const FPaintArgs& Args, const FGeometry& AllottedGeometry, const FSlateRect& MyClippingRect, FSlateWindowElementList& OutDrawElements, int32 LayerId, const FWidgetStyle& InWidgetStyle, bool bParentEnabled ) const
{
	// An SBox just draws its only child
	FArrangedChildren ArrangedChildren(EVisibility::Visible);
	{
#if SLATE_HD_STATS
		SCOPE_CYCLE_COUNTER( STAT_SlateOnPaint_SBox );
#endif
		this->ArrangeChildren(AllottedGeometry, ArrangedChildren);
	}

	// Maybe none of our children are visible
	if( ArrangedChildren.Num() > 0 )
	{
		check( ArrangedChildren.Num() == 1 );
		FArrangedWidget& TheChild = ArrangedChildren[0];

		const FSlateRect ChildClippingRect = AllottedGeometry.GetClippingRect().InsetBy( ChildSlot.SlotPadding.Get() * AllottedGeometry.Scale ).IntersectionWith(MyClippingRect);

		return TheChild.Widget->Paint( Args.WithNewParent(this), TheChild.Geometry, ChildClippingRect, OutDrawElements, LayerId, InWidgetStyle, ShouldBeEnabled( bParentEnabled ) );
	}
	return LayerId;
}<|MERGE_RESOLUTION|>--- conflicted
+++ resolved
@@ -34,8 +34,6 @@
 		InContent
 	];
 }
-<<<<<<< HEAD
-=======
 
 void SBox::SetHAlign(EHorizontalAlignment HAlign)
 {
@@ -81,7 +79,6 @@
 {
 	MaxDesiredHeight = InMaxDesiredHeight;
 }
->>>>>>> 1d429763
 
 FVector2D SBox::ComputeDesiredSize() const
 {
