--- conflicted
+++ resolved
@@ -230,13 +230,8 @@
 	// Local path to the engine directory
 	FString LocalEngineDir;
 
-<<<<<<< HEAD
-	// Local path to the game directory
-	FString LocalGameDir;
-=======
 	// Local path to the project directory
 	FString LocalProjectDir;
->>>>>>> 9f6ccf49
 
 	const FNetworkFileDelegateContainer* NetworkFileDelegates;
 
