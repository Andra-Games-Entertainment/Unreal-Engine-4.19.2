// Copyright 1998-2017 Epic Games, Inc. All Rights Reserved.

/*------------------------------------------------------------------------------------
	FSLESSoundSource.
------------------------------------------------------------------------------------*/

#include "AndroidAudioDevice.h"
#include "AudioDecompress.h"
#include "ContentStreaming.h"

// Callback that is registered if the source needs to loop
void OpenSLBufferQueueCallback( SLAndroidSimpleBufferQueueItf InQueueInterface, void* pContext ) 
{
	FSLESSoundSource* SoundSource = (FSLESSoundSource*)pContext;
	if( SoundSource )
	{
		SoundSource->OnRequeueBufferCallback( InQueueInterface );
	}
}

// Requeues buffer to loop Sound Source
void FSLESSoundSource::OnRequeueBufferCallback( SLAndroidSimpleBufferQueueItf InQueueInterface ) 
{
	if (!bStreamedSound)
	{
		SLresult result = (*SL_PlayerBufferQueue)->Enqueue(SL_PlayerBufferQueue, SLESBuffer->AudioData, SLESBuffer->GetSize() );
		if(result != SL_RESULT_SUCCESS) 
		{ 
			UE_LOG( LogAndroidAudio, Warning, TEXT("FAILED OPENSL BUFFER Enqueue SL_PlayerBufferQueue (Requeing)"));  
		}
		bHasLooped = true;
	}
	else
	{
		// Enqueue the previously decoded buffer
		if (RealtimeAsyncTask)
		{
			RealtimeAsyncTask->EnsureCompletion();
			switch(RealtimeAsyncTask->GetTask().GetTaskType())
			{
			case ERealtimeAudioTaskType::Decompress:
				bHasLooped = RealtimeAsyncTask->GetTask().GetBufferLooped();
				break;

			case ERealtimeAudioTaskType::Procedural:
				AudioBuffers[BufferInUse].AudioDataSize = RealtimeAsyncTask->GetTask().GetBytesWritten();
				break;
			}

			delete RealtimeAsyncTask;
			RealtimeAsyncTask = nullptr;
		}

		// Sound decoding is complete, just waiting to finish playing
		if (bBuffersToFlush)
		{
			// set the player's state to stopped
			SLresult result = (*SL_PlayerPlayInterface)->SetPlayState(SL_PlayerPlayInterface, SL_PLAYSTATE_STOPPED);
			check(SL_RESULT_SUCCESS == result);

			return;
		}

		SLresult result = (*SL_PlayerBufferQueue)->Enqueue(SL_PlayerBufferQueue, AudioBuffers[BufferInUse].AudioData, AudioBuffers[BufferInUse].AudioDataSize );
		if(result != SL_RESULT_SUCCESS) 
		{ 
			UE_LOG( LogAndroidAudio, Warning, TEXT("FAILED OPENSL BUFFER Enqueue SL_PlayerBufferQueue (Requeing)"));  
		}

		// Switch to the next buffer and decode for the next time the callback fires if we didn't just get the last buffer
		BufferInUse = !BufferInUse;
		if (bHasLooped == false || WaveInstance->LoopingMode != LOOP_Never)
		{
			// Do this in the callback thread instead of creating an asynchronous task (thread id from callback is not consistent and use of TLS for stats causes issues)
			if (ReadMorePCMData(BufferInUse, EDataReadMode::Synchronous))
			{
				// If this is a synchronous source we may get notified immediately that we have looped
				bHasLooped = true;
			}
		}
	}
}

bool FSLESSoundSource::CreatePlayer()
{
	// data info
	SLDataLocator_AndroidSimpleBufferQueue LocationBuffer	= {		SL_DATALOCATOR_ANDROIDSIMPLEBUFFERQUEUE, 1 };
		
	// PCM Info
	SLDataFormat_PCM PCM_Format				= {		SL_DATAFORMAT_PCM, SLuint32(SLESBuffer->NumChannels), SLuint32( SLESBuffer->SampleRate * 1000 ),	
		SL_PCMSAMPLEFORMAT_FIXED_16, SL_PCMSAMPLEFORMAT_FIXED_16, 
		SLESBuffer->NumChannels == 2 ? ( SL_SPEAKER_FRONT_LEFT | SL_SPEAKER_FRONT_RIGHT ) : SL_SPEAKER_FRONT_CENTER, 
		SL_BYTEORDER_LITTLEENDIAN };
		
	SLDataSource SoundDataSource			= {		&LocationBuffer, &PCM_Format};
		
	// configure audio sink
	SLDataLocator_OutputMix Output_Mix		= {		SL_DATALOCATOR_OUTPUTMIX, ((FSLESAudioDevice *)AudioDevice)->SL_OutputMixObject};
	SLDataSink AudioSink					= {		&Output_Mix, NULL};

	// create audio player
	const SLInterfaceID	ids[] = {SL_IID_BUFFERQUEUE, SL_IID_VOLUME};
	const SLboolean		req[] = {SL_BOOLEAN_TRUE, SL_BOOLEAN_TRUE};
	SLresult result = (*Device->SL_EngineEngine)->CreateAudioPlayer( Device->SL_EngineEngine, &SL_PlayerObject, 
																	&SoundDataSource, &AudioSink, sizeof(ids) / sizeof(SLInterfaceID), ids, req );
	if(result != SL_RESULT_SUCCESS)
	{
		UE_LOG(LogAndroidAudio, Warning, TEXT("FAILED OPENSL BUFFER CreateAudioPlayer 0x%x"), result);
		return false;
	}
	
	bool bFailedSetup = false;
	
	// realize the player
	result = (*SL_PlayerObject)->Realize(SL_PlayerObject, SL_BOOLEAN_FALSE);
	if (result != SL_RESULT_SUCCESS) { UE_LOG(LogAndroidAudio, Warning, TEXT("FAILED OPENSL BUFFER Realize 0x%x"), result); return false; }
		
	// get the play interface
	result = (*SL_PlayerObject)->GetInterface(SL_PlayerObject, SL_IID_PLAY, &SL_PlayerPlayInterface);
	if (result != SL_RESULT_SUCCESS) { UE_LOG(LogAndroidAudio, Warning, TEXT("FAILED OPENSL BUFFER GetInterface SL_IID_PLAY 0x%x"), result); bFailedSetup |= true; }
	// volume
	result = (*SL_PlayerObject)->GetInterface(SL_PlayerObject, SL_IID_VOLUME, &SL_VolumeInterface);
	if (result != SL_RESULT_SUCCESS) { UE_LOG(LogAndroidAudio, Warning, TEXT("FAILED OPENSL BUFFER GetInterface SL_IID_VOLUME 0x%x"), result); bFailedSetup |= true; }
	// buffer system
	result = (*SL_PlayerObject)->GetInterface(SL_PlayerObject, SL_IID_BUFFERQUEUE, &SL_PlayerBufferQueue);
	if (result != SL_RESULT_SUCCESS) { UE_LOG(LogAndroidAudio, Warning, TEXT("FAILED OPENSL BUFFER GetInterface SL_IID_BUFFERQUEUE 0x%x"), result); bFailedSetup |= true; }
	
	return bFailedSetup == false;
}

void FSLESSoundSource::DestroyPlayer()
{
	if( SL_PlayerObject )
	{
		// close it down...
		(*SL_PlayerObject)->Destroy(SL_PlayerObject);			
		SL_PlayerObject			= NULL;
		SL_PlayerPlayInterface	= NULL;
		SL_PlayerBufferQueue	= NULL;
		SL_VolumeInterface		= NULL;
	}
}

bool FSLESSoundSource::EnqueuePCMBuffer( bool bLoop)
{
	SLresult result;
	// If looping, register a callback to requeue the buffer
	if( bLoop ) 
	{
		result = (*SL_PlayerBufferQueue)->RegisterCallback(SL_PlayerBufferQueue, OpenSLBufferQueueCallback, (void*)this);
		if (result != SL_RESULT_SUCCESS) { UE_LOG(LogAndroidAudio, Warning, TEXT("FAILED OPENSL BUFFER QUEUE RegisterCallback 0x%x "), result); return false; }
	}
	
	result = (*SL_PlayerBufferQueue)->Enqueue(SL_PlayerBufferQueue, SLESBuffer->AudioData, SLESBuffer->GetSize() );
	if (result != SL_RESULT_SUCCESS) {
		UE_LOG(LogAndroidAudio, Warning, TEXT("FAILED OPENSL BUFFER Enqueue SL_PlayerBufferQueue 0x%x params( %p, %d)"), result, SLESBuffer->AudioData, int32(SLESBuffer->GetSize()));
		if (bLoop)
		{
			result = (*SL_PlayerBufferQueue)->RegisterCallback(SL_PlayerBufferQueue, NULL, NULL);
		}
		return false;
	}

	bStreamedSound = false;
	bHasLooped = false;
	bHasPositionUpdated = false;
	bBuffersToFlush = false;

	return true;
}

bool FSLESSoundSource::ReadMorePCMData(const int32 BufferIndex, EDataReadMode DataReadMode)
{
	USoundWave* WaveData = WaveInstance->WaveData;
	if (WaveData && WaveData->bProcedural)
	{
		const int32 MaxSamples = BufferSize / sizeof(int16);
		if (DataReadMode == EDataReadMode::Synchronous || WaveData->bCanProcessAsync == false)
		{
			const int32 BytesWritten = WaveData->GeneratePCMData(AudioBuffers[BufferIndex].AudioData, MaxSamples);
			AudioBuffers[BufferIndex].AudioDataSize = BytesWritten;
		}
		else
		{
			RealtimeAsyncTask = new FAsyncRealtimeAudioTask(WaveData, AudioBuffers[BufferIndex].AudioData, MaxSamples);
			RealtimeAsyncTask->StartBackgroundTask();
		}

		// we're never actually "looping" here.
		return false;
	}
	else
	{
		if (DataReadMode == EDataReadMode::Synchronous)
		{
			return SLESBuffer->ReadCompressedData(AudioBuffers[BufferIndex].AudioData, WaveInstance->LoopingMode != LOOP_Never);
		}
		else
		{
			RealtimeAsyncTask = new FAsyncRealtimeAudioTask(SLESBuffer, AudioBuffers[BufferIndex].AudioData, WaveInstance->LoopingMode != LOOP_Never, DataReadMode == EDataReadMode::AsynchronousSkipFirstFrame);
			RealtimeAsyncTask->StartBackgroundTask();
			return false;
		}
	}
}


bool FSLESSoundSource::EnqueuePCMRTBuffer( bool bLoop )
{
	if (AudioBuffers[0].AudioData || AudioBuffers[1].AudioData)
	{
		UE_LOG( LogAndroidAudio, Warning, TEXT("Enqueue PCMRT with buffers already allocated"));
	}
	FMemory::Memzero( AudioBuffers, sizeof( SLESAudioBuffer ) * 2 );

	// Set up double buffer area to decompress to
	BufferSize = SLESBuffer->GetRTBufferSize() * SLESBuffer->NumChannels;

	AudioBuffers[0].AudioData = (uint8*)FMemory::Malloc(BufferSize);
	AudioBuffers[0].AudioDataSize = BufferSize;

	AudioBuffers[1].AudioData = (uint8*)FMemory::Malloc(BufferSize);
	AudioBuffers[1].AudioDataSize = BufferSize;

	// Only use the cached data if we're starting from the beginning, otherwise we'll have to take a synchronous hit
	if (WaveInstance->WaveData && WaveInstance->WaveData->CachedRealtimeFirstBuffer && WaveInstance->StartTime == 0.f)
	{
		FMemory::Memcpy((uint8*)AudioBuffers[0].AudioData, WaveInstance->WaveData->CachedRealtimeFirstBuffer, BufferSize);
		ReadMorePCMData(1, EDataReadMode::AsynchronousSkipFirstFrame);
	}
	else
	{
		ReadMorePCMData(0, EDataReadMode::Synchronous);
		ReadMorePCMData(1, EDataReadMode::Asynchronous);
	}

	SLresult result;

	// callback is used to submit and decompress next buffer
	result = (*SL_PlayerBufferQueue)->RegisterCallback(SL_PlayerBufferQueue, OpenSLBufferQueueCallback, (void*)this);
	
	// queue one sound buffer, as that is all Android will accept
	if(result == SL_RESULT_SUCCESS) 
	{
		result = (*SL_PlayerBufferQueue)->Enqueue(SL_PlayerBufferQueue, AudioBuffers[0].AudioData, AudioBuffers[0].AudioDataSize );
		if (result != SL_RESULT_SUCCESS) { UE_LOG(LogAndroidAudio, Warning, TEXT("FAILED OPENSL BUFFER Enqueue SL_PlayerBufferQueue 0x%x params( %p, %d)"), result, SLESBuffer->AudioData, int32(SLESBuffer->GetSize())); return false; }
	}
	else
	{
		return false;
	}

	bStreamedSound = true;
	bHasLooped = false;
	bBuffersToFlush = false;
	bHasPositionUpdated = false;
	BufferInUse = 1;
	return true;
}

/**
 * Initializes a source with a given wave instance and prepares it for playback.
 *
 * @param	WaveInstance	wave instance being primed for playback
 * @return	TRUE if initialization was successful, FALSE otherwise
 */
bool FSLESSoundSource::Init( FWaveInstance* InWaveInstance )
{
	FSoundSource::InitCommon();

	// don't do anything if no volume! THIS APPEARS TO HAVE THE VOLUME IN TIME, CHECK HERE THOUGH IF ISSUES
	if( InWaveInstance && ( InWaveInstance->GetActualVolume()) <= 0 )
	{
		return false;
	}

	if (SLESBuffer && SLESBuffer->ResourceID == 0)
	{
		UE_LOG( LogAndroidAudio, Warning, TEXT(" InitSoundSouce with Buffer already allocated"));
		delete SLESBuffer;
		SLESBuffer = nullptr;
		Buffer = nullptr;
	}

	if (SL_PlayerObject)
	{
		UE_LOG( LogAndroidAudio, Warning, TEXT(" InitSoundSouce with PlayerObject not NULL, possible leak"));
	}
	
	// Find matching buffer.
	SLESBuffer = FSLESSoundBuffer::Init( (FSLESAudioDevice *)AudioDevice, InWaveInstance->WaveData );
	Buffer = SLESBuffer;

	if( SLESBuffer && InWaveInstance->WaveData->NumChannels <= 2 && InWaveInstance->WaveData->SampleRate <= 48000 )
	{
		SCOPE_CYCLE_COUNTER( STAT_AudioSourceInitTime );
		
		bool bFailedSetup = false;

		if (CreatePlayer())
		{
			WaveInstance = InWaveInstance;

			if (WaveInstance->StartTime > 0.f)
			{
				SLESBuffer->Seek(WaveInstance->StartTime);
			}

			switch( SLESBuffer->Format)
			{
				case SoundFormat_PCM:
					bFailedSetup |= !EnqueuePCMBuffer( InWaveInstance->LoopingMode != LOOP_Never );
					break;
				case SoundFormat_PCMRT:
				case SoundFormat_Streaming:
					bFailedSetup |= !EnqueuePCMRTBuffer( InWaveInstance->LoopingMode != LOOP_Never );
					break;
				default:
					bFailedSetup = true;
			}
		}
		else
		{
			bFailedSetup = true;
		}
		
		// clean up the madness if anything we need failed
		if( bFailedSetup )
		{
			UE_LOG( LogAndroidAudio, Warning, TEXT(" Setup failed %s"), *InWaveInstance->WaveData->GetName());
			DestroyPlayer();
			return false;
		}
		
		Update();
		
		// Initialization was successful.
		return true;
	}
	else
	{
		// Failed to initialize source.
		// These occurences appear to potentially lead to leaks
		UE_LOG( LogAndroidAudio, Warning, TEXT("Init SoundSource failed on %s"), *InWaveInstance->WaveData->GetName());
		UE_LOG( LogAndroidAudio, Warning, TEXT("  SampleRate %d"), InWaveInstance->WaveData->SampleRate);
		UE_LOG( LogAndroidAudio, Warning, TEXT("  Channels %d"), InWaveInstance->WaveData->NumChannels);

		if (SLESBuffer && SLESBuffer->ResourceID == 0)
		{
			delete SLESBuffer;
			SLESBuffer = nullptr;
			Buffer = nullptr;
		} 
	}
	return false;
}


FSLESSoundSource::FSLESSoundSource( class FAudioDevice* InAudioDevice )
	:	FSoundSource( InAudioDevice ),
		Device((FSLESAudioDevice *)InAudioDevice),
		SLESBuffer( NULL ),
		bStreamedSound(false),
		bBuffersToFlush(false),
		BufferSize(0),
		BufferInUse(0),
		VolumePreviousUpdate(-1.0f),
		bHasLooped(false),
		bHasPositionUpdated(false),
		SL_PlayerObject(NULL),
		SL_PlayerPlayInterface(NULL),
		SL_PlayerBufferQueue(NULL),
		SL_VolumeInterface(NULL),
		RealtimeAsyncTask(NULL)
{
	Buffer = NULL;
	FMemory::Memzero( AudioBuffers, sizeof( AudioBuffers ) );
}

/**
 * Clean up any hardware referenced by the sound source
 */
FSLESSoundSource::~FSLESSoundSource( void )
{
	DestroyPlayer();

	ReleaseResources();
}

void FSLESSoundSource::ReleaseResources()
{
	if (RealtimeAsyncTask)
	{
		RealtimeAsyncTask->EnsureCompletion();
		delete RealtimeAsyncTask;
		RealtimeAsyncTask = nullptr;
	}

	FMemory::Free( AudioBuffers[0].AudioData);
	FMemory::Free( AudioBuffers[1].AudioData);

	FMemory::Memzero( AudioBuffers, sizeof( AudioBuffers ) );

	if (SLESBuffer && SLESBuffer->ResourceID == 0)
	{
		delete SLESBuffer;
	}
	SLESBuffer = nullptr;
	Buffer = nullptr;
}

/**
 * Updates the source specific parameter like e.g. volume and pitch based on the associated
 * wave instance.	
 */
void FSLESSoundSource::Update( void )
{
	SCOPE_CYCLE_COUNTER( STAT_AudioUpdateSources );
	
	if( !WaveInstance || Paused )
	{
		return;
	}

	FSoundSource::UpdateCommon();
	
	float Volume = WaveInstance->GetActualVolume();
	if (SetStereoBleed())
	{
		// Emulate the bleed to rear speakers followed by stereo fold down
		Volume *= 1.25f;
	}
	Volume *= AudioDevice->GetPlatformAudioHeadroom();
	Volume = FMath::Clamp(Volume, 0.0f, MAX_VOLUME);
	
	Volume = FSoundSource::GetDebugVolume(Volume);

	// Set whether to apply reverb
	SetReverbApplied(true);

	SetFilterFrequency();
	
	// Avoid doing the log calculation each update by only doing it if the volume changed
	if (Volume != VolumePreviousUpdate)
	{
		VolumePreviousUpdate = Volume;
		static const int64 MinVolumeMillibel = -12000;
		if (Volume > 0.0f)
		{
			// Convert volume to millibels.
			SLmillibel MaxMillibel = 0;
			(*SL_VolumeInterface)->GetMaxVolumeLevel(SL_VolumeInterface, &MaxMillibel);
			SLmillibel VolumeMillibel = (SLmillibel)FMath::Clamp<int64>((int64)(2000.0f * log10f(Volume)), MinVolumeMillibel, (int64)MaxMillibel);
			SLresult result = (*SL_VolumeInterface)->SetVolumeLevel(SL_VolumeInterface, VolumeMillibel);
			check(SL_RESULT_SUCCESS == result);
		}
		else
		{
			SLresult result = (*SL_VolumeInterface)->SetVolumeLevel(SL_VolumeInterface, MinVolumeMillibel);
			check(SL_RESULT_SUCCESS == result);
		}
	}

}

/**
 * Plays the current wave instance.	
 */
void FSLESSoundSource::Play( void )
{
	if( WaveInstance )
	{
		// Reset the previous volume on play so it can be set at least once in the update function
		VolumePreviousUpdate = -1.0f;

		// Update volume now before starting play
		Paused = false;
		Update();

		// set the player's state to playing
		SLresult result = (*SL_PlayerPlayInterface)->SetPlayState(SL_PlayerPlayInterface, SL_PLAYSTATE_PLAYING);
		check(SL_RESULT_SUCCESS == result);

		Playing = true;
	}
}

/**
 * Stops the current wave instance and detaches it from the source.	
 */
void FSLESSoundSource::Stop( void )
{
	IStreamingManager::Get().GetAudioStreamingManager().RemoveStreamingSoundSource(this);

	if (SL_PlayerPlayInterface)
	{
		// set the player's state to stopped
		SLresult result = (*SL_PlayerPlayInterface)->SetPlayState(SL_PlayerPlayInterface, SL_PLAYSTATE_STOPPED);
		check(SL_RESULT_SUCCESS == result);
	}

	if (WaveInstance)
	{
		// Unregister looping callback
		if (WaveInstance->LoopingMode != LOOP_Never)
		{
			SLresult result = (*SL_PlayerBufferQueue)->RegisterCallback(SL_PlayerBufferQueue, NULL, NULL);
			check(SL_RESULT_SUCCESS == result);
		}
	}
<<<<<<< HEAD
=======
	DestroyPlayer();
	ReleaseResources();
	Paused = false;
	Playing = false;
	SLESBuffer = nullptr;
	Buffer = nullptr;
>>>>>>> 9f6ccf49

	DestroyPlayer();
	ReleaseResources();

	Paused = false;
	Playing = false;
	SLESBuffer = nullptr;
	Buffer = nullptr;

	FSoundSource::Stop();
}

/**
 * Pauses playback of current wave instance.
 */
void FSLESSoundSource::Pause( void )
{
	if( WaveInstance )
	{
		Paused = true;
		
		// set the player's state to paused
		SLresult result = (*SL_PlayerPlayInterface)->SetPlayState(SL_PlayerPlayInterface, SL_PLAYSTATE_PAUSED);
		check(SL_RESULT_SUCCESS == result);
		
	}
}

/** 
 * Returns TRUE if the source has finished playing
 */
bool FSLESSoundSource::IsSourceFinished( void )
{
	SLuint32 PlayState;
	
	// set the player's state to playing
	SLresult result = (*SL_PlayerPlayInterface)->GetPlayState(SL_PlayerPlayInterface, &PlayState);
	check(SL_RESULT_SUCCESS == result);
	
	if( PlayState == SL_PLAYSTATE_STOPPED )
	{
		return true;
	}

	if (WaveInstance && WaveInstance->LoopingMode == LOOP_Never)
	{
		// if it wasn't that simple, see if we're at the end position
		SLmillisecond PositionMs;
		SLmillisecond DurationMs;

		result = (*SL_PlayerPlayInterface)->GetPosition(SL_PlayerPlayInterface, &PositionMs);
		check(SL_RESULT_SUCCESS == result);

		result = (*SL_PlayerPlayInterface)->GetDuration(SL_PlayerPlayInterface, &DurationMs);
		check(SL_RESULT_SUCCESS == result);

		// on some android devices, the value for GetPosition wraps back to 0 when the playback is done, however it's very possible
		// for us to try to check for IsSourceFinished when the Position is genuinely "0". Therefore, we'll flip bHasPositionUpdated once
		// we've actually started the sound to denote a wrap-back 0 position versus a real 0 position
		if ((DurationMs != SL_TIME_UNKNOWN && PositionMs == DurationMs) || (PositionMs == 0 && bHasPositionUpdated))
		{
			return true;
		}
		else if (!bHasPositionUpdated && PositionMs > 0)
		{
			bHasPositionUpdated = true;
		}
	}
	

	return false;
}

/**
 * Queries the status of the currently associated wave instance.
 *
 * @return	TRUE if the wave instance/ source has finished playback and FALSE if it is 
 *			currently playing or paused.
 */
bool FSLESSoundSource::IsFinished( void )
{
	if( WaveInstance )
	{
		// Check for a non starved, stopped source
		if( IsSourceFinished() )
		{
			// Notify the wave instance that it has finished playing
			WaveInstance->NotifyFinished();
			return true;
		}
		else 
		{
			if (bHasLooped)
			{
				switch (WaveInstance->LoopingMode)
				{
					case LOOP_Forever:
						bHasLooped = false;
						break;

					case LOOP_Never:
						bBuffersToFlush = true;
						break;

					case LOOP_WithNotification:
						bHasLooped = false;
						// Notify the wave instance that it has finished playing.
						WaveInstance->NotifyFinished();
						break;
				};
			}
		}
		
		return false;
	}
	return true;
}<|MERGE_RESOLUTION|>--- conflicted
+++ resolved
@@ -508,15 +508,12 @@
 			check(SL_RESULT_SUCCESS == result);
 		}
 	}
-<<<<<<< HEAD
-=======
 	DestroyPlayer();
 	ReleaseResources();
 	Paused = false;
 	Playing = false;
 	SLESBuffer = nullptr;
 	Buffer = nullptr;
->>>>>>> 9f6ccf49
 
 	DestroyPlayer();
 	ReleaseResources();
