--- conflicted
+++ resolved
@@ -153,18 +153,11 @@
 	
 	result = (*SL_PlayerBufferQueue)->Enqueue(SL_PlayerBufferQueue, Buffer->AudioData, Buffer->GetSize() );
 	if (result != SL_RESULT_SUCCESS) {
-<<<<<<< HEAD
-=======
 		UE_LOG(LogAndroidAudio, Warning, TEXT("FAILED OPENSL BUFFER Enqueue SL_PlayerBufferQueue 0x%x params( %p, %d)"), result, Buffer->AudioData, int32(Buffer->GetSize()));
->>>>>>> e58dcb1b
 		if (bLoop)
 		{
 			result = (*SL_PlayerBufferQueue)->RegisterCallback(SL_PlayerBufferQueue, NULL, NULL);
 		}
-<<<<<<< HEAD
-		UE_LOG(LogAndroidAudio, Warning, TEXT("FAILED OPENSL BUFFER Enqueue SL_PlayerBufferQueue 0x%x params( %p, %d)"), result, Buffer->AudioData, int32(Buffer->GetSize()));
-=======
->>>>>>> e58dcb1b
 		return false;
 	}
 
