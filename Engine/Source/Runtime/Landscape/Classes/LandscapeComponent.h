// Copyright 1998-2015 Epic Games, Inc. All Rights Reserved.

#pragma once

#include "LightMap.h"
#include "ShadowMap.h"

#include "SceneTypes.h"
#include "StaticLighting.h"
#include "Components/PrimitiveComponent.h"
#include "LandscapeGrassType.h"

#include "LandscapeComponent.generated.h"

class ULandscapeLayerInfoObject;
class ULandscapeInfo;
class ALandscapeProxy;
struct FEngineShowFlags;
struct FConvexVolume;

class FLandscapeComponentDerivedData
{
	/** The compressed Landscape component data for mobile rendering. Serialized to disk. 
	    On device, freed once it has been decompressed. */
	TArray<uint8> CompressedLandscapeData;

public:
	/** Returns true if there is any valid platform data */
	bool HasValidPlatformData() const
	{
		return CompressedLandscapeData.Num() != 0;
	}

	/** Initializes the compressed data from an uncompressed source. */
	void InitializeFromUncompressedData(const TArray<uint8>& UncompressedData);

	/** Decompresses and returns the data. Also frees the compressed data from memory when running with cooked data */
	void GetUncompressedData(TArray<uint8>& OutUncompressedData);

	/** Constructs a key string for the DDC that uniquely identifies a the Landscape component's derived data. */
	static FString GetDDCKeyString(const FGuid& StateId);

	/** Loads the platform data from DDC */
	bool LoadFromDDC(const FGuid& StateId);

	/** Saves the compressed platform data to the DDC */
	void SaveToDDC(const FGuid& StateId);

	/* Serializer */
	friend FArchive& operator<<(FArchive& Ar, FLandscapeComponentDerivedData& Data);
};

/* Used to uniquely reference a landscape vertex in a component, and generate a key suitable for a TMap. */
struct FLandscapeVertexRef
{
	FLandscapeVertexRef(int16 InX, int16 InY, int8 InSubX, int8 InSubY)
	: X(InX)
	, Y(InY)
	, SubX(InSubX)
	, SubY(InSubY)
	{}
	int16 X;
	int16 Y;
	int8 SubX;
	int8 SubY;

	uint64 MakeKey() const
	{
		return (uint64)X << 32 | (uint64)Y << 16 | (uint64)SubX << 8 | (uint64)SubY;
	}
};

/** Stores information about which weightmap texture and channel each layer is stored */
USTRUCT()
struct FWeightmapLayerAllocationInfo
{
	GENERATED_USTRUCT_BODY()

	UPROPERTY()
	ULandscapeLayerInfoObject* LayerInfo;

	UPROPERTY()
	uint8 WeightmapTextureIndex;

	UPROPERTY()
	uint8 WeightmapTextureChannel;

	/** Only relevant in non-editor builds, this indicates which channel in the data array is this layer...must be > 1 to be valid, the first two are height **/
	UPROPERTY()
	uint8 GrassMapChannelIndex;

	FWeightmapLayerAllocationInfo()
		: WeightmapTextureIndex(0)
		, WeightmapTextureChannel(0)
		, GrassMapChannelIndex(0)
	{
	}


	FWeightmapLayerAllocationInfo(ULandscapeLayerInfoObject* InLayerInfo)
		:	LayerInfo(InLayerInfo)
		,	WeightmapTextureIndex(255)	// Indicates an invalid allocation
		,	WeightmapTextureChannel(255)
		,	GrassMapChannelIndex(0) // Indicates an invalid allocation
	{
	}
	
	FName GetLayerName() const;
};

struct FLandscapeComponentGrassData
{
	FGuid MaterialStateId;
	TArray<uint16> HeightData;
	TMap<ULandscapeGrassType*, TArray<uint8>> WeightData;

	FLandscapeComponentGrassData() {}

	FLandscapeComponentGrassData(FGuid& InMaterialStateId)
	: MaterialStateId(InMaterialStateId)
	{}

	bool HasData()
	{
		return HeightData.Num() > 0;
	}

	SIZE_T GetAllocatedSize() const
	{
		SIZE_T WeightSize = 0; 
		for (auto It = WeightData.CreateConstIterator(); It; ++It)
		{
			WeightSize += It.Value().GetAllocatedSize();
		}
		return sizeof(*this) + HeightData.GetAllocatedSize() + WeightData.GetAllocatedSize() + WeightSize;
	}

	friend FArchive& operator<<(FArchive& Ar, FLandscapeComponentGrassData& Data);
};

UCLASS(hidecategories=(Display, Attachment, Physics, Debug, Collision, Movement, Rendering, PrimitiveComponent, Object, Transform), showcategories=("Rendering|Material"), MinimalAPI)
class ULandscapeComponent : public UPrimitiveComponent
{
	GENERATED_UCLASS_BODY()
	
	/** X offset from global components grid origin (in quads) */
	UPROPERTY(VisibleAnywhere, BlueprintReadOnly, Category=LandscapeComponent)
	int32 SectionBaseX;

	/** Y offset from global components grid origin (in quads) */
	UPROPERTY(VisibleAnywhere, BlueprintReadOnly, Category=LandscapeComponent)
	int32 SectionBaseY;

	/** Total number of quads for this component, has to be >0 */
	UPROPERTY()
	int32 ComponentSizeQuads;

	/** Number of quads for a subsection of the component. SubsectionSizeQuads+1 must be a power of two. */
	UPROPERTY()
	int32 SubsectionSizeQuads;

	/** Number of subsections in X or Y axis */
	UPROPERTY()
	int32 NumSubsections;

	UPROPERTY(EditAnywhere, BlueprintReadWrite, Category=LandscapeComponent)
	class UMaterialInterface* OverrideMaterial;

	UPROPERTY(EditAnywhere, BlueprintReadWrite, Category=LandscapeComponent, AdvancedDisplay)
	class UMaterialInterface* OverrideHoleMaterial;

	UPROPERTY(TextExportTransient)
	class UMaterialInstanceConstant* MaterialInstance;

	/** List of layers, and the weightmap and channel they are stored */
	UPROPERTY()
	TArray<struct FWeightmapLayerAllocationInfo> WeightmapLayerAllocations;

	/** Weightmap texture reference */
	UPROPERTY(TextExportTransient)
	TArray<class UTexture2D*> WeightmapTextures;

	/** XYOffsetmap texture reference */
	UPROPERTY(TextExportTransient)
	class UTexture2D* XYOffsetmapTexture;

	/** UV offset to component's weightmap data from component local coordinates*/
	UPROPERTY()
	FVector4 WeightmapScaleBias;

	/** U or V offset into the weightmap for the first subsection, in texture UV space */
	UPROPERTY()
	float WeightmapSubsectionOffset;

	/** UV offset to Heightmap data from component local coordinates */
	UPROPERTY()
	FVector4 HeightmapScaleBias;

	/** Heightmap texture reference */
	UPROPERTY(TextExportTransient)
	class UTexture2D* HeightmapTexture;

	/** Cached local-space bounding box, created at heightmap update time */
	UPROPERTY()
	FBox CachedLocalBox;

	/** Reference to associated collision component */
	UPROPERTY()
	TLazyObjectPtr<class ULandscapeHeightfieldCollisionComponent> CollisionComponent;

private:
#if WITH_EDITORONLY_DATA
	/** Unique ID for this component, used for caching during distributed lighting */
	UPROPERTY()
	FGuid LightingGuid;

#endif // WITH_EDITORONLY_DATA
public:
	/**	INTERNAL: Array of lights that don't apply to the terrain component.		*/
	UPROPERTY()
	TArray<FGuid> IrrelevantLights;

	/** Reference to the texture lightmap resource. */
	FLightMapRef LightMap;

	FShadowMapRef ShadowMap;

	/** Heightfield mipmap used to generate collision */
	UPROPERTY(EditAnywhere, Category=LandscapeComponent)
	int32 CollisionMipLevel;

	/** StaticLightingResolution overriding per component, default value 0 means no overriding */
	UPROPERTY(EditAnywhere, Category=LandscapeComponent)
	float StaticLightingResolution;

	/** Forced LOD level to use when rendering */
	UPROPERTY(EditAnywhere, BlueprintReadOnly, Category=LandscapeComponent)
	int32 ForcedLOD;

	/** LOD level Bias to use when rendering */
	UPROPERTY(EditAnywhere, BlueprintReadOnly, Category=LandscapeComponent)
	int32 LODBias;

<<<<<<< HEAD
=======
	UPROPERTY()
	FGuid StateId;

	/** The Material Guid that used when baking, to detect material recompilations */
>>>>>>> cce8678d
	UPROPERTY()
	FGuid BakedTextureMaterialGuid;

	/** Pre-baked Base Color texture for use by distance field GI */
	UPROPERTY(EditAnywhere, BlueprintReadOnly, Category = BakedTextures)
	UTexture2D* GIBakedBaseColorTexture;

#if WITH_EDITORONLY_DATA
	/** LOD level Bias to use when lighting buidling via lightmass, -1 Means automatic LOD calculation based on ForcedLOD + LODBias */
	UPROPERTY(EditAnywhere, Category=LandscapeComponent)
	int32 LightingLODBias;

	UPROPERTY(Transient, DuplicateTransient)
	UTexture2D* SelectDataTexture; // Data texture used for selection mask

	/** Pointer to data shared with the render thread, used by the editor tools */
	struct FLandscapeEditToolRenderData* EditToolRenderData;

	/** Hash of source for ES2 generated data. Used for mobile preview to determine if we need to re-generate ES2 pixel data. */
	UPROPERTY(Transient, DuplicateTransient)
	FGuid MobilePixelDataSourceHash;
#endif

	/** For ES2 */
	UPROPERTY()
	uint8 MobileBlendableLayerMask;

	/** Material interface used for ES2. Serialized only when cooking or loading cooked builds. */
	UPROPERTY(Transient, DuplicateTransient)
	UMaterialInterface* MobileMaterialInterface;

	/** Generated weight/normal map texture used for ES2. Serialized only when cooking or loading cooked builds. */
	UPROPERTY(Transient, DuplicateTransient)
	UTexture2D* MobileWeightNormalmapTexture;

public:
	/** Platform Data where don't support texture sampling in vertex buffer */
	FLandscapeComponentDerivedData PlatformData;

	/** Grass data for generation **/
	TSharedRef<FLandscapeComponentGrassData, ESPMode::ThreadSafe> GrassData;

	virtual ~ULandscapeComponent();

	// Begin UObject interface.	
	virtual void PostInitProperties() override;	
	virtual void Serialize(FArchive& Ar) override;
	virtual SIZE_T GetResourceSize(EResourceSizeMode::Type Mode) override;
	virtual void BeginDestroy() override;
	static void AddReferencedObjects(UObject* InThis, FReferenceCollector& Collector);
	virtual void PostDuplicate(bool bDuplicateForPIE) override;
#if WITH_EDITOR
	virtual void PostLoad() override;
	virtual void PostEditUndo() override;
	virtual void PreEditChange(UProperty* PropertyThatWillChange) override;
	virtual void PostEditChangeProperty(FPropertyChangedEvent& PropertyChangedEvent) override;
	// End UObject interface

	/** Fix up component layers, weightmaps
	 */
	LANDSCAPE_API void FixupWeightmaps();
	
	// Begin UPrimitiveComponent interface.
	virtual bool GetLightMapResolution( int32& Width, int32& Height ) const override;
	virtual void GetLightAndShadowMapMemoryUsage( int32& LightMapMemoryUsage, int32& ShadowMapMemoryUsage ) const override;
	virtual void GetStaticLightingInfo(FStaticLightingPrimitiveInfo& OutPrimitiveInfo,const TArray<ULightComponent*>& InRelevantLights,const FLightingBuildOptions& Options) override;
#endif
	virtual void GetUsedMaterials( TArray<UMaterialInterface*>& OutMaterials ) const override;
	virtual FPrimitiveSceneProxy* CreateSceneProxy() override;
	virtual ELightMapInteractionType GetStaticLightingType() const override { return LMIT_Texture;	}
	virtual void GetStreamingTextureInfo(TArray<FStreamingTexturePrimitiveInfo>& OutStreamingTextures) const override;

#if WITH_EDITOR
	virtual int32 GetNumMaterials() const override;
	virtual class UMaterialInterface* GetMaterial(int32 ElementIndex) const override;
	virtual void SetMaterial(int32 ElementIndex, class UMaterialInterface* Material) override;
	virtual bool ComponentIsTouchingSelectionBox(const FBox& InSelBBox, const FEngineShowFlags& ShowFlags, const bool bConsiderOnlyBSP, const bool bMustEncompassEntireComponent) const override;
	virtual bool ComponentIsTouchingSelectionFrustum(const FConvexVolume& InFrustum, const FEngineShowFlags& ShowFlags, const bool bConsiderOnlyBSP, const bool bMustEncompassEntireComponent) const override;
#endif
	// End UPrimitiveComponent interface.

	// Begin USceneComponent interface.
	virtual void DestroyComponent(bool bPromoteChildren = false) override;
	virtual FBoxSphereBounds CalcBounds(const FTransform& LocalToWorld) const override;
	// End USceneComponent interface.

	// Begin UActorComponent interface.
	virtual void OnRegister() override;
	virtual void OnUnregister() override;
	// End UActorComponent interface.


#if WITH_EDITOR
	/** @todo document */
	LANDSCAPE_API ULandscapeInfo* GetLandscapeInfo(bool bSpawnNewActor = true) const;

	/** @todo document */
	void DeleteLayer(ULandscapeLayerInfoObject* LayerInfo, struct FLandscapeEditDataInterface* LandscapeEdit);

	void ReplaceLayer(ULandscapeLayerInfoObject* FromLayerInfo, ULandscapeLayerInfoObject* ToLayerInfo, struct FLandscapeEditDataInterface* LandscapeEdit);
	
	void GeneratePlatformVertexData();
	void GeneratePlatformPixelData(bool bIsCooking);

	/** Creates and destroys cooked grass data stored in the map */
	void RenderGrassMap();
	void RemoveGrassMap();

	/* Could a grassmap currently be generated, disregarding whether our textures are streamed in? */
	bool CanRenderGrassMap() const;

	/* Are the textures we need to render a grassmap currently streamed in? */
	bool AreTexturesStreamedForGrassMapRender() const;

	/* Is the grassmap data outdated, eg by a material */
	bool IsGrassMapOutdated() const;

	/* Serialize all hashes/guids that record the current state of this component */
	void SerializeStateHashes(FArchive& Ar);
#endif

	/** @todo document */
	virtual void InvalidateLightingCacheDetailed(bool bInvalidateBuildEnqueuedLighting, bool bTranslationOnly) override;


	/** Get the landscape actor associated with this component. */
	class ALandscape* GetLandscapeActor() const;

	/** Get the level in which the owning actor resides */
	class ULevel* GetLevel() const;

	/** Returns all generated textures and material instances used by this component. */
	LANDSCAPE_API void GetGeneratedTexturesAndMaterialInstances(TArray<UObject*>& OutTexturesAndMaterials) const;

	/** @todo document */
	LANDSCAPE_API ALandscapeProxy* GetLandscapeProxy() const;

	/** @return Component section base as FIntPoint */
	LANDSCAPE_API FIntPoint GetSectionBase() const; 

	/** @param InSectionBase new section base for a component */
	LANDSCAPE_API void SetSectionBase(FIntPoint InSectionBase);

	/** @todo document */
	TMap< UTexture2D*,struct FLandscapeWeightmapUsage >& GetWeightmapUsageMap();

	/** @todo document */
	const FGuid& GetLightingGuid() const
	{
#if WITH_EDITORONLY_DATA
		return LightingGuid;
#else
		static const FGuid NullGuid( 0, 0, 0, 0 );
		return NullGuid;
#endif // WITH_EDITORONLY_DATA
	}

	/** @todo document */
	void SetLightingGuid()
	{
#if WITH_EDITORONLY_DATA
		LightingGuid = FGuid::NewGuid();
#endif // WITH_EDITORONLY_DATA
	}

#if WITH_EDITOR


	/** Initialize the landscape component */
	LANDSCAPE_API void Init(int32 InBaseX,int32 InBaseY,int32 InComponentSizeQuads, int32 InNumSubsections,int32 InSubsectionSizeQuads);

	/**
	 * Recalculate cached bounds using height values.
	 */
	LANDSCAPE_API void UpdateCachedBounds();

	/**
	 * Update the MaterialInstance parameters to match the layer and weightmaps for this component
	 * Creates the MaterialInstance if it doesn't exist.
	 */
	LANDSCAPE_API void UpdateMaterialInstances();

	/** Helper function for UpdateMaterialInstance to get Material without set parameters */
	UMaterialInstanceConstant* GetCombinationMaterial(bool bMobile = false);
	/**
	 * Generate mipmaps for height and tangent data.
	 * @param HeightmapTextureMipData - array of pointers to the locked mip data.
	 *           This should only include the mips that are generated directly from this component's data
	 *           ie where each subsection has at least 2 vertices.
	* @param ComponentX1 - region of texture to update in component space, MAX_int32 meant end of X component in ALandscape::Import()
	* @param ComponentY1 - region of texture to update in component space, MAX_int32 meant end of Y component in ALandscape::Import()
	* @param ComponentX2 (optional) - region of texture to update in component space
	* @param ComponentY2 (optional) - region of texture to update in component space
	* @param TextureDataInfo - FLandscapeTextureDataInfo pointer, to notify of the mip data region updated.
	 */
	void GenerateHeightmapMips(TArray<FColor*>& HeightmapTextureMipData, int32 ComponentX1=0, int32 ComponentY1=0, int32 ComponentX2=MAX_int32, int32 ComponentY2=MAX_int32,struct FLandscapeTextureDataInfo* TextureDataInfo=NULL);

	/**
	 * Generate empty mipmaps for weightmap
	 */
	LANDSCAPE_API static void CreateEmptyTextureMips(UTexture2D* Texture, bool bClear = false);

	/**
	 * Generate mipmaps for weightmap
	 * Assumes all weightmaps are unique to this component.
	 * @param WeightmapTextureBaseMipData: array of pointers to each of the weightmaps' base locked mip data.
	 */
	template<typename DataType>

	/** @todo document */
	static void GenerateMipsTempl(int32 InNumSubsections, int32 InSubsectionSizeQuads, UTexture2D* WeightmapTexture, DataType* BaseMipData);

	/** @todo document */
	static void GenerateWeightmapMips(int32 InNumSubsections, int32 InSubsectionSizeQuads, UTexture2D* WeightmapTexture, FColor* BaseMipData);

	/**
	 * Update mipmaps for existing weightmap texture
	 */
	template<typename DataType>

	/** @todo document */
	static void UpdateMipsTempl(int32 InNumSubsections, int32 InSubsectionSizeQuads, UTexture2D* WeightmapTexture, TArray<DataType*>& WeightmapTextureMipData, int32 ComponentX1=0, int32 ComponentY1=0, int32 ComponentX2=MAX_int32, int32 ComponentY2=MAX_int32, struct FLandscapeTextureDataInfo* TextureDataInfo=NULL);

	/** @todo document */
	LANDSCAPE_API static void UpdateWeightmapMips(int32 InNumSubsections, int32 InSubsectionSizeQuads, UTexture2D* WeightmapTexture, TArray<FColor*>& WeightmapTextureMipData, int32 ComponentX1=0, int32 ComponentY1=0, int32 ComponentX2=MAX_int32, int32 ComponentY2=MAX_int32, struct FLandscapeTextureDataInfo* TextureDataInfo=NULL);

	/** @todo document */
	static void UpdateDataMips(int32 InNumSubsections, int32 InSubsectionSizeQuads, UTexture2D* Texture, TArray<uint8*>& TextureMipData, int32 ComponentX1=0, int32 ComponentY1=0, int32 ComponentX2=MAX_int32, int32 ComponentY2=MAX_int32, struct FLandscapeTextureDataInfo* TextureDataInfo=NULL);

	/**
	 * Create or updatescollision component height data
	 * @param HeightmapTextureMipData: heightmap data
	 * @param ComponentX1, ComponentY1, ComponentX2, ComponentY2: region to update
	 * @param Whether to update bounds from render component.
	 */
	void UpdateCollisionHeightData(const FColor* HeightmapTextureMipData, int32 ComponentX1=0, int32 ComponentY1=0, int32 ComponentX2=MAX_int32, int32 ComponentY2=MAX_int32, bool bUpdateBounds=false, const FColor* XYOffsetTextureMipData = NULL, bool bRebuild=false);

	/**
	 * Update collision component dominant layer data
	 * @param WeightmapTextureMipData: weightmap data
	 * @param ComponentX1, ComponentY1, ComponentX2, ComponentY2: region to update
	 * @param Whether to update bounds from render component.
	 */
	void UpdateCollisionLayerData(TArray<FColor*>& WeightmapTextureMipData, int32 ComponentX1=0, int32 ComponentY1=0, int32 ComponentX2=MAX_int32, int32 ComponentY2=MAX_int32);

	/**
	 * Update collision component dominant layer data for the whole component, locking and unlocking the weightmap textures.
	 */
	LANDSCAPE_API void UpdateCollisionLayerData();

	/**
	 * Create weightmaps for this component for the layers specified in the WeightmapLayerAllocations array
	 */
	void ReallocateWeightmaps(struct FLandscapeEditDataInterface* DataInterface=NULL);

	/** Returns the actor's LandscapeMaterial, or the Component's OverrideLandscapeMaterial if set */
	LANDSCAPE_API UMaterialInterface* GetLandscapeMaterial() const;

	/** Returns the actor's LandscapeHoleMaterial, or the Component's OverrideLandscapeHoleMaterial if set */
	LANDSCAPE_API UMaterialInterface* GetLandscapeHoleMaterial() const;

	/** Returns true if this component has visibility painted */
	LANDSCAPE_API bool ComponentHasVisibilityPainted() const;

	/**
	 * Generate a key for this component's layer allocations to use with MaterialInstanceConstantMap.
	 */
	FString GetLayerAllocationKey(UMaterialInterface* LandscapeMaterial, bool bMobile = false) const;

	/** @todo document */
	void GetLayerDebugColorKey(int32& R, int32& G, int32& B) const;

	/** @todo document */
	void RemoveInvalidWeightmaps();

	/** @todo document */
	virtual void ExportCustomProperties(FOutputDevice& Out, uint32 Indent) override;

	/** @todo document */
	virtual void ImportCustomProperties(const TCHAR* SourceText, FFeedbackContext* Warn) override;

	/** @todo document */
	LANDSCAPE_API void InitHeightmapData(TArray<FColor>& Heights, bool bUpdateCollision);

	/** @todo document */
	LANDSCAPE_API void InitWeightmapData(TArray<class ULandscapeLayerInfoObject*>& LayerInfos, TArray<TArray<uint8> >& Weights);

	/** @todo document */
	LANDSCAPE_API float GetLayerWeightAtLocation( const FVector& InLocation, ULandscapeLayerInfoObject* LayerInfo, TArray<uint8>* LayerCache=NULL );

	/** Extends passed region with this component section size */
	LANDSCAPE_API void GetComponentExtent(int32& MinX, int32& MinY, int32& MaxX, int32& MaxY) const;

	/** Updates navigation properties to match landscape's master switch */
	void UpdateNavigationRelevance();
#endif

	friend class FLandscapeComponentSceneProxy;
	friend struct FLandscapeComponentDataInterface;

	void SetLOD(bool bForced, int32 InLODValue);

protected:

	/** Whether the component type supports static lighting. */
	virtual bool SupportsStaticLighting() const override
	{
		return true;
	}
};


<|MERGE_RESOLUTION|>--- conflicted
+++ resolved
@@ -241,13 +241,10 @@
 	UPROPERTY(EditAnywhere, BlueprintReadOnly, Category=LandscapeComponent)
 	int32 LODBias;
 
-<<<<<<< HEAD
-=======
 	UPROPERTY()
 	FGuid StateId;
 
 	/** The Material Guid that used when baking, to detect material recompilations */
->>>>>>> cce8678d
 	UPROPERTY()
 	FGuid BakedTextureMaterialGuid;
 
