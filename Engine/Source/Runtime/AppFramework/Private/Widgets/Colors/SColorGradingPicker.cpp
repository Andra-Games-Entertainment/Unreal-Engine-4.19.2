--- conflicted
+++ resolved
@@ -160,35 +160,6 @@
 
 void SColorGradingPicker::OnMainValueChanged(float InValue, bool ShouldCommitValueChanges)
 {
-<<<<<<< HEAD
-	TransformColorGradingRangeToLinearColorRange(InValue);
-
-	FVector4 CurrentValue(0.0f, 0.0f, 0.0f, 0.0f);
-
-	if (OnQueryCurrentColor.IsBound())
-	{
-		if (OnQueryCurrentColor.Execute(CurrentValue))
-		{
-			TransformColorGradingRangeToLinearColorRange(CurrentValue);
-
-			//The MainValue is the maximum of any channel value
-			float MaxCurrentValue = FMath::Max3(CurrentValue.X, CurrentValue.Y, CurrentValue.Z);
-			if (MaxCurrentValue <= SMALL_NUMBER)
-			{
-				//We need the neutral value for the type of color grading, currently only offset is an addition(0.0) all other are multiplier(1.0)
-				CurrentValue = FVector4(InValue, InValue, InValue, CurrentValue.W);
-			}
-			else
-			{
-				float Ratio = InValue / MaxCurrentValue;
-				CurrentValue *= FVector4(Ratio, Ratio, Ratio, 1.0f);
-				AdjustRatioValue(CurrentValue);
-			}
-			TransformLinearColorRangeToColorGradingRange(CurrentValue);
-			OnColorCommitted.ExecuteIfBound(CurrentValue, ShouldCommitValueChanges);
-		}
-	}
-=======
 	if(bIsMouseDragging || ShouldCommitValueChanges)
 	{
 		TransformColorGradingRangeToLinearColorRange(InValue);
@@ -224,7 +195,6 @@
 void SColorGradingPicker::OnMainValueCommitted(float InValue, ETextCommit::Type CommitType)
 {
 	OnMainValueChanged(InValue, true);
->>>>>>> f30f9b45
 }
 
 TOptional<float> SColorGradingPicker::OnGetMainValue() const
