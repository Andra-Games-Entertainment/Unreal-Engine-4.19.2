// Copyright 1998-2015 Epic Games, Inc. All Rights Reserved.

#include "SlateCorePrivatePCH.h"
#include "HittestGrid.h"

namespace SWindowDefs
{
	/** Height of a Slate window title bar, in pixels */
	static const float DefaultTitleBarSize = 24.0f;

	/** Size of the corner rounding radius.  Used for regular, non-maximized windows only (not tool-tips or decorators.) */
	static const int32 CornerRadius = 6;
}


/**
 * An internal overlay used by Slate to support in-window pop ups and tooltips.
 * The overlay ignores DPI scaling when it does its own arrangement, but otherwise
 * passes all DPI scale values through.
 */
class SPopupLayer : public SPanel
{
public:
	SLATE_BEGIN_ARGS( SPopupLayer )
		{
			_Visibility = EVisibility::SelfHitTestInvisible;
		}

		SLATE_SUPPORTS_SLOT( FPopupLayerSlot )

	SLATE_END_ARGS()

	SPopupLayer()
	: Children()
	{}

	void Construct( const FArguments& InArgs, const TSharedRef<SWindow>& InWindow )
	{
		OwnerWindow = InWindow;

		const int32 NumSlots = InArgs.Slots.Num();
		for ( int32 SlotIndex = 0; SlotIndex < NumSlots; ++SlotIndex )
		{
			Children.Add( InArgs.Slots[SlotIndex] );
		}
	}

	/** Make a new ListPanel::Slot  */
	FPopupLayerSlot& Slot()
	{
		return *(new FPopupLayerSlot());
	}
	
	/** Add a slot to the ListPanel */
	FPopupLayerSlot& AddSlot(int32 InsertAtIndex = INDEX_NONE)
	{
		FPopupLayerSlot& NewSlot = *new FPopupLayerSlot();
		if (InsertAtIndex == INDEX_NONE)
		{
			this->Children.Add( &NewSlot );
		}
		else
		{
			this->Children.Insert( &NewSlot, InsertAtIndex );
		}
	
		return NewSlot;
	}

	void RemoveSlot(const TSharedRef<SWidget>& WidgetToRemove)
	{
		for( int32 CurSlotIndex = 0; CurSlotIndex < Children.Num(); ++CurSlotIndex )
		{
			const FPopupLayerSlot& CurSlot = Children[ CurSlotIndex ];
			if( CurSlot.GetWidget() == WidgetToRemove )
			{
				Children.RemoveAt( CurSlotIndex );
				return;
			}
		}
	}

private:

	/**
	 * Each child slot essentially tries to place their contents at a specified position on the screen
	 * and scale as the widget initiating the popup, both of which are stored in the slot attributes.
	 * The tricky part is that the scale we are given is the fully accumulated layout scale of the widget, which already incorporates 
	 * the DPI Scale of the window. The DPI Scale is also applied to the overlay since it is part of the window,
	 * so this scale needs to be factored out when determining the scale of the child geometry that will be created to hold the popup.
	 * We also optionally adjust the window position to keep it within the client bounds of the top-level window. This must be done in screenspace.
	 * This means some hairy transformation calculus goes on to ensure the computations are done in the proper space so scale is respected.
	 * 
	 * There are 3 transformational spaces involved, each clearly specified in the variable names:
	 * Screen      - Basically desktop space. Contains desktop offset and DPI scale.
	 * WindowLocal - local space of the SWindow containing this popup. Screenspace == Concat(WindowLocal, DPI Scale, Desktop Offset)
	 * ChildLocal  - space of the child widget we want to display in the popup. The widget's LayoutTransform takes us from ChildLocal to WindowLocal space.
	 */
	virtual void OnArrangeChildren( const FGeometry& AllottedGeometry, FArrangedChildren& ArrangedChildren ) const override
	{
		// skip all this work if there are no children to arrange.
		if (Children.Num() == 0) return;

		// create a transform from screen to local space.
		// This assumes that the PopupLayer is part of an Overlay that takes up the entire window space.
		// We should technically be using the AllottedGeometry to transform from AbsoluteToLocal space just in case it has an additional scale on it.
		// But we can't because the absolute space of the geometry is sometimes given in desktop space (picking, ticking) 
		// and sometimes in window space (painting), and we can't necessarily tell by inspection so we have to just make an assumption here.
		FSlateLayoutTransform ScreenToWindowLocal = (ensure(OwnerWindow.IsValid())) ? Inverse(OwnerWindow.Pin()->GetLocalToScreenTransform()) : FSlateLayoutTransform();
		
		for ( int32 ChildIndex = 0; ChildIndex < Children.Num(); ++ChildIndex )
		{
			const FPopupLayerSlot& CurChild = Children[ChildIndex];
			const EVisibility ChildVisibility = CurChild.GetWidget()->GetVisibility();
			if ( ArrangedChildren.Accepts(ChildVisibility) )
			{
				// This scale+translate forms the ChildLocal to Screenspace transform.
				// The translation may be adjusted based on clamping, but the scale is accurate, 
				// so we can transform vectors into screenspace using the scale alone.
				const float ChildLocalToScreenScale = CurChild.Scale_Attribute.Get();
				FVector2D ChildLocalToScreenOffset = CurChild.DesktopPosition_Attribute.Get();
				// The size of the child is either the desired size of the widget (computed in the child's local space) or the size override (specified in screen space)
				const FVector2D ChildSizeChildLocal = CurChild.GetWidget()->GetDesiredSize();
				// Convert the desired size to screen space. Here is were we convert a vector to screenspace
				// before we have the final position in screenspace (which would be needed to transform a point).
				FVector2D ChildSizeScreenspace = TransformVector(ChildLocalToScreenScale, ChildSizeChildLocal);
				// But then allow each size dimension to be overridden by the slot, which specifies the overrides in screen space.
				ChildSizeScreenspace = FVector2D(
						CurChild.WidthOverride_Attribute.IsSet() ? CurChild.WidthOverride_Attribute.Get() : ChildSizeScreenspace.X,
						CurChild.HeightOverride_Attribute.IsSet() ? CurChild.HeightOverride_Attribute.Get() : ChildSizeScreenspace.Y);
				
				// If clamping, move the screen space position to ensure the screen space size stays within the client rect of the top level window.
				if(CurChild.Clamp_Attribute.Get())
				{
					const FSlateRect WindowClientRectScreenspace = (ensure(OwnerWindow.IsValid())) ? OwnerWindow.Pin()->GetClientRectInScreen() : FSlateRect();
					const FVector2D ClampBufferScreenspace = CurChild.ClampBuffer_Attribute.Get();
					const FSlateRect ClampedWindowClientRectScreenspace = WindowClientRectScreenspace.InsetBy(FMargin(ClampBufferScreenspace.X, ClampBufferScreenspace.Y));
					// Find how much our child wants to extend beyond our client space and subtract that amount, but don't push it past the client edge.
					ChildLocalToScreenOffset.X = FMath::Max(WindowClientRectScreenspace.Left, ChildLocalToScreenOffset.X - FMath::Max(0.0f, (ChildLocalToScreenOffset.X  + ChildSizeScreenspace.X ) - ClampedWindowClientRectScreenspace.Right));
					ChildLocalToScreenOffset.Y = FMath::Max(WindowClientRectScreenspace.Top, ChildLocalToScreenOffset.Y - FMath::Max(0.0f, (ChildLocalToScreenOffset.Y  + ChildSizeScreenspace.Y ) - ClampedWindowClientRectScreenspace.Bottom));
				}

				// We now have the final position, so construct the transform from ChildLocal to Screenspace
				const FSlateLayoutTransform ChildLocalToScreen(ChildLocalToScreenScale, ChildLocalToScreenOffset);
				// Using this we can compute the transform from ChildLocal to WindowLocal, which is effectively the LayoutTransform of the child widget.
				const FSlateLayoutTransform ChildLocalToWindowLocal = Concatenate(ChildLocalToScreen, ScreenToWindowLocal);
				// The ChildSize needs to be given in ChildLocal space when constructing a geometry.
				const FVector2D ChildSizeLocalspace = TransformVector(Inverse(ChildLocalToScreen), ChildSizeScreenspace);

				// The position is explicitly in desktop pixels.
				// The size and DPI scale come from the widget that is using
				// this overlay to "punch" through the UI.
				ArrangedChildren.AddWidget(AllottedGeometry.MakeChild(CurChild.GetWidget(), ChildSizeLocalspace, ChildLocalToWindowLocal));
			}
		}
	}

	virtual FVector2D ComputeDesiredSize(float) const override
	{
		return FVector2D(100,100);
	}

	/**
	 * All widgets must provide a way to access their children in a layout-agnostic way.
	 * Panels store their children in Slots, which creates a dilemma. Most panels
	 * can store their children in a TPanelChildren<Slot>, where the Slot class
	 * provides layout information about the child it stores. In that case
	 * GetChildren should simply return the TPanelChildren<Slot>. See StackPanel for an example.
	 */
	virtual FChildren* GetChildren() override
	{
		return &Children;
	}

	TPanelChildren<FPopupLayerSlot> Children;
	TWeakPtr<SWindow> OwnerWindow;
};

FVector2D SWindow::GetWindowSizeFromClientSize(FVector2D InClientSize)
{
	// If this is a regular non-OS window, we need to compensate for the border and title bar area that we will add
	// Note: Windows with an OS border do this in ReshapeWindow
	if (IsRegularWindow() && !HasOSWindowBorder())
	{
		const FMargin BorderSize = GetWindowBorderSize();

		InClientSize.X += BorderSize.Left + BorderSize.Right;
		InClientSize.Y += BorderSize.Bottom + BorderSize.Top;

		if (bCreateTitleBar)
		{
			InClientSize.Y += SWindowDefs::DefaultTitleBarSize;
		}
	}

	return InClientSize;
}

void SWindow::Construct(const FArguments& InArgs)
{
	check(InArgs._Style);
	this->Style = InArgs._Style;
	this->WindowBackground = &InArgs._Style->BackgroundBrush;

	this->Title = InArgs._Title;
	this->bDragAnywhere = InArgs._bDragAnywhere;
	this->TransparencySupport = InArgs._SupportsTransparency.Value;
	this->Opacity = InArgs._InitialOpacity;
	this->bInitiallyMaximized = InArgs._IsInitiallyMaximized;
	this->SizingRule = InArgs._SizingRule;
	this->bIsPopupWindow = InArgs._IsPopupWindow;
	this->bFocusWhenFirstShown = InArgs._FocusWhenFirstShown;
	this->bActivateWhenFirstShown = InArgs._ActivateWhenFirstShown;
	this->bHasOSWindowBorder = InArgs._UseOSWindowBorder;
	this->bHasCloseButton = InArgs._HasCloseButton;
	this->bHasMinimizeButton = InArgs._SupportsMinimize;
	this->bHasMaximizeButton = InArgs._SupportsMaximize;
	this->bHasSizingFrame = !InArgs._IsPopupWindow && InArgs._SizingRule == ESizingRule::UserSized;
	this->LayoutBorder = InArgs._LayoutBorder;
	this->UserResizeBorder = InArgs._UserResizeBorder;
	this->SizeLimits = FWindowSizeLimits()
		.SetMinWidth(InArgs._MinWidth)
		.SetMinHeight(InArgs._MinHeight)
		.SetMaxWidth(InArgs._MaxWidth)
		.SetMaxHeight(InArgs._MaxHeight);
	
	// calculate window size from client size
	bCreateTitleBar = InArgs._CreateTitleBar && !bIsPopupWindow && !bIsCursorDecoratorWindow && !bHasOSWindowBorder;
	
	// If the window has no OS border, simulate it ourselves, enlarging window by the size that OS border would have.
	FVector2D WindowSize = GetWindowSizeFromClientSize(InArgs._ClientSize);

	// calculate initial window position
	FVector2D WindowPosition = InArgs._ScreenPosition;

	AutoCenterRule = InArgs._AutoCenter;

	// Get desktop metrics
	FDisplayMetrics DisplayMetrics;
	FSlateApplicationBase::Get().GetDisplayMetrics( DisplayMetrics );
	const FPlatformRect& VirtualDisplayRect = DisplayMetrics.VirtualDisplayRect;
	const FPlatformRect& PrimaryDisplayRect = DisplayMetrics.PrimaryDisplayWorkAreaRect;

	// If we're manually positioning the window we need to check if it's outside
	// of the virtual bounds of the current displays or too large.
	if ( AutoCenterRule == EAutoCenter::None && InArgs._SaneWindowPlacement )
	{
		// Check to see if the upper left corner of the window is outside the virtual
		// bounds of the display, if so reset to preferred work area
		if (WindowPosition.X < VirtualDisplayRect.Left ||
			WindowPosition.X >= VirtualDisplayRect.Right ||
			WindowPosition.Y < VirtualDisplayRect.Top ||
			WindowPosition.Y >= VirtualDisplayRect.Bottom)
		{
			AutoCenterRule = EAutoCenter::PreferredWorkArea;
		}

		float PrimaryWidthPadding = DisplayMetrics.PrimaryDisplayWidth - 
			(PrimaryDisplayRect.Right - PrimaryDisplayRect.Left);
		float PrimaryHeightPadding = DisplayMetrics.PrimaryDisplayHeight - 
			(PrimaryDisplayRect.Bottom - PrimaryDisplayRect.Top);

		float VirtualWidth = (VirtualDisplayRect.Right - VirtualDisplayRect.Left);
		float VirtualHeight = (VirtualDisplayRect.Bottom - VirtualDisplayRect.Top);

		// Make sure that the window size is no larger than the virtual display area.
		WindowSize.X = FMath::Clamp(WindowSize.X, 0.0f, VirtualWidth - PrimaryWidthPadding);
		WindowSize.Y = FMath::Clamp(WindowSize.Y, 0.0f, VirtualHeight - PrimaryHeightPadding);
	}

	if( AutoCenterRule != EAutoCenter::None )
	{
		FSlateRect AutoCenterRect;

		switch( AutoCenterRule )
		{
		default:
		case EAutoCenter::PrimaryWorkArea:
			AutoCenterRect = FSlateRect(
				(float)PrimaryDisplayRect.Left, 
				(float)PrimaryDisplayRect.Top,
				(float)PrimaryDisplayRect.Right,
				(float)PrimaryDisplayRect.Bottom );		
			break;
		case EAutoCenter::PreferredWorkArea:
			AutoCenterRect = FSlateApplicationBase::Get().GetPreferredWorkArea();
			break;
		}

		// Setup a position and size for the main frame window that's centered in the desktop work area
		const FVector2D DisplayTopLeft( AutoCenterRect.Left, AutoCenterRect.Top );
		const FVector2D DisplaySize( AutoCenterRect.Right - AutoCenterRect.Left, AutoCenterRect.Bottom - AutoCenterRect.Top );
		WindowPosition = DisplayTopLeft + ( DisplaySize - WindowSize ) * 0.5f;
	}

#if PLATFORM_HTML5 
	// UE expects mouse coordinates in screen space. SDL/HTML5 canvas provides in client space. 
	// Anchor the window at the top/left corner to make sure client space coordinates and screen space coordinates match up. 
	WindowPosition.X =  WindowPosition.Y = 0; 
#endif 
	this->InitialDesiredScreenPosition = WindowPosition;
	this->InitialDesiredSize = WindowSize;

	// Window visibility is currently driven by whether the window is interactive.
	this->Visibility = TAttribute<EVisibility>::Create( TAttribute<EVisibility>::FGetter::CreateRaw(this, &SWindow::GetWindowVisibility) );

	this->ConstructWindowInternals();
	this->SetContent( InArgs._Content.Widget );
}


TSharedRef<SWindow> SWindow::MakeNotificationWindow()
{
	TSharedRef<SWindow> NewWindow =
		SNew(SWindow)
		.SupportsMaximize( false )
		.SupportsMinimize( false )
		.IsPopupWindow( true )
		.CreateTitleBar( false )
		.SizingRule( ESizingRule::Autosized )
		.SupportsTransparency( EWindowTransparency::PerWindow )
		.InitialOpacity( 0.0f )
		.FocusWhenFirstShown( false )
		.ActivateWhenFirstShown( false );

	// Notification windows slide open so we'll mark them as resized frequently
	NewWindow->bSizeWillChangeOften = true;
	NewWindow->ExpectedMaxWidth = 1024;
	NewWindow->ExpectedMaxHeight = 256;

	return NewWindow;
}


TSharedRef<SWindow> SWindow::MakeToolTipWindow()
{
	TSharedRef<SWindow> NewWindow = SNew( SWindow )
		.IsPopupWindow( true )
		.SizingRule( ESizingRule::Autosized )
		.SupportsTransparency( EWindowTransparency::PerWindow )
		.FocusWhenFirstShown( false )
		.ActivateWhenFirstShown( false );
	NewWindow->bIsToolTipWindow = true;
	NewWindow->bIsTopmostWindow = true;
	NewWindow->Opacity = 0.0f;

	// NOTE: These sizes are tweaked for SToolTip widgets (text wrap width of around 400 px)
	NewWindow->bSizeWillChangeOften = true;
	NewWindow->ExpectedMaxWidth = 512;
	NewWindow->ExpectedMaxHeight = 256;

	return NewWindow;
}


TSharedRef<SWindow> SWindow::MakeCursorDecorator()
{
	TSharedRef<SWindow> NewWindow = SNew( SWindow )
		.IsPopupWindow( true )
		.SizingRule( ESizingRule::Autosized )
		.SupportsTransparency( EWindowTransparency::PerWindow )
		.FocusWhenFirstShown( false )
		.ActivateWhenFirstShown( false );
	NewWindow->bIsToolTipWindow = true;
	NewWindow->bIsTopmostWindow = true;
	NewWindow->bIsCursorDecoratorWindow = true;
	NewWindow->Opacity = 1.0f;

	return NewWindow;
}

FVector2D SWindow::ComputeWindowSizeForContent( FVector2D ContentSize )
{
	// @todo mainframe: This code should be updated to handle the case where we're spawning a window that doesn't have 
	//                  a traditional title bar, such as a window that contains a primary SDockingArea.  Currently, the
	//                  size reported here will be too large!
	return ContentSize + FVector2D(0, SWindowDefs::DefaultTitleBarSize);
}

void SWindow::ConstructWindowInternals()
{
	ForegroundColor = FCoreStyle::Get().GetSlateColor("DefaultForeground");

	// Setup widget that represents the main area of the window.  That is, everything inside the window's border.
	TSharedRef< SVerticalBox > MainWindowArea = 
		SNew( SVerticalBox )
			.Visibility( EVisibility::SelfHitTestInvisible );

	if (bCreateTitleBar)
	{
		// @todo mainframe: Should be measured from actual title bar content widgets.  Don't use a hard-coded size!
		TitleBarSize = SWindowDefs::DefaultTitleBarSize;

		EWindowTitleAlignment::Type TitleAlignment = FSlateApplicationBase::Get().GetPlatformApplication()->GetWindowTitleAlignment();
		EHorizontalAlignment TitleContentAlignment;

		if (TitleAlignment == EWindowTitleAlignment::Left)
		{
			TitleContentAlignment = HAlign_Left;
		}
		else if (TitleAlignment == EWindowTitleAlignment::Center)
		{
			TitleContentAlignment = HAlign_Center;
		}
		else
		{
			TitleContentAlignment = HAlign_Right;
		}

		MainWindowArea->AddSlot()
			.AutoHeight()
			[
				FSlateApplicationBase::Get().MakeWindowTitleBar(SharedThis(this), nullptr, TitleContentAlignment, TitleBar)
			];
	}
	else
	{
		TitleBarSize = 0;
	}

	// create window content slot
	MainWindowArea->AddSlot()
		.FillHeight(1.0f)
		.Expose(ContentSlot)
		[
			SNullWidget::NullWidget
		];

	// create window
	if (!bIsToolTipWindow && !bIsPopupWindow && !bHasOSWindowBorder)
	{
		TAttribute<EVisibility> WindowContentVisibility(this, &SWindow::GetWindowContentVisibility);
		TAttribute<const FSlateBrush*> WindowBackgroundAttr(this, &SWindow::GetWindowBackground);
		TAttribute<const FSlateBrush*> WindowOutlineAttr(this, &SWindow::GetWindowOutline);
		TAttribute<FSlateColor> WindowOutlineColorAttr(this, &SWindow::GetWindowOutlineColor);

		this->ChildSlot
		[
			SAssignNew(WindowOverlay, SOverlay)
				.Visibility(EVisibility::SelfHitTestInvisible)

			// window background
			+ SOverlay::Slot()
				[
					FSlateApplicationBase::Get().MakeImage(
						WindowBackgroundAttr,
						FLinearColor::White,
						WindowContentVisibility
					)
				]

			// window border
			+ SOverlay::Slot()
				[
					FSlateApplicationBase::Get().MakeImage(
						&Style->BorderBrush,
						FLinearColor::White,
						WindowContentVisibility
					)
				]

			// main area
			+ SOverlay::Slot()
				[
					SNew(SVerticalBox)
						.Visibility(WindowContentVisibility)

					+ SVerticalBox::Slot()
					
						.Padding(TAttribute<FMargin>::Create(TAttribute<FMargin>::FGetter::CreateSP(this, &SWindow::GetWindowBorderSize, false)))
						[
							MainWindowArea
						]
				]

			// pop-up layer
			+ SOverlay::Slot()
				[
					SAssignNew(PopupLayer, SPopupLayer, SharedThis(this))
				]

			// window outline
			+ SOverlay::Slot()
				[
					FSlateApplicationBase::Get().MakeImage(
						WindowOutlineAttr,
						WindowOutlineColorAttr,
						WindowContentVisibility
					)
				]
		];
	}
	else if( bHasOSWindowBorder )
	{
		this->ChildSlot
		[
			SAssignNew(WindowOverlay, SOverlay)
			+ SOverlay::Slot()
			[
					MainWindowArea
			]
			+ SOverlay::Slot()
			[
				SAssignNew(PopupLayer, SPopupLayer, SharedThis(this))
			]
		];
	}
}


/** Are any of our child windows active? */
bool SWindow::HasActiveChildren() const
{
	for (int32 i = 0; i < ChildWindows.Num(); ++i)
	{
		if ( ChildWindows[i] == FSlateApplicationBase::Get().GetActiveTopLevelWindow() || ChildWindows[i]->HasActiveChildren() )
		{
			return true;
		}
	}

	return false;
}

TSharedRef<FHittestGrid> SWindow::GetHittestGrid()
{
	return HittestGrid;
}

FWindowSizeLimits SWindow::GetSizeLimits() const
{
	return SizeLimits;
}

void SWindow::Tick( const FGeometry& AllottedGeometry, const double InCurrentTime, const float InDeltaTime )
{
	if( Morpher.bIsActive )
	{
		if ( Morpher.Sequence.IsPlaying() )
		{
			const float InterpAlpha = Morpher.Sequence.GetLerp();

			if( Morpher.bIsAnimatingWindowSize )
			{
				FSlateRect WindowRect = FMath::Lerp( Morpher.StartingMorphShape, Morpher.TargetMorphShape, InterpAlpha );
				if( WindowRect != GetRectInScreen() )
				{
					check( SizingRule != ESizingRule::Autosized );
					this->ReshapeWindow( WindowRect );
				}
			}
			else // if animating position
			{
				const FVector2D StartPosition( Morpher.StartingMorphShape.Left, Morpher.StartingMorphShape.Top );
				const FVector2D TargetPosition( Morpher.TargetMorphShape.Left, Morpher.TargetMorphShape.Top );
				const FVector2D NewPosition( FMath::Lerp( StartPosition, TargetPosition, InterpAlpha ) );
				if( NewPosition != this->GetPositionInScreen() )
				{
					this->MoveWindowTo( NewPosition );
				}
			}

			const float NewOpacity = FMath::Lerp( Morpher.StartingOpacity, Morpher.TargetOpacity, InterpAlpha );
			this->SetOpacity( NewOpacity );
		}
		else
		{
			// The animation is complete, so just make sure the target size/position and opacity are reached
			if( Morpher.bIsAnimatingWindowSize )
			{
				if( Morpher.TargetMorphShape != GetRectInScreen() )
				{
					check( SizingRule != ESizingRule::Autosized );
					this->ReshapeWindow( Morpher.TargetMorphShape );
				}
			}
			else // if animating position
			{
				const FVector2D TargetPosition( Morpher.TargetMorphShape.Left, Morpher.TargetMorphShape.Top );
				if( TargetPosition != this->GetPositionInScreen() )
				{
					this->MoveWindowTo( TargetPosition );
				}
			}

			this->SetOpacity( Morpher.TargetOpacity );
			Morpher.bIsActive = false;
		}
	}
}

FVector2D SWindow::GetInitialDesiredSizeInScreen() const
{
	return InitialDesiredSize;
}

FVector2D SWindow::GetInitialDesiredPositionInScreen() const
{
	return InitialDesiredScreenPosition;
}

FGeometry SWindow::GetWindowGeometryInScreen() const
{
	const float AppScale = FSlateApplicationBase::Get().GetApplicationScale();
	// We are scaling children for layout, but our pixel bounds are not changing. 
	// FGeometry expects Size in Local space, but our size is stored in screen space.
	// So we need to transform Size into the window's local space for FGeometry.
	FSlateLayoutTransform LocalToScreen = GetLocalToScreenTransform();
	return FGeometry::MakeRoot( TransformVector(Inverse(LocalToScreen), Size), LocalToScreen );
}

FGeometry SWindow::GetWindowGeometryInWindow() const
{
	const float AppScale = FSlateApplicationBase::Get().GetApplicationScale();
	// We are scaling children for layout, but our pixel bounds are not changing. 
	// FGeometry expects Size in Local space, but our size is stored in screen space (same as window space + screen offset).
	// So we need to transform Size into the window's local space for FGeometry.
	FSlateLayoutTransform LocalToWindow = GetLocalToWindowTransform();
	FVector2D ViewSize = GetViewportSize();
	return FGeometry::MakeRoot( TransformVector(Inverse(LocalToWindow), ViewSize), LocalToWindow );
}

FSlateLayoutTransform SWindow::GetLocalToScreenTransform() const
{
	return FSlateLayoutTransform(FSlateApplicationBase::Get().GetApplicationScale(), ScreenPosition);
}

FSlateLayoutTransform SWindow::GetLocalToWindowTransform() const
{
	return FSlateLayoutTransform(FSlateApplicationBase::Get().GetApplicationScale());
}


FVector2D SWindow::GetPositionInScreen() const
{
	return ScreenPosition;
}

FVector2D SWindow::GetSizeInScreen() const
{
	return Size;
}

FSlateRect SWindow::GetNonMaximizedRectInScreen() const
{
	int X = 0;
	int Y = 0;
	int Width = 0;
	int Height = 0;
	
	if ( NativeWindow->GetRestoredDimensions(X, Y, Width, Height) )
	{
		return FSlateRect( X, Y, X+Width, Y+Height );
	}
	else
	{
		return GetRectInScreen();
	}
}

FSlateRect SWindow::GetRectInScreen() const
{ 
	return FSlateRect( ScreenPosition, ScreenPosition + Size );
}

FSlateRect SWindow::GetClientRectInScreen() const
{
	if (HasOSWindowBorder())
	{
		return GetRectInScreen();
	}

	return GetRectInScreen()
		.InsetBy(GetWindowBorderSize())
		.InsetBy(FMargin(0.0f, TitleBarSize, 0.0f, 0.0f));
}

FVector2D SWindow::GetClientSizeInScreen() const
{
	return GetClientRectInScreen().GetSize();
}

FSlateRect SWindow::GetClippingRectangleInWindow() const
{
	FVector2D ViewSize = GetViewportSize();
	return FSlateRect( 0, 0, ViewSize.X, ViewSize.Y );
}


FMargin SWindow::GetWindowBorderSize( bool bIncTitleBar ) const
{
// Mac didn't want a window border, and consoles don't either, so only do this in Windows

// @TODO This is not working for Linux. The window is not yet valid when this gets
// called from SWindow::Construct which is causing a default border to be retured even when the
// window is borderless. This causes problems for menu positioning.
	if (NativeWindow.IsValid() && NativeWindow->IsMaximized())
	{
		FMargin BorderSize(NativeWindow->GetWindowBorderSize());
		if(bIncTitleBar)
		{
			// Add title bar size (whether it's visible or not)
			BorderSize.Top += NativeWindow->GetWindowTitleBarSize();
		}

		return BorderSize;
	}
#if PLATFORM_WINDOWS || PLATFORM_LINUX
	return LayoutBorder;
#else
	return FMargin();
#endif
}


void SWindow::MoveWindowTo( FVector2D NewPosition )
{
	if (NativeWindow.IsValid())
	{
#if 1//PLATFORM_LINUX
		// Slate code often expects cached screen position to be accurate immediately after the move.
		// This expectation is generally invalid (see UE-1308) as there may be a delay before the OS reports it back.
		// This hack sets the position speculatively, keeping Slate happy while also giving the OS chance to report it
		// correctly after or even during the actual call.
		FVector2D SpeculativeScreenPosition(FMath::TruncToInt(NewPosition.X), FMath::TruncToInt(NewPosition.Y));
		SetCachedScreenPosition(SpeculativeScreenPosition);
#endif // PLATFORM_LINUX

		NativeWindow->MoveWindowTo( FMath::TruncToInt(NewPosition.X), FMath::TruncToInt(NewPosition.Y) );
	}
	else
	{
		InitialDesiredScreenPosition = NewPosition;
	}
}

void SWindow::ReshapeWindow( FVector2D NewPosition, FVector2D NewSize )
{
	if (NativeWindow.IsValid())
	{
#if 1//PLATFORM_LINUX
		// Slate code often expects cached screen position to be accurate immediately after the move.
		// This expectation is generally invalid (see UE-1308) as there may be a delay before the OS reports it back.
		// This hack sets the position speculatively, keeping Slate happy while also giving the OS chance to report it
		// correctly after or even during the actual call.
		FVector2D SpeculativeScreenPosition(FMath::TruncToInt(NewPosition.X), FMath::TruncToInt(NewPosition.Y));
		SetCachedScreenPosition(SpeculativeScreenPosition);
#endif // PLATFORM_LINUX

		NativeWindow->ReshapeWindow( FMath::TruncToInt(NewPosition.X), FMath::TruncToInt(NewPosition.Y), FMath::TruncToInt(NewSize.X), FMath::TruncToInt(NewSize.Y) );
	}
	else
	{
		InitialDesiredScreenPosition = NewPosition;
		InitialDesiredSize = NewSize;
	}

	SetCachedSize( NewSize );
}

void SWindow::ReshapeWindow( const FSlateRect& InNewShape )
{
	ReshapeWindow( FVector2D(InNewShape.Left, InNewShape.Top), FVector2D( InNewShape.Right - InNewShape.Left,  InNewShape.Bottom - InNewShape.Top) );
}

void SWindow::Resize( FVector2D NewSize )
{
	Morpher.Sequence.JumpToEnd();

	NewSize = GetWindowSizeFromClientSize(NewSize);

	if ( Size != NewSize )
	{
		NewSize.X = FMath::Max(SizeLimits.GetMinWidth().Get(NewSize.X), NewSize.X);
		NewSize.X = FMath::Min(SizeLimits.GetMaxWidth().Get(NewSize.X), NewSize.X);
		
		NewSize.Y = FMath::Max(SizeLimits.GetMinHeight().Get(NewSize.Y), NewSize.Y);
		NewSize.Y = FMath::Min(SizeLimits.GetMaxHeight().Get(NewSize.Y), NewSize.Y);
		
		if (NativeWindow.IsValid())
		{
			NativeWindow->ReshapeWindow( FMath::TruncToInt(ScreenPosition.X), FMath::TruncToInt(ScreenPosition.Y), FMath::TruncToInt(NewSize.X), FMath::TruncToInt(NewSize.Y) );
		}
		else
		{
			InitialDesiredSize = NewSize;
		}
	}
	SetCachedSize(NewSize); 
}

FSlateRect SWindow::GetFullScreenInfo() const
{
	if (NativeWindow.IsValid())
	{
		int32 X;
		int32 Y;
		int32 Width;
		int32 Height;

		if ( NativeWindow->GetFullScreenInfo( X, Y, Width, Height ) )
		{
			return FSlateRect( X, Y, X + Width, Y + Height );
		}
	}

	return FSlateRect();
}

void SWindow::SetCachedScreenPosition(FVector2D NewPosition)
{
	ScreenPosition = NewPosition;
	OnWindowMoved.ExecuteIfBound( SharedThis( this ) );
}

void SWindow::SetCachedSize( FVector2D NewSize )
{
	if( NativeWindow.IsValid() )
	{
		NativeWindow->AdjustCachedSize( NewSize );
	}
	Size = NewSize;
}

bool SWindow::IsMorphing() const
{
	return Morpher.bIsActive && Morpher.Sequence.IsPlaying();
}

bool SWindow::IsMorphingSize() const
{
	return IsMorphing() && Morpher.bIsAnimatingWindowSize;
}


void SWindow::MorphToPosition( const FCurveSequence& Sequence, const float TargetOpacity, const FVector2D& TargetPosition )
{
	Morpher.bIsAnimatingWindowSize = false;
	Morpher.Sequence = Sequence;
	Morpher.TargetOpacity = TargetOpacity;
	UpdateMorphTargetPosition( TargetPosition );
	StartMorph();
}


void SWindow::MorphToShape( const FCurveSequence& Sequence, const float TargetOpacity, const FSlateRect& TargetShape )
{
	Morpher.bIsAnimatingWindowSize = true;
	Morpher.Sequence = Sequence;
	Morpher.TargetOpacity = TargetOpacity;
	UpdateMorphTargetShape(TargetShape);
	StartMorph();
}

void SWindow::StartMorph()
{
	Morpher.StartingOpacity = GetOpacity();
	Morpher.StartingMorphShape = FSlateRect( this->ScreenPosition.X, this->ScreenPosition.Y, this->ScreenPosition.X + this->Size.X, this->ScreenPosition.Y + this->Size.Y );
	Morpher.bIsActive = true;
	Morpher.Sequence.JumpToStart();

	if ( !ActiveTimerHandle.IsValid() )
	{
		ActiveTimerHandle = RegisterActiveTimer( 0.f, FWidgetActiveTimerDelegate::CreateSP( this, &SWindow::TriggerPlayMorphSequence ) );
	}
}

const FSlateBrush* SWindow::GetWindowBackground() const
{
	return WindowBackground;
}

const FSlateBrush* SWindow::GetWindowOutline() const
{
	return &Style->OutlineBrush;
}

FSlateColor SWindow::GetWindowOutlineColor() const
{
	return Style->OutlineColor;
}

EVisibility SWindow::GetWindowVisibility() const
{
	return ( AcceptsInput() || FSlateApplicationBase::Get().IsWindowHousingInteractiveTooltip(SharedThis(this)) )
		? EVisibility::Visible
		: EVisibility::HitTestInvisible;
}

void SWindow::UpdateMorphTargetShape( const FSlateRect& TargetShape )
{
	Morpher.TargetMorphShape = TargetShape;
}

void SWindow::UpdateMorphTargetPosition( const FVector2D& TargetPosition )
{
	Morpher.TargetMorphShape.Left = Morpher.TargetMorphShape.Right = TargetPosition.X;
	Morpher.TargetMorphShape.Top = Morpher.TargetMorphShape.Bottom = TargetPosition.Y;
}

FVector2D SWindow::GetMorphTargetPosition() const
{
	return FVector2D( Morpher.TargetMorphShape.Left, Morpher.TargetMorphShape.Top );
}


FSlateRect SWindow::GetMorphTargetShape() const
{
	return Morpher.TargetMorphShape;
}

void SWindow::FlashWindow()
{
	if (TitleBar.IsValid())
	{
		TitleBar->Flash();
	}
}

void SWindow::BringToFront( bool bForce )
{
	if (NativeWindow.IsValid())
	{
		NativeWindow->BringToFront( bForce );
	}
}

void SWindow::HACK_ForceToFront()
{
	if (NativeWindow.IsValid())
	{
		NativeWindow->HACK_ForceToFront();
	}
}

TSharedPtr<FGenericWindow> SWindow::GetNativeWindow()
{
	return NativeWindow;
}

TSharedPtr<const FGenericWindow> SWindow::GetNativeWindow() const
{
	return NativeWindow;
} 

bool SWindow::IsDescendantOf( const TSharedPtr<SWindow>& ParentWindow ) const
{
	TSharedPtr<SWindow> CandidateToCheck = this->GetParentWindow();
	
	// Keep checking our parent until we get to the root of the tree or find the window we were looking for.
	while (CandidateToCheck.IsValid())
	{
		if (CandidateToCheck == ParentWindow)
		{
			// One of our ancestor windows is the ParentWindow we were looking for!
			return true;
		}

		// Consider the next ancestor
		CandidateToCheck = CandidateToCheck->GetParentWindow();
	}

	return false;
}

void SWindow::SetNativeWindow( TSharedRef<FGenericWindow> InNativeWindow )
{
	check( ! NativeWindow.IsValid() );
	NativeWindow = InNativeWindow;
}

void SWindow::SetContent( TSharedRef<SWidget> InContent )
{
	if ( bIsPopupWindow || bIsCursorDecoratorWindow )
	{
		this->ChildSlot.operator[]( InContent );
	}
	else
	{
		this->ContentSlot->operator[]( InContent );
	}
}

TSharedRef<const SWidget> SWindow::GetContent() const
{
	if ( bIsPopupWindow || bIsCursorDecoratorWindow )
	{
		return this->ChildSlot.GetChildAt(0);
	}
	else
	{
		return this->ContentSlot->GetWidget();
	}
}

bool SWindow::HasOverlay() const
{
	return WindowOverlay.IsValid();
}

SOverlay::FOverlaySlot& SWindow::AddOverlaySlot( const int32 ZOrder )
{
	if(!WindowOverlay.IsValid())
	{
		ensureMsgf( false, TEXT("This window does not support overlays. The added slot will not be visible!") );
		WindowOverlay = SNew(SOverlay).Visibility( EVisibility::HitTestInvisible );
	}

	return WindowOverlay->AddSlot(ZOrder);
}

void SWindow::RemoveOverlaySlot( const TSharedRef<SWidget>& InContent )
{
	if(WindowOverlay.IsValid())
	{
		WindowOverlay->RemoveSlot( InContent );
	}
}

/** Return a new slot in the popup layer. Assumes that the window has a popup layer. */
FPopupLayerSlot& SWindow::AddPopupLayerSlot()
{
	ensure( PopupLayer.IsValid() );
	return PopupLayer->AddSlot();
}

/** Counterpart to AddPopupLayerSlot */
void SWindow::RemovePopupLayerSlot( const TSharedRef<SWidget>& WidgetToRemove )
{
	PopupLayer->RemoveSlot( WidgetToRemove );
}

/** @return should this window show up in the taskbar */
bool SWindow::AppearsInTaskbar() const
{
	return !bIsPopupWindow && !bIsToolTipWindow && !bIsCursorDecoratorWindow;
}

void SWindow::SetOnWindowActivated( const FOnWindowActivated& InDelegate )
{
	// deprecated
	OnWindowActivated = InDelegate;
}

void SWindow::SetOnWindowDeactivated( const FOnWindowDeactivated& InDelegate )
{
	// deprecated
	OnWindowDeactivated = InDelegate;
}

/** Sets the delegate to execute right before the window is closed */
void SWindow::SetOnWindowClosed( const FOnWindowClosed& InDelegate )
{
	OnWindowClosed = InDelegate;
}

/** Sets the delegate to execute right after the window has been moved */
void SWindow::SetOnWindowMoved( const FOnWindowMoved& InDelegate)
{
	OnWindowMoved = InDelegate;
}

/** Sets the delegate to override RequestDestroyWindow */
void SWindow::SetRequestDestroyWindowOverride( const FRequestDestroyWindowOverride& InDelegate )
{
	RequestDestroyWindowOverride = InDelegate;
}

/** Request that this window be destroyed. The window is not destroyed immediately. Instead it is placed in a queue for destruction on next Tick */
void SWindow::RequestDestroyWindow()
{
	if( RequestDestroyWindowOverride.IsBound() )
	{
		RequestDestroyWindowOverride.Execute( SharedThis(this) );
	}
	else
	{
		FSlateApplicationBase::Get().RequestDestroyWindow( SharedThis(this) );
	}
}

/** Warning: use Request Destroy Window whenever possible!  This method destroys the window immediately! */
void SWindow::DestroyWindowImmediately()
{
	check( NativeWindow.IsValid() );

	// Destroy the native window
	NativeWindow->Destroy();
}

/** Calls the OnWindowClosed delegate when this window is about to be closed */
void SWindow::NotifyWindowBeingDestroyed()
{
	OnWindowClosed.ExecuteIfBound( SharedThis( this ) );
}

/** Make the window visible */
void SWindow::ShowWindow()
{
	// Make sure the viewport is setup for this window
	if( !bHasEverBeenShown )
	{
		if( ensure( NativeWindow.IsValid() ) )
		{
			// We can only create a viewport after the window has been shown (otherwise the swap chain creation may fail)
			FSlateApplicationBase::Get().GetRenderer()->CreateViewport( SharedThis( this ) );
		}

		// Auto sized windows don't know their size until after their position is set.
		// Repositioning the window on show with the new size solves this.
		if ( SizingRule == ESizingRule::Autosized && AutoCenterRule != EAutoCenter::None )
		{
			SlatePrepass( FSlateApplicationBase::Get().GetApplicationScale() );
			ReshapeWindow( InitialDesiredScreenPosition - (GetDesiredSize() * 0.5f), GetDesiredSize() );
		}

		// Set the window to be maximized if we need to.  Note that this won't actually show the window if its not
		// already shown.
		InitialMaximize();
	}

	bHasEverBeenShown = true;

	if (NativeWindow.IsValid())
	{
		NativeWindow->Show();

		// If this is a tompost window (like a tooltip), make sure that its always rendered top most
		if( IsTopmostWindow() )
		{
			NativeWindow->BringToFront();
		}
	}
}

/** Make the window invisible */
void SWindow::HideWindow()
{
	if (NativeWindow.IsValid())
	{
		NativeWindow->Hide();
	}
}

void SWindow::EnableWindow( bool bEnable )
{
	NativeWindow->Enable( bEnable );

	for( int32 ChildIndex = 0; ChildIndex < ChildWindows.Num(); ++ChildIndex )
	{
		ChildWindows[ChildIndex]->EnableWindow( bEnable );
	}
}


/** @return true if the window is visible, false otherwise*/
bool SWindow::IsVisible() const
{
	return NativeWindow.IsValid() && NativeWindow->IsVisible();
}

bool SWindow::IsWindowMaximized() const
{
	return NativeWindow->IsMaximized();
}

bool SWindow::IsWindowMinimized() const
{
	return NativeWindow->IsMinimized();
}


/** Maximize the window if bInitiallyMaximized is set */
void SWindow::InitialMaximize()
{
	if (NativeWindow.IsValid() && bInitiallyMaximized)
	{
		NativeWindow->Maximize();
	}
}

/**
 * Sets the opacity of this window
 *
 * @param	InOpacity	The new window opacity represented as a floating point scalar
 */
void SWindow::SetOpacity( const float InOpacity )
{
	if( Opacity != InOpacity )
	{
		check( NativeWindow.IsValid() );
		Opacity = InOpacity;
		NativeWindow->SetOpacity( Opacity );
	}
}


/** @return the window's current opacity */
float SWindow::GetOpacity() const
{
	return Opacity;
}

EWindowTransparency SWindow::GetTransparencySupport() const
{
	return TransparencySupport;
}


/** @return A String representation of the widget */
FString SWindow::ToString() const
{
	return FString::Printf( *NSLOCTEXT("SWindow", "Window_Title", " Window : %s ").ToString(), *GetTitle().ToString() );
}

/** @return true if the window should be activated when first shown */
bool SWindow::ActivateWhenFirstShown() const
{
	return bActivateWhenFirstShown;
}

/** @return true if the window accepts input; false if the window is non-interactive */
bool SWindow::AcceptsInput() const
{
	return !bIsCursorDecoratorWindow && !bIsToolTipWindow;
}

/** @return true if the user decides the size of the window; false if the content determines the size of the window */
bool SWindow::IsUserSized() const
{
	return SizingRule == ESizingRule::UserSized;
}

bool SWindow::IsAutosized() const
{
	return SizingRule == ESizingRule::Autosized;
}

void SWindow::SetSizingRule( ESizingRule::Type InSizingRule )
{
	SizingRule = InSizingRule;
}

/** @return true if this is a vanilla window, or one being used for some special purpose: e.g. tooltip or menu */
bool SWindow::IsRegularWindow() const
{
	return !bIsPopupWindow && !bIsToolTipWindow && !bIsCursorDecoratorWindow;
}

/** @return true if the window should be on top of all other windows; false otherwise */
bool SWindow::IsTopmostWindow() const
{
	return bIsTopmostWindow;
}

/** @return true if mouse coordinates is within this window */
bool SWindow::IsScreenspaceMouseWithin(FVector2D ScreenspaceMouseCoordinate) const
{
<<<<<<< HEAD
	const FVector2D LocalMouseCoordinate = ScreenspaceMouseCoordinate - GetWindowGeometryInScreen().AbsolutePosition;
=======
	const FVector2D LocalMouseCoordinate = ScreenspaceMouseCoordinate - ScreenPosition;
>>>>>>> a8a797ea
	return NativeWindow->IsPointInWindow(FMath::TruncToInt(LocalMouseCoordinate.X), FMath::TruncToInt(LocalMouseCoordinate.Y));
}

/** @return true if this is a user-sized window with a thick edge */
bool SWindow::HasSizingFrame() const
{
	return bHasSizingFrame;
}

/** @return true if this window has a close button/box on the titlebar area */
bool SWindow::HasCloseBox() const
{
	return bHasCloseButton;
}

/** @return true if this window has a maximize button/box on the titlebar area */
bool SWindow::HasMaximizeBox() const
{
	return bHasMaximizeButton;
}

/** @return true if this window has a minimize button/box on the titlebar area */
bool SWindow::HasMinimizeBox() const
{
	return bHasMinimizeButton;
}

FCursorReply SWindow::OnCursorQuery( const FGeometry& MyGeometry, const FPointerEvent& CursorEvent ) const
{
#if !PLATFORM_MAC // On Mac we depend on system's window resizing
	if (bHasSizingFrame)
	{
		if (WindowZone == EWindowZone::TopLeftBorder || WindowZone == EWindowZone::BottomRightBorder)
		{
			return FCursorReply::Cursor(EMouseCursor::ResizeSouthEast);
		}
		else if (WindowZone == EWindowZone::BottomLeftBorder || WindowZone == EWindowZone::TopRightBorder)
		{
			return FCursorReply::Cursor(EMouseCursor::ResizeSouthWest);
		}
		else if (WindowZone == EWindowZone::TopBorder || WindowZone == EWindowZone::BottomBorder)
		{
			return FCursorReply::Cursor(EMouseCursor::ResizeUpDown);
		}
		else if (WindowZone == EWindowZone::LeftBorder || WindowZone == EWindowZone::RightBorder)
		{
			return FCursorReply::Cursor(EMouseCursor::ResizeLeftRight);
		}
	}
#endif
	return FCursorReply::Unhandled();
}

bool SWindow::OnIsActiveChanged( const FWindowActivateEvent& ActivateEvent )
{
	const bool bWasDeactivated = ( ActivateEvent.GetActivationType() == FWindowActivateEvent::EA_Deactivate );
	if ( bWasDeactivated )
	{
		OnWindowDeactivated.ExecuteIfBound();	// deprecated
		WindowDeactivatedEvent.Broadcast();

		const EWindowMode::Type WindowMode = GetWindowMode();
		// If the window is not fullscreen, we do not want to automatically recapture the mouse unless an external UI such as Steam is open. Fullscreen windows we do.
		if( WindowMode != EWindowMode::Fullscreen && WidgetToFocusOnActivate.IsValid() && WidgetToFocusOnActivate.Pin()->HasMouseCapture() && !FSlateApplicationBase::Get().IsExternalUIOpened())
		{
			//For a windowed application with an OS border, if the user is giving focus back to the application by clicking on the close/(X) button, then we must clear 
			//the weak pointer to WidgetToFocus--so that the application's main viewport does not steal focus immediately (thus canceling the close attempt).
			
			//This change introduces a different bug where slate context is lost when closing popup menus.  However, this issue is negated by a 
			//change to FMenuStack::PushMenu, where we ReleaseMouseCapture when immediately shifting focus.
			WidgetToFocusOnActivate.Reset();
		}
	}
	else
	{
		if (SupportsKeyboardFocus())
		{
			TArray< TSharedRef<SWindow> > JustThisWindow;
			JustThisWindow.Add( SharedThis(this) );
			
			// If we're becoming active and we were set to restore keyboard focus to a specific widget
			// after reactivating, then do so now
			TSharedPtr< SWidget > PinnedWidgetToFocus( WidgetToFocusOnActivate.Pin() );
			
			if (PinnedWidgetToFocus.IsValid())
			{
				FWidgetPath WidgetToFocusPath;
				if( FSlateWindowHelper::FindPathToWidget( JustThisWindow, PinnedWidgetToFocus.ToSharedRef(), WidgetToFocusPath ) )
				{
<<<<<<< HEAD
					FSlateApplicationBase::Get().SetKeyboardFocus( WidgetToFocusPath, EFocusCause::SetDirectly );
=======
					FSlateApplicationBase::Get().SetAllUserFocus( WidgetToFocusPath, EFocusCause::SetDirectly );
>>>>>>> a8a797ea
				}
			}
			else
			{
				FWidgetPath WindowWidgetPath;
				if( FSlateWindowHelper::FindPathToWidget( JustThisWindow, AsShared(), WindowWidgetPath ) )
				{
					FWeakWidgetPath WeakWindowPath(WindowWidgetPath);
<<<<<<< HEAD
					FSlateApplicationBase::Get().SetKeyboardFocus( WeakWindowPath.ToNextFocusedPath(EUINavigation::Next), EFocusCause::SetDirectly );
				}
			}
		}

		OnWindowActivated.ExecuteIfBound();
=======
					FSlateApplicationBase::Get().SetAllUserFocus( WeakWindowPath.ToNextFocusedPath(EUINavigation::Next), EFocusCause::SetDirectly );
				}
			}
		}

		OnWindowActivated.ExecuteIfBound();	// deprecated
		WindowActivatedEvent.Broadcast();
>>>>>>> a8a797ea
	}

	return true;
}


void SWindow::Maximize()
{
	if (NativeWindow.IsValid())
	{
		NativeWindow->Maximize();
	}
}

void SWindow::Restore()
{
	if (NativeWindow.IsValid())
	{
		NativeWindow->Restore();
	}
}

void SWindow::Minimize()
{
	if (NativeWindow.IsValid())
	{
		NativeWindow->Minimize();
	}
}

int32 SWindow::GetCornerRadius()
{
	return IsRegularWindow() ? SWindowDefs::CornerRadius : 0;
}

bool SWindow::SupportsKeyboardFocus() const
{
	return !bIsToolTipWindow && !bIsCursorDecoratorWindow;
}

FReply SWindow::OnFocusReceived(const FGeometry& MyGeometry, const FFocusEvent& InFocusEvent)
{
	return FReply::Handled();
}

FReply SWindow::OnMouseButtonDown( const FGeometry& MyGeometry, const FPointerEvent& MouseEvent )
{
	if (bDragAnywhere && MouseEvent.GetEffectingButton() == EKeys::LeftMouseButton)
	{
		MoveResizeZone = WindowZone;
		return FReply::Handled().CaptureMouse(SharedThis(this));
	}
	else
	{
		return FReply::Unhandled();
	}
}

FReply SWindow::OnMouseButtonUp( const FGeometry& MyGeometry, const FPointerEvent& MouseEvent )
{
	if (bDragAnywhere &&  this->HasMouseCapture() && MouseEvent.GetEffectingButton() == EKeys::LeftMouseButton)
	{
		MoveResizeZone =  EWindowZone::Unspecified;
		return FReply::Handled().ReleaseMouseCapture();
	}
	else
	{
		return FReply::Unhandled();
	}
}

FReply SWindow::OnMouseMove( const FGeometry& MyGeometry, const FPointerEvent& MouseEvent )
{
	if ( bDragAnywhere && this->HasMouseCapture() && MouseEvent.IsMouseButtonDown(EKeys::LeftMouseButton) && MoveResizeZone != EWindowZone::TitleBar )
	{
		this->MoveWindowTo( ScreenPosition + MouseEvent.GetCursorDelta() );
		return FReply::Handled();
	}
	else
	{
		return FReply::Unhandled();
	}

}

FVector2D SWindow::ComputeDesiredSize(float LayoutScaleMultiplier) const
{
	return SCompoundWidget::ComputeDesiredSize(LayoutScaleMultiplier) * LayoutScaleMultiplier;
}

const TArray< TSharedRef<SWindow> >& SWindow::GetChildWindows() const
{
	return ChildWindows;
}

TArray< TSharedRef<SWindow> >& SWindow::GetChildWindows()
{
	return ChildWindows;
}

void SWindow::AddChildWindow( const TSharedRef<SWindow>& ChildWindow )
{
	TSharedPtr<SWindow> PreviousParent = ChildWindow->ParentWindowPtr.Pin();
	if (PreviousParent.IsValid())
	{
		// This child already had a parent, so we are actually re-parenting it
		const bool bRemovedSuccessfully = PreviousParent->RemoveDescendantWindow(ChildWindow);
		check(bRemovedSuccessfully);
	}

	ChildWindow->ParentWindowPtr = SharedThis(this);
	ChildWindow->WindowBackground = &Style->ChildBackgroundBrush;

	FSlateApplicationBase::Get().ArrangeWindowToFrontVirtual( ChildWindows, ChildWindow );
}

TSharedPtr<SWindow> SWindow::GetParentWindow() const
{
	return ParentWindowPtr.Pin();
}


TSharedPtr<SWindow> SWindow::GetTopmostAncestor()
{
	TSharedPtr<SWindow> TopmostParentSoFar = SharedThis(this);
	while ( TopmostParentSoFar->ParentWindowPtr.IsValid() )
	{
		TopmostParentSoFar = TopmostParentSoFar->ParentWindowPtr.Pin();
	}

	return TopmostParentSoFar;
}

bool SWindow::RemoveDescendantWindow( const TSharedRef<SWindow>& DescendantToRemove )
{
	const bool bRemoved = 0 != ChildWindows.Remove(DescendantToRemove);

	for ( int32 ChildIndex=0; ChildIndex < ChildWindows.Num(); ++ChildIndex )
	{
		TSharedRef<SWindow>& ChildWindow = ChildWindows[ChildIndex];
		if ( ChildWindow->RemoveDescendantWindow( DescendantToRemove ))
		{
			// Reset to the non-child background style
			ChildWindow->WindowBackground = &Style->BackgroundBrush;
			return true;
		}
	}

	return false;
}

void SWindow::SetOnWorldSwitchHack( FOnSwitchWorldHack& InOnSwitchWorldHack )
{
	OnWorldSwitchHack = InOnSwitchWorldHack;
}

int32 SWindow::SwitchWorlds( int32 WorldId ) const
{
	return OnWorldSwitchHack.IsBound() ? OnWorldSwitchHack.Execute( WorldId ) : false;
}

bool PointWithinSlateRect(const FVector2D& Point, const FSlateRect& Rect)
{
	return Point.X >= Rect.Left && Point.X < Rect.Right &&
		Point.Y >= Rect.Top && Point.Y < Rect.Bottom;
}

EWindowZone::Type SWindow::GetCurrentWindowZone(FVector2D LocalMousePosition)
{
	// Don't allow position/resizing of window while in fullscreen mode by ignoring Title Bar/Border Zones
	if ( GetWindowMode() == EWindowMode::WindowedFullscreen || GetWindowMode() == EWindowMode::Fullscreen )
	{
		return EWindowZone::ClientArea;
	}
	else if(LocalMousePosition.X >= 0 && LocalMousePosition.X < Size.X &&
			LocalMousePosition.Y >= 0 && LocalMousePosition.Y < Size.Y)
	{
		int32 Row = 1;
		int32 Col = 1;
		if (SizingRule == ESizingRule::UserSized)
		{
			if (LocalMousePosition.X < (UserResizeBorder.Left + 5))
			{
				Col = 0;
			}
			else if (LocalMousePosition.X >= Size.X - (UserResizeBorder.Right + 5))
			{
				Col = 2;
			}

			if (LocalMousePosition.Y < (UserResizeBorder.Top + 5))
			{
				Row = 0;
			}
			else if (LocalMousePosition.Y >= Size.Y - (UserResizeBorder.Bottom + 5))
			{
				Row = 2;
			}

			// The actual border is smaller than the hit result zones
			// This grants larger corner areas to grab onto
			bool bInBorder =	LocalMousePosition.X < UserResizeBorder.Left ||
								LocalMousePosition.X >= Size.X - UserResizeBorder.Right ||
								LocalMousePosition.Y < UserResizeBorder.Top ||
								LocalMousePosition.Y >= Size.Y - UserResizeBorder.Bottom;

			if (!bInBorder)
			{
				Row = 1;
				Col = 1;
			}
		}

		static const EWindowZone::Type TypeZones[3][3] = 
		{
			{EWindowZone::TopLeftBorder,		EWindowZone::TopBorder,		EWindowZone::TopRightBorder},
			{EWindowZone::LeftBorder,			EWindowZone::ClientArea,	EWindowZone::RightBorder},
			{EWindowZone::BottomLeftBorder,		EWindowZone::BottomBorder,	EWindowZone::BottomRightBorder},
		};

		EWindowZone::Type InZone = TypeZones[Row][Col];
		if (InZone == EWindowZone::ClientArea)
		{
			// Hittest to see if the widget under the mouse should be treated as a title bar (i.e. should move the window)
			FWidgetPath HitTestResults = FSlateApplicationBase::Get().GetHitTesting().LocateWidgetInWindow(FSlateApplicationBase::Get().GetCursorPos(), SharedThis(this), false);
			if( HitTestResults.Widgets.Num() > 0 )
			{
				const EWindowZone::Type ZoneOverride = HitTestResults.Widgets.Last().Widget->GetWindowZoneOverride();
				if( ZoneOverride != EWindowZone::Unspecified )
				{
					// The widget overrode the window zone
					InZone = ZoneOverride;
				}
				else if( HitTestResults.Widgets.Last().Widget == AsShared() )
				{
					// The window itself was hit, so check for a traditional title bar
					if ((LocalMousePosition.Y - UserResizeBorder.Top) < TitleBarSize)
					{
						InZone = EWindowZone::TitleBar;
					}
				}
			}
		}

		WindowZone = InZone;
	}
	else
	{
		WindowZone = EWindowZone::NotInWindow;
	}
	return WindowZone;
}

/**
 * Default constructor. Protected because SWindows must always be used via TSharedPtr. Instead, use FSlateApplication::MakeWindow()
 */
SWindow::SWindow()
	: bDragAnywhere( false )
	, Opacity( 1.0f )
	, SizingRule( ESizingRule::UserSized )
	, TransparencySupport( EWindowTransparency::None )
	, bIsPopupWindow( false )
	, bIsToolTipWindow( false )
	, bIsTopmostWindow( false )
	, bSizeWillChangeOften( false )
	, bIsCursorDecoratorWindow( false )
	, bInitiallyMaximized( false )
	, bHasEverBeenShown( false )
	, bFocusWhenFirstShown(true)
	, bActivateWhenFirstShown(true)
	, bHasOSWindowBorder( false )
	, bHasCloseButton( false )
	, bHasMinimizeButton( false )
	, bHasMaximizeButton( false )
	, bHasSizingFrame( false )
	, bIsModalWindow( false )
	, InitialDesiredScreenPosition( FVector2D::ZeroVector )
	, InitialDesiredSize( FVector2D::ZeroVector )
	, ScreenPosition( FVector2D::ZeroVector )
	, PreFullscreenPosition( FVector2D::ZeroVector )
	, Size( FVector2D::ZeroVector )
	, ViewportSize( FVector2D::ZeroVector )
	, TitleBarSize( SWindowDefs::DefaultTitleBarSize )
	, ContentSlot(nullptr)
	, Style( &FCoreStyle::Get().GetWidgetStyle<FWindowStyle>("Window") )
	, WindowBackground( &Style->BackgroundBrush )
	, HittestGrid( MakeShareable(new FHittestGrid()) )
	, bShouldShowWindowContentDuringOverlay( false )
	, ExpectedMaxWidth( INDEX_NONE )
	, ExpectedMaxHeight( INDEX_NONE )
	, TitleBar()
{
}


int32 SWindow::PaintWindow( const FPaintArgs& Args, const FGeometry& AllottedGeometry, const FSlateRect& MyClippingRect, FSlateWindowElementList& OutDrawElements, int32 LayerId, const FWidgetStyle& InWidgetStyle, bool bParentEnabled ) const
{
	LayerId = Paint(Args, AllottedGeometry, MyClippingRect, OutDrawElements, LayerId, InWidgetStyle, bParentEnabled);
	LayerId = OutDrawElements.PaintDeferred( LayerId );
	return LayerId;
}


FOptionalSize SWindow::GetTitleBarSize() const
{
	return TitleBarSize;
}


void SWindow::SetFullWindowOverlayContent( TSharedPtr<SWidget> InContent )
{
	if( FullWindowOverlayWidget.IsValid() )
	{
		// Remove the last slot
		WindowOverlay->RemoveSlot( FullWindowOverlayWidget.ToSharedRef() );
		FullWindowOverlayWidget.Reset();
	}

	if( InContent.IsValid() )
	{
		FullWindowOverlayWidget = InContent;

		// Create a slot in our overlay to hold the content
		WindowOverlay->AddSlot( 1 )
		[
			InContent.ToSharedRef()
		];
	}
}

/** Toggle window between fullscreen and normal mode */
void SWindow::SetWindowMode( EWindowMode::Type NewWindowMode )
{
	EWindowMode::Type CurrentWindowMode = NativeWindow->GetWindowMode();

	if( CurrentWindowMode != NewWindowMode )
	{
		bool bFullscreen = NewWindowMode != EWindowMode::Windowed;

		bool bWasFullscreen = CurrentWindowMode != EWindowMode::Windowed;

		// We need to store off the screen position when entering fullscreen so that we can move the window back to its original position after leaving fullscreen
		if( bFullscreen )
		{
			PreFullscreenPosition = ScreenPosition;
		}

		NativeWindow->SetWindowMode( NewWindowMode );
	
		const FVector2D vp = (NewWindowMode == EWindowMode::WindowedMirror) ? GetSizeInScreen() : GetViewportSize();
		FSlateApplicationBase::Get().GetRenderer()->UpdateFullscreenState(SharedThis(this), vp.X, vp.Y);

		if( TitleArea.IsValid() )
		{
			// Collapse the Window title bar when switching to Fullscreen
			TitleArea->SetVisibility( (NewWindowMode == EWindowMode::Fullscreen || NewWindowMode == EWindowMode::WindowedFullscreen ) ? EVisibility::Collapsed : EVisibility::Visible );
		}

		if( bWasFullscreen )
		{
			// If we left fullscreen, reset the screen position;
			MoveWindowTo(PreFullscreenPosition);
		}
	}

}

bool SWindow::HasFullWindowOverlayContent() const
{
	return FullWindowOverlayWidget.IsValid();
}

void SWindow::BeginFullWindowOverlayTransition()
{
	bShouldShowWindowContentDuringOverlay = true; 
}

void SWindow::EndFullWindowOverlayTransition()
{
	bShouldShowWindowContentDuringOverlay = false;
}

EVisibility SWindow::GetWindowContentVisibility() const
{
	// The content of the window should be visible unless we have a full window overlay content
	// in which case the full window overlay content is visible but nothing under it
	return (bShouldShowWindowContentDuringOverlay == true || !FullWindowOverlayWidget.IsValid()) ? EVisibility::SelfHitTestInvisible : EVisibility::Hidden;
};

EActiveTimerReturnType SWindow::TriggerPlayMorphSequence( double InCurrentTime, float InDeltaTime )
{
	Morpher.Sequence.Play( this->AsShared() );
	return EActiveTimerReturnType::Stop;
}<|MERGE_RESOLUTION|>--- conflicted
+++ resolved
@@ -1256,11 +1256,7 @@
 /** @return true if mouse coordinates is within this window */
 bool SWindow::IsScreenspaceMouseWithin(FVector2D ScreenspaceMouseCoordinate) const
 {
-<<<<<<< HEAD
-	const FVector2D LocalMouseCoordinate = ScreenspaceMouseCoordinate - GetWindowGeometryInScreen().AbsolutePosition;
-=======
 	const FVector2D LocalMouseCoordinate = ScreenspaceMouseCoordinate - ScreenPosition;
->>>>>>> a8a797ea
 	return NativeWindow->IsPointInWindow(FMath::TruncToInt(LocalMouseCoordinate.X), FMath::TruncToInt(LocalMouseCoordinate.Y));
 }
 
@@ -1350,11 +1346,7 @@
 				FWidgetPath WidgetToFocusPath;
 				if( FSlateWindowHelper::FindPathToWidget( JustThisWindow, PinnedWidgetToFocus.ToSharedRef(), WidgetToFocusPath ) )
 				{
-<<<<<<< HEAD
-					FSlateApplicationBase::Get().SetKeyboardFocus( WidgetToFocusPath, EFocusCause::SetDirectly );
-=======
 					FSlateApplicationBase::Get().SetAllUserFocus( WidgetToFocusPath, EFocusCause::SetDirectly );
->>>>>>> a8a797ea
 				}
 			}
 			else
@@ -1363,14 +1355,6 @@
 				if( FSlateWindowHelper::FindPathToWidget( JustThisWindow, AsShared(), WindowWidgetPath ) )
 				{
 					FWeakWidgetPath WeakWindowPath(WindowWidgetPath);
-<<<<<<< HEAD
-					FSlateApplicationBase::Get().SetKeyboardFocus( WeakWindowPath.ToNextFocusedPath(EUINavigation::Next), EFocusCause::SetDirectly );
-				}
-			}
-		}
-
-		OnWindowActivated.ExecuteIfBound();
-=======
 					FSlateApplicationBase::Get().SetAllUserFocus( WeakWindowPath.ToNextFocusedPath(EUINavigation::Next), EFocusCause::SetDirectly );
 				}
 			}
@@ -1378,7 +1362,6 @@
 
 		OnWindowActivated.ExecuteIfBound();	// deprecated
 		WindowActivatedEvent.Broadcast();
->>>>>>> a8a797ea
 	}
 
 	return true;
