--- conflicted
+++ resolved
@@ -40,13 +40,6 @@
 			}
 		}
 	}
-<<<<<<< HEAD
-#endif
-
-	// tag this actor so we know it was spawned by sequencer
-	SpawnedActor->Tags.AddUnique(SequencerActorTag);
-=======
->>>>>>> 50b84fc1
 
 	return nullptr;
 }
