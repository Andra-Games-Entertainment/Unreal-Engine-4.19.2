--- conflicted
+++ resolved
@@ -58,11 +58,7 @@
 	// loop through all items
 	for (FEnvQueryInstance::ItemIterator It(this, QueryInstance); It; ++It)
 	{
-<<<<<<< HEAD
-		AActor* ItemActor = GetItemActor(QueryInstance, *It);
-=======
 		AActor* ItemActor = GetItemActor(QueryInstance, It.GetIndex());
->>>>>>> cce8678d
 		IGameplayTagAssetInterface* GameplayTagAssetInterface = Cast<IGameplayTagAssetInterface>(ItemActor);
 		if (GameplayTagAssetInterface != NULL)
 		{
