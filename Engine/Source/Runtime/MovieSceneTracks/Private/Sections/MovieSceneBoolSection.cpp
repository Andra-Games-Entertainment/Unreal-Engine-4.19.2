--- conflicted
+++ resolved
@@ -50,31 +50,6 @@
 }
 
 
-<<<<<<< HEAD
-void UMovieSceneBoolSection::AddKey( float Time, bool Value, FKeyParams KeyParams )
-{
-	Modify();
-
-	if (BoolCurve.GetNumKeys() == 0 && !KeyParams.bAddKeyEvenIfUnchanged)
-	{
-		BoolCurve.SetDefaultValue(Value ? 1 : 0);
-	}
-	else
-	{
-		BoolCurve.UpdateOrAddKey(Time, Value ? 1 : 0);
-	}
-}
-
-
-bool UMovieSceneBoolSection::NewKeyIsNewData(float Time, bool Value, FKeyParams KeyParams) const
-{
-	if ( BoolCurve.GetNumKeys() == 0 || (KeyParams.bAutoKeying && Eval(Time) != Value) )
-	{
-		return true;
-	}
-
-	return false;
-=======
 void UMovieSceneBoolSection::AddKey( float Time, const bool& Value, EMovieSceneKeyInterpolation KeyInterpolation )
 {
 	if (TryModify())
@@ -101,5 +76,4 @@
 bool UMovieSceneBoolSection::HasKeys( const bool& Value ) const
 {
 	return BoolCurve.GetNumKeys() != 0;
->>>>>>> 73f66985
 }