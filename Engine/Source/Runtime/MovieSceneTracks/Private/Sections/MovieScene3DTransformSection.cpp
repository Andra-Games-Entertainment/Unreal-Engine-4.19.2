// Copyright 1998-2016 Epic Games, Inc. All Rights Reserved.

#include "MovieSceneTracksPrivatePCH.h"
#include "MovieScene3DTransformSection.h"
#include "MovieScene3DTransformTrack.h"


UMovieScene3DTransformSection::UMovieScene3DTransformSection( const FObjectInitializer& ObjectInitializer )
	: Super( ObjectInitializer )
{ }


void UMovieScene3DTransformSection::MoveSection( float DeltaTime, TSet<FKeyHandle>& KeyHandles )
{
	Super::MoveSection( DeltaTime, KeyHandles );

	// Move all the curves in this section
	for( int32 Axis = 0; Axis < 3; ++Axis )
	{
		Translation[Axis].ShiftCurve( DeltaTime, KeyHandles );
		Rotation[Axis].ShiftCurve( DeltaTime, KeyHandles );
		Scale[Axis].ShiftCurve( DeltaTime, KeyHandles );
	}
}


void UMovieScene3DTransformSection::DilateSection( float DilationFactor, float Origin, TSet<FKeyHandle>& KeyHandles )
{
	Super::DilateSection(DilationFactor, Origin, KeyHandles);

	for( int32 Axis = 0; Axis < 3; ++Axis )
	{
		Translation[Axis].ScaleCurve( Origin, DilationFactor, KeyHandles );
		Rotation[Axis].ScaleCurve( Origin, DilationFactor, KeyHandles );
		Scale[Axis].ScaleCurve( Origin, DilationFactor, KeyHandles );
	}
}


void UMovieScene3DTransformSection::GetKeyHandles(TSet<FKeyHandle>& KeyHandles) const
{
	for (int32 Axis = 0; Axis < 3; ++Axis)
	{
		for (auto It(Translation[Axis].GetKeyHandleIterator()); It; ++It)
		{
			float Time = Translation[Axis].GetKeyTime(It.Key());
			if (IsTimeWithinSection(Time))
			{
				KeyHandles.Add(It.Key());
			}
		}

		for (auto It(Rotation[Axis].GetKeyHandleIterator()); It; ++It)
		{
			float Time = Rotation[Axis].GetKeyTime(It.Key());
			if (IsTimeWithinSection(Time))
			{
				KeyHandles.Add(It.Key());
			}
		}

		for (auto It(Scale[Axis].GetKeyHandleIterator()); It; ++It)
		{
			float Time = Scale[Axis].GetKeyTime(It.Key());
			if (IsTimeWithinSection(Time))
			{
				KeyHandles.Add(It.Key());
			}
		}
	}
}	


void UMovieScene3DTransformSection::EvalTranslation( float Time, FVector& OutTranslation ) const
{
	OutTranslation.X = Translation[0].Eval( Time );
	OutTranslation.Y = Translation[1].Eval( Time );
	OutTranslation.Z = Translation[2].Eval( Time );
}


void UMovieScene3DTransformSection::EvalRotation( float Time, FRotator& OutRotation ) const
{
	OutRotation.Roll = Rotation[0].Eval( Time );
	OutRotation.Pitch = Rotation[1].Eval( Time );
	OutRotation.Yaw = Rotation[2].Eval( Time );
}


void UMovieScene3DTransformSection::EvalScale( float Time, FVector& OutScale ) const
{
	OutScale.X = Scale[0].Eval( Time );
	OutScale.Y = Scale[1].Eval( Time );
	OutScale.Z = Scale[2].Eval( Time );
}


/**
 * Chooses an appropriate curve from an axis and a set of curves
 */
static FRichCurve* ChooseCurve( EAxis::Type Axis, FRichCurve* Curves )
{
	switch( Axis )
	{
	case EAxis::X:
		return &Curves[0];

	case EAxis::Y:
		return &Curves[1];

	case EAxis::Z:
		return &Curves[2];

	default:
		check(false);
		return nullptr;
	}
}


FRichCurve& UMovieScene3DTransformSection::GetTranslationCurve( EAxis::Type Axis ) 
{
	return *ChooseCurve( Axis, Translation );
}


FRichCurve& UMovieScene3DTransformSection::GetRotationCurve( EAxis::Type Axis )
{
	return *ChooseCurve( Axis, Rotation );
}


FRichCurve& UMovieScene3DTransformSection::GetScaleCurve( EAxis::Type Axis )
{
	return *ChooseCurve( Axis, Scale );
}


<<<<<<< HEAD
void UMovieScene3DTransformSection::AddTranslationKeys( const FTransformKey& TransformKey )
{
	const float Time = TransformKey.GetKeyTime();

	if( TransformKey.KeyParams.bAddKeyEvenIfUnchanged || TransformKey.ShouldKeyTranslation( EAxis::X ) || Translation[0].GetNumKeys() == 0 )
	{
		AddKeyToCurve( Translation[0], Time, TransformKey.GetTranslationValue().X, TransformKey.KeyParams );
	}

	if( TransformKey.KeyParams.bAddKeyEvenIfUnchanged || TransformKey.ShouldKeyTranslation( EAxis::Y ) || Translation[1].GetNumKeys() == 0 )
	{ 
		AddKeyToCurve( Translation[1], Time, TransformKey.GetTranslationValue().Y, TransformKey.KeyParams );
	}

	if( TransformKey.KeyParams.bAddKeyEvenIfUnchanged || TransformKey.ShouldKeyTranslation( EAxis::Z ) || Translation[2].GetNumKeys() == 0 )
	{ 
		AddKeyToCurve( Translation[2], Time, TransformKey.GetTranslationValue().Z, TransformKey.KeyParams );
	}
}


void UMovieScene3DTransformSection::AddRotationKeys( const FTransformKey& TransformKey, const bool bUnwindRotation )
{
	const float Time = TransformKey.GetKeyTime();

	if( TransformKey.KeyParams.bAddKeyEvenIfUnchanged || TransformKey.ShouldKeyRotation( EAxis::X ) || Rotation[0].GetNumKeys() == 0 )
	{
		AddKeyToCurve( Rotation[0], Time, TransformKey.GetRotationValue().Roll, TransformKey.KeyParams, bUnwindRotation );
=======
// This function uses a template to avoid duplicating this for const and non-const versions
template<typename CurveType>
CurveType* GetCurveForChannelAndAxis( EKey3DTransformChannel::Type Channel, EAxis::Type Axis,
	CurveType* TranslationCurves, CurveType* RotationCurves, CurveType* ScaleCurves )
{
	CurveType* ChannelCurves = nullptr;
	switch ( Channel )
	{
	case EKey3DTransformChannel::Translation:
		ChannelCurves = TranslationCurves;
		break;
	case EKey3DTransformChannel::Rotation:
		ChannelCurves = RotationCurves;
		break;
	case EKey3DTransformChannel::Scale:
		ChannelCurves = ScaleCurves;
		break;
	}
	if ( ChannelCurves != nullptr )
	{
		switch ( Axis )
		{
		case EAxis::X:
			return &ChannelCurves[0];
		case EAxis::Y:
			return &ChannelCurves[1];
		case EAxis::Z:
			return &ChannelCurves[2];
		}
>>>>>>> 73f66985
	}
	checkf( false, TEXT( "Invalid channel and axis combination." ) );
	return nullptr;
}

<<<<<<< HEAD
	if( TransformKey.KeyParams.bAddKeyEvenIfUnchanged || TransformKey.ShouldKeyRotation( EAxis::Y ) || Rotation[1].GetNumKeys() == 0 )
	{ 
		AddKeyToCurve( Rotation[1], Time, TransformKey.GetRotationValue().Pitch, TransformKey.KeyParams, bUnwindRotation );
	}

	if( TransformKey.KeyParams.bAddKeyEvenIfUnchanged || TransformKey.ShouldKeyRotation( EAxis::Z ) || Rotation[2].GetNumKeys() == 0 )
	{ 
		AddKeyToCurve( Rotation[2], Time, TransformKey.GetRotationValue().Yaw, TransformKey.KeyParams, bUnwindRotation );
	}
}


void UMovieScene3DTransformSection::AddScaleKeys( const FTransformKey& TransformKey )
=======

bool UMovieScene3DTransformSection::NewKeyIsNewData( float Time, const FTransformKey& TransformKey ) const
{
	const FRichCurve* KeyCurve = GetCurveForChannelAndAxis( TransformKey.Channel, TransformKey.Axis, Translation, Rotation, Scale );
	return FMath::IsNearlyEqual( KeyCurve->Eval( Time ), TransformKey.Value ) == false;
}


bool UMovieScene3DTransformSection::HasKeys( const FTransformKey& TransformKey ) const
>>>>>>> 73f66985
{
	const FRichCurve* KeyCurve = GetCurveForChannelAndAxis( TransformKey.Channel, TransformKey.Axis, Translation, Rotation, Scale );
	return KeyCurve->GetNumKeys() != 0;
}

<<<<<<< HEAD
	if( TransformKey.KeyParams.bAddKeyEvenIfUnchanged || TransformKey.ShouldKeyScale( EAxis::X ) || Scale[0].GetNumKeys() == 0 )
	{
		AddKeyToCurve( Scale[0], Time, TransformKey.GetScaleValue().X, TransformKey.KeyParams );
	}

	if( TransformKey.KeyParams.bAddKeyEvenIfUnchanged || TransformKey.ShouldKeyScale( EAxis::Y ) || Scale[1].GetNumKeys() == 0 )
	{ 
		AddKeyToCurve( Scale[1], Time, TransformKey.GetScaleValue().Y, TransformKey.KeyParams );
	}

	if( TransformKey.KeyParams.bAddKeyEvenIfUnchanged || TransformKey.ShouldKeyScale( EAxis::Z ) || Scale[2].GetNumKeys() == 0 )
	{ 
		AddKeyToCurve( Scale[2], Time, TransformKey.GetScaleValue().Z, TransformKey.KeyParams );
	}
}


bool UMovieScene3DTransformSection::NewKeyIsNewData(const FTransformKey& TransformKey) const
{
	bool bHasEmptyKeys = false;
	for (int32 i = 0; i < 3; ++i)
	{
		bHasEmptyKeys = bHasEmptyKeys ||
			Translation[i].GetNumKeys() == 0 ||
			Rotation[i].GetNumKeys() == 0 ||
			Scale[i].GetNumKeys() == 0;
	}

	if ( bHasEmptyKeys || (TransformKey.KeyParams.bAutoKeying && TransformKey.ShouldKeyAny() ) )
	{
		return true;
	}

	return false;
}
=======

void UMovieScene3DTransformSection::AddKey( float Time, const FTransformKey& TransformKey, EMovieSceneKeyInterpolation KeyInterpolation )
{
	FRichCurve* KeyCurve = GetCurveForChannelAndAxis( TransformKey.Channel, TransformKey.Axis, Translation, Rotation, Scale );
	AddKeyToCurve( *KeyCurve, Time, TransformKey.Value, KeyInterpolation );
}


void UMovieScene3DTransformSection::SetDefault( const FTransformKey& TransformKey )
{
	FRichCurve* KeyCurve = GetCurveForChannelAndAxis( TransformKey.Channel, TransformKey.Axis, Translation, Rotation, Scale );
	SetCurveDefault( *KeyCurve, TransformKey.Value );
}

>>>>>>> 73f66985
<|MERGE_RESOLUTION|>--- conflicted
+++ resolved
@@ -136,36 +136,6 @@
 }
 
 
-<<<<<<< HEAD
-void UMovieScene3DTransformSection::AddTranslationKeys( const FTransformKey& TransformKey )
-{
-	const float Time = TransformKey.GetKeyTime();
-
-	if( TransformKey.KeyParams.bAddKeyEvenIfUnchanged || TransformKey.ShouldKeyTranslation( EAxis::X ) || Translation[0].GetNumKeys() == 0 )
-	{
-		AddKeyToCurve( Translation[0], Time, TransformKey.GetTranslationValue().X, TransformKey.KeyParams );
-	}
-
-	if( TransformKey.KeyParams.bAddKeyEvenIfUnchanged || TransformKey.ShouldKeyTranslation( EAxis::Y ) || Translation[1].GetNumKeys() == 0 )
-	{ 
-		AddKeyToCurve( Translation[1], Time, TransformKey.GetTranslationValue().Y, TransformKey.KeyParams );
-	}
-
-	if( TransformKey.KeyParams.bAddKeyEvenIfUnchanged || TransformKey.ShouldKeyTranslation( EAxis::Z ) || Translation[2].GetNumKeys() == 0 )
-	{ 
-		AddKeyToCurve( Translation[2], Time, TransformKey.GetTranslationValue().Z, TransformKey.KeyParams );
-	}
-}
-
-
-void UMovieScene3DTransformSection::AddRotationKeys( const FTransformKey& TransformKey, const bool bUnwindRotation )
-{
-	const float Time = TransformKey.GetKeyTime();
-
-	if( TransformKey.KeyParams.bAddKeyEvenIfUnchanged || TransformKey.ShouldKeyRotation( EAxis::X ) || Rotation[0].GetNumKeys() == 0 )
-	{
-		AddKeyToCurve( Rotation[0], Time, TransformKey.GetRotationValue().Roll, TransformKey.KeyParams, bUnwindRotation );
-=======
 // This function uses a template to avoid duplicating this for const and non-const versions
 template<typename CurveType>
 CurveType* GetCurveForChannelAndAxis( EKey3DTransformChannel::Type Channel, EAxis::Type Axis,
@@ -195,27 +165,11 @@
 		case EAxis::Z:
 			return &ChannelCurves[2];
 		}
->>>>>>> 73f66985
 	}
 	checkf( false, TEXT( "Invalid channel and axis combination." ) );
 	return nullptr;
 }
 
-<<<<<<< HEAD
-	if( TransformKey.KeyParams.bAddKeyEvenIfUnchanged || TransformKey.ShouldKeyRotation( EAxis::Y ) || Rotation[1].GetNumKeys() == 0 )
-	{ 
-		AddKeyToCurve( Rotation[1], Time, TransformKey.GetRotationValue().Pitch, TransformKey.KeyParams, bUnwindRotation );
-	}
-
-	if( TransformKey.KeyParams.bAddKeyEvenIfUnchanged || TransformKey.ShouldKeyRotation( EAxis::Z ) || Rotation[2].GetNumKeys() == 0 )
-	{ 
-		AddKeyToCurve( Rotation[2], Time, TransformKey.GetRotationValue().Yaw, TransformKey.KeyParams, bUnwindRotation );
-	}
-}
-
-
-void UMovieScene3DTransformSection::AddScaleKeys( const FTransformKey& TransformKey )
-=======
 
 bool UMovieScene3DTransformSection::NewKeyIsNewData( float Time, const FTransformKey& TransformKey ) const
 {
@@ -225,49 +179,11 @@
 
 
 bool UMovieScene3DTransformSection::HasKeys( const FTransformKey& TransformKey ) const
->>>>>>> 73f66985
 {
 	const FRichCurve* KeyCurve = GetCurveForChannelAndAxis( TransformKey.Channel, TransformKey.Axis, Translation, Rotation, Scale );
 	return KeyCurve->GetNumKeys() != 0;
 }
 
-<<<<<<< HEAD
-	if( TransformKey.KeyParams.bAddKeyEvenIfUnchanged || TransformKey.ShouldKeyScale( EAxis::X ) || Scale[0].GetNumKeys() == 0 )
-	{
-		AddKeyToCurve( Scale[0], Time, TransformKey.GetScaleValue().X, TransformKey.KeyParams );
-	}
-
-	if( TransformKey.KeyParams.bAddKeyEvenIfUnchanged || TransformKey.ShouldKeyScale( EAxis::Y ) || Scale[1].GetNumKeys() == 0 )
-	{ 
-		AddKeyToCurve( Scale[1], Time, TransformKey.GetScaleValue().Y, TransformKey.KeyParams );
-	}
-
-	if( TransformKey.KeyParams.bAddKeyEvenIfUnchanged || TransformKey.ShouldKeyScale( EAxis::Z ) || Scale[2].GetNumKeys() == 0 )
-	{ 
-		AddKeyToCurve( Scale[2], Time, TransformKey.GetScaleValue().Z, TransformKey.KeyParams );
-	}
-}
-
-
-bool UMovieScene3DTransformSection::NewKeyIsNewData(const FTransformKey& TransformKey) const
-{
-	bool bHasEmptyKeys = false;
-	for (int32 i = 0; i < 3; ++i)
-	{
-		bHasEmptyKeys = bHasEmptyKeys ||
-			Translation[i].GetNumKeys() == 0 ||
-			Rotation[i].GetNumKeys() == 0 ||
-			Scale[i].GetNumKeys() == 0;
-	}
-
-	if ( bHasEmptyKeys || (TransformKey.KeyParams.bAutoKeying && TransformKey.ShouldKeyAny() ) )
-	{
-		return true;
-	}
-
-	return false;
-}
-=======
 
 void UMovieScene3DTransformSection::AddKey( float Time, const FTransformKey& TransformKey, EMovieSceneKeyInterpolation KeyInterpolation )
 {
@@ -282,4 +198,3 @@
 	SetCurveDefault( *KeyCurve, TransformKey.Value );
 }
 
->>>>>>> 73f66985
