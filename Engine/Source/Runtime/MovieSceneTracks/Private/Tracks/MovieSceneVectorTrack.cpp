// Copyright 1998-2016 Epic Games, Inc. All Rights Reserved.

#include "MovieSceneTracksPrivatePCH.h"
#include "MovieSceneVectorSection.h"
#include "MovieSceneVectorTrack.h"
#include "IMovieScenePlayer.h"
#include "MovieSceneVectorTrackInstance.h"


<<<<<<< HEAD
FVectorKey::FVectorKey( const FVector2D& InValue, FName InCurveName )
{
	Value.X = InValue.X;
	Value.Y = InValue.Y;
	Value.Z = 0;
	Value.W = 0;
	ChannelsUsed = 2;
	CurveName = InCurveName;
}


FVectorKey::FVectorKey( const FVector& InValue, FName InCurveName )
{
	Value.X = InValue.X;
	Value.Y = InValue.Y;
	Value.Z = InValue.Z;
	Value.W = 0;
	ChannelsUsed = 3;
	CurveName = InCurveName;
}


FVectorKey::FVectorKey( const FVector4& InValue, FName InCurveName )
{
	Value = InValue;
	ChannelsUsed = 4;
	CurveName = InCurveName;
}


=======
>>>>>>> 73f66985
UMovieSceneVectorTrack::UMovieSceneVectorTrack( const FObjectInitializer& ObjectInitializer )
	: Super( ObjectInitializer )
{
	NumChannelsUsed = 0;
}


UMovieSceneSection* UMovieSceneVectorTrack::CreateNewSection()
{
	UMovieSceneVectorSection* NewSection = NewObject<UMovieSceneVectorSection>(this, UMovieSceneVectorSection::StaticClass());
	NewSection->SetChannelsUsed(NumChannelsUsed);
	return NewSection;
}


TSharedPtr<IMovieSceneTrackInstance> UMovieSceneVectorTrack::CreateInstance()
{
	return MakeShareable( new FMovieSceneVectorTrackInstance( *this ) );
}

<<<<<<< HEAD

bool UMovieSceneVectorTrack::AddKeyToSection( float Time, const FVector4& Value, int32 InChannelsUsed, FName CurveName, FKeyParams KeyParams )
{
	const UMovieSceneSection* NearestSection = MovieSceneHelpers::FindNearestSectionAtTime( Sections, Time );
	if (!NearestSection || KeyParams.bAddKeyEvenIfUnchanged || CastChecked<UMovieSceneVectorSection>(NearestSection)->NewKeyIsNewData(Time, Value, KeyParams))
	{
		Modify();

		UMovieSceneVectorSection* NewSection = Cast<UMovieSceneVectorSection>( FindOrAddSection( Time ) );
		// @todo Sequencer - I don't like setting the channels used here. It should only be checked here, and set on section creation
		NewSection->SetChannelsUsed(InChannelsUsed);

		NewSection->AddKey( Time, CurveName, Value, KeyParams );

		// We dont support one track containing multiple sections of differing channel amounts
		NumChannelsUsed = InChannelsUsed;

		return true;
	}

	return false;
}


bool UMovieSceneVectorTrack::AddKeyToSection( float Time, const FVectorKey& Key, FKeyParams KeyParams )
{
	return AddKeyToSection(Time, Key.Value, Key.ChannelsUsed, Key.CurveName, KeyParams );
}

=======
>>>>>>> 73f66985

bool UMovieSceneVectorTrack::Eval( float Position, float LastPosition, FVector4& InOutVector ) const
{
	const UMovieSceneSection* Section = MovieSceneHelpers::FindNearestSectionAtTime( Sections, Position );

	if( Section )
	{
		if (!Section->IsInfinite())
		{
			Position = FMath::Clamp(Position, Section->GetStartTime(), Section->GetEndTime());
		}

		InOutVector = CastChecked<UMovieSceneVectorSection>( Section )->Eval( Position, InOutVector );
	}

	return Section != nullptr;
<<<<<<< HEAD
}

bool UMovieSceneVectorTrack::CanKeyTrack(float Time, const FVectorKey& Key, FKeyParams KeyParams) const
{
	const UMovieSceneSection* NearestSection = MovieSceneHelpers::FindNearestSectionAtTime( Sections, Time );
	if (!NearestSection || CastChecked<UMovieSceneVectorSection>(NearestSection)->NewKeyIsNewData(Time, Key.Value, KeyParams))
	{
		return true;
	}
	return false;
=======
>>>>>>> 73f66985
}
<|MERGE_RESOLUTION|>--- conflicted
+++ resolved
@@ -7,39 +7,6 @@
 #include "MovieSceneVectorTrackInstance.h"
 
 
-<<<<<<< HEAD
-FVectorKey::FVectorKey( const FVector2D& InValue, FName InCurveName )
-{
-	Value.X = InValue.X;
-	Value.Y = InValue.Y;
-	Value.Z = 0;
-	Value.W = 0;
-	ChannelsUsed = 2;
-	CurveName = InCurveName;
-}
-
-
-FVectorKey::FVectorKey( const FVector& InValue, FName InCurveName )
-{
-	Value.X = InValue.X;
-	Value.Y = InValue.Y;
-	Value.Z = InValue.Z;
-	Value.W = 0;
-	ChannelsUsed = 3;
-	CurveName = InCurveName;
-}
-
-
-FVectorKey::FVectorKey( const FVector4& InValue, FName InCurveName )
-{
-	Value = InValue;
-	ChannelsUsed = 4;
-	CurveName = InCurveName;
-}
-
-
-=======
->>>>>>> 73f66985
 UMovieSceneVectorTrack::UMovieSceneVectorTrack( const FObjectInitializer& ObjectInitializer )
 	: Super( ObjectInitializer )
 {
@@ -60,38 +27,6 @@
 	return MakeShareable( new FMovieSceneVectorTrackInstance( *this ) );
 }
 
-<<<<<<< HEAD
-
-bool UMovieSceneVectorTrack::AddKeyToSection( float Time, const FVector4& Value, int32 InChannelsUsed, FName CurveName, FKeyParams KeyParams )
-{
-	const UMovieSceneSection* NearestSection = MovieSceneHelpers::FindNearestSectionAtTime( Sections, Time );
-	if (!NearestSection || KeyParams.bAddKeyEvenIfUnchanged || CastChecked<UMovieSceneVectorSection>(NearestSection)->NewKeyIsNewData(Time, Value, KeyParams))
-	{
-		Modify();
-
-		UMovieSceneVectorSection* NewSection = Cast<UMovieSceneVectorSection>( FindOrAddSection( Time ) );
-		// @todo Sequencer - I don't like setting the channels used here. It should only be checked here, and set on section creation
-		NewSection->SetChannelsUsed(InChannelsUsed);
-
-		NewSection->AddKey( Time, CurveName, Value, KeyParams );
-
-		// We dont support one track containing multiple sections of differing channel amounts
-		NumChannelsUsed = InChannelsUsed;
-
-		return true;
-	}
-
-	return false;
-}
-
-
-bool UMovieSceneVectorTrack::AddKeyToSection( float Time, const FVectorKey& Key, FKeyParams KeyParams )
-{
-	return AddKeyToSection(Time, Key.Value, Key.ChannelsUsed, Key.CurveName, KeyParams );
-}
-
-=======
->>>>>>> 73f66985
 
 bool UMovieSceneVectorTrack::Eval( float Position, float LastPosition, FVector4& InOutVector ) const
 {
@@ -108,17 +43,4 @@
 	}
 
 	return Section != nullptr;
-<<<<<<< HEAD
 }
-
-bool UMovieSceneVectorTrack::CanKeyTrack(float Time, const FVectorKey& Key, FKeyParams KeyParams) const
-{
-	const UMovieSceneSection* NearestSection = MovieSceneHelpers::FindNearestSectionAtTime( Sections, Time );
-	if (!NearestSection || CastChecked<UMovieSceneVectorSection>(NearestSection)->NewKeyIsNewData(Time, Key.Value, KeyParams))
-	{
-		return true;
-	}
-	return false;
-=======
->>>>>>> 73f66985
-}
