// Copyright 1998-2016 Epic Games, Inc. All Rights Reserved.

#include "MovieSceneTracksPrivatePCH.h"
#include "MovieSceneSkeletalAnimationTrack.h"
#include "MovieSceneSkeletalAnimationTrackInstance.h"
#include "MovieSceneSkeletalAnimationSection.h"
#include "IMovieScenePlayer.h"
#include "Matinee/MatineeAnimInterface.h"
#include "Animation/AnimMontage.h"
#include "Animation/AnimSingleNodeInstance.h"
#include "MovieSceneCommonHelpers.h"

float MapTimeToAnimation(float ThisPosition, UMovieSceneSkeletalAnimationSection* AnimSection)
{
	ThisPosition = FMath::Clamp(ThisPosition, AnimSection->GetStartTime(), AnimSection->GetEndTime());

	float AnimPlayRate = FMath::IsNearlyZero(AnimSection->GetPlayRate()) ? 1.0f : AnimSection->GetPlayRate();
	float SeqLength = AnimSection->GetSequenceLength() - (AnimSection->GetStartOffset() + AnimSection->GetEndOffset());

	ThisPosition = (ThisPosition - AnimSection->GetStartTime()) * AnimPlayRate;
	ThisPosition = FMath::Fmod(ThisPosition, SeqLength);
	ThisPosition += AnimSection->GetStartOffset();
	if (AnimSection->GetReverse())
	{
		ThisPosition = (SeqLength - (ThisPosition - AnimSection->GetStartOffset())) + AnimSection->GetStartOffset();
	}

	return ThisPosition;
};

FMovieSceneSkeletalAnimationTrackInstance::FMovieSceneSkeletalAnimationTrackInstance( UMovieSceneSkeletalAnimationTrack& InAnimationTrack )
{
	AnimationTrack = &InAnimationTrack;
}


FMovieSceneSkeletalAnimationTrackInstance::~FMovieSceneSkeletalAnimationTrackInstance()
{
}

void FMovieSceneSkeletalAnimationTrackInstance::SaveState(const TArray<TWeakObjectPtr<UObject>>& RuntimeObjects, IMovieScenePlayer& Player, FMovieSceneSequenceInstance& SequenceInstance)
{
	for (int32 i = 0; i < RuntimeObjects.Num(); ++i)
	{
		// get the skeletal mesh component we want to control
		USkeletalMeshComponent* Component = nullptr;
		UObject* RuntimeObject = RuntimeObjects[i].Get();

		if (RuntimeObject != nullptr)
		{
			// first try to control the component directly
			USkeletalMeshComponent* SkeletalMeshComponent = Cast<USkeletalMeshComponent>(RuntimeObject);
			if (SkeletalMeshComponent == nullptr)
			{
				// then check to see if we are controlling an actor & if so use its first USkeletalMeshComponent 
				AActor* Actor = Cast<AActor>(RuntimeObject);
				if(Actor != nullptr)
				{
					SkeletalMeshComponent = Actor->FindComponentByClass<USkeletalMeshComponent>();
				}
			}

			if (SkeletalMeshComponent)
			{
				if (ShouldUsePreviewPlayback(Player, RuntimeObject))
				{
					PreviewBeginAnimControl(SkeletalMeshComponent);
				}
				else
				{
					BeginAnimControl(SkeletalMeshComponent);
				}
			}
		}
	}
}

void FMovieSceneSkeletalAnimationTrackInstance::RestoreState(const TArray<TWeakObjectPtr<UObject>>& RuntimeObjects, IMovieScenePlayer& Player, FMovieSceneSequenceInstance& SequenceInstance)
{
	for (int32 i = 0; i < RuntimeObjects.Num(); ++i)
	{
		// get the skeletal mesh component we want to control
		USkeletalMeshComponent* Component = nullptr;
		UObject* RuntimeObject = RuntimeObjects[i].Get();

		if (RuntimeObject != nullptr)
		{
			// first try to control the component directly
			USkeletalMeshComponent* SkeletalMeshComponent = Cast<USkeletalMeshComponent>(RuntimeObject);
			if (SkeletalMeshComponent == nullptr)
			{
				// then check to see if we are controlling an actor & if so use its first USkeletalMeshComponent 
				AActor* Actor = Cast<AActor>(RuntimeObject);
				if(Actor != nullptr)
				{
					SkeletalMeshComponent = Actor->FindComponentByClass<USkeletalMeshComponent>();
				}
			}

			if (SkeletalMeshComponent)
			{
				if (ShouldUsePreviewPlayback(Player, RuntimeObject))
				{
					PreviewFinishAnimControl(SkeletalMeshComponent);
				}
				else
				{
					FinishAnimControl(SkeletalMeshComponent);
				}
			}
		}
	}
}

USkeletalMeshComponent* GetSkeletalMeshComponentFromRuntimeObjectPtr( TWeakObjectPtr<UObject> RuntimeObjectPtr )
{
	USkeletalMeshComponent* SkeletalMeshComponent = nullptr;
	UObject* RuntimeObject = RuntimeObjectPtr.Get();
	if ( RuntimeObject != nullptr )
	{
		// first try to control the component directly
		SkeletalMeshComponent = Cast<USkeletalMeshComponent>( RuntimeObject );
		if ( SkeletalMeshComponent == nullptr )
		{
			// then check to see if we are controlling an actor & if so use its first USkeletalMeshComponent 
			AActor* Actor = Cast<AActor>( RuntimeObject );
			if ( Actor != nullptr )
			{
				SkeletalMeshComponent = Actor->FindComponentByClass<USkeletalMeshComponent>();
			}
		}
	}
	return SkeletalMeshComponent;
}

void FMovieSceneSkeletalAnimationTrackInstance::Update( EMovieSceneUpdateData& UpdateData, const TArray<TWeakObjectPtr<UObject>>& RuntimeObjects, class IMovieScenePlayer& Player, FMovieSceneSequenceInstance& SequenceInstance )
{
	// @todo Sequencer gameplay update has a different code path than editor update for animation
	for ( TWeakObjectPtr<UObject> RuntimeObjectPtr : RuntimeObjects )
	{
		USkeletalMeshComponent* SkeletalMeshComponent = GetSkeletalMeshComponentFromRuntimeObjectPtr( RuntimeObjectPtr );
		if ( SkeletalMeshComponent )
		{
			TArray<UMovieSceneSection*> AnimSections = AnimationTrack->GetAnimSectionsAtTime( UpdateData.Position );

			// cbb: If there is no overlapping section, evaluate the closest section only if the current time is before it.
			if (AnimSections.Num() == 0)
			{
				UMovieSceneSection* NearestSection = MovieSceneHelpers::FindNearestSectionAtTime( AnimationTrack->GetAllSections(), UpdateData.Position );
				if (NearestSection)
				{
					AnimSections.Add(NearestSection);
				}
			}

			for (int32 AnimSectionIndex = 0; AnimSectionIndex < AnimSections.Num(); ++AnimSectionIndex)
			{
<<<<<<< HEAD
				UMovieSceneSkeletalAnimationSection* AnimSection = Cast<UMovieSceneSkeletalAnimationSection>(AnimationTrack->GetAnimSectionAtTime(UpdateData.Position));
			
				// cbb: If there is no overlapping section, evaluate the closest section only if the current time is before it.
				if (AnimSection == nullptr)
				{
					AnimSection = Cast<UMovieSceneSkeletalAnimationSection>(MovieSceneHelpers::FindNearestSectionAtTime(AnimationTrack->GetAllSections(), UpdateData.Position));
				}
=======
				UMovieSceneSkeletalAnimationSection* AnimSection = Cast<UMovieSceneSkeletalAnimationSection>( AnimSections[AnimSectionIndex] );
>>>>>>> aaefee4c

				if ( AnimSection && AnimSection->IsActive() )
				{
					UAnimSequenceBase* AnimSequence = AnimSection->GetAnimSequence();

					if ( AnimSequence )
					{
						float EvalTime = MapTimeToAnimation( UpdateData.Position, AnimSection );

						int32 ChannelIndex = 0;

						const bool bLooping = false;

						if ( ShouldUsePreviewPlayback( Player, SkeletalMeshComponent ) )
						{
							// If the playback status is jumping, ie. one such occurrence is setting the time for thumbnail generation, disable anim notifies updates because it could fire audio
							const bool bFireNotifies = Player.GetPlaybackStatus() == EMovieScenePlayerStatus::Jumping || Player.GetPlaybackStatus() == EMovieScenePlayerStatus::Stopped ? false : true;

							float DeltaTime = UpdateData.Position > UpdateData.LastPosition ? UpdateData.Position - UpdateData.LastPosition : 0.f;

							// When jumping from one cut to another cut, the delta time should be 0 so that anim notifies before the current position are not evaluated. Note, anim notifies at the current time should still be evaluated.
							if ( UpdateData.bJumpCut )
							{
								DeltaTime = 0.f;
							}

							const bool bResetDynamics = Player.GetPlaybackStatus() == EMovieScenePlayerStatus::Stepping ||
								Player.GetPlaybackStatus() == EMovieScenePlayerStatus::Jumping ||
								Player.GetPlaybackStatus() == EMovieScenePlayerStatus::Scrubbing ||
								( DeltaTime == 0.0f && Player.GetPlaybackStatus() != EMovieScenePlayerStatus::Stopped );

							PreviewSetAnimPosition( SkeletalMeshComponent, AnimSection->GetSlotName(), ChannelIndex, AnimSequence, EvalTime, bLooping, bFireNotifies, DeltaTime, Player.GetPlaybackStatus() == EMovieScenePlayerStatus::Playing, bResetDynamics );
						}
						else
						{
							// Don't fire notifies at runtime since they will be fired through the standard animation tick path.
							const bool bFireNotifies = false;
							SetAnimPosition( SkeletalMeshComponent, AnimSection->GetSlotName(), ChannelIndex, AnimSequence, EvalTime, bLooping, bFireNotifies );
						}
					}
				}
			}
		}
	}
}

void FMovieSceneSkeletalAnimationTrackInstance::RefreshInstance( const TArray<TWeakObjectPtr<UObject>>& RuntimeObjects, IMovieScenePlayer& Player, FMovieSceneSequenceInstance& SequenceInstance )
{
	// When not in preview playback we need to stop any running animations to prevent the animations from being advanced a frame when
	// they are ticked by the engine.
	for ( TWeakObjectPtr<UObject> RuntimeObjectPtr : RuntimeObjects )
	{
		if ( ShouldUsePreviewPlayback( Player, RuntimeObjectPtr.Get() ) == false )
		{
			USkeletalMeshComponent* SkeletalMeshComponent = GetSkeletalMeshComponentFromRuntimeObjectPtr( RuntimeObjectPtr );
			if ( SkeletalMeshComponent != nullptr )
			{
				UAnimInstance* AnimInstance = SkeletalMeshComponent->GetAnimInstance();
				if ( AnimInstance )
				{
					UAnimSingleNodeInstance * SingleNodeInstance = SkeletalMeshComponent->GetSingleNodeInstance();
					if ( SingleNodeInstance )
					{
						SingleNodeInstance->SetPlaying( false );
					}
					// TODO: Anim montage?
				}
			}
		}
	}
}

void FMovieSceneSkeletalAnimationTrackInstance::BeginAnimControl(USkeletalMeshComponent* SkeletalMeshComponent)
{
	if (CanPlayAnimation(SkeletalMeshComponent))
	{
		UAnimInstance* AnimInstance = SkeletalMeshComponent->GetAnimInstance();
		if (!AnimInstance)
		{
			SkeletalMeshComponent->SetAnimationMode(EAnimationMode::Type::AnimationSingleNode);
		}
	}

	CurrentlyPlayingMontage = nullptr;
}

bool FMovieSceneSkeletalAnimationTrackInstance::CanPlayAnimation(USkeletalMeshComponent* SkeletalMeshComponent, class UAnimSequenceBase* AnimAssetBase/*=nullptr*/) const
{
	return (SkeletalMeshComponent->SkeletalMesh && SkeletalMeshComponent->SkeletalMesh->Skeleton && 
		(!AnimAssetBase || SkeletalMeshComponent->SkeletalMesh->Skeleton->IsCompatible(AnimAssetBase->GetSkeleton())));
}

void FMovieSceneSkeletalAnimationTrackInstance::SetAnimPosition(USkeletalMeshComponent* SkeletalMeshComponent, FName SlotName, int32 ChannelIndex, UAnimSequenceBase* InAnimSequence, float InPosition, bool bLooping, bool bFireNotifies)
{
	if (CanPlayAnimation(SkeletalMeshComponent, InAnimSequence))
	{
		UAnimMontage* Montage = FAnimMontageInstance::SetMatineeAnimPositionInner(SlotName, SkeletalMeshComponent, InAnimSequence, InPosition, bLooping);

		// Ensure the sequence is not stopped
		UAnimInstance* AnimInst = SkeletalMeshComponent->GetAnimInstance();
		UAnimSingleNodeInstance* SingleNodeInst = SkeletalMeshComponent->GetSingleNodeInstance();
		if(SingleNodeInst)
		{
			SingleNodeInst->SetPlaying(true);
		}
		else if (AnimInst && Montage)
		{
			AnimInst->Montage_Resume(Montage);
		}
	}
}

void FMovieSceneSkeletalAnimationTrackInstance::FinishAnimControl(USkeletalMeshComponent* SkeletalMeshComponent)
{
	if(SkeletalMeshComponent->GetAnimationMode() == EAnimationMode::Type::AnimationBlueprint)
	{
		UAnimInstance* AnimInstance = SkeletalMeshComponent->GetAnimInstance();
		if(AnimInstance)
		{
			AnimInstance->Montage_Stop(0.f);
			AnimInstance->UpdateAnimation(0.f, false);
		}

		// Update space bases to reset it back to ref pose
		SkeletalMeshComponent->RefreshBoneTransforms();
		SkeletalMeshComponent->RefreshSlaveComponents();
		SkeletalMeshComponent->UpdateComponentToWorld();
	}

	CurrentlyPlayingMontage = nullptr;
}


void FMovieSceneSkeletalAnimationTrackInstance::PreviewBeginAnimControl(USkeletalMeshComponent* SkeletalMeshComponent)
{
	if (CanPlayAnimation(SkeletalMeshComponent))
	{
		UAnimInstance* AnimInstance = SkeletalMeshComponent->GetAnimInstance();
		if (!AnimInstance)
		{
			SkeletalMeshComponent->SetAnimationMode(EAnimationMode::Type::AnimationSingleNode);
		}
	}

	CurrentlyPlayingMontage = nullptr;
}

void FMovieSceneSkeletalAnimationTrackInstance::PreviewFinishAnimControl(USkeletalMeshComponent* SkeletalMeshComponent)
{
	if (CanPlayAnimation(SkeletalMeshComponent))
	{
		// if in editor, reset the Animations, makes easier for artist to see them visually and align them
		// in game, we keep the last pose that matinee kept. If you'd like it to have animation, you'll need to have AnimTree or AnimGraph to handle correctly
		if (SkeletalMeshComponent->GetAnimationMode() == EAnimationMode::Type::AnimationBlueprint)
		{
			UAnimInstance* AnimInstance = SkeletalMeshComponent->GetAnimInstance();
			if(AnimInstance)
			{
				AnimInstance->Montage_Stop(0.f);
				AnimInstance->UpdateAnimation(0.f, false);
			}
		}
		// Update space bases to reset it back to ref pose
		SkeletalMeshComponent->RefreshBoneTransforms();
		SkeletalMeshComponent->RefreshSlaveComponents();
		SkeletalMeshComponent->UpdateComponentToWorld();
	}

	CurrentlyPlayingMontage = nullptr;
}

void FMovieSceneSkeletalAnimationTrackInstance::PreviewSetAnimPosition(USkeletalMeshComponent* SkeletalMeshComponent, FName SlotName, int32 ChannelIndex, UAnimSequenceBase* InAnimSequence, float InPosition, bool bLooping, bool bFireNotifies, float DeltaTime, bool bPlaying, bool bResetDynamics)
{
	if(CanPlayAnimation(SkeletalMeshComponent, InAnimSequence))
	{
		UAnimMontage* Montage = FAnimMontageInstance::PreviewMatineeSetAnimPositionInner(SlotName, SkeletalMeshComponent, InAnimSequence, InPosition, bLooping, bFireNotifies, DeltaTime);

		// if we are not playing, make sure we dont continue (as skeletal meshes can still tick us onwards)
		UAnimInstance* AnimInst = SkeletalMeshComponent->GetAnimInstance();
		UAnimSingleNodeInstance * SingleNodeInst = SkeletalMeshComponent->GetSingleNodeInstance();
		if(SingleNodeInst)
		{
			SingleNodeInst->SetPlaying(bPlaying);
		}
		else if (AnimInst)
		{
			if(Montage)
			{
				if(bPlaying)
				{
					AnimInst->Montage_Resume(Montage);
				}
				else
				{
					AnimInst->Montage_Pause(Montage);
				}
			}

			if(bResetDynamics)
			{
				// make sure we reset any simulations
				AnimInst->ResetDynamics();
			}
		}
	}
}

bool FMovieSceneSkeletalAnimationTrackInstance::ShouldUsePreviewPlayback(class IMovieScenePlayer& Player, UObject* RuntimeObject) const
{
	// we also use PreviewSetAnimPosition in PIE when not playing, as we can preview in PIE
	bool bIsNotInPIEOrNotPlaying = (RuntimeObject && RuntimeObject->GetWorld() && !RuntimeObject->GetWorld()->HasBegunPlay()) || Player.GetPlaybackStatus() != EMovieScenePlayerStatus::Playing;
	return GIsEditor && bIsNotInPIEOrNotPlaying;
}<|MERGE_RESOLUTION|>--- conflicted
+++ resolved
@@ -155,17 +155,7 @@
 
 			for (int32 AnimSectionIndex = 0; AnimSectionIndex < AnimSections.Num(); ++AnimSectionIndex)
 			{
-<<<<<<< HEAD
-				UMovieSceneSkeletalAnimationSection* AnimSection = Cast<UMovieSceneSkeletalAnimationSection>(AnimationTrack->GetAnimSectionAtTime(UpdateData.Position));
-			
-				// cbb: If there is no overlapping section, evaluate the closest section only if the current time is before it.
-				if (AnimSection == nullptr)
-				{
-					AnimSection = Cast<UMovieSceneSkeletalAnimationSection>(MovieSceneHelpers::FindNearestSectionAtTime(AnimationTrack->GetAllSections(), UpdateData.Position));
-				}
-=======
 				UMovieSceneSkeletalAnimationSection* AnimSection = Cast<UMovieSceneSkeletalAnimationSection>( AnimSections[AnimSectionIndex] );
->>>>>>> aaefee4c
 
 				if ( AnimSection && AnimSection->IsActive() )
 				{
