--- conflicted
+++ resolved
@@ -170,19 +170,11 @@
 					if ( AnimSequence )
 					{
 						float EvalTime = MapTimeToAnimation( UpdateData.Position, AnimSection );
-<<<<<<< HEAD
 
 						int32 ChannelIndex = 0;
 
 						const bool bLooping = false;
 
-=======
-
-						int32 ChannelIndex = 0;
-
-						const bool bLooping = false;
-
->>>>>>> 92a3597a
 						if ( ShouldUsePreviewPlayback( Player, SkeletalMeshComponent ) )
 						{
 							// If the playback status is jumping, ie. one such occurrence is setting the time for thumbnail generation, disable anim notifies updates because it could fire audio
