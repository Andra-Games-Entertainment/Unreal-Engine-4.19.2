--- conflicted
+++ resolved
@@ -39,12 +39,7 @@
 
 	if (Player.GetPlaybackStatus() == EMovieScenePlayerStatus::Playing)
 	{
-<<<<<<< HEAD
-		float LastPosition = UpdateData.bLooped ? UpdateData.Position : UpdateData.LastPosition;
-		if (UpdateData.Position >= LastPosition)
-=======
 		if (UpdateData.Position >= UpdateData.LastPosition)
->>>>>>> aaefee4c
 		{
 			TMap<int32, TArray<UMovieSceneAudioSection*> > AudioSectionsBySectionIndex;
 			for (int32 i = 0; i < AudioSections.Num(); ++i)
@@ -74,7 +69,7 @@
 							UMovieSceneAudioSection* AudioSection = MovieSceneAudioSections[i];
 							if (AudioSection->IsTimeWithinAudioRange(UpdateData.Position))
 							{
-								if (!AudioSection->IsTimeWithinAudioRange(LastPosition) || !Component->IsPlaying())
+								if (!AudioSection->IsTimeWithinAudioRange(UpdateData.LastPosition) || !Component->IsPlaying())
 								{
 									PlaySound(AudioSection, Component, UpdateData.Position);
 								}
@@ -144,22 +139,6 @@
 		{
 			for (int32 ActorIndex = 0; ActorIndex < Actors.Num(); ++ActorIndex)
 			{
-<<<<<<< HEAD
-				TWeakObjectPtr<UAudioComponent> Component = GetAudioComponent(Player, Actors[ActorIndex], RowIndex);
-				
-				if (!Component.IsValid() || !Component->IsPlaying())
-				{
-					continue;
-				}
-
-				FAudioDevice* AudioDevice = Component->GetAudioDevice();
-				FActiveSound* ActiveSound = AudioDevice->FindActiveSound(Component.Get());
-
-				if (ActiveSound != nullptr)
-				{
-					ActiveSound->bLocationDefined = true;
-					ActiveSound->Transform = Actors[ActorIndex]->GetTransform();
-=======
 				UAudioComponent* Component = GetAudioComponent(Player, Actors[ActorIndex], RowIndex).Get();
 				if (Component && Component->IsPlaying())
 				{
@@ -178,7 +157,6 @@
 							}
 						}, GET_STATID(STAT_MovieSceneUpdateAudioTransform));
 					}
->>>>>>> aaefee4c
 				}
 			}
 		}
