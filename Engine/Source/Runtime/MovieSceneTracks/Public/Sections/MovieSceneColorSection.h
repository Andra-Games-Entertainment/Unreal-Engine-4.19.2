// Copyright 1998-2016 Epic Games, Inc. All Rights Reserved.

#pragma once

#include "IKeyframeSection.h"
#include "MovieSceneKeyStruct.h"
#include "MovieSceneSection.h"
#include "MovieSceneColorSection.generated.h"


enum class EKeyColorChannel
{
	Red,
	Green,
	Blue,
	Alpha,
};


struct FColorKey
{
	FColorKey(EKeyColorChannel InChannel, float InChannelValue, bool InbIsSlateColor)
	{
		Channel = InChannel;
		ChannelValue = InChannelValue;
		bIsSlateColor = InbIsSlateColor;
	}

	EKeyColorChannel Channel;
	float ChannelValue;
	bool bIsSlateColor;
};


/**
 * Proxy structure for color section key data.
 */
USTRUCT()
struct FMovieSceneColorKeyStruct
	: public FMovieSceneKeyStruct
{
	GENERATED_BODY()

	/** They key's color value. */
	UPROPERTY(EditAnywhere, Category=Key, meta=(InlineColorPicker))
	FLinearColor Color;

	FRichCurveKey* Keys[4];
	FRichCurve* Curves[4];

	virtual void PropagateChanges(const FPropertyChangedEvent& ChangeEvent) override;
};


/**
 * A single floating point section
 */
UCLASS(MinimalAPI)
class UMovieSceneColorSection 
	: public UMovieSceneSection
	, public IKeyframeSection<FColorKey>
{
	GENERATED_UCLASS_BODY()

public:

	/**
	 * Updates this section
	 *
	 * @param Position The position in time within the movie scene.
	 * @param DefaultColor The default value to return.
	 */
	virtual FLinearColor Eval(float Position, const FLinearColor& DefaultColor) const;

	/**
	 * Gets the red color curve
	 *
	 * @return The rich curve for this color channel
	 * @see GetAlphaCurve, GetBlueCurve, GetGreenCurve
	 */
	FRichCurve& GetRedCurve() { return RedCurve; }
	const FRichCurve& GetRedCurve() const { return RedCurve; }

	/**
	 * Gets the green color curve
	 *
	 * @return The rich curve for this color channel
	 * @see GetAlphaCurve, GetBlueCurve, GetRedCurve
	 */
	FRichCurve& GetGreenCurve() { return GreenCurve; }
	const FRichCurve& GetGreenCurve() const { return GreenCurve; }

	/**
	 * Gets the blue color curve
	 *
	 * @return The rich curve for this color channel
	 * @see GetAlphaCurve, GetGreenCurve, GetRedCurve
	 */
	FRichCurve& GetBlueCurve() { return BlueCurve; }
	const FRichCurve& GetBlueCurve() const { return BlueCurve; }
	
	/**
	 * Gets the alpha color curve
	 *
	 * @return The rich curve for this color channel
	 * @see GetBlueCurve, GetGreenCurve, GetRedCurve
	 */
	FRichCurve& GetAlphaCurve() { return AlphaCurve; }
	const FRichCurve& GetAlphaCurve() const { return AlphaCurve; }

public:

	//~ UMovieSceneSection interface

	virtual void MoveSection(float DeltaPosition, TSet<FKeyHandle>& KeyHandles) override;
	virtual void DilateSection(float DilationFactor, float Origin, TSet<FKeyHandle>& KeyHandles) override;
	virtual void GetKeyHandles(TSet<FKeyHandle>& OutKeyHandles, TRange<float> TimeRange) const override;
	virtual TSharedPtr<FStructOnScope> GetKeyStruct(const TArray<FKeyHandle>& KeyHandles) override;
<<<<<<< HEAD
	virtual TOptional<float> GetKeyTime( FKeyHandle KeyHandle ) const override;
	virtual void SetKeyTime( FKeyHandle KeyHandle, float Time ) override;
=======
	virtual TOptional<float> GetKeyTime(FKeyHandle KeyHandle) const override;
	virtual void SetKeyTime(FKeyHandle KeyHandle, float Time) override;
>>>>>>> aaefee4c

public:

	//~ IKeyframeSection interface

	virtual void AddKey(float Time, const FColorKey& Key, EMovieSceneKeyInterpolation KeyInterpolation) override;
	virtual bool NewKeyIsNewData(float Time, const FColorKey& Key) const override;
	virtual bool HasKeys(const FColorKey& Key) const override;
	virtual void SetDefault(const FColorKey& Key) override;

private:

	/** Red curve data */
	UPROPERTY()
	FRichCurve RedCurve;

	/** Green curve data */
	UPROPERTY()
	FRichCurve GreenCurve;

	/** Blue curve data */
	UPROPERTY()
	FRichCurve BlueCurve;

	/** Alpha curve data */
	UPROPERTY()
	FRichCurve AlphaCurve;
};<|MERGE_RESOLUTION|>--- conflicted
+++ resolved
@@ -116,13 +116,8 @@
 	virtual void DilateSection(float DilationFactor, float Origin, TSet<FKeyHandle>& KeyHandles) override;
 	virtual void GetKeyHandles(TSet<FKeyHandle>& OutKeyHandles, TRange<float> TimeRange) const override;
 	virtual TSharedPtr<FStructOnScope> GetKeyStruct(const TArray<FKeyHandle>& KeyHandles) override;
-<<<<<<< HEAD
-	virtual TOptional<float> GetKeyTime( FKeyHandle KeyHandle ) const override;
-	virtual void SetKeyTime( FKeyHandle KeyHandle, float Time ) override;
-=======
 	virtual TOptional<float> GetKeyTime(FKeyHandle KeyHandle) const override;
 	virtual void SetKeyTime(FKeyHandle KeyHandle, float Time) override;
->>>>>>> aaefee4c
 
 public:
 
