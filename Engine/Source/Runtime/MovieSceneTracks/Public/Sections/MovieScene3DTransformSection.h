--- conflicted
+++ resolved
@@ -92,11 +92,7 @@
 	 * @param Time				The position in time within the movie scene
 	 * @param OutTranslation	The evaluated translation.  Note: will remain unchanged if there were no keys to evaluate
 	 */
-<<<<<<< HEAD
-	void EvalTranslation( float Time, FVector& OutTranslation ) const;
-=======
 	MOVIESCENETRACKS_API void EvalTranslation( float Time, FVector& OutTranslation ) const;
->>>>>>> 73f66985
 
 	/**
 	 * Evaluates the rotation component of the transform
@@ -104,11 +100,7 @@
 	 * @param Time				The position in time within the movie scene
 	 * @param OutRotation		The evaluated rotation.  Note: will remain unchanged if there were no keys to evaluate
 	 */
-<<<<<<< HEAD
-	void EvalRotation( float Time, FRotator& OutRotation ) const;
-=======
 	MOVIESCENETRACKS_API void EvalRotation( float Time, FRotator& OutRotation ) const;
->>>>>>> 73f66985
 
 	/**
 	 * Evaluates the scale component of the transform
@@ -116,11 +108,7 @@
 	 * @param Time				The position in time within the movie scene
 	 * @param OutScale			The evaluated scale.  Note: will remain unchanged if there were no keys to evaluate
 	 */
-<<<<<<< HEAD
-	void EvalScale( float Time, FVector& OutScale ) const;
-=======
 	MOVIESCENETRACKS_API void EvalScale( float Time, FVector& OutScale ) const;
->>>>>>> 73f66985
 
 	/** 
 	 * Returns the translation curve for a specific axis
@@ -153,24 +141,6 @@
 	virtual void AddKey( float Time, const FTransformKey& KeyData, EMovieSceneKeyInterpolation KeyInterpolation ) override;
 	virtual void SetDefault( const FTransformKey& KeyData ) override;
 
-<<<<<<< HEAD
-	/**
-	 * Adds keys each component of scale. Note: Only adds keys if a value has changed
-	 *
-	 * @param TransformKey	Information about the transform that should be keyed
-	 */
-	void AddScaleKeys( const class FTransformKey& TransformKey );
-	
-	/** 
-	 * Determines if a new key would be new data, or just a duplicate of existing data
-	 *
-	 * @param TransformKey	Information about the transform that should be keyed
-	 * @return True if the new key would be new data, false if duplicate
-	 */
-	bool NewKeyIsNewData(const FTransformKey& TransformKey ) const;
-
-=======
->>>>>>> 73f66985
 private:
 	/** Translation curves */
 	UPROPERTY()
