// Copyright 1998-2015 Epic Games, Inc. All Rights Reserved.

#include "SlateRHIRendererPrivatePCH.h"
#include "RenderingPolicy.h"
#include "SlateRHIRenderingPolicy.h"
#include "SlateShaders.h"
#include "SlateMaterialShader.h"
#include "SlateRHIResourceManager.h"
#include "PreviewScene.h"
#include "EngineModule.h"
#include "SlateUTextureResource.h"
#include "SlateMaterialResource.h"

DECLARE_CYCLE_STAT(TEXT("Update Buffers RT"), STAT_SlateUpdateBufferRTTime, STATGROUP_Slate);
DECLARE_CYCLE_STAT(TEXT("Draw Time"), STAT_SlateDrawTime, STATGROUP_Slate);

DECLARE_MEMORY_STAT(TEXT("Vertex Buffer Memory"), STAT_SlateVertexBufferMemory, STATGROUP_SlateMemory);
DECLARE_MEMORY_STAT(TEXT("Index Buffer Memory"), STAT_SlateIndexBufferMemory, STATGROUP_SlateMemory);

FSlateElementIndexBuffer::FSlateElementIndexBuffer()
	: BufferSize(0)	 
	, BufferUsageSize(0)
{

}

FSlateElementIndexBuffer::~FSlateElementIndexBuffer()
{

}

/** Initializes the index buffers RHI resource. */
void FSlateElementIndexBuffer::InitDynamicRHI()
{
	check( IsInRenderingThread() );

	if( BufferSize == 0 )
	{
		BufferSize = 200 * sizeof(SlateIndex);
	}

	FRHIResourceCreateInfo CreateInfo;
	IndexBufferRHI = RHICreateIndexBuffer( sizeof(SlateIndex), BufferSize, BUF_Dynamic, CreateInfo );
	check( IsValidRef(IndexBufferRHI) );
}

/** Resizes the buffer to the passed in size.  Preserves internal data */
void FSlateElementIndexBuffer::ResizeBuffer( uint32 NewSizeBytes )
{
	check( IsInRenderingThread() );

	if( NewSizeBytes != 0 && NewSizeBytes != BufferSize)
	{
		IndexBufferRHI.SafeRelease();
		FRHIResourceCreateInfo CreateInfo;
		IndexBufferRHI = RHICreateIndexBuffer( sizeof(SlateIndex), NewSizeBytes, BUF_Dynamic, CreateInfo );
		check(IsValidRef(IndexBufferRHI));

		BufferSize = NewSizeBytes;
	}
}

void FSlateElementIndexBuffer::FillBuffer( const TArray<SlateIndex>& InIndices, bool bShrinkToFit  )
{
	check( IsInRenderingThread() );

	if( InIndices.Num() )
	{
		uint32 NumIndices = InIndices.Num();

		uint32 RequiredBufferSize = NumIndices*sizeof(SlateIndex);

		// resize if needed
		if( RequiredBufferSize > GetBufferSize() || bShrinkToFit )
		{
			// Use array resize techniques for the vertex buffer
			ResizeBuffer( InIndices.GetAllocatedSize() );
		}

		BufferUsageSize += RequiredBufferSize;

		void* IndicesPtr = RHILockIndexBuffer( IndexBufferRHI, 0, RequiredBufferSize, RLM_WriteOnly );

		FMemory::Memcpy( IndicesPtr, InIndices.GetData(), RequiredBufferSize );

		RHIUnlockIndexBuffer(IndexBufferRHI);
	}
}

/** Releases the index buffers RHI resource. */
void FSlateElementIndexBuffer::ReleaseDynamicRHI()
{
	IndexBufferRHI.SafeRelease();
	BufferSize = 0;
}

FSlateRHIRenderingPolicy::FSlateRHIRenderingPolicy( TSharedPtr<FSlateFontCache> InFontCache, TSharedRef<FSlateRHIResourceManager> InResourceManager )
	: FSlateRenderingPolicy(0)
	, ResourceManager( InResourceManager )
	, FontCache( InFontCache )
	, CurrentBufferIndex(0)
	, bShouldShrinkResources(false)
	, bGammaCorrect(true)
{
	InitResources();
};

FSlateRHIRenderingPolicy::~FSlateRHIRenderingPolicy()
{
}

void FSlateRHIRenderingPolicy::InitResources()
{
	for( int32 BufferIndex = 0; BufferIndex < 2; ++BufferIndex )
	{
		BeginInitResource(&VertexBuffers[BufferIndex]);
		BeginInitResource(&IndexBuffers[BufferIndex]);
	}
}

void FSlateRHIRenderingPolicy::ReleaseResources()
{
	for( int32 BufferIndex = 0; BufferIndex < 2; ++BufferIndex )
	{
		BeginReleaseResource(&VertexBuffers[BufferIndex]);
		BeginReleaseResource(&IndexBuffers[BufferIndex]);
	}
}

void FSlateRHIRenderingPolicy::BeginDrawingWindows()
{
	check( IsInRenderingThread() );

	for( int32 BufferIndex = 0; BufferIndex < 2; ++BufferIndex )
	{
		VertexBuffers[CurrentBufferIndex].ResetBufferUsage();
		IndexBuffers[CurrentBufferIndex].ResetBufferUsage();
	}
}

void FSlateRHIRenderingPolicy::EndDrawingWindows()
{
	check( IsInRenderingThread() );

	bShouldShrinkResources = false;

	uint32 TotalVertexBufferMemory = 0;
	uint32 TotalIndexBufferMemory = 0;

	uint32 TotalVertexBufferUsage = 0;
	uint32 TotalIndexBufferUsage = 0;

	for( int32 BufferIndex = 0; BufferIndex < 2; ++BufferIndex )
	{
		TotalVertexBufferMemory += VertexBuffers[BufferIndex].GetBufferSize();
		TotalVertexBufferUsage += VertexBuffers[BufferIndex].GetBufferUsageSize();
		
		TotalIndexBufferMemory += IndexBuffers[BufferIndex].GetBufferSize();
		TotalIndexBufferUsage += IndexBuffers[BufferIndex].GetBufferUsageSize();
	}

	// How much larger the buffers can be than the required size. 
	// @todo Slate probably could be more intelligent about this
	const uint32 MaxSizeMultiplier = 2;

	if( TotalVertexBufferMemory > TotalVertexBufferUsage*MaxSizeMultiplier || TotalIndexBufferMemory > TotalIndexBufferUsage*MaxSizeMultiplier )
	{
		// The vertex buffer or index is more than twice the size of what is required.  Shrink it
		bShouldShrinkResources = true;
	}


	SET_MEMORY_STAT( STAT_SlateVertexBufferMemory, TotalVertexBufferMemory );
	SET_MEMORY_STAT( STAT_SlateIndexBufferMemory, TotalIndexBufferMemory );
}

void FSlateRHIRenderingPolicy::UpdateBuffers( const FSlateWindowElementList& WindowElementList )
{
	SCOPE_CYCLE_COUNTER( STAT_SlateUpdateBufferRTTime );
	// Should only be called by the rendering thread
	check(IsInRenderingThread());

	{
		const TArray<FSlateVertex>& Vertices = WindowElementList.GetBatchedVertices();
		const TArray<SlateIndex>& Indices = WindowElementList.GetBatchedIndices();

		TSlateElementVertexBuffer<FSlateVertex>& VertexBuffer = VertexBuffers[CurrentBufferIndex];
		FSlateElementIndexBuffer& IndexBuffer = IndexBuffers[CurrentBufferIndex];

		VertexBuffer.FillBuffer( Vertices, bShouldShrinkResources );
		IndexBuffer.FillBuffer( Indices, bShouldShrinkResources );
	}
}

static FSceneView& CreateSceneView( FSceneViewFamilyContext& ViewFamilyContext, FSlateBackBuffer& BackBuffer, const FMatrix& ViewProjectionMatrix )
{
	FIntRect ViewRect(FIntPoint(0, 0), BackBuffer.GetSizeXY());

	// make a temporary view
	FSceneViewInitOptions ViewInitOptions;
	ViewInitOptions.ViewFamily = &ViewFamilyContext;
	ViewInitOptions.SetViewRectangle(ViewRect);
	ViewInitOptions.ViewOrigin = FVector::ZeroVector;
	ViewInitOptions.ViewRotationMatrix = FMatrix::Identity;
	ViewInitOptions.ProjectionMatrix = ViewProjectionMatrix;
	ViewInitOptions.BackgroundColor = FLinearColor::Black;
	ViewInitOptions.OverlayColor = FLinearColor::White;

	FSceneView* View = new FSceneView( ViewInitOptions );
	ViewFamilyContext.Views.Add( View );

	/** The view transform, starting from world-space points translated by -ViewOrigin. */
	FMatrix EffectiveTranslatedViewMatrix = FTranslationMatrix(-View->ViewMatrices.PreViewTranslation) * View->ViewMatrices.ViewMatrix;

	// Create the view's uniform buffer.
	FViewUniformShaderParameters ViewUniformShaderParameters;
	ViewUniformShaderParameters.TranslatedWorldToClip = View->ViewMatrices.TranslatedViewProjectionMatrix;
	ViewUniformShaderParameters.WorldToClip = ViewProjectionMatrix;
	ViewUniformShaderParameters.TranslatedWorldToView = EffectiveTranslatedViewMatrix;
	ViewUniformShaderParameters.ViewToTranslatedWorld = View->InvViewMatrix * FTranslationMatrix(View->ViewMatrices.PreViewTranslation);
	ViewUniformShaderParameters.ViewToClip = View->ViewMatrices.ProjMatrix;
	ViewUniformShaderParameters.ClipToTranslatedWorld = View->ViewMatrices.InvTranslatedViewProjectionMatrix;
	ViewUniformShaderParameters.ViewForward = EffectiveTranslatedViewMatrix.GetColumn(2);
	ViewUniformShaderParameters.ViewUp = EffectiveTranslatedViewMatrix.GetColumn(1);
	ViewUniformShaderParameters.ViewRight = EffectiveTranslatedViewMatrix.GetColumn(0);
	ViewUniformShaderParameters.InvDeviceZToWorldZTransform = View->InvDeviceZToWorldZTransform;
	ViewUniformShaderParameters.ScreenPositionScaleBias = FVector4(0,0,0,0);
	ViewUniformShaderParameters.ViewRectMin = FVector4(ViewRect.Min.X, ViewRect.Min.Y, 0.0f, 0.0f);
	ViewUniformShaderParameters.ViewSizeAndSceneTexelSize = FVector4(ViewRect.Width(), ViewRect.Height(), 1.0f/ViewRect.Width(), 1.0f/ViewRect.Height() );
	ViewUniformShaderParameters.ViewOrigin = View->ViewMatrices.ViewOrigin;
	ViewUniformShaderParameters.TranslatedViewOrigin = View->ViewMatrices.ViewOrigin + View->ViewMatrices.PreViewTranslation;
	ViewUniformShaderParameters.DiffuseOverrideParameter = View->DiffuseOverrideParameter;
	ViewUniformShaderParameters.SpecularOverrideParameter = View->SpecularOverrideParameter;
	ViewUniformShaderParameters.NormalOverrideParameter = View->NormalOverrideParameter;
	ViewUniformShaderParameters.RoughnessOverrideParameter = View->RoughnessOverrideParameter;
	ViewUniformShaderParameters.PrevFrameGameTime = View->Family->CurrentWorldTime - View->Family->DeltaWorldTime;
	ViewUniformShaderParameters.PrevFrameRealTime = View->Family->CurrentRealTime - View->Family->DeltaWorldTime;
	ViewUniformShaderParameters.PreViewTranslation = View->ViewMatrices.PreViewTranslation;
	ViewUniformShaderParameters.CullingSign = View->bReverseCulling ? -1.0f : 1.0f;
	ViewUniformShaderParameters.NearPlane = GNearClippingPlane;
	ViewUniformShaderParameters.GameTime = View->Family->CurrentWorldTime;
	ViewUniformShaderParameters.RealTime = View->Family->CurrentRealTime;
	ViewUniformShaderParameters.Random = FMath::Rand();
	ViewUniformShaderParameters.FrameNumber = View->Family->FrameNumber;

	ViewUniformShaderParameters.DirectionalLightShadowTexture = GWhiteTexture->TextureRHI;
	ViewUniformShaderParameters.DirectionalLightShadowSampler = TStaticSamplerState<SF_Point, AM_Clamp, AM_Clamp, AM_Clamp>::GetRHI();

	ViewUniformShaderParameters.ScreenToWorld = FMatrix(
		FPlane(1, 0, 0, 0),
		FPlane(0, 1, 0, 0),
		FPlane(0, 0, View->ProjectionMatrixUnadjustedForRHI.M[2][2], 1),
		FPlane(0, 0, View->ProjectionMatrixUnadjustedForRHI.M[3][2], 0))
		* View->InvViewProjectionMatrix;

	ViewUniformShaderParameters.ScreenToTranslatedWorld = FMatrix(
		FPlane(1, 0, 0, 0),
		FPlane(0, 1, 0, 0),
		FPlane(0, 0, View->ProjectionMatrixUnadjustedForRHI.M[2][2], 1),
		FPlane(0, 0, View->ProjectionMatrixUnadjustedForRHI.M[3][2], 0))
		* View->ViewMatrices.InvTranslatedViewProjectionMatrix;

	View->UniformBuffer = TUniformBufferRef<FViewUniformShaderParameters>::CreateUniformBufferImmediate(ViewUniformShaderParameters, UniformBuffer_SingleFrame);
	return *View;
}

void FSlateRHIRenderingPolicy::DrawElements(FRHICommandListImmediate& RHICmdList, FSlateBackBuffer& BackBuffer, const FMatrix& ViewProjectionMatrix, const TArray<FSlateRenderBatch>& RenderBatches, bool bAllowSwitchVerticalAxis)
{
	SCOPE_CYCLE_COUNTER( STAT_SlateDrawTime );

	// Should only be called by the rendering thread
	check(IsInRenderingThread());

	TSlateElementVertexBuffer<FSlateVertex>& VertexBuffer = VertexBuffers[CurrentBufferIndex];
	FSlateElementIndexBuffer& IndexBuffer = IndexBuffers[CurrentBufferIndex];

	float TimeSeconds = FPlatformTime::Seconds() - GStartTime;
	float RealTimeSeconds = FPlatformTime::Seconds() - GStartTime;
	float DeltaTimeSeconds = FApp::GetDeltaTime();

	static const FEngineShowFlags DefaultShowFlags(ESFIM_Game);

	const float DisplayGamma = bGammaCorrect ? GEngine ? GEngine->GetDisplayGamma() : 2.2f : 1.0f;

	FSceneViewFamilyContext SceneViewContext
	(
		FSceneViewFamily::ConstructionValues
		(
			&BackBuffer,
			NULL,
			DefaultShowFlags
		)
		.SetWorldTimes( TimeSeconds, RealTimeSeconds, DeltaTimeSeconds )
		.SetGammaCorrection( DisplayGamma )
	);

	FSceneView* SceneView = NULL;

	TShaderMapRef<FSlateElementVS> VertexShader(GetGlobalShaderMap(GMaxRHIFeatureLevel));

	// Disabled stencil test state
	FDepthStencilStateRHIRef DSOff = TStaticDepthStencilState<false,CF_Always>::GetRHI();

	FSamplerStateRHIRef BilinearClamp = TStaticSamplerState<SF_Bilinear,AM_Clamp,AM_Clamp,AM_Clamp>::GetRHI();

	if (GRHISupportsBaseVertexIndex)
	{
		RHICmdList.SetStreamSource(0, VertexBuffer.VertexBufferRHI, sizeof(FSlateVertex), 0);
	}

	// Draw each element
	for( int32 BatchIndex = 0; BatchIndex < RenderBatches.Num(); ++BatchIndex )
	{
		const FSlateRenderBatch& RenderBatch = RenderBatches[BatchIndex];
		const FSlateShaderResource* ShaderResource = RenderBatch.Texture;

		const ESlateBatchDrawFlag::Type DrawFlags = RenderBatch.DrawFlags;
		const ESlateDrawEffect::Type DrawEffects = RenderBatch.DrawEffects;
		const ESlateShader::Type ShaderType = RenderBatch.ShaderType;
		const FShaderParams& ShaderParams = RenderBatch.ShaderParams;

		if( !RenderBatch.CustomDrawer.IsValid() )
		{
			if( !ShaderResource || ShaderResource->GetType() != ESlateShaderResource::Material ) 
			{
				FSlateElementPS* PixelShader = GetTexturePixelShader(ShaderType, DrawEffects);

				RHICmdList.SetLocalBoundShaderState(RHICmdList.BuildLocalBoundShaderState(
					GSlateVertexDeclaration.VertexDeclarationRHI,
					VertexShader->GetVertexShader(),
					nullptr,
					nullptr,
					PixelShader->GetPixelShader(),
					FGeometryShaderRHIRef()));


				VertexShader->SetViewProjection(RHICmdList, ViewProjectionMatrix);
				VertexShader->SetVerticalAxisMultiplier(RHICmdList, bAllowSwitchVerticalAxis && RHINeedsToSwitchVerticalAxis(GShaderPlatformForFeatureLevel[GMaxRHIFeatureLevel]) ? -1.0f : 1.0f );
#if !DEBUG_OVERDRAW
				RHICmdList.SetBlendState(
					(RenderBatch.DrawFlags & ESlateBatchDrawFlag::NoBlending)
					? TStaticBlendState<>::GetRHI()
					: TStaticBlendState<CW_RGBA, BO_Add, BF_SourceAlpha, BF_InverseSourceAlpha, BO_Add, BF_InverseDestAlpha, BF_One>::GetRHI()
					);
#else
				RHICmdList.SetBlendState(TStaticBlendState<CW_RGB, BO_Add, BF_One, BF_One, BO_Add, BF_Zero, BF_InverseSourceAlpha>::GetRHI());
#endif

				// Disable stencil testing by default
				RHICmdList.SetDepthStencilState(DSOff);

				if (DrawFlags & ESlateBatchDrawFlag::Wireframe)
				{
					RHICmdList.SetRasterizerState(TStaticRasterizerState<FM_Wireframe, CM_None, true>::GetRHI());
				}
				else
				{
					RHICmdList.SetRasterizerState(TStaticRasterizerState<FM_Solid, CM_None, true>::GetRHI());
				}

				if (RenderBatch.ScissorRect.IsSet())
				{
					RHICmdList.SetScissorRect(true, RenderBatch.ScissorRect.GetValue().Left, RenderBatch.ScissorRect.GetValue().Top, RenderBatch.ScissorRect.GetValue().Right, RenderBatch.ScissorRect.GetValue().Bottom);
				}
				else
				{
					RHICmdList.SetScissorRect(false, 0, 0, 0, 0);
				}


				FTexture2DRHIRef TextureRHI;
				if(ShaderResource)
				{
					TextureRHI = ((TSlateTexture<FTexture2DRHIRef>*)ShaderResource)->GetTypedResource();
				}

				if( ShaderResource && IsValidRef( TextureRHI ) )
				{
					FSamplerStateRHIRef SamplerState; 

					if( DrawFlags == (ESlateBatchDrawFlag::TileU | ESlateBatchDrawFlag::TileV) )
					{
						SamplerState = TStaticSamplerState<SF_Bilinear, AM_Wrap, AM_Wrap, AM_Wrap>::GetRHI();
					}
					else if (DrawFlags & ESlateBatchDrawFlag::TileU)
					{
						SamplerState = TStaticSamplerState<SF_Bilinear, AM_Wrap, AM_Clamp, AM_Wrap>::GetRHI();
					}
					else if (DrawFlags & ESlateBatchDrawFlag::TileV)
					{
						SamplerState = TStaticSamplerState<SF_Bilinear, AM_Clamp, AM_Wrap, AM_Wrap>::GetRHI();
					}
					else
					{
						SamplerState = BilinearClamp;
					}
					PixelShader->SetTexture(RHICmdList, TextureRHI, SamplerState);
				}
				else
				{
					PixelShader->SetTexture(RHICmdList, GWhiteTexture->TextureRHI, BilinearClamp);
				}

				PixelShader->SetShaderParams(RHICmdList, ShaderParams.PixelParams);
				PixelShader->SetDisplayGamma(RHICmdList, (DrawFlags & ESlateBatchDrawFlag::NoGamma) ? 1.0f : DisplayGamma);


				check(RenderBatch.NumIndices > 0);

				uint32 PrimitiveCount = RenderBatch.DrawPrimitiveType == ESlateDrawPrimitive::LineList ? RenderBatch.NumIndices / 2 : RenderBatch.NumIndices / 3;

				// for RHIs that can't handle VertexOffset, we need to offset the stream source each time
				if (!GRHISupportsBaseVertexIndex)
				{
					RHICmdList.SetStreamSource(0, VertexBuffer.VertexBufferRHI, sizeof(FSlateVertex), RenderBatch.VertexOffset * sizeof(FSlateVertex));
					RHICmdList.DrawIndexedPrimitive(IndexBuffer.IndexBufferRHI, GetRHIPrimitiveType(RenderBatch.DrawPrimitiveType), 0, 0, RenderBatch.NumVertices, RenderBatch.IndexOffset, PrimitiveCount, 1);
				}
				else
				{
					RHICmdList.DrawIndexedPrimitive(IndexBuffer.IndexBufferRHI, GetRHIPrimitiveType(RenderBatch.DrawPrimitiveType), RenderBatch.VertexOffset, 0, RenderBatch.NumVertices, RenderBatch.IndexOffset, PrimitiveCount, 1);
				}

			}
			else if (ShaderResource && ShaderResource->GetType() == ESlateShaderResource::Material && GEngine)
			{
				// Note: This code is only executed if the engine is loaded (in early loading screens attemping to use a material is unsupported
				if (!SceneView)
				{
					SceneView = &CreateSceneView(SceneViewContext, BackBuffer, ViewProjectionMatrix);
				}

				FMaterialRenderProxy* MaterialRenderProxy = ((FSlateMaterialResource*)ShaderResource)->GetRenderProxy();

				const FMaterial* Material = MaterialRenderProxy->GetMaterial(SceneView->GetFeatureLevel());

				FSlateMaterialShaderPS* PixelShader = GetMaterialPixelShader( Material, ShaderType, DrawEffects );

				if( PixelShader )
				{
					RHICmdList.SetLocalBoundShaderState(RHICmdList.BuildLocalBoundShaderState(
						GSlateVertexDeclaration.VertexDeclarationRHI,
						VertexShader->GetVertexShader(),
						nullptr,
						nullptr,
						PixelShader->GetPixelShader(),
						FGeometryShaderRHIRef()));

<<<<<<< HEAD
					PixelShader->SetParameters(RHICmdList, *SceneView, MaterialRenderProxy, Material, 1.0f / DisplayGamma, ShaderParams.PixelParams);
=======
					PixelShader->SetParameters(RHICmdList, *SceneView, MaterialRenderProxy, Material, DisplayGamma, ShaderParams.PixelParams);
					PixelShader->SetDisplayGamma(RHICmdList, (DrawFlags & ESlateBatchDrawFlag::NoGamma) ? 1.0f : DisplayGamma);

>>>>>>> cce8678d
					VertexShader->SetViewProjection( RHICmdList, ViewProjectionMatrix );

					check(RenderBatch.NumIndices > 0);

					uint32 PrimitiveCount = RenderBatch.DrawPrimitiveType == ESlateDrawPrimitive::LineList ? RenderBatch.NumIndices / 2 : RenderBatch.NumIndices / 3;

					// for RHIs that can't handle VertexOffset, we need to offset the stream source each time
					if (!GRHISupportsBaseVertexIndex)
					{
						RHICmdList.SetStreamSource(0, VertexBuffer.VertexBufferRHI, sizeof(FSlateVertex), RenderBatch.VertexOffset * sizeof(FSlateVertex));
						RHICmdList.DrawIndexedPrimitive(IndexBuffer.IndexBufferRHI, GetRHIPrimitiveType(RenderBatch.DrawPrimitiveType), 0, 0, RenderBatch.NumVertices, RenderBatch.IndexOffset, PrimitiveCount, 1);
					}
					else
					{
						RHICmdList.DrawIndexedPrimitive(IndexBuffer.IndexBufferRHI, GetRHIPrimitiveType(RenderBatch.DrawPrimitiveType), RenderBatch.VertexOffset, 0, RenderBatch.NumVertices, RenderBatch.IndexOffset, PrimitiveCount, 1);
					}
				}
			}

		}
		else
		{
			TSharedPtr<ICustomSlateElement, ESPMode::ThreadSafe> CustomDrawer = RenderBatch.CustomDrawer.Pin();
			if (CustomDrawer.IsValid())
			{
				// This element is custom and has no Slate geometry.  Tell it to render itself now
				CustomDrawer->DrawRenderThread(RHICmdList, &BackBuffer.GetRenderTargetTexture());

				// Something may have messed with the viewport size so set it back to the full target.
				RHICmdList.SetViewport( 0,0,0,BackBuffer.GetSizeXY().X, BackBuffer.GetSizeXY().Y, 0.0f ); 
				RHICmdList.SetStreamSource(0, VertexBuffer.VertexBufferRHI, sizeof(FSlateVertex), 0);

			}
		}

	}

	CurrentBufferIndex = (CurrentBufferIndex + 1) % 2;
}


FSlateElementPS* FSlateRHIRenderingPolicy::GetTexturePixelShader( ESlateShader::Type ShaderType, ESlateDrawEffect::Type DrawEffects )
{
	FSlateElementPS* PixelShader = NULL;
	const auto FeatureLevel = GMaxRHIFeatureLevel;
	auto ShaderMap = GetGlobalShaderMap(FeatureLevel);

#if !DEBUG_OVERDRAW
	const bool bDrawDisabled = (DrawEffects & ESlateDrawEffect::DisabledEffect) != 0;
	const bool bUseTextureAlpha = (DrawEffects & ESlateDrawEffect::IgnoreTextureAlpha) == 0;
	if( bDrawDisabled )
	{
		switch( ShaderType )
		{
		default:
		case ESlateShader::Default:
			if( bUseTextureAlpha )
			{
				PixelShader = *TShaderMapRef<TSlateElementPS<ESlateShader::Default, true, true> >(ShaderMap);
			}
			else
			{
				PixelShader = *TShaderMapRef<TSlateElementPS<ESlateShader::Default, true, false> >(ShaderMap);
			}
			break;
		case ESlateShader::Border:
			if( bUseTextureAlpha )
			{
				PixelShader = *TShaderMapRef<TSlateElementPS<ESlateShader::Border, true, true> >(ShaderMap);
			}
			else
			{
				PixelShader = *TShaderMapRef<TSlateElementPS<ESlateShader::Border, true, false> >(ShaderMap);
			}
			break;
		case ESlateShader::Font:
			PixelShader = *TShaderMapRef<TSlateElementPS<ESlateShader::Font, true> >(ShaderMap);
			break;
		case ESlateShader::LineSegment:
			PixelShader = *TShaderMapRef<TSlateElementPS<ESlateShader::LineSegment, true> >(ShaderMap);
			break;
		}
	}
	else
	{
		switch( ShaderType )
		{
		default:
		case ESlateShader::Default:
			if( bUseTextureAlpha )
			{
				PixelShader = *TShaderMapRef<TSlateElementPS<ESlateShader::Default, false, true> >(ShaderMap);
			}
			else
			{
				PixelShader = *TShaderMapRef<TSlateElementPS<ESlateShader::Default, false, false> >(ShaderMap);
			}
			break;
		case ESlateShader::Border:
			if( bUseTextureAlpha )
			{
				PixelShader = *TShaderMapRef<TSlateElementPS<ESlateShader::Border, false, true> >(ShaderMap);
			}
			else
			{
				PixelShader = *TShaderMapRef<TSlateElementPS<ESlateShader::Border, false, false> >(ShaderMap);
			}
			break;
		case ESlateShader::Font:
			PixelShader = *TShaderMapRef<TSlateElementPS<ESlateShader::Font, false> >(ShaderMap);
			break;
		case ESlateShader::LineSegment:
			PixelShader = *TShaderMapRef<TSlateElementPS<ESlateShader::LineSegment, false> >(ShaderMap);
			break;
		}
	}
#else
	PixelShader = *TShaderMapRef<FSlateDebugOverdrawPS>(ShaderMap);
#endif

	return PixelShader;
}

FSlateMaterialShaderPS* FSlateRHIRenderingPolicy::GetMaterialPixelShader( const FMaterial* Material, ESlateShader::Type ShaderType, ESlateDrawEffect::Type DrawEffects )
{
	const FMaterialShaderMap* MaterialShaderMap = Material->GetRenderingThreadShaderMap();

	const bool bDrawDisabled = (DrawEffects & ESlateDrawEffect::DisabledEffect) != 0;
	const bool bUseTextureAlpha = (DrawEffects & ESlateDrawEffect::IgnoreTextureAlpha) == 0;

	FShader* FoundShader = nullptr;
	switch (ShaderType)
	{
	case ESlateShader::Default:
		if (bDrawDisabled)
		{
			FoundShader = MaterialShaderMap->GetShader(&TSlateMaterialShaderPS<0, true>::StaticType);
		}
		else
		{
			FoundShader = MaterialShaderMap->GetShader(&TSlateMaterialShaderPS<0, false>::StaticType);
		}
		break;
	case ESlateShader::Border:
		if (bDrawDisabled)
		{
			FoundShader = MaterialShaderMap->GetShader(&TSlateMaterialShaderPS<1, true>::StaticType);
		}
		else
		{
			FoundShader = MaterialShaderMap->GetShader(&TSlateMaterialShaderPS<1, false>::StaticType);
		}
		break;
	default:
		checkf(false, TEXT("Unsupported Slate shader type for use with materials"));
		break;
	}

	return FoundShader ? (FSlateMaterialShaderPS*)FoundShader->GetShaderChecked() : nullptr;
}

EPrimitiveType FSlateRHIRenderingPolicy::GetRHIPrimitiveType(ESlateDrawPrimitive::Type SlateType)
{
	switch(SlateType)
	{
	case ESlateDrawPrimitive::LineList:
		return PT_LineList;
	case ESlateDrawPrimitive::TriangleList:
	default:
		return PT_TriangleList;
	}

};


<|MERGE_RESOLUTION|>--- conflicted
+++ resolved
@@ -445,13 +445,9 @@
 						PixelShader->GetPixelShader(),
 						FGeometryShaderRHIRef()));
 
-<<<<<<< HEAD
-					PixelShader->SetParameters(RHICmdList, *SceneView, MaterialRenderProxy, Material, 1.0f / DisplayGamma, ShaderParams.PixelParams);
-=======
 					PixelShader->SetParameters(RHICmdList, *SceneView, MaterialRenderProxy, Material, DisplayGamma, ShaderParams.PixelParams);
 					PixelShader->SetDisplayGamma(RHICmdList, (DrawFlags & ESlateBatchDrawFlag::NoGamma) ? 1.0f : DisplayGamma);
 
->>>>>>> cce8678d
 					VertexShader->SetViewProjection( RHICmdList, ViewProjectionMatrix );
 
 					check(RenderBatch.NumIndices > 0);
