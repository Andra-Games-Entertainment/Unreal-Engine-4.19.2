--- conflicted
+++ resolved
@@ -222,8 +222,6 @@
 	void SetShaderBuffer(EShaderFrequency const Frequency, id<MTLBuffer> const Buffer, NSUInteger const Offset, NSUInteger const Index);
 	
 	/*
-<<<<<<< HEAD
-=======
 	 * Set data bytes to the specified shader frequency at the given bind point index.
 	 * @param Frequency The shader frequency to modify.
 	 * @param Data The data to bind or nullptr to clear.
@@ -233,7 +231,6 @@
 	void SetShaderBytes(EShaderFrequency const Frequency, NSData* Data, NSUInteger const Offset, NSUInteger const Index);
 	
 	/*
->>>>>>> 92a3597a
 	 * Conditionally set a global buffer for the specified shader frequency at the given bind point index.
 	 * @param Frequency The shader frequency to modify.
 	 * @param Buffer The buffer to bind or nil to clear.
