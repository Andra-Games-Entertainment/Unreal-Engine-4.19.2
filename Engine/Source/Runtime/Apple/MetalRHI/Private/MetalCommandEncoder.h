// Copyright 1998-2016 Epic Games, Inc. All Rights Reserved.

#pragma once

#include <Metal/Metal.h>

class FMetalCommandList;

/**
 * FMetalCommandEncoder:
 *	Wraps the details of switching between different command encoders on the command-buffer, allowing for restoration of the render encoder if needed.
 * 	UE4 expects the API to serialise commands in-order, but Metal expects applications to work with command-buffers directly so we need to implement 
 *	the RHI semantics by switching between encoder types. This class hides the ugly details. Eventually it might be possible to move some of the operations
 *	into pre- & post- command-buffers so that we avoid encoder switches but that will take changes to the RHI and high-level code too, so it won't happen soon.
 */
class FMetalCommandEncoder
{
public:
#pragma mark - Public C++ Boilerplate -

	/** Default constructor */
	FMetalCommandEncoder(FMetalCommandList& CmdList);
	
	/** Destructor */
	~FMetalCommandEncoder(void);
	
	/** Reset cached state for reuse */
	void Reset(void);
	
#pragma mark - Public Command Buffer Mutators -

	/**
	 * Start encoding to CommandBuffer. It is an error to call this with any outstanding command encoders or current command buffer.
	 * Instead call EndEncoding & CommitCommandBuffer before calling this.
	 * @param CommandBuffer The new command buffer to begin encoding to.
	 */
	void StartCommandBuffer(id<MTLCommandBuffer> const CommandBuffer);
	
	/**
	 * Commit the existing command buffer if there is one & optionally waiting for completion, if there isn't a current command buffer this is a no-op.
	 * @param bWait If true will wait for command buffer completion, otherwise the function returns immediately.
 	 */
	void CommitCommandBuffer(bool const bWait);

#pragma mark - Public Command Encoder Accessors -
	
	/** @returns True if and only if there is an active render command encoder, otherwise false. */
	bool IsRenderCommandEncoderActive(void) const;
	
	/** @returns True if and only if there is an active compute command encoder, otherwise false. */
	bool IsComputeCommandEncoderActive(void) const;
	
	/** @returns True if and only if there is an active blit command encoder, otherwise false. */
	bool IsBlitCommandEncoderActive(void) const;
	
<<<<<<< HEAD
	/** @returns True if and only if there is valid render pass descriptor set on the encoder, otherwise false. */
	bool IsRenderPassDescriptorValid(void) const;
=======
	/**
	 * True iff the command-encoder submits immediately to the command-queue, false if it performs any buffering.
	 * @returns True iff the command-list submits immediately to the command-queue, false if it performs any buffering.
	 */
	bool IsImmediate(void) const;
>>>>>>> aaefee4c

	/** @returns True if and only if there is valid render pass descriptor set on the encoder, otherwise false. */
	bool IsRenderPassDescriptorValid(void) const;
	
	/** @returns The active render command encoder or nil if there isn't one. */
	id<MTLRenderCommandEncoder> GetRenderCommandEncoder(void) const;
	
	/** @returns The active compute command encoder or nil if there isn't one. */
	id<MTLComputeCommandEncoder> GetComputeCommandEncoder(void) const;
	
	/** @returns The active blit command encoder or nil if there isn't one. */
	id<MTLBlitCommandEncoder> GetBlitCommandEncoder(void) const;
	
#pragma mark - Public Command Encoder Mutators -

	/**
 	 * Begins encoding rendering commands into the current command buffer. No other encoder may be active & the MTLRenderPassDescriptor must previously have been set.
	 */
	void BeginRenderCommandEncoding(void);
	
	/** Restore the render command encoder from whatever state we were in. Any previous encoder must first be terminated with EndEncoding. */
	void RestoreRenderCommandEncoding(void);
	
	/** Restores the render command state into a new render command encoder. */		
	void RestoreRenderCommandEncodingState(void);
	
	/** Begins encoding compute commands into the current command buffer. No other encoder may be active. */
	void BeginComputeCommandEncoding(void);
	
	/** Restores the compute command state into a new compute command encoder. */
	void RestoreComputeCommandEncodingState(void);
	
	/** Begins encoding blit commands into the current command buffer. No other encoder may be active. */
	void BeginBlitCommandEncoding(void);
	
	/** Declare that all command generation from this encoder is complete, and detach from the MTLCommandBuffer if there is an encoder active or does nothing if there isn't. */
	void EndEncoding(void);

#pragma mark - Public Debug Support -
	
	/*
	 * Inserts a debug string into the command buffer.  This does not change any API behavior, but can be useful when debugging.
	 * @param string The name of the signpost. 
	 */
	void InsertDebugSignpost(NSString* const String);
	
	/*
	 * Push a new named string onto a stack of string labels.
	 * @param string The name of the debug group. 
	 */
	void PushDebugGroup(NSString* const String);
	
	/* Pop the latest named string off of the stack. */
	void PopDebugGroup(void);
	
#pragma mark - Public Render State Mutators -

	/**
	 * Set the render pass descriptor - no encoder may be active when this function is called.
	 * @param RenderPass The render pass descriptor to set. May be nil.
	 * @param bReset Whether to reset existing state.
	 */
	void SetRenderPassDescriptor(MTLRenderPassDescriptor* const RenderPass, bool const bReset);
	
	/*
	 * Sets the current render pipeline state object.
	 * @param PipelineState The pipeline state to set. Must not be nil.
	 */
	void SetRenderPipelineState(id<MTLRenderPipelineState> const PipelineState);
	
	/*
	 * Set the viewport, which is used to transform vertexes from normalized device coordinates to window coordinates.  Fragments that lie outside of the viewport are clipped, and optionally clamped for fragments outside of znear/zfar.
	 * @param Viewport The viewport dimensions to use.
	 */
	void SetViewport(MTLViewport const& Viewport);
	
	/*
	 * The winding order of front-facing primitives.
	 * @param FrontFacingWinding The front face winding.
	 */
	void SetFrontFacingWinding(MTLWinding const FrontFacingWinding);
	
	/*
	 * Controls if primitives are culled when front facing, back facing, or not culled at all.
	 * @param CullMode The cull mode.
	 */
	void SetCullMode(MTLCullMode const CullMode);

#if METAL_API_1_1 && PLATFORM_MAC
	/*
	 * Controls what is done with fragments outside of the near or far planes.
	 * @param DepthClipMode the clip mode.
	 */
	void SetDepthClipMode(MTLDepthClipMode const DepthClipMode);
#endif
	
	/*
	 * Depth Bias.
	 * @param DepthBias The depth-bias value.
	 * @param SlopeScale The slope-scale to apply.
	 * @param Clamp The value to clamp to.
	 */
	void SetDepthBias(float const DepthBias, float const SlopeScale, float const Clamp);
	
	/*
	 * Specifies a rectangle for a fragment scissor test.  All fragments outside of this rectangle are discarded.
	 * @param Rect The scissor rect dimensions.
	 */
	void SetScissorRect(MTLScissorRect const& Rect);
	
	/*
	 * Set how to rasterize triangle and triangle strip primitives.
	 * @param FillMode The fill mode.
	 */
	void SetTriangleFillMode(MTLTriangleFillMode const FillMode);
	
	/*
	 * Set the constant blend color used across all blending on all render targets
	 * @param Red The value for the red channel in 0-1.
	 * @param Green The value for the green channel in 0-1.
	 * @param Blue The value for the blue channel in 0-1.
	 * @param Alpha The value for the alpha channel in 0-1.
	 */
	void SetBlendColor(float const Red, float const Green, float const Blue, float const Alpha);
	
	/*
	 * Set the DepthStencil state object.
	 * @param DepthStencilState The depth-stencil state, must not be nil.
	 */
	void SetDepthStencilState(id<MTLDepthStencilState> const DepthStencilState);
	
	/*
	 * Set the stencil reference value for both the back and front stencil buffers.
	 * @param ReferenceValue The stencil ref value to use.
	 */
	void SetStencilReferenceValue(uint32 const ReferenceValue);

	/*
	 * Set the stencil reference value for the back and front stencil buffers independently.
	 * @param FrontReferenceValue The front face stencil ref value.
	 * @param BackReferenceValue The back face stencil ref value.
	 */
	void SetStencilReferenceValue(uint32 const FrontReferenceValue, uint32 const BackReferenceValue);
	
	/*
	 * Monitor if samples pass the depth and stencil tests.
	 * @param Mode Controls if the counter is disabled or moniters passing samples.
	 * @param Offset The offset relative to the occlusion query buffer provided when the command encoder was created.  offset must be a multiple of 8.
	 */
	void SetVisibilityResultMode(MTLVisibilityResultMode const Mode, NSUInteger const Offset);
	
#pragma mark - Public Shader Resource Mutators -
	
	/*
	 * Set a global buffer for the specified shader frequency at the given bind point index.
	 * @param Frequency The shader frequency to modify.
	 * @param Buffer The buffer to bind or nil to clear.
	 * @param Offset The offset in the buffer or 0 when Buffer is nil.
	 * @param Index The index to modify.
	 */
	void SetShaderBuffer(EShaderFrequency const Frequency, id<MTLBuffer> const Buffer, NSUInteger const Offset, NSUInteger const Index);
	
	/*
	 * Conditionally set a global buffer for the specified shader frequency at the given bind point index.
	 * @param Frequency The shader frequency to modify.
	 * @param Buffer The buffer to bind or nil to clear.
	 * @param Offset The offset in the buffer or 0 when Buffer is nil.
	 * @param Index The index to modify.
	 * @returns True if the buffer was set because there was no existing binding otherwise false as the buffer was not set. 
	 */
	bool SetShaderBufferConditional(EShaderFrequency const Frequency, id<MTLBuffer> const Buffer, NSUInteger const Offset, NSUInteger const Index);
	
	/*
	 * Set the offset for the buffer bound on the specified shader frequency at the given bind point index.
	 * @param Frequency The shader frequency to modify.
	 * @param Offset The offset in the buffer or 0 when Buffer is nil.
	 * @param Index The index to modify.
	 */
	void SetShaderBufferOffset(EShaderFrequency const Frequency, NSUInteger const Offset, NSUInteger const Index);
	
	/*
	 * Set an array of global buffers for the specified shader frequency with the given bind point range.
	 * @param Frequency The shader frequency to modify.
	 * @param Buffer sThe buffers to bind or nil to clear.
	 * @param Offset The offset in the buffer or 0 when Buffer is nil.
	 * @param Range The start point and number of indices to modify.
	 */
	void SetShaderBuffers(EShaderFrequency const Frequency, const id<MTLBuffer> Buffers[], const NSUInteger Offset[], NSRange const& Range);
	
	/*
	 * Set a global texture for the specified shader frequency at the given bind point index.
	 * @param Frequency The shader frequency to modify.
	 * @param Texture The texture to bind or nil to clear.
	 * @param Index The index to modify.
	 */
	void SetShaderTexture(EShaderFrequency const Frequency, id<MTLTexture> const Texture, NSUInteger const Index);
	
	/*
	 * Set an array of global textures for the specified shader frequency with the given bind point range.
	 * @param Frequency The shader frequency to modify.
	 * @param Textures The textures to bind or nil to clear.
	 * @param Range The start point and number of indices to modify.
	 */
	void SetShaderTextures(EShaderFrequency const Frequency, const id<MTLTexture> Textures[], NSRange const& Range);
	
	/*
	 * Set a global sampler for the specified shader frequency at the given bind point index.
	 * @param Frequency The shader frequency to modify.
	 * @param Sampler The sampler state to bind or nil to clear.
	 * @param Index The index to modify.
	 */
	void SetShaderSamplerState(EShaderFrequency const Frequency, id<MTLSamplerState> const Sampler, NSUInteger const Index);
	
	/*
	 * Set an array of global samplers for the specified shader frequency with the given bind point range.
	 * @param Frequency The shader frequency to modify.
	 * @param Samplers The sampler states to bind or nil to clear.
	 * @param Range The start point and number of indices to modify.
	 */
	void SetShaderSamplerStates(EShaderFrequency const Frequency, const id<MTLSamplerState> Samplers[], NSRange const& Range);
	
	/*
	 * Validate the argument binding state for the given shader frequency and report whether the current bindings are sufficient.
	 * @param Frequency The shader frequency to validate.
	 * @param Reflection The shader reflection data to validate against.
	 * @returns True if and only if the current binding state satisfies the reflection data, otherwise false.
	 */
	bool ValidateArgumentBindings(EShaderFrequency const Frequency, MTLRenderPipelineReflection* Reflection);
	
#pragma mark - Public Compute State Mutators -
	
	/*
	 * Set the compute pipeline state that will be used.
	 * @param State The state to set - must not be nil.
	 */
	void SetComputePipelineState(id<MTLComputePipelineState> const State);

#pragma mark - Public Extension Accessors -
	
#pragma mark - Public Extension Mutators -
	
#pragma mark - Public Support Functions -

	/*
	 * Unbinds Object from the cached state so that it cannot be restored accidentally.
	 * @param Object The object to remove from the state caching.
	 */
	void UnbindObject(id const Object);
	
private:
#pragma mark - Private Per-Platform Defines -

#if PLATFORM_IOS
	#define METAL_MAX_TEXTURES 31
	typedef uint32 FMetalTextureMask;
#elif PLATFORM_MAC
	#define METAL_MAX_TEXTURES 128
	typedef __uint128_t FMetalTextureMask;
#else
	#error "Unsupported Platform!"
#endif

#pragma mark - Private Type Declarations -

	/**
	 * The sampler, buffer and texture resource limits as defined here:
	 * https://developer.apple.com/library/ios/documentation/Miscellaneous/Conceptual/MetalProgrammingGuide/Render-Ctx/Render-Ctx.html
	 */
	enum EMetalLimits
	{
		ML_MaxSamplers = 16, /** Maximum number of samplers */
		ML_MaxBuffers = 31, /** Maximum number of buffers */
		ML_MaxTextures = METAL_MAX_TEXTURES /** Maximum number of textures - there are more textures available on Mac than iOS */
	};
	
	/** A structure of arrays for the current buffer binding settings. */
	struct FMetalBufferBindings
	{
		/** The bound buffers or nil. */
		id<MTLBuffer> Buffers[ML_MaxBuffers];
		/** The bound buffer offsets or 0. */
		NSUInteger Offsets[ML_MaxBuffers];
		/** A bitmask for which buffers were bound by the application where a bit value of 1 is bound and 0 is unbound. */
        uint32 Bound;
	};

	/** A structure of arrays for the current texture binding settings. */
	struct FMetalTextureBindings
	{
		/** The bound textures or nil. */
		id<MTLTexture> Textures[ML_MaxTextures];
		/** A bitmask for which textures were bound by the application where a bit value of 1 is bound and 0 is unbound. */
		FMetalTextureMask Bound;
	};

	/** A structure of arrays for the current sampler binding settings. */
	struct FMetalSamplerBindings
	{
		/** The bound sampler states or nil. */
		id<MTLSamplerState> Samplers[ML_MaxSamplers];
		/** A bitmask for which samplers were bound by the application where a bit value of 1 is bound and 0 is unbound. */
		uint16 Bound;
	};
	
#pragma mark - Private Member Variables -

	FMetalBufferBindings ShaderBuffers[SF_NumFrequencies];
	FMetalTextureBindings ShaderTextures[SF_NumFrequencies];
	FMetalSamplerBindings ShaderSamplers[SF_NumFrequencies];
	
	FMetalCommandList& CommandList;
	
	MTLViewport Viewport;
	MTLWinding FrontFacingWinding;
	MTLCullMode CullMode;
#if METAL_API_1_1
	MTLDepthClipMode DepthClipMode;
#endif
	float DepthBias[3];
	MTLScissorRect ScissorRect;
	MTLTriangleFillMode FillMode;
	float BlendColor[4];
	
	id<MTLDepthStencilState> DepthStencilState;
	uint32 StencilRef[2];
	
	MTLVisibilityResultMode VisibilityMode;
	NSUInteger VisibilityOffset;
	
	id<MTLBuffer> PipelineStatsBuffer;
	NSUInteger PipelineStatsOffset;
	NSUInteger PipelineStatsMask;
	
	MTLRenderPassDescriptor* RenderPassDesc;
	NSUInteger RenderPassDescApplied;
	
	id<MTLCommandBuffer> CommandBuffer;
	id<MTLRenderCommandEncoder> RenderCommandEncoder;
	id<MTLRenderPipelineState> RenderPipelineState;
	id<MTLComputeCommandEncoder> ComputeCommandEncoder;
	id<MTLComputePipelineState> ComputePipelineState;
	id<MTLBlitCommandEncoder> BlitCommandEncoder;
	
	NSMutableArray* DebugGroups;
};<|MERGE_RESOLUTION|>--- conflicted
+++ resolved
@@ -53,16 +53,11 @@
 	/** @returns True if and only if there is an active blit command encoder, otherwise false. */
 	bool IsBlitCommandEncoderActive(void) const;
 	
-<<<<<<< HEAD
-	/** @returns True if and only if there is valid render pass descriptor set on the encoder, otherwise false. */
-	bool IsRenderPassDescriptorValid(void) const;
-=======
 	/**
 	 * True iff the command-encoder submits immediately to the command-queue, false if it performs any buffering.
 	 * @returns True iff the command-list submits immediately to the command-queue, false if it performs any buffering.
 	 */
 	bool IsImmediate(void) const;
->>>>>>> aaefee4c
 
 	/** @returns True if and only if there is valid render pass descriptor set on the encoder, otherwise false. */
 	bool IsRenderPassDescriptorValid(void) const;
