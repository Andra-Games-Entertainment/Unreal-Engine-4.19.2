// Copyright 1998-2016 Epic Games, Inc. All Rights Reserved.

#pragma once

#include "MovieSceneBinding.h"
#include "MovieScenePossessable.h"
#include "MovieSceneSpawnable.h"
#include "MovieScene.generated.h"


class UBlueprint;
class UMovieSceneSection;
class UMovieSceneTrack;


MOVIESCENE_API DECLARE_LOG_CATEGORY_EXTERN(LogMovieScene, Log, All);
<<<<<<< HEAD
=======


/** @todo: remove this type when support for intrinsics on TMap values is added? */
USTRUCT()
struct FMovieSceneExpansionState
{
	GENERATED_BODY()

	FMovieSceneExpansionState(bool bInExpanded = true) : bExpanded(bInExpanded) {}

	UPROPERTY()
	bool bExpanded;
};
>>>>>>> 73f66985


/** @todo: remove this type when support for intrinsics on TMap values is added? */
USTRUCT()
struct FMovieSceneExpansionState
{
	GENERATED_BODY()

	FMovieSceneExpansionState(bool bInExpanded = true) : bExpanded(bInExpanded) {}

	UPROPERTY()
	bool bExpanded;
};

/**
 * Editor only data that needs to be saved between sessions for editing but has no runtime purpose
 */
USTRUCT()
struct FMovieSceneEditorData
{
	GENERATED_USTRUCT_BODY()

	/** Map of node path -> expansion state. */
<<<<<<< HEAD
	UPROPERTY()
	TMap<FString, FMovieSceneExpansionState> ExpansionStates;
=======
	UPROPERTY()
	TMap<FString, FMovieSceneExpansionState> ExpansionStates;

	/** User-defined working range in which the entire sequence should reside. */
	UPROPERTY()
	FFloatRange WorkingRange;

	/** The last view-range that the user was observing */
	UPROPERTY()
	FFloatRange ViewRange;
};


/**
 * Structure for labels that can be assigned to movie scene tracks.
 */
USTRUCT()
struct FMovieSceneTrackLabels
{
	GENERATED_BODY()

	UPROPERTY()
	TArray<FString> Strings;

	void FromString(const FString& LabelString)
	{
		LabelString.ParseIntoArray(Strings, TEXT(" "));
	}

	FString ToString() const
	{
		return FString::Join(Strings, TEXT(" "));
	}
>>>>>>> 73f66985
};


/**
 * Implements a movie scene asset.
 */
UCLASS()
class MOVIESCENE_API UMovieScene
	: public UObject
{
	GENERATED_UCLASS_BODY()

public:

#if WITH_EDITOR
	/**
	 * Add a spawnable to this movie scene's list of owned blueprints.
	 *
	 * These objects are stored as "inners" of the MovieScene.
	 *
	 * @param Name Name of the spawnable.
	 * @param Blueprint	The blueprint to add.
	 * @return Guid of the newly-added spawnable.
	 */
	FGuid AddSpawnable(const FString& Name, UBlueprint* Blueprint);

	/**
	 * Removes a spawnable from this movie scene.
	 *
	 * @param Guid The guid of a spawnable to find and remove.
	 * @return true if anything was removed.
	 */
	bool RemoveSpawnable(const FGuid& Guid);

	/**
	 * Attempt to find a spawnable using some custom prodeicate
	 *
	 * @param InPredicate A predicate to test each spawnable against
	 * @return Spawnable object that was found (or nullptr if not found).
	 */
	FMovieSceneSpawnable* FindSpawnable( const TFunctionRef<bool(FMovieSceneSpawnable&)>& InPredicate );

#endif //WITH_EDITOR

	/**
	 * Tries to locate a spawnable in this MovieScene for the specified spawnable GUID.
	 *
	 * @param Guid The spawnable guid to search for.
	 * @return Spawnable object that was found (or nullptr if not found).
	 */
	FMovieSceneSpawnable* FindSpawnable(const FGuid& Guid);

	/**
	 * Get the number of spawnable objects in this scene.
	 *
	 * @return Spawnable object count.
	 */
	int32 GetSpawnableCount() const;
	
public:

	/**
	 * Adds a possessable to this movie scene.
	 *
	 * @param Name Name of the possessable.
	 * @param Class The class of object that will be possessed.
	 * @return Guid of the newly-added possessable.
	 */
	FGuid AddPossessable(const FString& Name, UClass* Class);

	/**
	 * Removes a possessable from this movie scene.
	 *
	 * @param PossessableGuid Guid of possessable to remove.
	 */
	bool RemovePossessable(const FGuid& PossessableGuid);
	
	/*
	* Replace an existing possessable with another 
	*/
	bool ReplacePossessable(const FGuid& OldGuid, const FGuid& NewGuid, const FString& Name);

	/**
	 * Tries to locate a possessable in this MovieScene for the specified possessable GUID.
	 *
	 * @param Guid The possessable guid to search for.
	 * @return Possessable object that was found (or nullptr if not found).
	 */
	struct FMovieScenePossessable* FindPossessable(const FGuid& Guid);

	/**
	 * Grabs a reference to a specific possessable by index.
	 *
	 * @param Index of possessable to return.
	 * @return Returns the specified possessable by index.
	 */
	FMovieScenePossessable& GetPossessable(const int32 Index);

	/**
	 * Get the number of possessable objects in this scene.
	 *
	 * @return Possessable object count.
	 */
	int32 GetPossessableCount() const;

public:

	/**
	 * Adds a track.
	 *
	 * Note: The type should not already exist.
	 *
	 * @param TrackClass The class of the track to create.
	 * @param ObjectGuid The runtime object guid that the type should bind to.
	 * @param Type The newly created type.
	 * @see  FindTrack, RemoveTrack
	 */
	UMovieSceneTrack* AddTrack(TSubclassOf<UMovieSceneTrack> TrackClass, const FGuid& ObjectGuid);

	/**
	 * Adds a track.
	 *
	 * Note: The type should not already exist.
	 *
	 * @param TrackClass The class of the track to create.
	 * @param ObjectGuid The runtime object guid that the type should bind to.
	 * @param Type The newly created type.
	 * @see FindTrack, RemoveTrack
	 */
	template<typename TrackClass>
	TrackClass* AddTrack(const FGuid& ObjectGuid)
	{
		return Cast<TrackClass>(AddTrack(TrackClass::StaticClass(), ObjectGuid));
	}

	/**
	 * Finds a track.
	 *
	 * @param TrackClass The class of the track to find.
	 * @param ObjectGuid The runtime object guid that the track is bound to.
	 * @param TrackName The name of the track to differentiate the one we are searching for from other tracks of the same class.
	 * @return The found track or nullptr if one does not exist.
	 * @see AddTrack, RemoveTrack
	 */
	UMovieSceneTrack* FindTrack(TSubclassOf<UMovieSceneTrack> TrackClass, const FGuid& ObjectGuid, const FName& TrackName) const;
	
	/**
	 * Finds a track.
	 *
	 * @param TrackClass The class of the track to find.
	 * @param ObjectGuid The runtime object guid that the track is bound to.
	 * @param TrackName The name of the track to differentiate the one we are searching for from other tracks of the same class (optional).
	 * @return The found track or nullptr if one does not exist.
	 * @see AddTrack, RemoveTrack
	 */
	template<typename TrackClass>
	TrackClass* FindTrack(const FGuid& ObjectGuid, const FName& TrackName = NAME_None) const
	{
		return Cast<TrackClass>(FindTrack(TrackClass::StaticClass(), ObjectGuid, TrackName));
	}

	/**
	 * Removes a track.
	 *
	 * @param Track The track to remove.
	 * @return true if anything was removed.
	 * @see AddTrack, FindTrack
	 */
	bool RemoveTrack(UMovieSceneTrack& Track);

public:

	/**
	 * Adds a master track.
	 *
	 * Note: The type should not already exist.
	 *
	 * @param TrackClass The class of the track to create
	 * @param Type	The newly created type
	 * @see FindMasterTrack, GetMasterTracks, IsMasterTrack, RemoveMasterTrack
	 */
	UMovieSceneTrack* AddMasterTrack(TSubclassOf<UMovieSceneTrack> TrackClass);
	
	/**
	 * Adds a master track.
	 *
	 * Note: The type should not already exist.
	 *
	 * @param TrackClass The class of the track to create
	 * @param Type	The newly created type
	 * @see FindMasterTrack, GetMasterTracks, IsMasterTrack, RemoveMasterTrack
	 */
	template<typename TrackClass>
	TrackClass* AddMasterTrack()
	{
		return Cast<TrackClass>(AddMasterTrack(TrackClass::StaticClass()));
	}

	/**
	 * Finds a master track (one not bound to a runtime objects).
	 *
	 * @param TrackClass The class of the track to find.
	 * @return The found track or nullptr if one does not exist.
	 * @see AddMasterTrack, GetMasterTracks, IsMasterTrack, RemoveMasterTrack
	 */
	UMovieSceneTrack* FindMasterTrack(TSubclassOf<UMovieSceneTrack> TrackClass) const;

	/**
	 * Finds a master track (one not bound to a runtime objects).
	 *
	 * @param TrackClass The class of the track to find.
	 * @return The found track or nullptr if one does not exist.
	 * @see AddMasterTrack, GetMasterTracks, IsMasterTrack, RemoveMasterTrack
	 */
<<<<<<< HEAD
	bool IsAMasterTrack(const UMovieSceneTrack& Track) const;
=======
	template<typename TrackClass>
	TrackClass* FindMasterTrack() const
	{
		return Cast<TrackClass>(FindMasterTrack(TrackClass::StaticClass()));
	}
>>>>>>> 73f66985

	/**
	 * Get all master tracks.
	 *
	 * @return Track collection.
	 * @see AddMasterTrack, FindMasterTrack, IsMasterTrack, RemoveMasterTrack
	 */
	const TArray<UMovieSceneTrack*>& GetMasterTracks() const
	{
		return MasterTracks;
	}

	/**
	 * Check whether the specified track is a master track in this scene.
	 *
	 * @return true if the track is a master track, false otherwise.
	 * @see AddMasterTrack, FindMasterTrack, GetMasterTracks, RemoveMasterTrack
	 */
	bool IsAMasterTrack(const UMovieSceneTrack& Track) const;

	/**
	 * Removes a master track.
	 *
	 * @param Track The track to remove.
	 * @return true if anything was removed.
	 * @see AddMasterTrack, FindMasterTrack, GetMasterTracks, IsMasterTrack
	 */
	bool RemoveMasterTrack(UMovieSceneTrack& Track);

public:

	// @todo sequencer: the following methods really shouldn't be here

	/**
	 * Adds a new shot track if it doesn't exist 
	 * A shot track is a special kind of sub-movie scene track that allows for cutting between camera views
	 * There is only one per movie scene. 
	 *
	 * @param TrackClass  The shot track class type
	 * @return The created shot track
	 */
	UMovieSceneTrack* AddShotTrack( TSubclassOf<UMovieSceneTrack> TrackClass );
	
	/** @return The shot track if it exists. */
	UMovieSceneTrack* GetShotTrack();

	/** Removes the shot track if it exists. */
	void RemoveShotTrack();

public:

	/**
	 * Returns all sections and their associated binding data.
	 *
	 * @return A list of sections with object bindings and names.
	 */
	TArray<UMovieSceneSection*> GetAllSections() const;

	/**
	 * @return All object bindings.
	 */
	const TArray<FMovieSceneBinding>& GetBindings() const
	{
		return ObjectBindings;
	}

<<<<<<< HEAD
=======
	/**
	 * Get the display name of the object with the specified identifier.
	 *
	 * @param ObjectId The object identifier.
	 * @result The object's display name.
	 */
	FText GetObjectDisplayName(const FGuid& ObjectId);

	/**
	 * @return The playback time range of this movie scene, relative to its 0-time offset.
	 */
	TRange<float> GetPlaybackRange() const;

>>>>>>> 73f66985
	/*
	* Replace an existing binding with another 
	*/
	void ReplaceBinding(const FGuid& OldGuid, const FGuid& NewGuid, const FString& Name);
<<<<<<< HEAD

	/**
	 * @return The time range of the movie scene (the in to out time range)
=======

#if WITH_EDITORONLY_DATA
	/**
	 */
	TMap<FString, FMovieSceneTrackLabels>& GetObjectsToLabels()
	{
		return ObjectsToLabels;
	}

	/**
	 * Get the display name of the object with the specified identifier.
	 *
	 * @param ObjectId The object identifier.
	 * @result The object's display name.
>>>>>>> 73f66985
	 */
	void SetObjectDisplayName(const FGuid& ObjectId, const FText& DisplayName);
#endif

	/**
	 * Set the start and end playback positions (playback range) for this movie scene
	 *
	 * @param Start The offset from 0-time to start playback of this movie scene
	 * @param End The offset from 0-time to end playback of this movie scene
	 */
	void SetPlaybackRange(float Start, float End);

public:
	
#if WITH_EDITORONLY_DATA
	/**
	 * @return The editor only data for use with this movie scene
	 */
	FMovieSceneEditorData& GetEditorData()
	{
		return EditorData;
	}
#endif

protected:

	/**
	 * Removes animation data bound to a GUID.
	 *
	 * @param Guid The guid bound to animation data to remove
	 */
	void RemoveBinding(const FGuid& Guid);

protected:

<<<<<<< HEAD
=======
	/** Called after this object has been deserialized */
	virtual void PostLoad() override;

	/** Called before this object is being deserialized. */
	virtual void PreSave() override;

	/** Perform legacy upgrade of time ranges */
	void UpgradeTimeRanges();

private:

>>>>>>> 73f66985
	/**
	 * Data-only blueprints for all of the objects that we we're able to spawn.
	 * These describe objects and actors that we may instantiate at runtime,
	 * or create proxy objects for previewing in the editor.
	 */
	UPROPERTY()
	TArray<FMovieSceneSpawnable> Spawnables;

	/** Typed slots for already-spawned objects that we are able to control with this MovieScene */
	UPROPERTY()
	TArray<FMovieScenePossessable> Possessables;

	/** Tracks bound to possessed or spawned objects */
	UPROPERTY()
	TArray<FMovieSceneBinding> ObjectBindings;

	/** Master tracks which are not bound to spawned or possessed objects */
	UPROPERTY()
	TArray<UMovieSceneTrack*> MasterTracks;

	/** The shot track is a specialized track for switching between cameras on a cinematic */
	UPROPERTY()
	UMovieSceneTrack* ShotTrack;

#if WITH_EDITORONLY_DATA
	/** Maps object GUIDs to user defined display names. */
	UPROPERTY()
	TMap<FString, FText> ObjectsToDisplayNames;

	/** Maps object GUIDs to user defined labels. */
	UPROPERTY()
	TMap<FString, FMovieSceneTrackLabels> ObjectsToLabels;

	/** Editor only data that needs to be saved between sessions for editing but has no runtime purpose */
	UPROPERTY()
	FMovieSceneEditorData EditorData;
#endif

<<<<<<< HEAD
public:
	/** In time of the movie scene in seconds*/
	UPROPERTY()
	float InTime;

	/** Out time of the movie scene in seconds */
	UPROPERTY()
	float OutTime;

	/** Start time of the movie scene in seconds*/
	UPROPERTY()
	float StartTime;

	/** End time of the movie scene in seconds */
	UPROPERTY()
	float EndTime;
=======
private:

	/** User-defined playback range for this movie scene. Must be a finite range. Relative to this movie-scene's 0-time origin. */
	UPROPERTY()
	FFloatRange PlaybackRange;
	
	UPROPERTY()
	float InTime_DEPRECATED;

	UPROPERTY()
	float OutTime_DEPRECATED;

	UPROPERTY()
	float StartTime_DEPRECATED;

	UPROPERTY()
	float EndTime_DEPRECATED;
>>>>>>> 73f66985
};<|MERGE_RESOLUTION|>--- conflicted
+++ resolved
@@ -14,8 +14,6 @@
 
 
 MOVIESCENE_API DECLARE_LOG_CATEGORY_EXTERN(LogMovieScene, Log, All);
-<<<<<<< HEAD
-=======
 
 
 /** @todo: remove this type when support for intrinsics on TMap values is added? */
@@ -29,20 +27,7 @@
 	UPROPERTY()
 	bool bExpanded;
 };
->>>>>>> 73f66985
-
-
-/** @todo: remove this type when support for intrinsics on TMap values is added? */
-USTRUCT()
-struct FMovieSceneExpansionState
-{
-	GENERATED_BODY()
-
-	FMovieSceneExpansionState(bool bInExpanded = true) : bExpanded(bInExpanded) {}
-
-	UPROPERTY()
-	bool bExpanded;
-};
+
 
 /**
  * Editor only data that needs to be saved between sessions for editing but has no runtime purpose
@@ -53,10 +38,6 @@
 	GENERATED_USTRUCT_BODY()
 
 	/** Map of node path -> expansion state. */
-<<<<<<< HEAD
-	UPROPERTY()
-	TMap<FString, FMovieSceneExpansionState> ExpansionStates;
-=======
 	UPROPERTY()
 	TMap<FString, FMovieSceneExpansionState> ExpansionStates;
 
@@ -90,7 +71,6 @@
 	{
 		return FString::Join(Strings, TEXT(" "));
 	}
->>>>>>> 73f66985
 };
 
 
@@ -305,15 +285,11 @@
 	 * @return The found track or nullptr if one does not exist.
 	 * @see AddMasterTrack, GetMasterTracks, IsMasterTrack, RemoveMasterTrack
 	 */
-<<<<<<< HEAD
-	bool IsAMasterTrack(const UMovieSceneTrack& Track) const;
-=======
 	template<typename TrackClass>
 	TrackClass* FindMasterTrack() const
 	{
 		return Cast<TrackClass>(FindMasterTrack(TrackClass::StaticClass()));
 	}
->>>>>>> 73f66985
 
 	/**
 	 * Get all master tracks.
@@ -380,8 +356,6 @@
 		return ObjectBindings;
 	}
 
-<<<<<<< HEAD
-=======
 	/**
 	 * Get the display name of the object with the specified identifier.
 	 *
@@ -395,16 +369,10 @@
 	 */
 	TRange<float> GetPlaybackRange() const;
 
->>>>>>> 73f66985
 	/*
 	* Replace an existing binding with another 
 	*/
 	void ReplaceBinding(const FGuid& OldGuid, const FGuid& NewGuid, const FString& Name);
-<<<<<<< HEAD
-
-	/**
-	 * @return The time range of the movie scene (the in to out time range)
-=======
 
 #if WITH_EDITORONLY_DATA
 	/**
@@ -419,7 +387,6 @@
 	 *
 	 * @param ObjectId The object identifier.
 	 * @result The object's display name.
->>>>>>> 73f66985
 	 */
 	void SetObjectDisplayName(const FGuid& ObjectId, const FText& DisplayName);
 #endif
@@ -455,8 +422,6 @@
 
 protected:
 
-<<<<<<< HEAD
-=======
 	/** Called after this object has been deserialized */
 	virtual void PostLoad() override;
 
@@ -468,7 +433,6 @@
 
 private:
 
->>>>>>> 73f66985
 	/**
 	 * Data-only blueprints for all of the objects that we we're able to spawn.
 	 * These describe objects and actors that we may instantiate at runtime,
@@ -507,24 +471,6 @@
 	FMovieSceneEditorData EditorData;
 #endif
 
-<<<<<<< HEAD
-public:
-	/** In time of the movie scene in seconds*/
-	UPROPERTY()
-	float InTime;
-
-	/** Out time of the movie scene in seconds */
-	UPROPERTY()
-	float OutTime;
-
-	/** Start time of the movie scene in seconds*/
-	UPROPERTY()
-	float StartTime;
-
-	/** End time of the movie scene in seconds */
-	UPROPERTY()
-	float EndTime;
-=======
 private:
 
 	/** User-defined playback range for this movie scene. Must be a finite range. Relative to this movie-scene's 0-time origin. */
@@ -542,5 +488,4 @@
 
 	UPROPERTY()
 	float EndTime_DEPRECATED;
->>>>>>> 73f66985
 };