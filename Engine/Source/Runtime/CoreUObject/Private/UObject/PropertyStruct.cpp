// Copyright 1998-2015 Epic Games, Inc. All Rights Reserved.

#include "CoreUObjectPrivate.h"
#include "Archive.h"
#include "PropertyHelper.h"

static inline void PreloadInnerStructMembers(UStructProperty* StructProperty)
{
#if USE_CIRCULAR_DEPENDENCY_LOAD_DEFERRING
	uint32 PropagatedLoadFlags = 0;
<<<<<<< HEAD
	if (ULinkerLoad* Linker = StructProperty->GetLinker())
=======
	if (FLinkerLoad* Linker = StructProperty->GetLinker())
>>>>>>> cce8678d
	{
		PropagatedLoadFlags |= (Linker->LoadFlags & LOAD_DeferDependencyLoads);
	}

	if (UScriptStruct* Struct = StructProperty->Struct)
	{
<<<<<<< HEAD
		if (ULinkerLoad* StructLinker = Struct->GetLinker())
=======
		if (FLinkerLoad* StructLinker = Struct->GetLinker())
>>>>>>> cce8678d
		{
			TGuardValue<uint32> LoadFlagGuard(StructLinker->LoadFlags, StructLinker->LoadFlags | PropagatedLoadFlags);
			Struct->RecursivelyPreload();
		}
	}
#else // USE_CIRCULAR_DEPENDENCY_LOAD_DEFERRING
	StructProperty->Struct->RecursivelyPreload();
#endif // USE_CIRCULAR_DEPENDENCY_LOAD_DEFERRING
}

/*-----------------------------------------------------------------------------
	UStructProperty.
-----------------------------------------------------------------------------*/

UStructProperty::UStructProperty(ECppProperty, int32 InOffset, uint64 InFlags, UScriptStruct* InStruct)
	: UProperty(FObjectInitializer::Get(), EC_CppProperty, InOffset, InFlags)
	, Struct(InStruct)
{
	ElementSize = Struct->PropertiesSize;
}

UStructProperty::UStructProperty( const FObjectInitializer& ObjectInitializer, ECppProperty, int32 InOffset, uint64 InFlags, UScriptStruct* InStruct )
	:	UProperty( ObjectInitializer, EC_CppProperty, InOffset, InFlags )
	,	Struct( InStruct )
{
	ElementSize = Struct->PropertiesSize;
}

int32 UStructProperty::GetMinAlignment() const
{
	return Struct->GetMinAlignment();
}

void UStructProperty::LinkInternal(FArchive& Ar)
{
	// We potentially have to preload the property itself here, if we were the inner of an array property
	if(HasAnyFlags(RF_NeedLoad))
	{
		GetLinker()->Preload(this);
	}

#if !(UE_BUILD_SHIPPING || UE_BUILD_TEST)
	if (Struct == NULL)
	{
		UE_LOG(LogProperty, Error, TEXT("Struct type unknown for property '%s'; perhaps the USTRUCT() was renamed or deleted?"), *GetFullName());
	}
#endif

	// Preload is required here in order to load the value of Struct->PropertiesSize
	Ar.Preload(Struct);
	if ( !ensure(Struct) )
	{
		Struct = GetFallbackStruct();
	}
	PreloadInnerStructMembers(this);
	
	ElementSize = Align(Struct->PropertiesSize, Struct->GetMinAlignment());
	if (Struct->StructFlags & STRUCT_IsPlainOldData) // if there is nothing to construct or the struct is known to be memcpy-able, then allow memcpy
	{
		PropertyFlags |= CPF_IsPlainOldData;
	}
	if (Struct->StructFlags & STRUCT_NoDestructor)
	{
		PropertyFlags |= CPF_NoDestructor;
	}
	if (Struct->StructFlags & STRUCT_ZeroConstructor)
	{
		PropertyFlags |= CPF_ZeroConstructor;
	}
}

bool UStructProperty::Identical( const void* A, const void* B, uint32 PortFlags ) const
{
	return Struct->CompareScriptStruct(A, B, PortFlags);
}

bool UStructProperty::UseNativeSerialization() const
{
	return 0 != (Struct->StructFlags & STRUCT_SerializeNative);
}

bool UStructProperty::UseBinarySerialization(const FArchive& Ar) const
{
	return !(Ar.IsLoading() || Ar.IsSaving()) 
		||	Ar.WantBinaryPropertySerialization()
		||	(0 != (Struct->StructFlags & STRUCT_Immutable));
}

bool UStructProperty::UseBinaryOrNativeSerialization(const FArchive& Ar) const
{
	const bool bUseBinarySerialization = UseBinarySerialization(Ar);
	const bool bUseNativeSerialization = UseNativeSerialization();
	return bUseBinarySerialization || bUseNativeSerialization;
}

void UStructProperty::StaticSerializeItem(FArchive& Ar, void* Value, void const* Defaults, UScriptStruct* Struct, const bool bUseBinarySerialization, const bool bUseNativeSerialization)
{
	check(Struct);

	// Preload struct before serialization tracking to not double count time.
	if (bUseBinarySerialization || bUseNativeSerialization)
	{
		Ar.Preload(Struct);
	}

	bool bItemSerialized = false;
	if (bUseNativeSerialization)
	{
		UScriptStruct::ICppStructOps* CppStructOps = Struct->GetCppStructOps();
		check(CppStructOps); // else should not have STRUCT_SerializeNative
		check(!Struct->InheritedCppStructOps()); // else should not have STRUCT_SerializeNative
		bItemSerialized = CppStructOps->Serialize(Ar, Value);
	}

	if (!bItemSerialized)
	{
		if (bUseBinarySerialization)
		{
			// Struct is already preloaded above.
			if (!Ar.IsPersistent() && Ar.GetPortFlags() != 0 && !Struct->ShouldSerializeAtomically(Ar))
			{
				Struct->SerializeBinEx(Ar, Value, Defaults, Struct);
			}
			else
			{
				Struct->SerializeBin(Ar, Value);
			}
		}
		else
		{
			Struct->SerializeTaggedProperties(Ar, (uint8*)Value, Struct, (uint8*)Defaults);
		}
	}

	if (Struct->StructFlags & STRUCT_PostSerializeNative)
	{
		UScriptStruct::ICppStructOps* CppStructOps = Struct->GetCppStructOps();
		check(CppStructOps); // else should not have STRUCT_PostSerializeNative
		check(!Struct->InheritedCppStructOps()); // else should not have STRUCT_PostSerializeNative
		CppStructOps->PostSerialize(Ar, Value);
	}
}

void UStructProperty::SerializeItem( FArchive& Ar, void* Value, void const* Defaults ) const
{
	const bool bUseBinarySerialization = UseBinarySerialization(Ar);
	const bool bUseNativeSerialization = UseNativeSerialization();

	StaticSerializeItem(Ar, Value, Defaults, Struct, bUseBinarySerialization, bUseNativeSerialization);
}

bool UStructProperty::NetSerializeItem( FArchive& Ar, UPackageMap* Map, void* Data, TArray<uint8> * MetaData ) const
{
	//------------------------------------------------
	//	Custom NetSerialization
	//------------------------------------------------
	if (Struct->StructFlags & STRUCT_NetSerializeNative)
	{
		UScriptStruct::ICppStructOps* CppStructOps = Struct->GetCppStructOps();
		check(CppStructOps); // else should not have STRUCT_NetSerializeNative
		check(!Struct->InheritedCppStructOps()); // else should not have STRUCT_NetSerializeNative
		bool bSuccess = true;
		bool bMapped = CppStructOps->NetSerialize(Ar, Map, bSuccess, Data);
		if (!bSuccess)
		{
			UE_LOG(LogProperty, Warning, TEXT("Native NetSerialize %s (%s) failed."), *GetFullName(), *Struct->GetFullName() );
		}
		return bMapped;
	}

	UE_LOG( LogProperty, Fatal, TEXT( "Deprecated code path" ) );

	return 1;
}

void UStructProperty::Serialize( FArchive& Ar )
{
	Super::Serialize( Ar );

	static UScriptStruct* FallbackStruct = GetFallbackStruct();
	
	if (Ar.IsPersistent() && Ar.GetLinker() && Ar.IsLoading() && !Struct)
	{
		// It's necessary to solve circular dependency problems, when serializing the Struct causes linking of the Property.
		Struct = FallbackStruct;
	}

	Ar << Struct;
#if WITH_EDITOR
	if (Ar.IsPersistent() && Ar.GetLinker())
	{
		if (!Struct && Ar.IsLoading())
		{
			UE_LOG(LogProperty, Error, TEXT("UStructProperty::Serialize Loading: Property '%s'. Unknown structure."), *GetFullName());
			Struct = FallbackStruct;
		}
		else if ((FallbackStruct == Struct) && Ar.IsSaving())
		{
			UE_LOG(LogProperty, Error, TEXT("UStructProperty::Serialize Saving: Property '%s'. FallbackStruct structure."), *GetFullName());
		}
	}
#endif // WITH_EDITOR
	if (Struct)
	{
		PreloadInnerStructMembers(this);
	}
	else
	{
		ensure(true);
	}
}
void UStructProperty::AddReferencedObjects(UObject* InThis, FReferenceCollector& Collector)
{
	UStructProperty* This = CastChecked<UStructProperty>(InThis);
	Collector.AddReferencedObject( This->Struct, This );
	Super::AddReferencedObjects( This, Collector );
}

#if HACK_HEADER_GENERATOR

bool UStructProperty::HasNoOpConstructor() const
{
	Struct->PrepareCppStructOps();
	UScriptStruct::ICppStructOps* CppStructOps = Struct->GetCppStructOps();
	if (CppStructOps && CppStructOps->HasNoopConstructor())
	{
		return true;
	}
	return false;
}

#endif

FString UStructProperty::GetCPPType( FString* ExtendedTypeText/*=NULL*/, uint32 CPPExportFlags/*=0*/ ) const
{
	return FString::Printf(TEXT("F%s"), *Struct->GetName());
}

FString UStructProperty::GetCPPTypeForwardDeclaration() const
{
	return FString::Printf(TEXT("struct F%s;"), *Struct->GetName());
}

FString UStructProperty::GetCPPMacroType( FString& ExtendedTypeText ) const
{
	ExtendedTypeText = GetCPPType(NULL, CPPF_None);
	return TEXT("STRUCT");
}

void UStructProperty::UStructProperty_ExportTextItem(class UScriptStruct* InStruct, FString& ValueStr, const void* PropertyValue, const void* DefaultValue, UObject* Parent, int32 PortFlags, UObject* ExportRootScope)
{
	int32 Count=0;

	// if this struct is configured to be serialized as a unit, it must be exported as a unit as well.
	if ((InStruct->StructFlags&STRUCT_Atomic) != 0)
	{
		// change DefaultValue to match PropertyValue so that ExportText always exports this item
		DefaultValue = PropertyValue;
	}

	for (TFieldIterator<UProperty> It(InStruct); It; ++It)
	{
		if (It->ShouldPort(PortFlags))
		{
			for (int32 Index=0; Index<It->ArrayDim; Index++)
			{
				FString InnerValue;
				if (It->ExportText_InContainer(Index,InnerValue,PropertyValue,DefaultValue,Parent,PPF_Delimited | PortFlags, ExportRootScope))
				{
					Count++;
					if ( Count == 1 )
					{
						ValueStr += TEXT("(");
					}
					else
					{
						ValueStr += TEXT(",");
					}

					if( It->ArrayDim == 1 )
					{
						ValueStr += FString::Printf( TEXT("%s="), *It->GetName() );
					}
					else
					{
						ValueStr += FString::Printf( TEXT("%s[%i]="), *It->GetName(), Index );
					}
					ValueStr += InnerValue;
				}
			}
		}
	}

	if (Count > 0)
	{
		ValueStr += TEXT(")");
	}
} 

void UStructProperty::ExportTextItem( FString& ValueStr, const void* PropertyValue, const void* DefaultValue, UObject* Parent, int32 PortFlags, UObject* ExportRootScope ) const
{
	if (Struct->StructFlags & STRUCT_ExportTextItemNative)
	{
		UScriptStruct::ICppStructOps* CppStructOps = Struct->GetCppStructOps();
		check(CppStructOps); // else should not have STRUCT_ExportTextItemNative
		check(!Struct->InheritedCppStructOps()); // else should not have STRUCT_ExportTextItemNative
		if (CppStructOps->ExportTextItem(ValueStr, PropertyValue, DefaultValue, Parent, PortFlags, ExportRootScope))
		{
			return;
		}
	}

	UStructProperty_ExportTextItem(Struct, ValueStr, PropertyValue, DefaultValue, Parent, PortFlags, ExportRootScope);
} 

const TCHAR* UStructProperty::ImportText_Internal( const TCHAR* InBuffer, void* Data, int32 PortFlags, UObject* Parent, FOutputDevice* ErrorText ) const
{
	if (Struct->StructFlags & STRUCT_ImportTextItemNative)
	{
		UScriptStruct::ICppStructOps* CppStructOps = Struct->GetCppStructOps();
		check(CppStructOps); // else should not have STRUCT_ImportTextItemNative
		check(!Struct->InheritedCppStructOps()); // else should not have STRUCT_ImportTextItemNative
		if (CppStructOps->ImportTextItem(InBuffer, Data, PortFlags, Parent, ErrorText))
		{
			return InBuffer;
		}
	}
	
	TArray<FDefinedProperty> DefinedProperties;
	// this keeps track of the number of errors we've logged, so that we can add new lines when logging more than one error
	int32 ErrorCount = 0;
	const TCHAR* Buffer = InBuffer;
	if (*Buffer++ == TCHAR('('))
	{
		// Parse all properties.
		while (*Buffer != TCHAR(')'))
		{
			// parse and import the value
			Buffer = ImportSingleProperty(Buffer, Data, Struct, Parent, PortFlags | PPF_Delimited, ErrorText, DefinedProperties);

			// skip any remaining text before the next property value
			SkipWhitespace(Buffer);
			int32 SubCount = 0;
			while ( *Buffer && *Buffer != TCHAR('\r') && *Buffer != TCHAR('\n') &&
					(SubCount > 0 || *Buffer != TCHAR(')')) && (SubCount > 0 || *Buffer != TCHAR(',')) )
			{
				SkipWhitespace(Buffer);
				if (*Buffer == TCHAR('\"'))
				{
					do
					{
						Buffer++;
					} while (*Buffer && *Buffer != TCHAR('\"') && *Buffer != TCHAR('\n') && *Buffer != TCHAR('\r'));

					if (*Buffer != TCHAR('\"'))
					{
						ErrorText->Logf(TEXT("%sImportText (%s): Bad quoted string at: %s"), ErrorCount++ > 0 ? LINE_TERMINATOR : TEXT(""), *GetName(), Buffer );
						return NULL;
					}
				}
				else if( *Buffer == TCHAR('(') )
				{
					SubCount++;
				}
				else if( *Buffer == TCHAR(')') )
				{
					SubCount--;
					if( SubCount < 0 )
					{
						ErrorText->Logf(TEXT("%sImportText (%s): Too many closing parenthesis in: %s"), ErrorCount++ > 0 ? LINE_TERMINATOR : TEXT(""), *GetName(), InBuffer);
						return NULL;
					}
				}
				Buffer++;
			}
			if( SubCount > 0 )
			{
				ErrorText->Logf(TEXT("%sImportText(%s): Not enough closing parenthesis in: %s"), ErrorCount++ > 0 ? LINE_TERMINATOR : TEXT(""), *GetName(), InBuffer);
				return NULL;
			}

			// Skip comma.
			if( *Buffer==TCHAR(',') )
			{
				// Skip comma.
				Buffer++;
			}
			else if( *Buffer!=TCHAR(')') )
			{
				ErrorText->Logf(TEXT("%sImportText (%s): Missing closing parenthesis: %s"), ErrorCount++ > 0 ? LINE_TERMINATOR : TEXT(""), *GetName(), InBuffer);
				return NULL;
			}

			SkipWhitespace(Buffer);
		}

		// Skip trailing ')'.
		Buffer++;
	}
	else
	{
		ErrorText->Logf(TEXT("%sImportText (%s): Missing opening parenthesis: %s"), ErrorCount++ > 0 ? LINE_TERMINATOR : TEXT(""), *GetName(), InBuffer);
		return NULL;
	}
	return Buffer;
}

void UStructProperty::CopyValuesInternal( void* Dest, void const* Src, int32 Count  ) const
{
	Struct->CopyScriptStruct(Dest, Src, Count);
}

void UStructProperty::InitializeValueInternal( void* InDest ) const
{
	Struct->InitializeStruct(InDest, ArrayDim);
}

void UStructProperty::ClearValueInternal( void* Data ) const
{
	Struct->ClearScriptStruct(Data, 1); // clear only does one value
}

void UStructProperty::DestroyValueInternal( void* Dest ) const
{
	Struct->DestroyStruct(Dest, ArrayDim);
}

/**
 * Creates new copies of components
 * 
 * @param	Data				pointer to the address of the instanced object referenced by this UComponentProperty
 * @param	DefaultData			pointer to the address of the default value of the instanced object referenced by this UComponentProperty
 * @param	Owner				the object that contains this property's data
 * @param	InstanceGraph		contains the mappings of instanced objects and components to their templates
 */
void UStructProperty::InstanceSubobjects( void* Data, void const* DefaultData, UObject* Owner, FObjectInstancingGraph* InstanceGraph )
{
	for (int32 Index = 0; Index < ArrayDim; Index++)
	{
		Struct->InstanceSubobjectTemplates( (uint8*)Data + ElementSize * Index, DefaultData ? (uint8*)DefaultData + ElementSize * Index : NULL, Struct, Owner, InstanceGraph );
	}
}

bool UStructProperty::SameType(const UProperty* Other) const
{
	return Super::SameType(Other) && (Struct == ((UStructProperty*)Other)->Struct);
}

IMPLEMENT_CORE_INTRINSIC_CLASS(UStructProperty, UProperty,
	{
		Class->EmitObjectReference(STRUCT_OFFSET(UStructProperty, Struct), TEXT("Struct"));
	}
);<|MERGE_RESOLUTION|>--- conflicted
+++ resolved
@@ -8,22 +8,14 @@
 {
 #if USE_CIRCULAR_DEPENDENCY_LOAD_DEFERRING
 	uint32 PropagatedLoadFlags = 0;
-<<<<<<< HEAD
-	if (ULinkerLoad* Linker = StructProperty->GetLinker())
-=======
 	if (FLinkerLoad* Linker = StructProperty->GetLinker())
->>>>>>> cce8678d
 	{
 		PropagatedLoadFlags |= (Linker->LoadFlags & LOAD_DeferDependencyLoads);
 	}
 
 	if (UScriptStruct* Struct = StructProperty->Struct)
 	{
-<<<<<<< HEAD
-		if (ULinkerLoad* StructLinker = Struct->GetLinker())
-=======
 		if (FLinkerLoad* StructLinker = Struct->GetLinker())
->>>>>>> cce8678d
 		{
 			TGuardValue<uint32> LoadFlagGuard(StructLinker->LoadFlags, StructLinker->LoadFlags | PropagatedLoadFlags);
 			Struct->RecursivelyPreload();
