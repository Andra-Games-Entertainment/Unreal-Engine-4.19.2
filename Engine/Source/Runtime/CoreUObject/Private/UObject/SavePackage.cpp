﻿// Copyright 1998-2016 Epic Games, Inc. All Rights Reserved.

#include "CoreUObjectPrivate.h"
#include "UObject/UTextProperty.h"
#include "TextPackageNamespaceUtil.h"
#include "Interface.h"
#include "TargetPlatform.h"
#include "UObject/UObjectThreadContext.h"
#include "BlueprintSupport.h"
#include "DebugSerializationFlags.h"
#include "UObject/GCScopeLock.h"
#include "CookStats.h"

DEFINE_LOG_CATEGORY_STATIC(LogSavePackage, Log, All);

static const int32 MAX_MERGED_COMPRESSION_CHUNKSIZE = 1024 * 1024;
static const FName WorldClassName = FName("World");


#define VALIDATE_INITIALIZECORECLASSES 0
#define EXPORT_SORTING_DETAILED_LOGGING 0

#if ENABLE_COOK_STATS
// Uncomment this code to measure UObject::Serialize time taken per UClass type during save.
// This code tracks each type in a hash, so is too heavyweight to leave on in general,
// but can be really useful for telling what classes are causing the most save time.
#define ENABLE_PACKAGE_CLASS_SERIALIZATION_TIMES 0
// uncomment this code to measure UObject::PreSave time taken per uclass type during save
#define ENABLE_TAGEXPORTS_CLASS_PRESAVE_TIMES 0
#include "ScopedTimers.h"

namespace SavePackageStats
{
	static int32 NumPackagesSaved = 0;
	static double SavePackageTimeSec = 0.0;
	static double TagPackageExportsPresaveTimeSec = 0.0;
	static double TagPackageExportsTimeSec = 0.0;
	static double ResetLoadersForSaveTimeSec = 0.0;
	static double TagPackageExportsGetObjectsWithOuter = 0.0;
	static double TagPackageExportsGetObjectsWithMarks = 0.0;
	static double SerializeImportsTimeSec = 0.0;
	static double SortExportsSeekfreeInnerTimeSec = 0.0;
	static double SerializeExportsTimeSec = 0.0;
	static double SerializeBulkDataTimeSec = 0.0;
	static double AsyncWriteTimeSec = 0.0;
	static double MBWritten = 0.0;
	static TMap<FName, FCookStatsManager::TKeyValuePair<double, uint32>> PackageClassSerializeTimes;
	static TMap<FName, FCookStatsManager::TKeyValuePair<double, uint32>> TagExportSerializeTimes;
	static TMap<FName, FCookStatsManager::TKeyValuePair<double, uint32>> ClassPreSaveTimes;
	static FCookStatsManager::FAutoRegisterCallback RegisterCookStats([](FCookStatsManager::AddStatFuncRef AddStat)
	{
		// Don't use FCookStatsManager::CreateKeyValueArray because there's just too many arguments. Don't need to overburden the compiler here.
		TArray<FCookStatsManager::StringKeyValue> StatsList;
		StatsList.Empty(15);
		#define ADD_COOK_STAT(Name) StatsList.Emplace(TEXT(#Name), FCookStatsManager::ToString(Name))
		ADD_COOK_STAT(NumPackagesSaved);
		ADD_COOK_STAT(SavePackageTimeSec);
		ADD_COOK_STAT(TagPackageExportsPresaveTimeSec);
		ADD_COOK_STAT(TagPackageExportsTimeSec);
		ADD_COOK_STAT(ResetLoadersForSaveTimeSec);
		ADD_COOK_STAT(TagPackageExportsGetObjectsWithOuter);
		ADD_COOK_STAT(TagPackageExportsGetObjectsWithMarks);
		ADD_COOK_STAT(SerializeImportsTimeSec);
		ADD_COOK_STAT(SortExportsSeekfreeInnerTimeSec);
		ADD_COOK_STAT(SerializeExportsTimeSec);
		ADD_COOK_STAT(SerializeBulkDataTimeSec);
		ADD_COOK_STAT(AsyncWriteTimeSec);
		ADD_COOK_STAT(MBWritten);
		#undef ADD_COOK_STAT

		AddStat(TEXT("Package.Save"), StatsList);
		
		const FString TotalString = TEXT("Total");

		if (PackageClassSerializeTimes.Num() > 0)
		{
			// Sort the class serialize times in reverse order.
			typedef FCookStatsManager::TKeyValuePair<FName, FCookStatsManager::TKeyValuePair<double, uint32>> ClassSerializeTimeData;
			TArray<ClassSerializeTimeData> SerializeTimesArray;
			SerializeTimesArray.Empty(PackageClassSerializeTimes.Num());
			for (const auto& KV : PackageClassSerializeTimes)
			{
				SerializeTimesArray.Emplace(FCookStatsManager::MakePair(KV.Key, FCookStatsManager::MakePair(KV.Value.Key, KV.Value.Value)));
			}
			SerializeTimesArray.Sort([](const ClassSerializeTimeData& LHS, const ClassSerializeTimeData& RHS)
			{
				return LHS.Value.Key > RHS.Value.Key;
			});

			// always print at least the top n, but not anything < 0.1% of total save time.
			int ClassesLogged = 0;
			for (const auto& KV : SerializeTimesArray)
			{
				// since we're sorted on size already. Just find the first one below the threshold and stop there
				if (ClassesLogged >= 10 && KV.Value.Key < 0.001 * SavePackageTimeSec)
				{
					break;
				}
				const FString ClassName = KV.Key.ToString();
				AddStat(TEXT("Package.Serialize"), FCookStatsManager::CreateKeyValueArray(
					TEXT("Class"), ClassName, 
					TEXT("TimeSec"), KV.Value.Key, 
					TEXT("Calls"), KV.Value.Value));
				ClassesLogged++;
			}
		}

		if (TagExportSerializeTimes.Num() > 0)
		{
			// Sort the class serialize times in reverse order.
			typedef FCookStatsManager::TKeyValuePair<FName, FCookStatsManager::TKeyValuePair<double, uint32>> ClassSerializeTimeData;
			TArray<ClassSerializeTimeData> SerializeTimesArray;
			SerializeTimesArray.Empty(TagExportSerializeTimes.Num());
			for (const auto& KV : TagExportSerializeTimes)
			{
				SerializeTimesArray.Emplace(FCookStatsManager::MakePair(KV.Key, FCookStatsManager::MakePair(KV.Value.Key, KV.Value.Value)));
			}
			SerializeTimesArray.Sort([](const ClassSerializeTimeData& LHS, const ClassSerializeTimeData& RHS)
			{
				return LHS.Value.Key > RHS.Value.Key;
			});

			double TotalSerializeTime = 0.0;
			int TotalSerializeCalls = 0;

			// always print at least the top n, but not anything < 0.1% of total save time.
			int ClassesLogged = 0;
			for (const auto& KV : SerializeTimesArray)
			{
				TotalSerializeTime += KV.Value.Key;
				TotalSerializeCalls += KV.Value.Value;

				// since we're sorted on size already. Just find the first one below the threshold and stop there
				if (ClassesLogged >= 10 && KV.Value.Key < 0.001 * SavePackageTimeSec)
				{
					break;
				}
				const FString ClassName = KV.Key.ToString();
				AddStat(TEXT("Package.TagExportSerialize"), FCookStatsManager::CreateKeyValueArray(
					TEXT("Class"), ClassName,
					TEXT("TimeSec"), KV.Value.Key,
					TEXT("Calls"), KV.Value.Value));
				ClassesLogged++;
			}

			AddStat(TEXT("Package.TagExportSerialize"), FCookStatsManager::CreateKeyValueArray(
				TEXT("Class"), TotalString,
				TEXT("TimeSec"), TotalSerializeTime,
				TEXT("Calls"), TotalSerializeCalls));
		}

		if (ClassPreSaveTimes.Num() > 0)
		{
			// Sort the class serialize times in reverse order.
			typedef FCookStatsManager::TKeyValuePair<FName, FCookStatsManager::TKeyValuePair<double, uint32>> ClassSerializeTimeData;
			TArray<ClassSerializeTimeData> SerializeTimesArray;
			SerializeTimesArray.Empty(ClassPreSaveTimes.Num());
			for (const auto& KV : ClassPreSaveTimes)
			{
				SerializeTimesArray.Emplace(FCookStatsManager::MakePair(KV.Key, FCookStatsManager::MakePair(KV.Value.Key, KV.Value.Value)));
			}
			SerializeTimesArray.Sort([](const ClassSerializeTimeData& LHS, const ClassSerializeTimeData& RHS)
			{
				return LHS.Value.Key > RHS.Value.Key;
			});

			// always print at least the top n, but not anything < 0.1% of total save time.
			// even if we don't print them then add up the time spent inside presave so we can at least account for it
			double TotalPreSaveTime = 0.0;
			int TotalPreSaveCalls = 0;
			int ClassesLogged = 0;
			for (const auto& KV : SerializeTimesArray)
			{
				TotalPreSaveTime += KV.Value.Key;
				TotalPreSaveCalls += KV.Value.Value;

				// since we're sorted on size already. Just find the first one below the threshold and stop there
				if (ClassesLogged >= 10 && KV.Value.Key < 0.001 * SavePackageTimeSec)
				{
					break;
				}
				const FString ClassName = KV.Key.ToString();
				AddStat(TEXT("Package.PreSave"), FCookStatsManager::CreateKeyValueArray(
					TEXT("Class"), ClassName,
					TEXT("TimeSec"), KV.Value.Key,
					TEXT("Calls"), KV.Value.Value));
				ClassesLogged++;
			}
			
			AddStat(TEXT("Package.PreSave"), FCookStatsManager::CreateKeyValueArray(
				TEXT("Class"), TotalString,
				TEXT("TimeSec"), TotalPreSaveTime,
				TEXT("Calls"), TotalPreSaveCalls));
		}
	});
}
#endif

static bool HasDeprecatedOrPendingKillOuter(UObject* InObj, UPackage* InSavingPackage)
{
	UObject* Obj = InObj;
	while (Obj)
	{
		if (Obj->GetClass()->HasAnyClassFlags(CLASS_Deprecated) && !Obj->HasAnyFlags(RF_ClassDefaultObject))
		{
			if (!InObj->IsPendingKill() && InObj->GetOutermost() == InSavingPackage)
			{
				UE_LOG(LogSavePackage, Warning, TEXT("%s has a deprecated outer %s, so it will not be saved"), *InObj->GetFullName(), *Obj->GetFullName());
			}
			return true; 
		}

		if(Obj->IsPendingKill())
		{
			return true;
		}

		Obj = Obj->GetOuter();
	}
	return false;
}

static void CheckObjectPriorToSave(FArchiveUObject& Ar, UObject* InObj, UPackage* InSavingPackage)
{
	if (!InObj)
	{
		return;
	}
	FUObjectThreadContext& ThreadContext = FUObjectThreadContext::Get();
	if (!InObj->IsValidLowLevelFast() || !InObj->IsValidLowLevel())
	{
		UE_LOG(LogLinker, Fatal, TEXT("Attempt to save bogus object %p ThreadContext.SerializedObject=%s  SerializedProperty=%s"), (void*)InObj, *GetFullNameSafe(ThreadContext.SerializedObject), *GetFullNameSafe(Ar.GetSerializedProperty()));
		return;
	}
	// if the object class is abstract or has been marked as deprecated, mark this
	// object as transient so that it isn't serialized
	if ( InObj->GetClass()->HasAnyClassFlags(CLASS_Abstract | CLASS_Deprecated | CLASS_NewerVersionExists) )
	{
		if ( !InObj->HasAnyFlags(RF_ClassDefaultObject) || InObj->GetClass()->HasAnyClassFlags(CLASS_Deprecated) )
		{
			InObj->SetFlags(RF_Transient);
		}
		if ( !InObj->HasAnyFlags(RF_ClassDefaultObject) && InObj->GetClass()->HasAnyClassFlags(CLASS_HasInstancedReference) )
		{
			TArray<UObject*> ComponentReferences;
			FReferenceFinder ComponentCollector(ComponentReferences, InObj, false, true, true);
			ComponentCollector.FindReferences(InObj, ThreadContext.SerializedObject, Ar.GetSerializedProperty());

			for ( int32 Index = 0; Index < ComponentReferences.Num(); Index++ )
			{
				ComponentReferences[Index]->SetFlags(RF_Transient);
			}
		}
	}
	else if ( HasDeprecatedOrPendingKillOuter(InObj, InSavingPackage) )
	{
		InObj->SetFlags(RF_Transient);
	}

	if ( InObj->HasAnyFlags(RF_ClassDefaultObject)
		&& (InObj->GetClass()->ClassGeneratedBy == nullptr || !InObj->GetClass()->HasAnyFlags(RF_Transient)) )
	{
		// if this is the class default object, make sure it's not
		// marked transient for any reason, as we need it to be saved
		// to disk (unless it's associated with a transient generated class)
		InObj->ClearFlags(RF_Transient);
	}

	//@todo instance, we may not need this for very long. It verifies that the fixup on component names will not be needed when we load this
	{
		UObject *Object = InObj;
		UObject *Template = Object->GetArchetype();
		UObject *ThisParent = Object->GetOuter();

		if (
			!Object->IsTemplate(RF_ClassDefaultObject) && 
			Template && 
			ThisParent &&
			!ThisParent->GetClass()->GetDefaultSubobjectByName(Object->GetFName()) &&
			ThisParent->GetClass()->GetDefaultSubobjectByName(Template->GetFName()) &&
			!ThisParent->IsTemplate(RF_ClassDefaultObject) &&
			ThisParent->GetArchetype() == Template->GetOuter()
			)
		{
			ensureMsgf(0, TEXT("Component has wrong name on save: %s archetype: %s"), *Object->GetFullName(), *Template->GetFullName());
		}
	}
}

static bool EndSavingIfCancelled( FLinkerSave* Linker, const FString& TempFilename ) 
{
	if ( GWarn->ReceivedUserCancel() )
	{
		// free the file handle and delete the temporary file
		Linker->Detach();
		IFileManager::Get().Delete( *TempFilename );
		return true;
	}
	return false;
}

static FThreadSafeCounter OutstandingAsyncWrites;

void UPackage::WaitForAsyncFileWrites()
{
	while (OutstandingAsyncWrites.GetValue())
	{
		FPlatformProcess::Sleep(0.0f);
	}
}

struct FLargeMemoryDelete
{
	void operator()(uint8* Ptr) const
	{
		if (Ptr)
		{
			FMemory::Free(Ptr);
		}
	}
};

typedef TUniquePtr<uint8, FLargeMemoryDelete> FLargeMemoryPtr;

void AsyncWriteFile(FLargeMemoryPtr Data, const int64 DataSize, const TCHAR* Filename, const FDateTime& TimeStamp, bool bUseTempFilename = true)
{
	class FAsyncWriteWorker : public FNonAbandonableTask
	{
	public:
		/** Filename To write to**/
		FString Filename;
		/** Should we write to a temp file then move it */
		bool bUseTempFilename;
		/** Data for the file. Will be freed after write **/
		FLargeMemoryPtr Data;
		/** Size of data */
		const int64 DataSize;
		/** Timestamp to give the file. MinValue if shouldn't be modified */
		FDateTime FinalTimeStamp;

		/** Constructor
		*/
		FAsyncWriteWorker(const TCHAR* InFilename, FLargeMemoryPtr InData, const int64 InDataSize, const FDateTime& InTimeStamp, bool inbUseTempFilename)
			: Filename(InFilename)
			, bUseTempFilename(inbUseTempFilename)
			, Data(MoveTemp(InData))
			, DataSize(InDataSize)
			, FinalTimeStamp(InTimeStamp)
		{
		}
		
		/** Write the file  */
		void DoWork()
		{
			check(DataSize);
			FString TempFilename; 
			
			if ( bUseTempFilename )
			{
				TempFilename = FPaths::GetBaseFilename(Filename, false);
				TempFilename += TEXT(".t");
			}
			else
			{
				TempFilename = Filename;
			}
			
			// Open a file writer for saving
			FArchive* Ar = IFileManager::Get().CreateFileWriter(*TempFilename);
			if (Ar)
			{
				Ar->Serialize(Data.Get(), DataSize);
				delete Ar;
				
				// Clean-up the memory as soon as we save the file to reduce the memory footprint.
				Data.Reset();

				if (IFileManager::Get().FileSize(*TempFilename) == DataSize)
				{
					if ( bUseTempFilename )
					{
						if( !IFileManager::Get().Move(*Filename, *TempFilename, true, true, false, false))
						{
							UE_LOG(LogSavePackage, Fatal, TEXT("Could not move to %s."),*Filename);
						}

						// if everything worked, this is not necessary, but we will make every effort to avoid leaving junk in the cache
						if (FPaths::FileExists(TempFilename))
						{
							IFileManager::Get().Delete(*TempFilename);
						}
					}

					if (FinalTimeStamp != FDateTime::MinValue())
					{
						IFileManager::Get().SetTimeStamp(*Filename, FinalTimeStamp);
					}
				}
				else
				{
					UE_LOG(LogSavePackage, Fatal, TEXT("Could not save to %s!"),*TempFilename);
				}
			}
			else
			{
				UE_LOG(LogSavePackage, Fatal, TEXT("Could not write to %s!"),*TempFilename);
			}
			
			OutstandingAsyncWrites.Decrement();
		}

		FORCEINLINE TStatId GetStatId() const
		{
			RETURN_QUICK_DECLARE_CYCLE_STAT(FAsyncWriteWorker, STATGROUP_ThreadPoolAsyncTasks);
		}

	};

	OutstandingAsyncWrites.Increment();
	(new FAutoDeleteAsyncTask<FAsyncWriteWorker>(Filename, MoveTemp(Data), DataSize, TimeStamp, bUseTempFilename))->StartBackgroundTask();
}

/** 
 * Helper object for all of the cross object state that is needed only while saving a package.
 */
class FSavePackageState
{
public:
	/** 
	 * Mark a FName as referenced.
	 * @param Name name to mark as referenced
	 */
	void MarkNameAsReferenced(const FName& Name)
	{
		// We need to store the FName without the number, as the number is stored separately by FLinkerSave 
		// and we don't want duplicate entries in the name table just because of the number
		const FName NameNoNumber(Name, 0);
		ReferencedNames.Add(NameNoNumber);
	}

#if WITH_EDITOR
	/**
	 * Names are cached before we replace objects for imports. So the names of replacements must be ealier.
	 */
	void AddReplacementsNames(UObject* Obj)
	{
		if (const IBlueprintNativeCodeGenCore* Coordinator = IBlueprintNativeCodeGenCore::Get())
		{
			if (const UClass* ReplObjClass = Coordinator->FindReplacedClassForObject(Obj))
			{
				MarkNameAsReferenced(ReplObjClass->GetFName());
			}
		}
	}
#endif //WITH_EDITOR

	/** 
	 * Add the marked names to a linker
	 * @param Linker linker to save the marked names to
	 */
	void UpdateLinkerWithMarkedNames(FLinkerSave* Linker)
	{
		Linker->NameMap.Reserve(Linker->NameMap.Num() + ReferencedNames.Num());
		for (const FName& Name : ReferencedNames)
		{
			Linker->NameMap.Add(Name);
		}
	}

private:
	TSet<FName, FLinkerNamePairKeyFuncs> ReferencedNames;
};

static FSavePackageState* SavePackageState = NULL;

/** 
 * Helper object to scope the package state in SavePackage()
 */
class FScopeSavePackageState
{
public:
	FScopeSavePackageState()
	{
		check(!SavePackageState);
		SavePackageState = new FSavePackageState;
	}
	~FScopeSavePackageState()
	{
		check(SavePackageState);
		delete SavePackageState;
		SavePackageState = NULL;
	}
};

/** Returns if true if a class comes from an editor-only package */
static bool IsEditorOnlyStruct(const UStruct* InStruct)
{
	// If any of the classes in this class' hierarchy comes from editor only package
	// this class is also classified as editor-only.
	for (const UStruct* Struct = InStruct; Struct; Struct = Struct->GetSuperStruct())
	{
		const UPackage* StructPackage = Struct->GetOutermost();
		check(StructPackage);
		if (StructPackage->HasAnyPackageFlags(PKG_EditorOnly))
		{
			return true;
		}
	}
	return false;
}

/** 
 * Returns if true if the object is editor-only:
 * - it's a package marked as PKG_EditorOnly
 * or
 * - it's a class from a package marked as PKG_EditorOnly
 * or
 * - its class is from a package marked as PKG_EditorOnly
 * or
 * - its outer is editor-only
*/
bool IsEditorOnlyObject(const UObject* InObject)
{
	DECLARE_SCOPE_CYCLE_COUNTER(TEXT("IsEditorOnlyObject"), STAT_IsEditorOnlyObject, STATGROUP_LoadTime);

	// Configurable via ini setting
	static struct FCanStripEditorOnlyExportsAndImports
	{
		bool bCanStripEditorOnlyObjects;
		FCanStripEditorOnlyExportsAndImports()
			: bCanStripEditorOnlyObjects(true)
		{
			GConfig->GetBool(TEXT("Core.System"), TEXT("CanStripEditorOnlyExportsAndImports"), bCanStripEditorOnlyObjects, GEngineIni);
		}
		FORCEINLINE operator bool() const { return bCanStripEditorOnlyObjects; }
	} CanStripEditorOnlyExportsAndImports;
	if (!CanStripEditorOnlyExportsAndImports)
	{
		return false;
	}
	
	if (InObject->HasAnyMarks(OBJECTMARK_EditorOnly))
	{
		return true;
	}

	bool bResult = false;
	check(InObject);
	// If this is a package that is editor only or the object is in editor-only package,
	// the object is editor-only too.
	const UPackage* Package = Cast<const UPackage>(InObject);
	if (!Package)
	{
		Package = InObject->GetOutermost();
	}
	if (Package && Package->HasAnyPackageFlags(PKG_EditorOnly))
	{
		bResult = true;
	}
	if (!bResult && !InObject->IsA(UPackage::StaticClass()))
	{
		// Otherwise the object is editor-only if its class is editor-only
		const UStruct* Struct = InObject->IsA(UStruct::StaticClass()) ? CastChecked<const UStruct>(InObject) : InObject->GetClass();
		bResult = IsEditorOnlyStruct(Struct);
		if (!bResult && InObject->GetOuter())
		{
			// Now check if the outer is editor only
			bResult = IsEditorOnlyObject(InObject->GetOuter());
		}
	}
	return bResult;
}

/**
* Returns true if cook target is set and it doesn't support editor-only data
**/
static bool IsCookingForNoEditorDataPlatform(FArchive& Ar)
{
	return Ar.IsCooking() && !Ar.CookingTarget()->HasEditorOnlyData();
}

/**
 * Marks object as not for client or not for server based on its NeedsLoadForClient and NeedsLoadForServer overrides
**/
static void ConditionallyExcludeObjectForTarget(UObject* Obj, FArchive& Ar)
{
	const EObjectMark ObjectMarks = UPackage::GetObjectMarksForTargetPlatform(Ar.CookingTarget(), Ar.IsCooking());
	UObject* Search = Obj;
	do
	{
		if (!Search->NeedsLoadForClient())
		{
			Obj->Mark(OBJECTMARK_NotForClient);
		}

		if (!Search->NeedsLoadForServer())
		{
			Obj->Mark(OBJECTMARK_NotForServer);
		}

		if (Search->HasAnyFlags(RF_Public))
		{
			break;
		}
		Search = Search->GetOuter();
	} while (Search && !Obj->HasAllMarks(ObjectMarks));
}

/**
 * Archive for tagging objects and names that must be exported
 * to the file.  It tags the objects passed to it, and recursively
 * tags all of the objects this object references.
 */
class FArchiveSaveTagExports : public FArchiveUObject
{
public:
	/**
	 * Constructor
	 * 
	 * @param	InOuter		the package to save
	 */
	FArchiveSaveTagExports( UPackage* InOuter )
	: Outer(InOuter)
	{
		ArIsSaving				= true;
		ArIsPersistent			= true;
		ArIsObjectReferenceCollector = true;
		ArShouldSkipBulkData	= true;
	}

	void ProcessBaseObject( UObject* BaseObject );
	FArchive& operator<<( UObject*& Obj );

	/**
	 * Package we're currently saving.  Only objects contained
	 * within this package will be tagged for serialization.
	 */
	UPackage* Outer;

	/**
	 * Returns the name of the Archive.  Useful for getting the name of the package a struct or object
	 * is in when a loading error occurs.
	 *
	 * This is overridden for the specific Archive Types
	 **/
	virtual FString GetArchiveName() const;

private:

	TArray<UObject*> TaggedObjects;

	void ProcessTaggedObjects();
};

/**
 * Returns the name of the Archive.  Useful for getting the name of the package a struct or object
 * is in when a loading error occurs.
 *
 * This is overridden for the specific Archive Types
 **/
FString FArchiveSaveTagExports::GetArchiveName() const
{
	return Outer != nullptr
		? *FString::Printf(TEXT("SaveTagExports (%s)"), *Outer->GetName())
		: TEXT("SaveTagExports");
}

FArchive& FArchiveSaveTagExports::operator<<( UObject*& Obj )
{
	check(Outer);
	CheckObjectPriorToSave(*this, Obj, Outer);
	if (Obj && Obj->IsIn(Outer) && !Obj->HasAnyFlags(RF_Transient) && !Obj->HasAnyMarks((EObjectMark)(OBJECTMARK_TagExp | OBJECTMARK_EditorOnly)))
	{
#if 0
		// the following line should be used to track down the cause behind
		// "Load flags don't match result of *" errors.  The most common reason
		// is a child component template is modifying the load flags of it parent
		// component template (that is, the component template that it is overriding
		// from a parent class).
		// @MISMATCHERROR
		if ( Obj->GetFName() == TEXT("BrushComponent0") && Obj->GetOuter()->GetFName() == TEXT("Default__Volume") )
		{
			UE_LOG(LogSavePackage, Log, TEXT(""));
		}
#endif

		const bool bIsEditorOnly = IsCookingForNoEditorDataPlatform(*this) && IsEditorOnlyObject(Obj);
		if (bIsEditorOnly)
		{
			Obj->Mark(OBJECTMARK_EditorOnly);
			UE_LOG(LogSavePackage, Verbose, TEXT("Skipping editor-only export %s"), *Obj->GetPathName());
		}
		else
		{
			// Set flags.
			Obj->Mark(OBJECTMARK_TagExp);
		}

		// first, serialize this object's archetype so that if the archetype's load flags are set correctly if this object
		// is encountered by the SaveTagExports archive before its archetype.  This is necessary for the code below which verifies
		// that the load flags for the archetype and the load flags for the object match
		UObject* Template = Obj->GetArchetype();
		*this << Template;

		// class default objects should always be loaded
		if ( Obj->HasAnyFlags(RF_ClassDefaultObject) )
		{
			if ( Obj->GetClass()->HasAnyClassFlags(CLASS_Intrinsic) )
			{
				// if this class is an intrinsic class, its class default object
				// shouldn't be saved, as it does not contain any data that should be saved
				Obj->UnMark(OBJECTMARK_TagExp);
			}
		}
		else
		{
			// We always set up the context flags on save based on the virtual methods.
			// The base virtual methods will leave the flags unchanged.
			// Once should not read the flags directly (other than at load) because the virtual methods are authoritative.

			// if anything in the outer chain is NotFor, then we are also NotFor. Stop this search at public objects.
			ConditionallyExcludeObjectForTarget(Obj, *this);

			{
				bool bNeedsLoadForEditorGame = false;
				for (UObject* OuterIt = Obj; OuterIt; OuterIt = OuterIt->GetOuter())
				{
					if (OuterIt->NeedsLoadForEditorGame())
					{
						bNeedsLoadForEditorGame = true;
						break;
					}
				}
				if (!bNeedsLoadForEditorGame)
				{
					Obj->Mark(OBJECTMARK_NotForEditorGame);
				}
			}

			// skip these checks if the Template object is the CDO for an intrinsic class, as they will never have any load flags set.
			if ( Template != NULL 
			&& (!Template->GetClass()->HasAnyClassFlags(CLASS_Intrinsic) || !Template->HasAnyFlags(RF_ClassDefaultObject)) )
			{
				// if the object's Template is not in the same package, we can't adjust its load flags to ensure that this object can be loaded
				// therefore make this a critical error so that we don't discover later that we won't be able to load this object.
				if ( !Template->IsIn(Obj->GetOutermost()) )
				{
					// if the component's archetype is not in the same package, we won't be able
					// to propagate the load flags to the archetype, so make sure that the
					// derived template's load flags are <= the parent's load flags.
					FString LoadFlagsString;
					if ( !Obj->HasAnyMarks(OBJECTMARK_NotForClient) && Template->HasAnyMarks(OBJECTMARK_NotForClient) )
					{
						if ( LoadFlagsString.Len() > 0 )
						{
							LoadFlagsString += TEXT(",");
						}
						LoadFlagsString += TEXT("OBJECTMARK_NotForClient");
					}
					if ( !Obj->HasAnyMarks(OBJECTMARK_NotForServer) && Template->HasAnyMarks(OBJECTMARK_NotForServer) )
					{
						if ( LoadFlagsString.Len() > 0 )
						{
							LoadFlagsString += TEXT(",");
						}
						LoadFlagsString += TEXT("OBJECTMARK_NotForServer");
					}

					if ( LoadFlagsString.Len() > 0 )
					{
						//@todo localize
						UE_LOG(LogSavePackage, Fatal,TEXT("Mismatched load flag/s (%s) on object archetype from different package.  Loading '%s' would fail because its archetype '%s' wouldn't be created."),
							*LoadFlagsString, *Obj->GetPathName(), *Template->GetPathName());
					}
				}

				// this is a normal object - it's template MUST be loaded anytime
				// the object is loaded, so make sure the load flags match the object's
				// load flags (note that it's OK for the template itself to be loaded
				// in situations where the object is not, but vice-versa is not OK)
				if( !Obj->HasAnyMarks(OBJECTMARK_NotForClient) )
				{
					Template->UnMark(OBJECTMARK_NotForClient);
				}

				if( !Obj->HasAnyMarks(OBJECTMARK_NotForServer) )
				{
					Template->UnMark(OBJECTMARK_NotForServer);
				}
			}
		}

		// Recurse with this object's class and package.
		UObject* Class  = Obj->GetClass();
		UObject* Parent = Obj->GetOuter();
		*this << Class << Parent;

		TaggedObjects.Add(Obj);
	}
	return *this;
}

/**
 * Serializes the specified object, tagging all objects it references.
 *
 * @param	BaseObject	the object that should be serialized; usually the package root or
 *						[in the case of a map package] the map's UWorld object.
 */
void FArchiveSaveTagExports::ProcessBaseObject(UObject* BaseObject )
{
	(*this) << BaseObject;
	ProcessTaggedObjects();
}

/**
 * Iterates over all objects which were encountered during serialization of the root object, serializing each one in turn.
 * Objects encountered during that serialization are then added to the array and iteration continues until no new objects are
 * added to the array.
 */
void FArchiveSaveTagExports::ProcessTaggedObjects()
{
	const int32 ArrayPreSize = 1024; // Was originally total number of objects, but this was unreasonably large
	TArray<UObject*> CurrentlyTaggedObjects;
	CurrentlyTaggedObjects.Empty(ArrayPreSize);
	while (TaggedObjects.Num())
	{
		CurrentlyTaggedObjects += TaggedObjects;
		TaggedObjects.Empty();

		for (int32 ObjIndex = 0; ObjIndex < CurrentlyTaggedObjects.Num(); ObjIndex++)
		{
			UObject* Obj = CurrentlyTaggedObjects[ObjIndex];

			// Recurse with this object's children.
			if (Obj->HasAnyFlags(RF_ClassDefaultObject))
			{
				Obj->GetClass()->SerializeDefaultObject(Obj, *this);
			}
			// In the CDO case the above would serialize most of the references, including transient properties
			// but we still want to serialize the object using the normal path to collect all custom versions it might be using.
#if ENABLE_PACKAGE_CLASS_SERIALIZATION_TIMES
			auto& TimingInfo = SavePackageStats::TagExportSerializeTimes.FindOrAdd(Obj->GetClass()->GetFName());
			TimingInfo.Value++;
			FScopedDurationTimer SerializeTimer(TimingInfo.Key);
#endif
			Obj->Serialize(*this);
		}

		CurrentlyTaggedObjects.Empty(ArrayPreSize);
	}
}

/**
 * Archive for tagging objects and names that must be listed in the
 * file's imports table.
 */
class FArchiveSaveTagImports : public FArchiveUObject
{
public:
	FLinkerSave* Linker;
	TArray<UObject*> Dependencies;
	TArray<FString>& StringAssetReferencesMap;

	FArchiveSaveTagImports(FLinkerSave* InLinker, TArray<FString>& InStringAssetReferencesMap)
		: Linker(InLinker), StringAssetReferencesMap(InStringAssetReferencesMap)
	{
		ArIsSaving				= true;
		ArIsPersistent			= true;
		ArIsObjectReferenceCollector = true;
		ArShouldSkipBulkData	= true;
		if ( Linker != NULL )
		{
			ArPortFlags = Linker->GetPortFlags();
			SetCookingTarget(Linker->CookingTarget());
		}
	}
	FArchive& operator<<(UObject*& Obj) override;
	FArchive& operator<<(FLazyObjectPtr& LazyObjectPtr) override;
	FArchive& operator<<(FAssetPtr& AssetPtr) override;
	FArchive& operator<<(FStringAssetReference& Value) override
	{
		if (Value.IsValid())
		{
			FString Path = Value.ToString();
			if (FCoreUObjectDelegates::StringAssetReferenceSaving.IsBound())
			{
				// This picks up any redirectors
				Path = FCoreUObjectDelegates::StringAssetReferenceSaving.Execute(Path);
			}

			if (GetIniFilenameFromObjectsReference(Path) != nullptr)
			{
				StringAssetReferencesMap.AddUnique(Path);
			}
			else
			{
				FString NormalizedPath = FPackageName::GetNormalizedObjectPath(Path);
				if (!NormalizedPath.IsEmpty())
				{
					StringAssetReferencesMap.AddUnique(FPackageName::ObjectPathToPackageName(NormalizedPath));
					Value.SetPath(MoveTemp(NormalizedPath));
				}
			}
		}
		return *this;
	}
	FArchive& operator<<(FName& Name) override
	{
		SavePackageState->MarkNameAsReferenced(Name);
		return *this;
	}

	/**
	 * Returns the name of the Archive.  Useful for getting the name of the package a struct or object
	 * is in when a loading error occurs.
	 *
	 * This is overridden for the specific Archive Types
	 **/
	virtual FString GetArchiveName() const override;
};


/**
 * Returns the name of the Archive.  Useful for getting the name of the package a struct or object
 * is in when a loading error occurs.
 *
 * This is overridden for the specific Archive Types
 **/
FString FArchiveSaveTagImports::GetArchiveName() const
{
	if ( Linker != NULL && Linker->LinkerRoot )
	{
		return FString::Printf(TEXT("SaveTagImports (%s)"), *Linker->LinkerRoot->GetName());
	}

	return TEXT("SaveTagImports");
}

FArchive& FArchiveSaveTagImports::operator<<( UObject*& Obj )
{
	CheckObjectPriorToSave(*this, Obj, NULL);

	const EObjectMark ObjectMarks = UPackage::GetObjectMarksForTargetPlatform( CookingTarget(), IsCooking() );
	
	// Skip PendingKill objects and objects that are both not for client and not for server when cooking.
	if (Obj && !Obj->IsPendingKill() && (!IsCooking() || !Obj->HasAllMarks(ObjectMarks)) && !Obj->HasAnyMarks(OBJECTMARK_EditorOnly))
	{
		if( !Obj->HasAnyFlags(RF_Transient) || Obj->IsNative() )
		{
			// remember it as a dependency, unless it's a top level package or native
			const bool bIsTopLevelPackage = Obj->GetOuter() == NULL && dynamic_cast<UPackage*>(Obj);
			bool bIsNative = Obj->IsNative();
			UObject* Outer = Obj->GetOuter();

			const bool bIsEditorOnly = IsCookingForNoEditorDataPlatform(*this) && IsEditorOnlyObject(Obj);
			if (bIsEditorOnly)
			{
				Obj->Mark(OBJECTMARK_EditorOnly);
				UE_LOG(LogSavePackage, Verbose, TEXT("Skipping editor-only import %s"), *Obj->GetPathName());
			}

			// go up looking for native classes
			while (!bIsNative && Outer)
			{
				if (dynamic_cast<UClass*>(Outer) && Outer->IsNative())
				{
					bIsNative = true;
				}
				Outer = Outer->GetOuter();
			}

			// only add valid objects
			if (!bIsTopLevelPackage && !bIsNative)
			{
				Dependencies.AddUnique(Obj);
			}

			if( !Obj->HasAnyMarks(OBJECTMARK_TagExp) )  
			{
				// if anything in the outer chain is NotFor, then we are also NotFor. Stop this search at public objects.
				ConditionallyExcludeObjectForTarget(Obj, *this);

				// mark this object as an import
				if (!bIsEditorOnly)
				{
					Obj->Mark(OBJECTMARK_TagImp);
#if WITH_EDITOR
					SavePackageState->AddReplacementsNames(Obj);
#endif //WITH_EDITOR
				}

				if ( Obj->HasAnyFlags(RF_ClassDefaultObject) )
				{
					Obj->UnMark(OBJECTMARK_NotForClient);
					Obj->UnMark(OBJECTMARK_NotForServer);
				}

				// If the object has been excluded, don't add its outer
				if (!IsCooking() || !Obj->HasAllMarks(ObjectMarks))
				{
					UObject* Parent = Obj->GetOuter();
#if WITH_EDITOR
					const IBlueprintNativeCodeGenCore* Coordinator = IBlueprintNativeCodeGenCore::Get();
					FName UnusedName;
					UObject* ReplacedOuter = Coordinator ? Coordinator->FindReplacedNameAndOuter(Obj, /*out*/UnusedName) : nullptr;
					Parent = ReplacedOuter ? ReplacedOuter : Obj->GetOuter();
#endif //WITH_EDITOR
					if( Parent )
					{
						*this << Parent;
					}
				}
			}
		}
	}
	return *this;
}

FArchive& FArchiveSaveTagImports::operator<<( FLazyObjectPtr& LazyObjectPtr)
{
	FUniqueObjectGuid ID;
	ID = LazyObjectPtr.GetUniqueID();
	return *this << ID;
}

FArchive& FArchiveSaveTagImports::operator<<( FAssetPtr& AssetPtr)
{
	FStringAssetReference ID;
	UObject *Object = AssetPtr.Get();

	if (Object)
	{
		// Use object in case name has changed. 
		ID = FStringAssetReference(Object);
	}
	else
	{
		ID = AssetPtr.GetUniqueID();
	}
	return *this << ID;
}

/**
 * Helper class for package compression.
 */
struct FFileCompressionHelper
{
public:
	/**
	 * Compresses the passed in src file and writes it to destination.
	 *
	 * @param	SrcFilename		Filename to compress
	 * @param	DstFilename		Output name of compressed file, cannot be the same as SrcFilename
	 * @param	SrcLinker		FLinkerSave object used to save src file
	 *
	 * @return true if sucessful, false otherwise
	 */
	bool CompressFile( const TCHAR* SrcFilename, const TCHAR* DstFilename, FLinkerSave* SrcLinker )
	{
		FString TmpFilename = FPaths::GetPath( DstFilename ) / ( FPaths::GetBaseFilename( DstFilename ) + TEXT( "_SaveCompressed.tmp" ));

		// Create file reader and writer...
		FArchive* FileReader = IFileManager::Get().CreateFileReader( SrcFilename );
		FArchive* FileWriter = IFileManager::Get().CreateFileWriter( *TmpFilename );
		// ... and abort if either operation wasn't successful.
		if( !FileReader || !FileWriter )
		{
			// Delete potentially created reader or writer.
			delete FileReader;
			delete FileWriter;
			// Delete temporary file.
			IFileManager::Get().Delete( *TmpFilename );
			// Failure.
			return false;
		}

		CompressArchive(FileReader,FileWriter,SrcLinker);

		// Tear down file reader and write. This will flush the writer first.
		delete FileReader;
		delete FileWriter;

		// Compression was successful, now move file.
		bool bMoveSucceded = IFileManager::Get().Move( DstFilename, *TmpFilename );
		return bMoveSucceded;
	}
	/**
	 * Compresses the passed in src file and writes it to destination. The file comes from the "Saver" in the FLinker
	 *
	 * @param	DstFilename		Output name of compressed file, cannot be the same as SrcFilename
	 * @param	SrcLinker		FLinkerSave object used to save src file
	 *
	 * @return true if successful, false otherwise
	 */
	bool CompressFile( const TCHAR* DstFilename, FLinkerSave* SrcLinker )
	{
		FString TmpFilename = FPaths::GetPath( DstFilename ) / ( FPaths::GetBaseFilename( DstFilename ) + TEXT( "_SaveCompressed.tmp" ));
		// Create file reader and writer...
		FLargeMemoryWriter* Writer = (FLargeMemoryWriter*)(SrcLinker->Saver);
		FLargeMemoryReader Reader(Writer->GetData(), Writer->TotalSize(), (ELargeMemoryReaderFlags::TakeOwnership | ELargeMemoryReaderFlags::Persistent), FName(*Writer->GetArchiveName()));
		Writer->ReleaseOwnership();
		FArchive* FileWriter = IFileManager::Get().CreateFileWriter( *TmpFilename );
		// ... and abort if either operation wasn't successful.
		if( !FileWriter )
		{
			// Delete potentially created reader or writer.
			delete FileWriter;
			// Delete temporary file.
			IFileManager::Get().Delete( *TmpFilename );
			// Failure.
			return false;
		}


		CompressArchive(&Reader,FileWriter,SrcLinker);

		// Tear down file writer. This will flush the writer first.
		delete FileWriter;

		// Compression was successful, now move file.
		bool bMoveSucceded = IFileManager::Get().Move( DstFilename, *TmpFilename );
		return bMoveSucceded;
	}
	/**
	* Compresses the passed in src archive and writes it to destination archive.
	*
	* @param	FileReader		archive to read from
	* @param	FileWriter		archive to write to
	* @param	SrcLinker		FLinkerSave object used to save src file
	*
	* @return true if successful, false otherwise
	*/
	void CompressArchive(FArchive* FileReader, FArchive* FileWriter, const bool bForceByteSwapping, const int32 TotalHeaderSize, const TArray<int32> &ExportSizes)
	{

		// Read package file summary from source file.
		FPackageFileSummary FileSummary;
		(*FileReader) << FileSummary;

		// Propagate byte swapping.
		FileWriter->SetByteSwapping(bForceByteSwapping);

		// We don't compress the package file summary but treat everything afterwards
		// till the first export as a single chunk. This basically lumps name and import 
		// tables into one compressed block.
		int32 StartOffset = FileReader->Tell();
		int32 RemainingHeaderSize = TotalHeaderSize - StartOffset;
		CurrentChunk.UncompressedSize = RemainingHeaderSize;
		CurrentChunk.UncompressedOffset = StartOffset;

		// finish header chunk
		FinishCurrentAndCreateNewChunk(0);

		// Iterate over all exports and add them separately. The underlying code will take
		// care of merging small blocks.
		for (int32 ExportIndex = 0; ExportIndex<ExportSizes.Num(); ExportIndex++)
		{
			AddToChunk(ExportSizes[ExportIndex]);
		}

		// Finish chunk in flight and reset current chunk with size 0.
		FinishCurrentAndCreateNewChunk(0);

		ECompressionFlags BaseCompressionMethod = COMPRESS_Default;
		if (FileWriter->IsCooking())
		{
			BaseCompressionMethod = FileWriter->CookingTarget()->GetBaseCompressionMethod();
		}

		// Write base version of package file summary after updating compressed chunks array and compression flags.
		FileSummary.CompressionFlags = BaseCompressionMethod;
		FileSummary.CompressedChunks = CompressedChunks;
		(*FileWriter) << FileSummary;

		// Reset internal state so subsequent calls will work.
		CompressedChunks.Empty();
		CurrentChunk = FCompressedChunk();

		// Allocate temporary buffers for reading and compression.
		int32	SrcBufferSize = RemainingHeaderSize;
		void*	SrcBuffer = FMemory::Malloc(SrcBufferSize);

		// Iterate over all chunks, read the data, compress and write it out to destination file.
		for (int32 ChunkIndex = 0; ChunkIndex<FileSummary.CompressedChunks.Num(); ChunkIndex++)
		{
			FCompressedChunk& Chunk = FileSummary.CompressedChunks[ChunkIndex];

			// Increase temporary buffer sizes if they are too small.
			if (SrcBufferSize < Chunk.UncompressedSize)
			{
				SrcBufferSize = Chunk.UncompressedSize;
				SrcBuffer = FMemory::Realloc(SrcBuffer, SrcBufferSize);
			}

			// Verify that we're not skipping any data.
			check(Chunk.UncompressedOffset == FileReader->Tell());

			// Read src/ uncompressed data.
			FileReader->Serialize(SrcBuffer, Chunk.UncompressedSize);

			// Keep track of offset.
			Chunk.CompressedOffset = FileWriter->Tell();
			// Serialize compressed. This is compatible with async LoadCompressedData.
			FileWriter->SerializeCompressed(SrcBuffer, Chunk.UncompressedSize, (ECompressionFlags)FileSummary.CompressionFlags, false, true);
			// Keep track of compressed size.
			Chunk.CompressedSize = FileWriter->Tell() - Chunk.CompressedOffset;
		}

		// get the start of the bulkdata and update it in the summary
		FileSummary.BulkDataStartOffset = FileWriter->Tell();

		// serialize the bulkdata directly, as bulkdata is handling the compression already
		int64 SizeToCopy = FileReader->TotalSize() - FileReader->Tell();
		if (SrcBufferSize < SizeToCopy)
		{
			SrcBufferSize = SizeToCopy;
			SrcBuffer = FMemory::Realloc(SrcBuffer, SizeToCopy);
		}

		// Read src/ uncompressed data.
		FileReader->Serialize(SrcBuffer, SizeToCopy);
		FileWriter->Serialize(SrcBuffer, SizeToCopy);

		// Verify that we've compressed everything.
		check(FileReader->AtEnd());

		// Serialize file summary again - this time CompressedChunks array is going to contain compressed size and offsets.
		FileWriter->Seek(0);
		(*FileWriter) << FileSummary;

		// Free intermediate buffers.
		FMemory::Free(SrcBuffer);

	}


	/**
	 * Compresses the passed in src archive and writes it to destination archive.
	 *
	 * @param	FileReader		archive to read from
	 * @param	FileWriter		archive to write to
	 * @param	SrcLinker		FLinkerSave object used to save src file
	 *
	 * @return true if successful, false otherwise
	 */
	void CompressArchive( FArchive* FileReader, FArchive* FileWriter, FLinkerSave* SrcLinker )
	{

		// Read package file summary from source file.
		FPackageFileSummary FileSummary;
		(*FileReader) << FileSummary;

		// Propagate byte swapping.
		FileWriter->SetByteSwapping( SrcLinker->ForceByteSwapping() );

		// We don't compress the package file summary but treat everything afterwards
		// till the first export as a single chunk. This basically lumps name and import 
		// tables into one compressed block.
		int32 StartOffset			= FileReader->Tell();
		int32 RemainingHeaderSize	= SrcLinker->Summary.TotalHeaderSize - StartOffset;
		CurrentChunk.UncompressedSize	= RemainingHeaderSize;
		CurrentChunk.UncompressedOffset	= StartOffset;

		// finish header chunk
		FinishCurrentAndCreateNewChunk( 0 );
		
		// Iterate over all exports and add them separately. The underlying code will take
		// care of merging small blocks.
		for( int32 ExportIndex=0; ExportIndex<SrcLinker->ExportMap.Num(); ExportIndex++ )
		{
			const FObjectExport& Export = SrcLinker->ExportMap[ExportIndex];		
			AddToChunk( Export.SerialSize );
		}
		
		// Finish chunk in flight and reset current chunk with size 0.
		FinishCurrentAndCreateNewChunk( 0 );

		ECompressionFlags BaseCompressionMethod = COMPRESS_Default;
		if (FileWriter->IsCooking())
		{
			BaseCompressionMethod = FileWriter->CookingTarget()->GetBaseCompressionMethod();
		}

		// Write base version of package file summary after updating compressed chunks array and compression flags.
		FileSummary.CompressionFlags = BaseCompressionMethod;
		FileSummary.CompressedChunks = CompressedChunks;
		(*FileWriter) << FileSummary;

		// Reset internal state so subsequent calls will work.
		CompressedChunks.Empty();
		CurrentChunk = FCompressedChunk();

		// Allocate temporary buffers for reading and compression.
		int32	SrcBufferSize	= RemainingHeaderSize;
		void*	SrcBuffer		= FMemory::Malloc( SrcBufferSize );

		// Iterate over all chunks, read the data, compress and write it out to destination file.
		for( int32 ChunkIndex=0; ChunkIndex<FileSummary.CompressedChunks.Num(); ChunkIndex++ )
		{
			FCompressedChunk& Chunk = FileSummary.CompressedChunks[ChunkIndex];

			// Increase temporary buffer sizes if they are too small.
			if( SrcBufferSize < Chunk.UncompressedSize )
			{
				SrcBufferSize = Chunk.UncompressedSize;
				SrcBuffer = FMemory::Realloc( SrcBuffer, SrcBufferSize );
			}
			
			// Verify that we're not skipping any data.
			check( Chunk.UncompressedOffset == FileReader->Tell() );

			// Read src/ uncompressed data.
			FileReader->Serialize( SrcBuffer, Chunk.UncompressedSize );

			// Keep track of offset.
			Chunk.CompressedOffset	= FileWriter->Tell();
			// Serialize compressed. This is compatible with async LoadCompressedData.
			FileWriter->SerializeCompressed( SrcBuffer, Chunk.UncompressedSize, (ECompressionFlags) FileSummary.CompressionFlags, false, true );
			// Keep track of compressed size.
			Chunk.CompressedSize	= FileWriter->Tell() - Chunk.CompressedOffset;		
		}

		// get the start of the bulkdata and update it in the summary
		FileSummary.BulkDataStartOffset = FileWriter->Tell();
		
		// serialize the bulkdata directly, as bulkdata is handling the compression already
		int64 SizeToCopy = FileReader->TotalSize() - FileReader->Tell();
		if (SrcBufferSize < SizeToCopy)
		{
			SrcBufferSize = SizeToCopy;
			SrcBuffer = FMemory::Realloc( SrcBuffer, SizeToCopy );
		}

		// Read src/ uncompressed data.
		FileReader->Serialize( SrcBuffer, SizeToCopy );
		FileWriter->Serialize( SrcBuffer, SizeToCopy );

		// Verify that we've compressed everything.
		check( FileReader->AtEnd() );

		// Serialize file summary again - this time CompressedChunks array is going to contain compressed size and offsets.
		FileWriter->Seek( 0 );
		(*FileWriter) << FileSummary;

		// Free intermediate buffers.
		FMemory::Free( SrcBuffer );

	}

	/**
	 * Compresses the passed in src file and writes it to destination.
	 *
	 * @param	SrcFilename			Filename to compress
	 * @param	DstFilename			Output name of compressed file, cannot be the same as SrcFilename
	 * @param	bForceByteswapping	Should the output file be force-byteswapped (we can't tell as there's no Source Linker with the info)
	 *
	 * @return true if successful, false otherwise
	 */
	bool FullyCompressFile( const TCHAR* SrcFilename, const TCHAR* DstFilename, bool bForceByteSwapping )
	{
		FString TmpFilename = FPaths::GetPath( DstFilename ) / TEXT( "SaveCompressed.tmp" );

		// Create file reader and writer...
		FArchive* FileReader = IFileManager::Get().CreateFileReader( SrcFilename );
		FArchive* FileWriter = IFileManager::Get().CreateFileWriter( *TmpFilename );

		// ... and abort if either operation wasn't successful.
		if( !FileReader || !FileWriter )
		{
			// Delete potentially created reader or writer.
			delete FileReader;
			delete FileWriter;
			// Delete temporary file.
			IFileManager::Get().Delete( *TmpFilename );
			// Failure.
			return false;
		}

		// read in source file
		const int32 FileSize = FileReader->TotalSize();
		
		// Force byte swapping if needed
		FileWriter->SetByteSwapping(bForceByteSwapping);
		
		// write it out compressed (passing in the FileReader so that the writer can read in small chunks to avoid 
		// single huge allocation of the entire source package size)
		FileWriter->SerializeCompressed(FileReader, FileSize, COMPRESS_Default, true, true);
		
		delete FileReader;
		delete FileWriter;
		
		// make the 
		// Compression was successful, now move file.
		bool bMoveSucceded = IFileManager::Get().Move( DstFilename, *TmpFilename );

		// if the move succeeded, create a .uncompressed_size file in the cooked directory so that the 
		// cooker frontend can create the table of contents
		if (bMoveSucceded)
		{
			// write out the size of the original file to the string
			FString SizeString = FString::Printf(TEXT("%d%s"), FileSize, LINE_TERMINATOR);
			FFileHelper::SaveStringToFile(SizeString, *(FString(DstFilename) + TEXT(".uncompressed_size")));
		}
		return bMoveSucceded;
	}

private:
	/**
	 * Tries to add bytes to current chunk and creates a new one if there is not enough space.
	 *
	 * @param	Size	Number of bytes to try to add to current chunk
	 */
	void AddToChunk( int32 Size )
	{
		// Resulting chunk would be too big.
		if( CurrentChunk.UncompressedSize > 0 && CurrentChunk.UncompressedSize + Size > MAX_MERGED_COMPRESSION_CHUNKSIZE )
		{
			// Finish up current chunk and create a new one of passed in size.
			FinishCurrentAndCreateNewChunk( Size );
		}
		// Add bytes to existing chunk.
		else
		{
			CurrentChunk.UncompressedSize += Size;
		}
	}

	/**
	 * Finish current chunk and add it to the CompressedChunks array. This also creates a new
	 * chunk with a base size passed in.
	 *
	 * @param	Size	Size in bytes of new chunk to create.
	 */
	void FinishCurrentAndCreateNewChunk( int32 Size )
	{
		CompressedChunks.Add( CurrentChunk );
		int32 Offset = CurrentChunk.UncompressedOffset + CurrentChunk.UncompressedSize;
		CurrentChunk = FCompressedChunk();
		CurrentChunk.UncompressedOffset	= Offset;
		CurrentChunk.UncompressedSize	= Size;
	}
	
	/** Compressed chunks, populated by AddToChunk/ FinishCurrentAndCreateNewChunk.	*/
	TArray<FCompressedChunk>	CompressedChunks;
	/** Current chunk, used by merging code.										*/
	FCompressedChunk			CurrentChunk;
};



void AsyncWriteCompressedFile(FLargeMemoryPtr Data, const int64 DataSize, const TCHAR* Filename, const FDateTime& TimeStamp, const bool bForceByteSwapping, const int32 TotalHeaderSize, const TArray<int32>& ExportSizes)
{
	class FAsyncWriteWorker : public FNonAbandonableTask
	{
	public:
		/** Filename To write to**/
		FString Filename;
		/** Data for the file. Will be freed after writing **/
		FLargeMemoryPtr Data;
		/** Size of the data */
		const int64 DataSize;
		/** Timestamp to give the file. MinValue if shouldn't be modified */
		FDateTime FinalTimeStamp;

		bool bForceByteSwapping;
		int32 TotalHeaderSize;
		TArray<int32> ExportSizes;

		/** Constructor
		*/
		FAsyncWriteWorker(FLargeMemoryPtr InData, const int64 InDataSize, const TCHAR* InFilename, const FDateTime& InTimeStamp, bool InBForceByteSwapping, const int32 InTotalHeaderSize, const TArray<int32>& InExportSizes)
			: Filename(InFilename)
			, Data(MoveTemp(InData))
			, DataSize(InDataSize)
			, FinalTimeStamp(InTimeStamp)
			, bForceByteSwapping(InBForceByteSwapping)
			, TotalHeaderSize(InTotalHeaderSize)
			, ExportSizes(InExportSizes)
		{
		}

		/** Write the file  */
		void DoWork()
		{
			FString TmpFilename = FPaths::GetPath(Filename) / (FPaths::GetBaseFilename(Filename) + TEXT("_SaveCompressed.tmp"));
			// Create memory reader and file writer...
			FLargeMemoryReader Reader(Data.Get(), DataSize, ELargeMemoryReaderFlags::Persistent, *Filename);
			FArchive* FileWriter = IFileManager::Get().CreateFileWriter(*TmpFilename);
			// ... and abort if either operation wasn't successful.
			if (!FileWriter)
			{
				// Delete potentially created reader or writer.
				delete FileWriter;
				// Delete temporary file.
				IFileManager::Get().Delete(*TmpFilename);
				// Failure.
				UE_LOG(LogSavePackage, Fatal, TEXT("Could not write to %s!"), *TmpFilename);
			}

			FFileCompressionHelper CompressionHelper;
			CompressionHelper.CompressArchive(&Reader, FileWriter, bForceByteSwapping, TotalHeaderSize, ExportSizes);

			delete FileWriter;

			// Clean-up the memory as soon as we save the file to reduce the memory footprint.
			Data.Reset();

			if (!IFileManager::Get().Move(*Filename, *TmpFilename, true, true, false, false))
			{
				UE_LOG(LogSavePackage, Fatal, TEXT("Could not move from %s to %s."), *TmpFilename, *Filename);
			}
			else
			{
				if (FinalTimeStamp != FDateTime::MinValue())
				{
					IFileManager::Get().SetTimeStamp(*Filename, FinalTimeStamp);
				}
			}

			OutstandingAsyncWrites.Decrement();
		}

		FORCEINLINE TStatId GetStatId() const
		{
			RETURN_QUICK_DECLARE_CYCLE_STAT(FAsyncWriteWorker, STATGROUP_ThreadPoolAsyncTasks);
		}

	};

	OutstandingAsyncWrites.Increment();
	(new FAutoDeleteAsyncTask<FAsyncWriteWorker>(MoveTemp(Data), DataSize, Filename, TimeStamp, bForceByteSwapping, TotalHeaderSize, ExportSizes))->StartBackgroundTask();
}




/**
 * Find most likely culprit that caused the objects in the passed in array to be considered for saving.
 *
 * @param	BadObjects	array of objects that are considered "bad" (e.g. non- RF_Public, in different map package, ...)
 * @return	UObject that is considered the most likely culprit causing them to be referenced or NULL
 */
static void FindMostLikelyCulprit( TArray<UObject*> BadObjects, UObject*& MostLikelyCulprit, const UProperty*& PropertyRef )
{
	MostLikelyCulprit	= NULL;

	// Iterate over all objects that are marked as unserializable/ bad and print out their referencers.
	for( int32 BadObjIndex=0; BadObjIndex<BadObjects.Num(); BadObjIndex++ )
	{
		UObject* Obj = BadObjects[BadObjIndex];

		UE_LOG(LogSavePackage, Warning, TEXT("\r\nReferencers of %s:"), *Obj->GetFullName() );
		
		FReferencerInformationList Refs;

		if (IsReferenced(Obj, RF_Public, EInternalObjectFlags::Native, true, &Refs))
		{
			for (int32 i = 0; i < Refs.ExternalReferences.Num(); i++)
			{
				UObject* RefObj = Refs.ExternalReferences[i].Referencer;
				if (RefObj->HasAnyMarks(EObjectMark(OBJECTMARK_TagExp | OBJECTMARK_TagImp)))
				{
					if (RefObj->GetFName() == NAME_PersistentLevel || RefObj->GetClass()->GetFName() == WorldClassName)
					{
						// these types of references should be ignored
						continue;
					}

					UE_LOG(LogSavePackage, Warning, TEXT("\t%s (%i refs)"), *RefObj->GetFullName(), Refs.ExternalReferences[i].TotalReferences);
					for (int32 j = 0; j < Refs.ExternalReferences[i].ReferencingProperties.Num(); j++)
					{
						const UProperty* Prop = Refs.ExternalReferences[i].ReferencingProperties[j];
						UE_LOG(LogSavePackage, Warning, TEXT("\t\t%i) %s"), j, *Prop->GetFullName());
						PropertyRef = Prop;
					}

					MostLikelyCulprit = Obj;
				}
			}
		}
	}
}

/**
 * Helper structure encapsulating functionality to sort a linker's name map according to the order of the names a package being conformed against.
 */
struct FObjectNameSortHelper
{
private:
	/** the linker that we're sorting names for */
	friend struct TDereferenceWrapper<FName, FObjectNameSortHelper>;

	/** Comparison function used by Sort */
	FORCEINLINE bool operator()( const FName& A, const FName& B ) const
	{
		return A.Compare(B) < 0;
	}

public:


	/**
	 * Sorts names according to the order in which they occur in the list of NameIndices.  If a package is specified to be conformed against, ensures that the order
	 * of the names match the order in which the corresponding names occur in the old package.
	 *
	 * @param	Linker				linker containing the names that need to be sorted
	 * @param	LinkerToConformTo	optional linker to conform against.
	 */
	void SortNames( FLinkerSave* Linker, FLinkerLoad* LinkerToConformTo=NULL )
	{
		int32 SortStartPosition = 0;

		if ( LinkerToConformTo != NULL )
		{
			SortStartPosition = LinkerToConformTo->NameMap.Num();
			TArray<FName> ConformedNameMap = LinkerToConformTo->NameMap;
			for ( int32 NameIndex = 0; NameIndex < Linker->NameMap.Num(); NameIndex++ )
			{
				FName& CurrentName = Linker->NameMap[NameIndex];
				if ( !ConformedNameMap.Contains(CurrentName) )
				{
					ConformedNameMap.Add(CurrentName);
				}
			}

			Linker->NameMap = ConformedNameMap;
			for ( int32 NameIndex = 0; NameIndex < Linker->NameMap.Num(); NameIndex++ )
			{
				FName& CurrentName = Linker->NameMap[NameIndex];
				SavePackageState->MarkNameAsReferenced(CurrentName);
			}
		}

		if ( SortStartPosition < Linker->NameMap.Num() )
		{
			Sort( &Linker->NameMap[SortStartPosition], Linker->NameMap.Num() - SortStartPosition, FObjectNameSortHelper() );
		}
	}
};

/**
 * Helper structure to encapsulate sorting a linker's import table according to the of the import table of the package being conformed against.
 */
struct FObjectImportSortHelper
{
private:
	/**
	 * Map of UObject => full name; optimization for sorting.
	 */
	TMap<UObject*,FString>			ObjectToFullNameMap;

	/** the linker that we're sorting names for */
	friend struct TDereferenceWrapper<FObjectImport,FObjectImportSortHelper>;

	/** Comparison function used by Sort */
	bool operator()( const FObjectImport& A, const FObjectImport& B ) const
	{
		int32 Result = 0;
		if ( A.XObject == NULL )
		{
			Result = 1;
		}
		else if ( B.XObject == NULL )
		{
			Result = -1;
		}
		else
		{
			const FString* FullNameA = ObjectToFullNameMap.Find(A.XObject);
			const FString* FullNameB = ObjectToFullNameMap.Find(B.XObject);
			checkSlow(FullNameA);
			checkSlow(FullNameB);

			Result = FCString::Stricmp(**FullNameA, **FullNameB);
		}

		return Result < 0;
	}

public:

	/**
	 * Sorts imports according to the order in which they occur in the list of imports.  If a package is specified to be conformed against, ensures that the order
	 * of the imports match the order in which the corresponding imports occur in the old package.
	 *
	 * @param	Linker				linker containing the imports that need to be sorted
	 * @param	LinkerToConformTo	optional linker to conform against.
	 */
	void SortImports( FLinkerSave* Linker, FLinkerLoad* LinkerToConformTo=NULL )
	{
		int32 SortStartPosition=0;
		TArray<FObjectImport>& Imports = Linker->ImportMap;
		if ( LinkerToConformTo )
		{
			// intended to be a copy
			TArray<FObjectImport> Orig = Imports;
			Imports.Empty(Imports.Num());

			// this array tracks which imports from the new package exist in the old package
			TArray<uint8> Used;
			Used.AddZeroed(Orig.Num());

			TMap<FString,int32> OriginalImportIndexes;
			for ( int32 i = 0; i < Orig.Num(); i++ )
			{
				FObjectImport& Import = Orig[i];
				FString ImportFullName = Import.XObject->GetFullName();

				OriginalImportIndexes.Add( *ImportFullName, i );
				ObjectToFullNameMap.Add(Import.XObject, *ImportFullName);
			}

			for( int32 i=0; i<LinkerToConformTo->ImportMap.Num(); i++ )
			{
				// determine whether the new version of the package contains this export from the old package
				int32* OriginalImportPosition = OriginalImportIndexes.Find( *LinkerToConformTo->GetImportFullName(i) );
				if( OriginalImportPosition )
				{
					// this import exists in the new package as well,
					// create a copy of the FObjectImport located at the original index and place it
					// into the matching position in the new package's import map
					FObjectImport* NewImport = new(Imports) FObjectImport( Orig[*OriginalImportPosition] );
					check(NewImport->XObject == Orig[*OriginalImportPosition].XObject);
					Used[ *OriginalImportPosition ] = 1;
				}
				else
				{
					// this import no longer exists in the new package
					new(Imports)FObjectImport( nullptr );
				}
			}

			SortStartPosition = LinkerToConformTo->ImportMap.Num();
			for( int32 i=0; i<Used.Num(); i++ )
			{
				if( !Used[i] )
				{
					// the FObjectImport located at pos "i" in the original import table did not
					// exist in the old package - add it to the end of the import table
					new(Imports) FObjectImport( Orig[i] );
				}
			}
		}
		else
		{
			for ( int32 ImportIndex = 0; ImportIndex < Linker->ImportMap.Num(); ImportIndex++ )
			{
				const FObjectImport& Import = Linker->ImportMap[ImportIndex];
				if ( Import.XObject )
				{
					ObjectToFullNameMap.Add(Import.XObject, *Import.XObject->GetFullName());
				}
			}
		}

		if ( SortStartPosition < Linker->ImportMap.Num() )
		{
			Sort( &Linker->ImportMap[SortStartPosition], Linker->ImportMap.Num() - SortStartPosition, *this );
		}
	}
};

/**
 * Helper structure to encapsulate sorting a linker's export table alphabetically, taking into account conforming to other linkers.
 */
struct FObjectExportSortHelper
{
private:
	struct FObjectFullName
	{
	public:
		FObjectFullName(const UObject* Object, const UObject* Root)
		{
			ClassName = Object->GetClass()->GetFName();
			const UObject* Current = Object;
			while (Current != nullptr && Current != Root)
			{
				Path.Insert(Current->GetFName(), 0);
				Current = Current->GetOuter();
			}
		}

		FObjectFullName(FObjectFullName&& InFullName)
		{
			ClassName = InFullName.ClassName;
			Swap(Path, InFullName.Path);
		}
		FName ClassName;
		TArray<FName> Path;
	};

	bool bUseFObjectFullName;


	TMap<UObject*, FObjectFullName> ObjectToObjectFullNameMap;

	/**
	 * Map of UObject => full name; optimization for sorting.
	 */
	TMap<UObject*,FString>			ObjectToFullNameMap;

	/** the linker that we're sorting exports for */
	friend struct TDereferenceWrapper<FObjectExport,FObjectExportSortHelper>;

	/** Comparison function used by Sort */
	bool operator()( const FObjectExport& A, const FObjectExport& B ) const
	{
		int32 Result = 0;
		if ( A.Object == NULL )
		{
			Result = 1;
		}
		else if ( B.Object == NULL )
		{
			Result = -1;
		}
		else
		{
			if (bUseFObjectFullName)
			{
				const FObjectFullName* FullNameA = ObjectToObjectFullNameMap.Find(A.Object);
				const FObjectFullName* FullNameB = ObjectToObjectFullNameMap.Find(B.Object);
				checkSlow(FullNameA);
				checkSlow(FullNameB);

				if (FullNameA->ClassName != FullNameB->ClassName)
				{
					Result = FCString::Stricmp(*FullNameA->ClassName.ToString(), *FullNameB->ClassName.ToString());
				}
				else
				{
					int Num = FMath::Min(FullNameA->Path.Num(), FullNameB->Path.Num());
					for (int I = 0; I < Num; ++I)
					{
						if (FullNameA->Path[I] != FullNameB->Path[I])
						{
							Result = FCString::Stricmp(*FullNameA->Path[I].ToString(), *FullNameB->Path[I].ToString());
							break;
						}
					}
					if (Result == 0)
					{
						Result = FullNameA->Path.Num() - FullNameB->Path.Num();
					}
				}
			}
			else
			{
				const FString* FullNameA = ObjectToFullNameMap.Find(A.Object);
				const FString* FullNameB = ObjectToFullNameMap.Find(B.Object);
				checkSlow(FullNameA);
				checkSlow(FullNameB);

				Result = FCString::Stricmp(**FullNameA, **FullNameB);
			}
		}

		return Result < 0;
	}

public:

	FObjectExportSortHelper() : bUseFObjectFullName(false)
	{}

	/**
	 * Sorts exports alphabetically.  If a package is specified to be conformed against, ensures that the order
	 * of the exports match the order in which the corresponding exports occur in the old package.
	 *
	 * @param	Linker				linker containing the exports that need to be sorted
	 * @param	LinkerToConformTo	optional linker to conform against.
	 */
	void SortExports( FLinkerSave* Linker, FLinkerLoad* LinkerToConformTo=NULL, bool InbUseFObjectFullName = false)
	{
		bUseFObjectFullName = InbUseFObjectFullName;

		int32 SortStartPosition=0;
		if ( LinkerToConformTo )
		{
			// build a map of object full names to the index into the new linker's export map prior to sorting.
			// we need to do a little trickery here to generate an object path name that will match what we'll get back
			// when we call GetExportFullName on the LinkerToConformTo's exports, due to localized packages and forced exports.
			const FString LinkerName = Linker->LinkerRoot->GetName();
			const FString PathNamePrefix = LinkerName + TEXT(".");

			// Populate object to current index map.
			TMap<FString,int32> OriginalExportIndexes;
			for( int32 ExportIndex=0; ExportIndex < Linker->ExportMap.Num(); ExportIndex++ )
			{
				const FObjectExport& Export = Linker->ExportMap[ExportIndex];
				if( Export.Object )
				{
					// get the path name for this object; if the object is contained within the package we're saving,
					// we don't want the returned path name to contain the package name since we'll be adding that on
					// to ensure that forced exports have the same outermost name as the non-forced exports
					FString ObjectPathName = Export.Object != Linker->LinkerRoot
						? Export.Object->GetPathName(Linker->LinkerRoot)
						: LinkerName;
						
					FString ExportFullName = Export.Object->GetClass()->GetName() + TEXT(" ") + PathNamePrefix + ObjectPathName;

					// Set the index (key) in the map to the index of this object into the export map.
					OriginalExportIndexes.Add( *ExportFullName, ExportIndex );
					if (bUseFObjectFullName)
					{
						FObjectFullName ObjectFullName(Export.Object, Linker->LinkerRoot);
						ObjectToObjectFullNameMap.Add(Export.Object, MoveTemp(ObjectFullName)); 
					}
					else
					{
						ObjectToFullNameMap.Add(Export.Object, *ExportFullName);
					}
				}
			}

			// backup the existing export list so we can empty the linker's actual list
			TArray<FObjectExport> OldExportMap = Linker->ExportMap;
			Linker->ExportMap.Empty(Linker->ExportMap.Num());

			// this array tracks which exports from the new package exist in the old package
			TArray<uint8> Used;
			Used.AddZeroed(OldExportMap.Num());

			for( int32 i = 0; i<LinkerToConformTo->ExportMap.Num(); i++ )
			{
				// determine whether the new version of the package contains this export from the old package
				FString ExportFullName = LinkerToConformTo->GetExportFullName(i, *LinkerName);
				int32* OriginalExportPosition = OriginalExportIndexes.Find( *ExportFullName );
				if( OriginalExportPosition )
				{
					// this export exists in the new package as well,
					// create a copy of the FObjectExport located at the original index and place it
					// into the matching position in the new package's export map
					FObjectExport* NewExport = new(Linker->ExportMap) FObjectExport( OldExportMap[*OriginalExportPosition] );
					check(NewExport->Object == OldExportMap[*OriginalExportPosition].Object);
					Used[ *OriginalExportPosition ] = 1;
				}
				else
				{

					// this export no longer exists in the new package; to ensure that the _LinkerIndex matches, add an empty entry to pad the list
					new(Linker->ExportMap)FObjectExport( NULL );
					UE_LOG(LogSavePackage, Log, TEXT("No matching export found in new package for original export %i: %s"), i, *ExportFullName);
				}
			}



			SortStartPosition = LinkerToConformTo->ExportMap.Num();
			for( int32 i=0; i<Used.Num(); i++ )
			{
				if( !Used[i] )
				{
					// the FObjectExport located at pos "i" in the original export table did not
					// exist in the old package - add it to the end of the export table
					new(Linker->ExportMap) FObjectExport( OldExportMap[i] );
				}
			}

#if DO_GUARD_SLOW

			// sanity-check: make sure that all exports which existed in the linker before we sorted exist in the linker's export map now
			{
				TSet<UObject*> ExportObjectList;
				for( int32 ExportIndex=0; ExportIndex<Linker->ExportMap.Num(); ExportIndex++ )
				{
					ExportObjectList.Add(Linker->ExportMap[ExportIndex].Object);
				}

				for( int32 OldExportIndex=0; OldExportIndex<OldExportMap.Num(); OldExportIndex++ )
				{
					check(ExportObjectList.Contains(OldExportMap[OldExportIndex].Object));
				}
			}
#endif
		}
		else
		{
			for ( int32 ExportIndex = 0; ExportIndex < Linker->ExportMap.Num(); ExportIndex++ )
			{
				const FObjectExport& Export = Linker->ExportMap[ExportIndex];
				if ( Export.Object )
				{
					if (bUseFObjectFullName)
					{
						FObjectFullName ObjectFullName(Export.Object, NULL);
						ObjectToObjectFullNameMap.Add(Export.Object, MoveTemp(ObjectFullName));
					}
					else
					{
						ObjectToFullNameMap.Add(Export.Object, *Export.Object->GetFullName());
					}
				}
			}
		}

		if ( SortStartPosition < Linker->ExportMap.Num() )
		{
			Sort( &Linker->ExportMap[SortStartPosition], Linker->ExportMap.Num() - SortStartPosition, *this );
		}
	}
};


class FExportReferenceSorter : public FArchiveUObject
{
	/**
	 * Verifies that all objects which will be force-loaded when the export at RelativeIndex is created and/or loaded appear in the sorted list of exports
	 * earlier than the export at RelativeIndex.
	 *
	 * Used for tracking down the culprit behind dependency sorting bugs.
	 *
	 * @param	RelativeIndex	the index into the sorted export list to check dependencies for
	 * @param	CheckObject		the object that will be force-loaded by the export at RelativeIndex
	 * @param	ReferenceType	the relationship between the object at RelativeIndex and CheckObject (archetype, class, etc.)
	 * @param	out_ErrorString	if incorrect sorting is detected, receives data containing more information about the incorrectly sorted object.
	 *
	 * @param	true if the export at RelativeIndex appears later than the exports associated with any objects that it will force-load; false otherwise.
	 */
	bool VerifyDependency( const int32 RelativeIndex, UObject* CheckObject, const FString& ReferenceType, FString& out_ErrorString )
	{
		bool bResult = false;

		checkf(ReferencedObjects.IsValidIndex(RelativeIndex), TEXT("Invalid index specified: %i (of %i)"), RelativeIndex, ReferencedObjects.Num());

		UObject* SourceObject = ReferencedObjects[RelativeIndex];
		checkf(SourceObject, TEXT("NULL Object at location %i in ReferencedObjects list"), RelativeIndex);
		checkf(CheckObject, TEXT("CheckObject is NULL for %s (%s)"), *SourceObject->GetFullName(), *ReferenceType);

		if ( SourceObject->GetOutermost() != CheckObject->GetOutermost() )
		{
			// not in the same package; therefore we can assume that the dependent object will exist
			bResult = true;
		}
		else
		{
			int32 OtherIndex = ReferencedObjects.Find(CheckObject);
			if ( OtherIndex != INDEX_NONE )
			{
				if ( OtherIndex < RelativeIndex )
				{
					bResult = true;
				}
				else
				{
					out_ErrorString = FString::Printf(TEXT("Sorting error detected (%s appears later in ReferencedObjects list)!  %i) %s   =>  %i) %s"), *ReferenceType, RelativeIndex,
						*SourceObject->GetFullName(), OtherIndex, *CheckObject->GetFullName());

					bResult = false;
				}
			}
			else
			{
				// the object isn't in the list of ReferencedObjects, which means it wasn't processed as a result of processing the source object; this
				// might indicate a bug, but might also just mean that the CheckObject was first referenced by an earlier export
				int32 ProcessedIndex = ProcessedObjects.Find(CheckObject);
				if ( ProcessedIndex != INDEX_NONE )
				{
					OtherIndex = ProcessedIndex;
					int32 SourceIndex = ProcessedObjects.Find(SourceObject);

					if ( OtherIndex < SourceIndex )
					{
						bResult = true;
					}
					else
					{
						out_ErrorString = FString::Printf(TEXT("Sorting error detected (%s was processed but not added to ReferencedObjects list)!  %i/%i) %s   =>  %i) %s"),
							*ReferenceType, RelativeIndex, SourceIndex, *SourceObject->GetFullName(), OtherIndex, *CheckObject->GetFullName());
						bResult = false;
					}
				}
				else
				{
					int32 SourceIndex = ProcessedObjects.Find(SourceObject);

					out_ErrorString = FString::Printf(TEXT("Sorting error detected (%s has not yet been processed)!  %i/%i) %s   =>  %s"),
						*ReferenceType, RelativeIndex, SourceIndex, *SourceObject->GetFullName(), *CheckObject->GetFullName());

					bResult = false;
				}
			}
		}

		return bResult;
	}

	/**
	 * Pre-initializes the list of processed objects with the boot-strap classes.
	 */
	void InitializeCoreClasses()
	{
#if 1
		check(CoreClasses.Num() == 0);
		check(ReferencedObjects.Num() == 0);
		check(ForceLoadObjects.Num() == 0);
		check(SerializedObjects.Num() == 0);
		check(bIgnoreFieldReferences == false);

		static bool bInitializedStaticCoreClasses = false;
		static TArray<UClass*> StaticCoreClasses;
		static TArray<UObject*> StaticCoreReferencedObjects;
		static TArray<UObject*> StaticProcessedObjects;
		static TArray<UObject*> StaticForceLoadObjects;
		static TSet<UObject*> StaticSerializedObjects;
		
		

		// Helper class to register FlushInitializedStaticCoreClasses callback on first SavePackage run
		struct FAddFlushInitalizedStaticCoreClasses
		{
			FAddFlushInitalizedStaticCoreClasses() 
			{
				FCoreUObjectDelegates::PreGarbageCollect.AddStatic(FlushInitalizedStaticCoreClasses);
			}
			/** Wrapper function to handle default parameter when used as function pointer */
			static void FlushInitalizedStaticCoreClasses()
			{
				bInitializedStaticCoreClasses = false;
			}
		};
		static FAddFlushInitalizedStaticCoreClasses MaybeAddAddFlushInitializedStaticCoreClasses;

#if VALIDATE_INITIALIZECORECLASSES
		bool bWasValid = bInitializedStaticCoreClasses;
		bInitializedStaticCoreClasses = false;
#endif

		if (!bInitializedStaticCoreClasses)
		{
			bInitializedStaticCoreClasses = true;


			// initialize the tracking maps with the core classes
			UClass* CoreClassList[] =
			{
				UObject::StaticClass(),
				UField::StaticClass(),
				UStruct::StaticClass(),
				UScriptStruct::StaticClass(),
				UFunction::StaticClass(),
				UEnum::StaticClass(),
				UClass::StaticClass(),
				UProperty::StaticClass(),
				UByteProperty::StaticClass(),
				UIntProperty::StaticClass(),
				UBoolProperty::StaticClass(),
				UFloatProperty::StaticClass(),
				UDoubleProperty::StaticClass(),
				UObjectProperty::StaticClass(),
				UClassProperty::StaticClass(),
				UInterfaceProperty::StaticClass(),
				UNameProperty::StaticClass(),
				UStrProperty::StaticClass(),
				UArrayProperty::StaticClass(),
				UTextProperty::StaticClass(),
				UStructProperty::StaticClass(),
				UDelegateProperty::StaticClass(),
				UInterface::StaticClass(),
				UMulticastDelegateProperty::StaticClass(),
				UWeakObjectProperty::StaticClass(),
				UObjectPropertyBase::StaticClass(),
				ULazyObjectProperty::StaticClass(),
				UAssetObjectProperty::StaticClass(),
				UAssetClassProperty::StaticClass()
			};

			for (int32 CoreClassIndex = 0; CoreClassIndex < ARRAY_COUNT(CoreClassList); CoreClassIndex++)
			{
				UClass* CoreClass = CoreClassList[CoreClassIndex];
				CoreClasses.AddUnique(CoreClass);

				ReferencedObjects.Add(CoreClass);
				ReferencedObjects.Add(CoreClass->GetDefaultObject());
			}

			for (int32 CoreClassIndex = 0; CoreClassIndex < CoreClasses.Num(); CoreClassIndex++)
			{
				UClass* CoreClass = CoreClasses[CoreClassIndex];
				ProcessStruct(CoreClass);
			}

			CoreReferencesOffset = ReferencedObjects.Num();


#if VALIDATE_INITIALIZECORECLASSES
			if (bWasValid)
			{
				// make sure everything matches up 
				check(CoreClasses.Num() == StaticCoreClasses.Num());
				check(ReferencedObjects.Num() == StaticCoreReferencedObjects.Num());
				check(ProcessedObjects.Num() == StaticProcessedObjects.Num());
				check(ForceLoadObjects.Num() == StaticForceLoadObjects.Num());
				check(SerializedObjects.Num() == StaticSerializedObjects.Num());
				
				
				for (int I = 0; I < CoreClasses.Num(); ++I)
				{
					check(CoreClasses[I] == StaticCoreClasses[I]);
				}
				for (int I = 0; I < ReferencedObjects.Num(); ++I)
				{
					check(ReferencedObjects[I] == StaticCoreReferencedObjects[I]);
				}
				for (const auto& ProcessedObject : ProcessedObjects.ObjectsSet)
				{
					check(ProcessedObject.Value == StaticProcessedObjects.Find(ProcessedObject.Key));
				}
				for (int I = 0; I < ForceLoadObjects.Num(); ++I)
				{
					check(ForceLoadObjects[I] == StaticForceLoadObjects[I]);
				}
				for (const auto& SerializedObject : SerializedObjects)
				{
					check(StaticSerializedObjects.Find(SerializedObject));
				}
			}
#endif

			StaticCoreClasses = CoreClasses;
			StaticCoreReferencedObjects = ReferencedObjects;
			StaticProcessedObjects = ProcessedObjects;
			StaticForceLoadObjects = ForceLoadObjects;
			StaticSerializedObjects = SerializedObjects;

			check(CurrentClass == NULL);
			check(CurrentInsertIndex == INDEX_NONE);
		}
		else
		{
			CoreClasses = StaticCoreClasses;
			ReferencedObjects = StaticCoreReferencedObjects;
			ProcessedObjects = StaticProcessedObjects;
			ForceLoadObjects = StaticForceLoadObjects;
			SerializedObjects = StaticSerializedObjects;

			CoreReferencesOffset = StaticCoreReferencedObjects.Num();
		}

#else
		// initialize the tracking maps with the core classes
		UClass* CoreClassList[] =
		{
			UObject::StaticClass(),
			UField::StaticClass(),
			UStruct::StaticClass(),
			UScriptStruct::StaticClass(),
			UFunction::StaticClass(),
			UEnum::StaticClass(),
			UClass::StaticClass(),
			UProperty::StaticClass(),
			UByteProperty::StaticClass(),
			UIntProperty::StaticClass(),
			UBoolProperty::StaticClass(),
			UFloatProperty::StaticClass(),
			UDoubleProperty::StaticClass(),
			UObjectProperty::StaticClass(),
			UClassProperty::StaticClass(),
			UInterfaceProperty::StaticClass(),
			UNameProperty::StaticClass(),
			UStrProperty::StaticClass(),
			UArrayProperty::StaticClass(),
			UTextProperty::StaticClass(),
			UStructProperty::StaticClass(),
			UDelegateProperty::StaticClass(),
			UInterface::StaticClass(),
			UMulticastDelegateProperty::StaticClass(),
			UWeakObjectProperty::StaticClass(),
			UObjectPropertyBase::StaticClass(),
			ULazyObjectProperty::StaticClass(),
			UAssetObjectProperty::StaticClass(),
			UAssetClassProperty::StaticClass()
		};

		for (int32 CoreClassIndex = 0; CoreClassIndex < ARRAY_COUNT(CoreClassList); CoreClassIndex++)
		{
			UClass* CoreClass = CoreClassList[CoreClassIndex];
			CoreClasses.AddUnique(CoreClass);

			ReferencedObjects.Add(CoreClass);
			ReferencedObjects.Add(CoreClass->GetDefaultObject());
		}

		for (int32 CoreClassIndex = 0; CoreClassIndex < CoreClasses.Num(); CoreClassIndex++)
		{
			UClass* CoreClass = CoreClasses[CoreClassIndex];
			ProcessStruct(CoreClass);
		}

		CoreReferencesOffset = ReferencedObjects.Num();
#endif
	}

	/**
	 * Adds an object to the list of referenced objects, ensuring that the object is not added more than one.
	 *
	 * @param	Object			the object to add to the list
	 * @param	InsertIndex		the index to insert the object into the export list
	 */
	void AddReferencedObject( UObject* Object, int32 InsertIndex )
	{
		if ( Object != NULL && !ReferencedObjects.Contains(Object) )
		{
			ReferencedObjects.Insert(Object, InsertIndex);
		}
	}

	/**
	 * Handles serializing and calculating the correct insertion point for an object that will be force-loaded by another object (via an explicit call to Preload).
	 * If the RequiredObject is a UStruct or true is specified for bProcessObject, the RequiredObject will be inserted into the list of exports just before the object
	 * that has a dependency on this RequiredObject.
	 *
	 * @param	RequiredObject		the object which must be created and loaded first
	 * @param	bProcessObject		normally, only the class and archetype for non-UStruct objects are inserted into the list;  specify true to override this behavior
	 *								if RequiredObject is going to be force-loaded, rather than just created
	 */
	void HandleDependency( UObject* RequiredObject, bool bProcessObject=false )
	{
		if ( RequiredObject != NULL )
		{
			check(CurrentInsertIndex!=INDEX_NONE);

			const int32 PreviousReferencedObjectCount = ReferencedObjects.Num();
			const int32 PreviousInsertIndex = CurrentInsertIndex;

			if (UStruct* RequiredObjectStruct = dynamic_cast<UStruct*>(RequiredObject))
			{
				// if this is a struct/class/function/state, it may have a super that needs to be processed first
				ProcessStruct(RequiredObjectStruct);
			}
			else if ( bProcessObject )
			{
				// this means that RequiredObject is being force-loaded by the referencing object, rather than simply referenced
				ProcessObject(RequiredObject);
			}
			else
			{
				// only the object's class and archetype are force-loaded, so only those objects need to be in the list before
				// whatever object was referencing RequiredObject
				if ( ProcessedObjects.Find(RequiredObject->GetOuter()) == INDEX_NONE )
				{
					HandleDependency(RequiredObject->GetOuter());
				}

				// class is needed before archetype, but we need to process these in reverse order because we are inserting into the list.
				ProcessObject(RequiredObject->GetArchetype());
				ProcessStruct(RequiredObject->GetClass());
			}

			// InsertIndexOffset is the amount the CurrentInsertIndex was incremented during the serialization of SuperField; we need to
			// subtract out this number to get the correct location of the new insert index
			const int32 InsertIndexOffset = CurrentInsertIndex - PreviousInsertIndex;
			const int32 InsertIndexAdvanceCount = (ReferencedObjects.Num() - PreviousReferencedObjectCount) - InsertIndexOffset;
			if ( InsertIndexAdvanceCount > 0 )
			{
				// if serializing SuperField added objects to the list of ReferencedObjects, advance the insertion point so that
				// subsequence objects are placed into the list after the SuperField and its dependencies.
				CurrentInsertIndex += InsertIndexAdvanceCount;
			}
		}
	}

public:
	/**
	 * Constructor
	 */
	FExportReferenceSorter()
		: FArchiveUObject(), CurrentInsertIndex(INDEX_NONE), CoreReferencesOffset(INDEX_NONE), bIgnoreFieldReferences(false), CurrentClass(nullptr)
	{
		ArIsObjectReferenceCollector = true;
		ArIsPersistent = true;
		ArIsSaving = true;

		InitializeCoreClasses();
	}

	/**
	 * Verifies that the sorting algorithm is working correctly by checking all objects in the ReferencedObjects array to make sure that their
	 * required objects appear in the list first
	 */
	void VerifySortingAlgorithm()
	{
		FString ErrorString;
		for ( int32 VerifyIndex = CoreReferencesOffset; VerifyIndex < ReferencedObjects.Num(); VerifyIndex++ )
		{
			UObject* Object = ReferencedObjects[VerifyIndex];
			
			// first, make sure that the object's class and archetype appear earlier in the list
			UClass* ObjectClass = Object->GetClass();
			if ( !VerifyDependency(VerifyIndex, ObjectClass, TEXT("Class"), ErrorString) )
			{
				UE_LOG(LogSavePackage, Log, TEXT("%s"), *ErrorString);
			}

			UObject* ObjectArchetype = Object->GetArchetype();
			if ( ObjectArchetype != NULL && !VerifyDependency(VerifyIndex, ObjectArchetype, TEXT("Archetype"), ErrorString) )
			{
				UE_LOG(LogSavePackage, Log, TEXT("%s"), *ErrorString);
			}

			// UObjectRedirectors are always force-loaded as the loading code needs immediate access to the object pointed to by the Redirector
			UObjectRedirector* Redirector = dynamic_cast<UObjectRedirector*>(Object);
			if ( Redirector != NULL && Redirector->DestinationObject != NULL )
			{
				// the Redirector does not force-load the destination object, so we only need its class and archetype.
				UClass* RedirectorDestinationClass = Redirector->DestinationObject->GetClass();
				if ( !VerifyDependency(VerifyIndex, RedirectorDestinationClass, TEXT("Redirector DestinationObject Class"), ErrorString) )
				{
					UE_LOG(LogSavePackage, Log, TEXT("%s"), *ErrorString);
				}

				UObject* RedirectorDestinationArchetype = Redirector->DestinationObject->GetArchetype();
				if ( RedirectorDestinationArchetype != NULL 
				&& !VerifyDependency(VerifyIndex, RedirectorDestinationArchetype, TEXT("Redirector DestinationObject Archetype"), ErrorString) )
				{
					UE_LOG(LogSavePackage, Log, TEXT("%s"), *ErrorString);
				}
			}
		}
	}

	/**
	 * Clears the list of encountered objects; should be called if you want to re-use this archive.
	 */
	void Clear()
	{
		ReferencedObjects.RemoveAt(CoreReferencesOffset, ReferencedObjects.Num() - CoreReferencesOffset);
	}

	/**
	 * Get the list of new objects which were encountered by this archive; excludes those objects which were passed into the constructor
	 */
	void GetExportList( TArray<UObject*>& out_Exports, bool bIncludeCoreClasses=false )
	{
		if ( !bIncludeCoreClasses )
		{
			const int32 NumReferencedObjects = ReferencedObjects.Num() - CoreReferencesOffset;
			if ( NumReferencedObjects > 0 )
			{
				int32 OutputIndex = out_Exports.Num();

				out_Exports.AddUninitialized(NumReferencedObjects);
				for ( int32 RefIndex = CoreReferencesOffset; RefIndex < ReferencedObjects.Num(); RefIndex++ )
				{
					out_Exports[OutputIndex++] = ReferencedObjects[RefIndex];
				}
			}
		}
		else
		{
			out_Exports += ReferencedObjects;
		}
	}

	/** 
	 * UObject serialization operator
	 *
	 * @param	Object	an object encountered during serialization of another object
	 *
	 * @return	reference to instance of this class
	 */
	FArchive& operator<<( UObject*& Object )
	{
		// we manually handle class default objects, so ignore those here
		if ( Object != NULL && !Object->HasAnyFlags(RF_ClassDefaultObject) )
		{
			if ( ProcessedObjects.Find(Object) == INDEX_NONE )
			{
				// if this object is not a UField, it is an object instance that is referenced through script or defaults (when processing classes) or
				// through an normal object reference (when processing the non-class exports).  Since classes and class default objects
				// are force-loaded (and thus, any objects referenced by the class's script or defaults will be created when the class
				// is force-loaded), we'll need to be sure that the referenced object's class and archetype are inserted into the list
				// of exports before the class, so that when CreateExport is called for this object reference we don't have to seek.
				// Note that in the non-UField case, we don't actually need the object itself to appear before the referencing object/class because it won't
				// be force-loaded (thus we don't need to add the referenced object to the ReferencedObject list)
				if (dynamic_cast<UField*>(Object))
				{
					// when field processing is enabled, ignore any referenced classes since a class's class and CDO are both intrinsic and
					// attempting to deal with them here will only cause problems
					if ( !bIgnoreFieldReferences && !dynamic_cast<UClass*>(Object) )
					{
						if ( CurrentClass == NULL || Object->GetOuter() != CurrentClass )
						{
							if ( UStruct* StructObject = dynamic_cast<UStruct*>(Object) )
							{
								// if this is a struct/class/function/state, it may have a super that needs to be processed first (Preload force-loads UStruct::SuperField)
								ProcessStruct(StructObject);
							}
							else
							{
								// byte properties that are enum references need their enums loaded first so that config importing works
								UByteProperty* ByteProp = dynamic_cast<UByteProperty*>(Object);
								if (ByteProp != NULL && ByteProp->Enum != NULL)
								{
									HandleDependency(ByteProp->Enum, /*bProcessObject =*/true);
								}
								// a normal field - property, enum, const; just insert it into the list and keep going
								ProcessedObjects.Add(Object);
								
								AddReferencedObject(Object, CurrentInsertIndex);
								if ( !SerializedObjects.Contains(Object) )
								{
									SerializedObjects.Add(Object);
									Object->Serialize(*this);
								}
							}
						}
					}
				}
				else
				{
					// since normal references to objects aren't force-loaded, 
					// we do not need to pass true for bProcessObject by default
					// (true would indicate that Object must be inserted into 
					// the sorted export list before the object that contains 
					// this object reference - i.e. the object we're currently
					// serializing)
					// 
					// sometimes (rarely) this is the case though, so we use 
					// ForceLoadObjects to determine if the object we're 
					// serializing would force load Object (if so, it'll come 
					// first in the ExportMap)
					bool const bProcessObject = ForceLoadObjects.Contains(Object);
					HandleDependency(Object, bProcessObject);
				}
			}
		}

		return *this;
	}

	/**
	 * Adds a normal object to the list of sorted exports.  Ensures that any objects which will be force-loaded when this object is created or loaded are inserted into
	 * the list before this object.
	 *
	 * @param	Object	the object to process.
	 */
	void ProcessObject( UObject* Object )
	{
		// we manually handle class default objects, so ignore those here
		if ( Object != NULL )
		{
			if ( !Object->HasAnyFlags(RF_ClassDefaultObject) )
			{
				if ( ProcessedObjects.Find(Object) == INDEX_NONE )
				{
					ProcessedObjects.Add(Object);

					const bool bRecursiveCall = CurrentInsertIndex != INDEX_NONE;
					if ( !bRecursiveCall )
					{
						CurrentInsertIndex = ReferencedObjects.Num();
					}

					// when an object is created (CreateExport), its class and archetype will be force-loaded, so we'll need to make sure that those objects
					// are placed into the list before this object so that when CreateExport calls Preload on these objects, no seeks occur
					// The object's Outer isn't force-loaded, but it will be created before the current object, so we'll need to ensure that its archetype & class
					// are placed into the list before this object.
					HandleDependency(Object->GetClass(), true);
					HandleDependency(Object->GetOuter());
					HandleDependency(Object->GetArchetype(), true);

					// UObjectRedirectors are always force-loaded as the loading code needs immediate access to the object pointed to by the Redirector
					UObjectRedirector* Redirector = dynamic_cast<UObjectRedirector*>(Object);
					if ( Redirector != NULL && Redirector->DestinationObject != NULL )
					{
						// the Redirector does not force-load the destination object, so we only need its class and archetype.
						HandleDependency(Redirector->DestinationObject);
					}

					// now we add this object to the list
					AddReferencedObject(Object, CurrentInsertIndex);

					// then serialize the object - any required references encountered during serialization will be inserted into the list before this object, but after this object's
					// class and archetype
					if ( !SerializedObjects.Contains(Object) )
					{
						SerializedObjects.Add(Object);
						Object->Serialize(*this);
					}

					if ( !bRecursiveCall )
					{
						CurrentInsertIndex = INDEX_NONE;
					}
				}
			}
		}
	}

	/**
	 * Adds a UStruct object to the list of sorted exports.  Handles serialization and insertion for any objects that will be force-loaded by this struct (via an explicit call to Preload).
	 *
	 * @param	StructObject	the struct to process
	 */
	void ProcessStruct( UStruct* StructObject )
	{
		if ( StructObject != NULL )
		{
			if ( ProcessedObjects.Find(StructObject) == INDEX_NONE )
			{
				ProcessedObjects.Add(StructObject);

				const bool bRecursiveCall = CurrentInsertIndex != INDEX_NONE;
				if ( !bRecursiveCall )
				{
					CurrentInsertIndex = ReferencedObjects.Num();
				}

				// this must be done after we've established a CurrentInsertIndex
				HandleDependency(StructObject->GetInheritanceSuper());

				// insert the class/function/state/struct into the list
				AddReferencedObject(StructObject, CurrentInsertIndex);
				if ( !SerializedObjects.Contains(StructObject) )
				{
					const bool bPreviousIgnoreFieldReferences = bIgnoreFieldReferences;

					// first thing to do is collect all actual objects referenced by this struct's script or defaults
					// so we turn off field serialization so that we don't have to worry about handling this struct's fields just yet
					bIgnoreFieldReferences = true;

					// most often, we don't want/need object references getting  
					// recorded as dependencies, but some structs (classes) 
					// require certain non-field objects be prioritized in the 
					// ExportMap earlier (see UClass::GetRequiredPreloadDependencies() 
					// for more details)... this array records/holds those 
					// required sub-objects
					TArray<UObject*> StructForceLoadObjects;

					bool const bIsClassObject = (dynamic_cast<UClass*>(StructObject) != nullptr);
					if (bIsClassObject)
					{
						UClass* AsClass = (UClass*)StructObject;
						AsClass->GetRequiredPreloadDependencies(StructForceLoadObjects);
					}
					// append rather than replace (in case we're nested in a 
					// recursive call)... adding these to ForceLoadObjects 
					// ensures that any reference to a StructForceLoadObjects
					// object gets recorded in the ExportMap before StructObject
					// (see operator<<, where we utilize ForceLoadObjects)
					ForceLoadObjects.Append(StructForceLoadObjects);
					int32 const ForceLoadCount = StructForceLoadObjects.Num();

					SerializedObjects.Add(StructObject);
					StructObject->Serialize(*this);

					// remove (pop) rather than empty, in case ClassForceLoadObjects
					// had entries from a previous call to this function up that chain
					ForceLoadObjects.RemoveAt(ForceLoadObjects.Num() - ForceLoadCount, ForceLoadCount);

					// at this point, any objects which were referenced through this struct's script or defaults will be in the list of exports, and 
					// the CurrentInsertIndex will have been advanced so that the object processed will be inserted just before this struct in the array
					// (i.e. just after class/archetypes for any objects which were referenced by this struct's script)

					// now re-enable field serialization and process the struct's properties, functions, enums, structs, etc.  They will be inserted into the list
					// just ahead of the struct itself, so that those objects are created first during seek-free loading.
					bIgnoreFieldReferences = false;
					
					// invoke the serialize operator rather than calling Serialize directly so that the object is handled correctly (i.e. if it is a struct, then we should
					// call ProcessStruct, etc. and all this logic is already contained in the serialization operator)
					if (!bIsClassObject)
					{
						// before processing the Children reference, set the CurrentClass to the class which contains this StructObject so that we
						// don't inadvertently serialize other fields of the owning class too early.
						CurrentClass = StructObject->GetOwnerClass();
					}					

					(*this) << (UObject*&)StructObject->Children;
					CurrentClass = NULL;

					(*this) << (UObject*&)StructObject->Next;

					bIgnoreFieldReferences = bPreviousIgnoreFieldReferences;
				}

				// Preload will force-load the class default object when called on a UClass object, so make sure that the CDO is always immediately after its class
				// in the export list; we can't resolve this circular reference, but hopefully we the CDO will fit into the same memory block as the class during 
				// seek-free loading.
				UClass* ClassObject = dynamic_cast<UClass*>(StructObject);
				if ( ClassObject != NULL )
				{
					UObject* CDO = ClassObject->GetDefaultObject();
					ensureMsgf(nullptr != CDO, TEXT("Error: Invalid CDO in class %s"), *GetPathNameSafe(ClassObject));
					if ((ProcessedObjects.Find(CDO) == INDEX_NONE) && (nullptr != CDO))
					{
						ProcessedObjects.Add(CDO);

						if ( !SerializedObjects.Contains(CDO) )
						{
							SerializedObjects.Add(CDO);
							CDO->Serialize(*this);
						}

						int32 ClassIndex = ReferencedObjects.Find(ClassObject);
						check(ClassIndex != INDEX_NONE);

						// we should be the only one adding CDO's to the list, so this assertion is to catch cases where someone else
						// has added the CDO to the list (as it will probably be in the wrong spot).
						check(!ReferencedObjects.Contains(CDO) || CoreClasses.Contains(ClassObject));
						AddReferencedObject(CDO, ClassIndex + 1);
					}
				}

				if ( !bRecursiveCall )
				{
					CurrentInsertIndex = INDEX_NONE;
				}
			}
		}
	}

private:

	/**
	 * The index into the ReferencedObjects array to insert new objects
	 */
	int32 CurrentInsertIndex;

	/**
	 * The index into the ReferencedObjects array for the first object not referenced by one of the core classes
	 */
	int32 CoreReferencesOffset;

	/**
	 * The classes which are pre-added to the array of ReferencedObjects.  Used for resolving a number of circular dependecy issues between
	 * the boot-strap classes.
	 */
	TArray<UClass*> CoreClasses;

	/**
	 * The list of objects that have been evaluated by this archive so far.
	 */
	/*struct FOrderedObjectSet
	{
		TMap<UObject*, int32> ObjectsSet;
		// TArray<UObject*> ObjectsList;

		int32 Add(UObject* Object)
		{
			// int32 Index = ObjectsList.Add(Object);
			int32 Index = ObjectsSet.Num(); // never use the list anyway so no point in even having it
			ObjectsSet.Add(Object, Index);
			return Index;
		}

		inline int32 Find(UObject* Object) const
		{
			const int32 *Index = ObjectsSet.Find(Object);
			if (Index)
			{
				return *Index;
			}
			return INDEX_NONE;
		}
		inline int32 Num() const
		{
			return ObjectsSet.Num();
		}
	};*/
	TArray<UObject*> ProcessedObjects;
	

	/**
	 * The list of objects that have been serialized; used to prevent calling Serialize on an object more than once.
	 */
	TSet<UObject*> SerializedObjects;

	/**
	 * The list of new objects that were encountered by this archive
	 */
	TArray<UObject*> ReferencedObjects;

	/**
	 * Controls whether to process UField objects encountered during serialization of an object.
	 */
	bool bIgnoreFieldReferences;

	/**
	 * The UClass currently being processed.  This is used to prevent serialization of a UStruct's Children member causing other fields of the same class to be processed too early due
	 * to being referenced (directly or indirectly) by that field.  For example, if a class has two functions which both have a struct parameter of a struct type which is declared in the same class,
	 * the struct would be inserted into the list immediately before the first function processed.  The second function would be inserted into the list just before the struct.  At runtime,
	 * the "second" function would be created first, which would end up force-loading the struct.  This would cause an unacceptible seek because the struct appears later in the export list, thus
	 * hasn't been created yet.
	 */
	UClass* CurrentClass;

	/** 
	 * This is a list of objects that would be force loaded by a struct/class 
	 * currently being handled by ProcessStruct() (meaning that they should be
	 * prioritized in the target ExportMap, before the struct).
	 */
	TArray<UObject*> ForceLoadObjects;
};



/**
 * Helper structure encapsulating functionality to sort a linker's export map to allow seek free
 * loading by creating the exports in the order they are in the export map.
 */
struct FObjectExportSeekFreeSorter
{
	/**
	 * Sorts exports in passed in linker in order to avoid seeking when creating them in order and also
	 * conform the order to an already existing linker if non- NULL.
	 *
	 * @param	Linker				LinkerSave to sort export map
	 * @param	LinkerToConformTo	LinkerLoad to conform LinkerSave to if non- NULL
	 */
	void SortExports( FLinkerSave* Linker, FLinkerLoad* LinkerToConformTo )
	{
		SortArchive.SetCookingTarget(Linker->CookingTarget());

		int32					FirstSortIndex = LinkerToConformTo ? LinkerToConformTo->ExportMap.Num() : 0;
		TMap<UObject*,int32>	OriginalExportIndexes;

		// Populate object to current index map.
		for( int32 ExportIndex=FirstSortIndex; ExportIndex<Linker->ExportMap.Num(); ExportIndex++ )
		{
			const FObjectExport& Export = Linker->ExportMap[ExportIndex];
			if( Export.Object )
			{
				// Set the index (key) in the map to the index of this object into the export map.
				OriginalExportIndexes.Add( Export.Object, ExportIndex );
			}
		}

		bool bRetrieveInitialReferences = true;

		// Now we need to sort the export list according to the order in which objects will be loaded.  For the sake of simplicity, 
		// process all classes first so they appear in the list first (along with any objects those classes will force-load) 
		for( int32 ExportIndex=FirstSortIndex; ExportIndex<Linker->ExportMap.Num(); ExportIndex++ )
		{
			const FObjectExport& Export = Linker->ExportMap[ExportIndex];
			if( UClass* ExportObjectClass = dynamic_cast<UClass*>(Export.Object) )
			{
				SortArchive.Clear();
				SortArchive.ProcessStruct(ExportObjectClass);
#if EXPORT_SORTING_DETAILED_LOGGING
				TArray<UObject*> ReferencedObjects;
				SortArchive.GetExportList(ReferencedObjects, bRetrieveInitialReferences);

				UE_LOG(LogSavePackage, Log, TEXT("Referenced objects for (%i) %s in %s"), ExportIndex, *Export.Object->GetFullName(), *Linker->LinkerRoot->GetName());
				for ( int32 RefIndex = 0; RefIndex < ReferencedObjects.Num(); RefIndex++ )
				{
					UE_LOG(LogSavePackage, Log, TEXT("\t%i) %s"), RefIndex, *ReferencedObjects[RefIndex]->GetFullName());
				}
				if ( ReferencedObjects.Num() > 1 )
				{
					// insert a blank line to make the output more readable
					UE_LOG(LogSavePackage, Log, TEXT(""));
				}

				SortedExports += ReferencedObjects;
#else
				SortArchive.GetExportList(SortedExports, bRetrieveInitialReferences);
#endif
				bRetrieveInitialReferences = false;
			}

		}

#if EXPORT_SORTING_DETAILED_LOGGING
		UE_LOG(LogSavePackage, Log, TEXT("*************   Processed %i classes out of %i possible exports for package %s.  Beginning second pass...   *************"), SortedExports.Num(), Linker->ExportMap.Num() - FirstSortIndex, *Linker->LinkerRoot->GetName());
#endif

		// All UClasses, CDOs, functions, properties, etc. are now in the list - process the remaining objects now
		for ( int32 ExportIndex = FirstSortIndex; ExportIndex < Linker->ExportMap.Num(); ExportIndex++ )
		{
			const FObjectExport& Export = Linker->ExportMap[ExportIndex];
			if ( Export.Object )
			{
				SortArchive.Clear();
				SortArchive.ProcessObject(Export.Object);
#if EXPORT_SORTING_DETAILED_LOGGING
				TArray<UObject*> ReferencedObjects;
				SortArchive.GetExportList(ReferencedObjects, bRetrieveInitialReferences);

				UE_LOG(LogSavePackage, Log, TEXT("Referenced objects for (%i) %s in %s"), ExportIndex, *Export.Object->GetFullName(), *Linker->LinkerRoot->GetName());
				for ( int32 RefIndex = 0; RefIndex < ReferencedObjects.Num(); RefIndex++ )
				{
					UE_LOG(LogSavePackage, Log, TEXT("\t%i) %s"), RefIndex, *ReferencedObjects[RefIndex]->GetFullName());
				}
				if ( ReferencedObjects.Num() > 1 )
				{
					// insert a blank line to make the output more readable
					UE_LOG(LogSavePackage, Log, TEXT(""));
				}

				SortedExports += ReferencedObjects;
#else
				SortArchive.GetExportList(SortedExports, bRetrieveInitialReferences);
#endif
				bRetrieveInitialReferences = false;
			}
		}

#if EXPORT_SORTING_DETAILED_LOGGING
		SortArchive.VerifySortingAlgorithm();
#endif
		// Back up existing export map and empty it so we can repopulate it in a sorted fashion.
		TArray<FObjectExport> OldExportMap = Linker->ExportMap;
		Linker->ExportMap.Empty( OldExportMap.Num() );

		// Add exports that can't be re-jiggled as they are part of the exports of the to be
		// conformed to Linker.
		for( int32 ExportIndex=0; ExportIndex<FirstSortIndex; ExportIndex++ )
		{
			Linker->ExportMap.Add( OldExportMap[ExportIndex] );
		}

		// Create new export map from sorted exports.
		for( int32 ObjectIndex=0; ObjectIndex<SortedExports.Num(); ObjectIndex++ )
		{
			// See whether this object was part of the to be sortable exports map...
			UObject* Object		= SortedExports[ObjectIndex];
			int32* ExportIndexPtr	= OriginalExportIndexes.Find( Object );
			if( ExportIndexPtr )
			{
				// And add it if it has been.
				Linker->ExportMap.Add( OldExportMap[*ExportIndexPtr] );
			}
		}

		// Manually add any new NULL exports last as they won't be in the SortedExportsObjects list. 
		// A NULL Export.Object can occur if you are e.g. saving an object in the game that is 
		// OBJECTMARK_NotForClient.
		for( int32 ExportIndex=FirstSortIndex; ExportIndex<OldExportMap.Num(); ExportIndex++ )
		{
			const FObjectExport& Export = OldExportMap[ExportIndex];
			if( Export.Object == NULL )
			{
				Linker->ExportMap.Add( Export );
			}
		}
	}

private:
	/**
	 * Archive for sorting an objects references according to the order in which they'd be loaded.
	 */
	FExportReferenceSorter SortArchive;

	/** Array of regular objects encountered by CollectExportsInOrderOfUse					*/
	TArray<UObject*>	SortedExports;
};

// helper class for clarification, encapsulation, and elimination of duplicate code
struct FPackageExportTagger
{
	UObject*		Base;
	EObjectFlags	TopLevelFlags;
	UObject*		Outer;
	const class ITargetPlatform* TargetPlatform;

	FPackageExportTagger(UObject* CurrentBase, EObjectFlags CurrentFlags, UObject* InOuter, const class ITargetPlatform* InTargetPlatform)
	:	Base(CurrentBase)
	,	TopLevelFlags(CurrentFlags)
	,	Outer(InOuter)
	,	TargetPlatform(InTargetPlatform)
	{}

	void TagPackageExports( FArchiveSaveTagExports& ExportTagger, bool bRoutePresave )
	{
		// Route PreSave on Base and serialize it for export tagging.
		if( Base )
		{
			if ( bRoutePresave )
			{
#if ENABLE_TAGEXPORTS_CLASS_PRESAVE_TIMES
				auto& TimingInfo = SavePackageStats::ClassPreSaveTimes.FindOrAdd(Base->GetClass()->GetFName());
				TimingInfo.Value++;
				FScopedDurationTimer SerializeTimer(TimingInfo.Key);
#endif
				Base->PreSave(TargetPlatform);
			}

			ExportTagger.ProcessBaseObject(Base);
		}
		TArray<UObject *> ObjectsInOuter;
		{
			COOK_STAT(FScopedDurationTimer SerializeTimer(SavePackageStats::TagPackageExportsGetObjectsWithOuter));
			GetObjectsWithOuter(Outer, ObjectsInOuter);
		}
		// Serialize objects to tag them as OBJECTMARK_TagExp.
		for( int32 Index = 0; Index < ObjectsInOuter.Num(); Index++ )
		{
			UObject* Obj = ObjectsInOuter[Index];
			if( Obj->HasAnyFlags(TopLevelFlags) && Obj->IsIn(Outer) )
			{
				ExportTagger.ProcessBaseObject(Obj);
			}
		}
		if ( bRoutePresave )
		{
			// Route PreSave.
			{
				TArray<UObject*> TagExpObjects;
				{
					COOK_STAT(FScopedDurationTimer SerializeTimer(SavePackageStats::TagPackageExportsGetObjectsWithMarks));
					GetObjectsWithAnyMarks(TagExpObjects, OBJECTMARK_TagExp);
				}
				for(int32 Index = 0; Index < TagExpObjects.Num(); Index++)
				{
					UObject* Obj = TagExpObjects[Index];
#if ENABLE_TAGEXPORTS_CLASS_PRESAVE_TIMES
					auto& TimingInfo = SavePackageStats::ClassPreSaveTimes.FindOrAdd(Obj->GetClass()->GetFName());
					TimingInfo.Value++;
					FScopedDurationTimer SerializeTimer(TimingInfo.Key);
#endif
					check(Obj->HasAnyMarks(OBJECTMARK_TagExp));
					//@warning: Objects created from within PreSave will NOT have PreSave called on them!!!
					Obj->PreSave(TargetPlatform);
				}
			}
		}
	}
};


/** checks whether it is valid to conform NewPackage to OldPackage
 * i.e, that there are no incompatible changes between the two
 * @warning: this function needs to load objects from the old package to do the verification
 * it's very important that it cleans up after itself to avoid conflicts with e.g. script compilation
 * @param NewPackage - the new package being saved
 * @param OldLinker - linker of the old package to conform against
 * @param Error - log device to send any errors
 * @return whether NewPackage can be conformed
 */
static bool ValidateConformCompatibility(UPackage* NewPackage, FLinkerLoad* OldLinker, FOutputDevice* Error)
{
	// various assumptions made about Core and its contents prevent loading a version mapped to a different name from working correctly
	// Core script typically doesn't have any replication related definitions in it anyway
	if (NewPackage->GetFName() == NAME_CoreUObject || NewPackage->GetFName() == GLongCoreUObjectPackageName)
	{
		return true;
	}

	// save the RF_TagGarbageTemp flag for all objects so our use of it doesn't clobber anything
	TMap<UObject*, uint8> ObjectFlagMap;
	for (TObjectIterator<UObject> It; It; ++It)
	{
		ObjectFlagMap.Add(*It, (It->GetFlags() & RF_TagGarbageTemp) ? 1 : 0);
	}

	// this is needed to successfully find intrinsic classes/properties
	OldLinker->LoadFlags |= LOAD_NoWarn | LOAD_Quiet | LOAD_FindIfFail;

	// unfortunately, to get at the classes and their properties we will also need to load the default objects
	// but the remapped package won't be bound to its native instance, so we need to manually copy the constructors
	// so that classes with their own Serialize() implementations are loaded correctly
	BeginLoad();
	for (int32 i = 0; i < OldLinker->ExportMap.Num(); i++)
	{
		UClass* NewClass = (UClass*)StaticFindObjectFast(UClass::StaticClass(), NewPackage, OldLinker->ExportMap[i].ObjectName, true, false);
		UClass* OldClass = static_cast<UClass*>(OldLinker->Create(UClass::StaticClass(), OldLinker->ExportMap[i].ObjectName, OldLinker->LinkerRoot, LOAD_None, false));
		if (OldClass != NULL && NewClass != NULL && OldClass->IsNative() && NewClass->IsNative())
		{
			OldClass->ClassConstructor = NewClass->ClassConstructor;
#if WITH_HOT_RELOAD_CTORS
			OldClass->ClassVTableHelperCtorCaller = NewClass->ClassVTableHelperCtorCaller;
#endif // WITH_HOT_RELOAD_CTORS
			OldClass->ClassAddReferencedObjects = NewClass->ClassAddReferencedObjects;
		}
	}
	EndLoad();

	bool bHadCompatibilityErrors = false;
	// check for illegal change of networking flags on class fields
	for (int32 i = 0; i < OldLinker->ExportMap.Num(); i++)
	{
		if (OldLinker->GetExportClassName(i) == NAME_Class)
		{
			// load the object so we can analyze it
			BeginLoad();
			UClass* OldClass = static_cast<UClass*>(OldLinker->Create(UClass::StaticClass(), OldLinker->ExportMap[i].ObjectName, OldLinker->LinkerRoot, LOAD_None, false));
			EndLoad();
			if (OldClass != NULL)
			{
				UClass* NewClass = FindObjectFast<UClass>(NewPackage, OldClass->GetFName(), true, false);
				if (NewClass != NULL)
				{
					for (TFieldIterator<UField> OldFieldIt(OldClass,EFieldIteratorFlags::ExcludeSuper); OldFieldIt; ++OldFieldIt)
					{
						for (TFieldIterator<UField> NewFieldIt(NewClass,EFieldIteratorFlags::ExcludeSuper); NewFieldIt; ++NewFieldIt)
						{
							if (OldFieldIt->GetFName() == NewFieldIt->GetFName())
							{
								UProperty* OldProp = dynamic_cast<UProperty*>(*OldFieldIt);
								UProperty* NewProp = dynamic_cast<UProperty*>(*NewFieldIt);
								if (OldProp != NULL && NewProp != NULL)
								{
									if ((OldProp->PropertyFlags & CPF_Net) != (NewProp->PropertyFlags & CPF_Net))
									{
										Error->Logf(ELogVerbosity::Error, TEXT("Network flag mismatch for property %s"), *NewProp->GetPathName());
										bHadCompatibilityErrors = true;
									}
								}
								else
								{
									UFunction* OldFunc = dynamic_cast<UFunction*>(*OldFieldIt);
									UFunction* NewFunc = dynamic_cast<UFunction*>(*NewFieldIt);
									if (OldFunc != NULL && NewFunc != NULL)
									{
										if ((OldFunc->FunctionFlags & (FUNC_Net | FUNC_NetServer | FUNC_NetClient)) != (NewFunc->FunctionFlags & (FUNC_Net | FUNC_NetServer | FUNC_NetClient)))
										{
											Error->Logf(ELogVerbosity::Error, TEXT("Network flag mismatch for function %s"), *NewFunc->GetPathName());
											bHadCompatibilityErrors = true;
										}
									}
								}
							}
						}
					}
				}
			}
		}
	}
	// delete all of the newly created objects from the old package by marking everything else and deleting all unmarked objects
	for (TObjectIterator<UObject> It; It; ++It)
	{
		It->SetFlags(RF_TagGarbageTemp);
	}
	for (int32 i = 0; i < OldLinker->ExportMap.Num(); i++)
	{
		if (OldLinker->ExportMap[i].Object != NULL)
		{
			OldLinker->ExportMap[i].Object->ClearFlags(RF_TagGarbageTemp);
		}
	}
	CollectGarbage(RF_TagGarbageTemp, true);

	// restore RF_TagGarbageTemp flag value
	for (TMap<UObject*, uint8>::TIterator It(ObjectFlagMap); It; ++It)
	{
		UObject* Obj = It.Key();
		check(Obj->IsValidLowLevel()); // if this crashes we deleted something we shouldn't have
		if (It.Value())
		{
			Obj->SetFlags(RF_TagGarbageTemp);
		}
		else
		{
			Obj->ClearFlags(RF_TagGarbageTemp);
		}
	}
	// verify that we cleaned up after ourselves
	for (int32 i = 0; i < OldLinker->ExportMap.Num(); i++)
	{
		checkf(OldLinker->ExportMap[i].Object == NULL, TEXT("Conform validation code failed to clean up after itself! Surviving object: %s"), *OldLinker->ExportMap[i].Object->GetPathName());
	}

	// finally, abort if there were any errors
	return !bHadCompatibilityErrors;
}

EObjectMark UPackage::GetObjectMarksForTargetPlatform( const class ITargetPlatform* TargetPlatform, const bool bIsCooking )
{
	EObjectMark ObjectMarks = EObjectMark(OBJECTMARK_NotForClient|OBJECTMARK_NotForServer);

	if( TargetPlatform && bIsCooking )
	{
		const bool bIsServerOnly = TargetPlatform->IsServerOnly();
		const bool bIsClientOnly = TargetPlatform->IsClientOnly();

		if( bIsServerOnly )
		{
			ObjectMarks = OBJECTMARK_NotForServer;
		}
		else if( bIsClientOnly )
		{
			ObjectMarks = OBJECTMARK_NotForClient;
		}
	}

	return ObjectMarks;
}

#if WITH_EDITOR
/**
 * Helper function to sort export objects by fully qualified names.
 */
bool ExportObjectSorter(const UObject& Lhs, const UObject& Rhs)
{
	// Check names first.
	if (Lhs.GetFName() < Rhs.GetFName())
	{
		return true;
	}

	if (Lhs.GetFName() > Rhs.GetFName())
	{
		return false;
	}

	// Names equal, compare class names.
	if (Lhs.GetClass()->GetFName() < Rhs.GetClass()->GetFName())
	{
		return true;
	}

	if (Lhs.GetClass()->GetFName() > Rhs.GetClass()->GetFName())
	{
		return false;
	}

	// Compare by outers if they exist.
	if (Lhs.GetOuter() && Rhs.GetOuter())
	{
		return Lhs.GetOuter()->GetFName() < Rhs.GetOuter()->GetFName();
	}

	if (Lhs.GetOuter())
	{
		return true;
	}

	return false;
}

/**
* Helper equality comparator for export objects. Compares by names, class names and outer names.
*/
bool ExportEqualityComparator(UObject* Lhs, UObject* Rhs)
{
	check(Lhs && Rhs);
	return Lhs->GetOuter() == Rhs->GetOuter()
		&& Lhs->GetClass() == Rhs->GetClass()
		&& Lhs->GetFName() == Rhs->GetFName();
}

/**
 * Remove OBJECTMARK_TagExp from duplicated objects.
 */
TMap<UObject*, UObject*> UnmarkExportTagFromDuplicates()
{
	TMap<UObject*, UObject*> RedirectDuplicatesToOriginals;
	TArray<UObject*> Objects;
	GetObjectsWithAnyMarks(Objects, OBJECTMARK_TagExp);

	Objects.Sort(ExportObjectSorter);

	int32 LastUniqueObjectIndex = 0;
	for (int32 CurrentObjectIndex = 1; CurrentObjectIndex < Objects.Num(); ++CurrentObjectIndex)
	{
		UObject* LastUniqueObject = Objects[LastUniqueObjectIndex];
		UObject* CurrentObject = Objects[CurrentObjectIndex];

		// Check if duplicates with different pointers
		if (LastUniqueObject != CurrentObject
			// but matching names
			&& ExportEqualityComparator(LastUniqueObject, CurrentObject))
		{
			// Don't export duplicates.
			CurrentObject->UnMark(OBJECTMARK_TagExp);
			RedirectDuplicatesToOriginals.Add(CurrentObject, LastUniqueObject);
		}
		else
		{
			LastUniqueObjectIndex = CurrentObjectIndex;
		}
	}

	return RedirectDuplicatesToOriginals;
}

COREUOBJECT_API extern bool GOutputCookingWarnings;

class FDiffSerializeArchive : public FBufferArchive
{
private:
	FArchive *TestArchive;
	TArray<FName> DebugDataStack;
	bool bDisable;
public:


	FDiffSerializeArchive(const FName& InFilename, FArchive *InTestArchive) : FBufferArchive(true, InFilename), TestArchive(InTestArchive)
	{ 
		ArDebugSerializationFlags = DSF_IgnoreDiff;
		bDisable = false;
	}

	virtual void Serialize(void* Data, int64 Num) override
	{
		TArray<int8> TestMemory;

		if (TestArchive)
		{
			int64 Pos = FMath::Min(FBufferArchive::Tell(), TestArchive->TotalSize());
			TestArchive->Seek(Pos);
			TestMemory.AddZeroed(Num);
			int64 ReadSize = FMath::Min(Num, TestArchive->TotalSize() - Pos);
			TestArchive->Serialize((void*)TestMemory.GetData(), ReadSize);

			if (!(ArDebugSerializationFlags&DSF_IgnoreDiff) && (!bDisable))
			{
				if (FMemory::Memcmp((void*)TestMemory.GetData(), Data, Num) != 0)
				{
					// get the calls debug callstack and 
					FString DebugStackString;
					for (const auto& DebugData : DebugDataStack)
					{
						DebugStackString += DebugData.ToString();
						DebugStackString += TEXT("->");
					}

					UE_LOG(LogSavePackage, Warning, TEXT("Diff cooked package archive recognized a difference %lld Filename %s, stack %s "), Pos, *ArchiveName.ToString(), *DebugStackString);

					// only log one message per archive, from this point the entire package is probably messed up
					bDisable = true;
				}
			}
		}
		FBufferArchive::Serialize(Data, Num);
	}

	virtual void PushDebugDataString(const FName& DebugData) override
	{
		DebugDataStack.Add(DebugData);
	}
	virtual void PopDebugDataString() override
	{
		DebugDataStack.Pop();
	}

	virtual FString GetArchiveName() const override
	{
		return TestArchive->GetArchiveName();
	}
};

#endif

extern FGCCSyncObject GGarbageCollectionGuardCritical;

ESavePackageResult UPackage::Save(UPackage* InOuter, UObject* Base, EObjectFlags TopLevelFlags, const TCHAR* Filename,
	FOutputDevice* Error, FLinkerLoad* Conform, bool bForceByteSwapping, bool bWarnOfLongFilename, uint32 SaveFlags, 
	const class ITargetPlatform* TargetPlatform, const FDateTime&  FinalTimeStamp, bool bSlowTask)
{
	COOK_STAT(FScopedDurationTimer FuncSaveTimer(SavePackageStats::SavePackageTimeSec));
	COOK_STAT(SavePackageStats::NumPackagesSaved++);

#if WITH_EDITOR
	TMap<UObject*, UObject*> ReplacedImportOuters;
#endif //WITH_EDITOR

	if (FPlatformProperties::HasEditorOnlyData())
	{
		if (GIsSavingPackage)
		{
			ensureMsgf(false, TEXT("Recursive SavePackage() is not supported"));
			return ESavePackageResult::Error;
		}

		// Sanity checks
		check(InOuter);
		check(Filename);

		const bool bIsCooking = TargetPlatform != nullptr;
#if WITH_EDITORONLY_DATA
		if (bIsCooking && (!(SaveFlags & ESaveFlags::SAVE_KeepEditorOnlyCookedPackages)))
		{
			static struct FCanSkipEditorReferencedPackagesWhenCooking
			{
				bool bCanSkipEditorReferencedPackagesWhenCooking;
				FCanSkipEditorReferencedPackagesWhenCooking()
					: bCanSkipEditorReferencedPackagesWhenCooking(true)
				{
					GConfig->GetBool(TEXT("Core.System"), TEXT("CanSkipEditorReferencedPackagesWhenCooking"), bCanSkipEditorReferencedPackagesWhenCooking, GEngineIni);
				}
				FORCEINLINE operator bool() const { return bCanSkipEditorReferencedPackagesWhenCooking; }
			} CanSkipEditorReferencedPackagesWhenCooking;

			// Don't save packages marked as editor-only.
			if (CanSkipEditorReferencedPackagesWhenCooking && InOuter->IsLoadedByEditorPropertiesOnly())
			{
				UE_CLOG(!(SaveFlags & SAVE_NoError), LogSavePackage, Display, TEXT("Package loaded by editor-only properties: %s. Package will not be saved."), *InOuter->GetName());
				return ESavePackageResult::ReferencedOnlyByEditorOnlyData;
			}
			else if (InOuter->HasAnyPackageFlags(PKG_EditorOnly))
			{
				UE_CLOG(!(SaveFlags & SAVE_NoError), LogSavePackage, Display, TEXT("Package marked as editor-only: %s. Package will not be saved."), *InOuter->GetName());
				return ESavePackageResult::ReferencedOnlyByEditorOnlyData;
			}
		}
#endif
		// if we are cooking we should be doing it in the editor
		// otherwise some other assumptions are bad
		check(!bIsCooking || WITH_EDITOR);
#if WITH_EDITOR
		if (!bIsCooking)
		{
			// Attempt to create a backup of this package before it is saved, if applicable
			if (FCoreUObjectDelegates::AutoPackageBackupDelegate.IsBound())
			{
				FCoreUObjectDelegates::AutoPackageBackupDelegate.Execute(*InOuter);
			}
		}

#endif	// #if WITH_EDITOR

		// do any path replacements on the source DestFile
		const FString NewPath = FString(Filename);

		// point to the new version of the path
		Filename = *NewPath;

		// We need to fulfill all pending streaming and async loading requests to then allow us to lock the global IO manager. 
		// The latter implies flushing all file handles which is a pre-requisite of saving a package. The code basically needs 
		// to be sure that we are not reading from a file that is about to be overwritten and that there is no way we might 
		// start reading from the file till we are done overwriting it.
		FlushAsyncLoading();

		(*GFlushStreamingFunc)();
		FIOSystem::Get().BlockTillAllRequestsFinishedAndFlushHandles();

		uint32 Time = 0; CLOCK_CYCLES(Time);

		// Make sure package is fully loaded before saving. 
		if (!Base && !InOuter->IsFullyLoaded())
		{
			if (!(SaveFlags & SAVE_NoError))
			{
				// We cannot save packages that aren't fully loaded as it would clobber existing not loaded content.
				FText ErrorText;
				if (InOuter->ContainsMap())
				{
					FFormatNamedArguments Arguments;
					Arguments.Add(TEXT("Name"), FText::FromString(NewPath));
					ErrorText = FText::Format(NSLOCTEXT("SavePackage", "CannotSaveMapPartiallyLoaded", "Map '{Name}' cannot be saved as it has only been partially loaded"), Arguments);
				}
				else
				{
					FFormatNamedArguments Arguments;
					Arguments.Add(TEXT("Name"), FText::FromString(NewPath));
					ErrorText = FText::Format(NSLOCTEXT("SavePackage", "CannotSaveAssetPartiallyLoaded", "Asset '{Name}' cannot be saved as it has only been partially loaded"), Arguments);
				}
				Error->Logf(ELogVerbosity::Warning, *ErrorText.ToString());
			}
			return ESavePackageResult::Error;
		}

		// Make sure package is allowed to be saved.
		if (!TargetPlatform && FCoreUObjectDelegates::IsPackageOKToSaveDelegate.IsBound())
		{
			bool bIsOKToSave = FCoreUObjectDelegates::IsPackageOKToSaveDelegate.Execute(InOuter, Filename, Error);
			if (!bIsOKToSave)
			{
				if (!(SaveFlags & SAVE_NoError))
				{
					FText ErrorText;
					if (InOuter->ContainsMap())
					{
						FFormatNamedArguments Arguments;
						Arguments.Add(TEXT("Name"), FText::FromString(NewPath));
						ErrorText = FText::Format(NSLOCTEXT("SavePackage", "MapSaveNotAllowed", "Map '{Name}' is not allowed to save (see log for reason)"), Arguments);
					}
					else
					{
						FFormatNamedArguments Arguments;
						Arguments.Add(TEXT("Name"), FText::FromString(NewPath));
						ErrorText = FText::Format(NSLOCTEXT("SavePackage", "AssetSaveNotAllowed", "Asset '{Name}' is not allowed to save (see log for reason)"), Arguments);
					}
					Error->Logf(ELogVerbosity::Warning, *ErrorText.ToString());
				}
				return ESavePackageResult::Error;
			}
		}

		// if we're conforming, validate that the packages are compatible
		if (Conform != NULL && !ValidateConformCompatibility(InOuter, Conform, Error))
		{
			if (!(SaveFlags & SAVE_NoError))
			{
				FText ErrorText;
				if (InOuter->ContainsMap())
				{
					FFormatNamedArguments Arguments;
					Arguments.Add(TEXT("Name"), FText::FromString(NewPath));
					ErrorText = FText::Format(NSLOCTEXT("SavePackage", "CannotSaveMapConformIncompatibility", "Conformed Map '{Name}' cannot be saved as it is incompatible with the original"), Arguments);
				}
				else
				{
					FFormatNamedArguments Arguments;
					Arguments.Add(TEXT("Name"), FText::FromString(NewPath));
					ErrorText = FText::Format(NSLOCTEXT("SavePackage", "CannotSaveAssetConformIncompatibility", "Conformed Asset '{Name}' cannot be saved as it is incompatible with the original"), Arguments);
				}
				Error->Logf(ELogVerbosity::Error, *ErrorText.ToString());
			}
			return ESavePackageResult::Error;
		}

		const bool FilterEditorOnly = InOuter->HasAnyPackageFlags(PKG_FilterEditorOnly);
		// store a list of additional packages to cook when this is cooked (ie streaming levels)
		TArray<FString> AdditionalPackagesToCook;


		// Route PreSaveRoot to allow e.g. the world to attach components for the persistent level.
		bool bCleanupIsRequired = false;
		if (Base)
		{
			bCleanupIsRequired = Base->PreSaveRoot(Filename, AdditionalPackagesToCook);
		}

		const FString BaseFilename = FPaths::GetBaseFilename(Filename);
		// Make temp file. CreateTempFilename guarantees unique, non-existing filename.
		// The temp file will be saved in the game save folder to not have to deal with potentially too long paths.
		FString TempFilename;
		TempFilename = FPaths::CreateTempFilename(*FPaths::GameSavedDir(), *BaseFilename);

		// Init.
		FString CleanFilename = FPaths::GetCleanFilename(Filename);

		FFormatNamedArguments Args;
		Args.Add(TEXT("CleanFilename"), FText::FromString(CleanFilename));

		FText StatusMessage = FText::Format(NSLOCTEXT("Core", "SavingFile", "Saving file: {CleanFilename}..."), Args);

		const int32 TotalSaveSteps = 33;
		FScopedSlowTask SlowTask(TotalSaveSteps, StatusMessage, bSlowTask);
		SlowTask.MakeDialog(SaveFlags & SAVE_FromAutosave ? true : false);

		SlowTask.EnterProgressFrame();

		bool Success = true;
		bool bRequestStub = false;
		{
			COOK_STAT(FScopedDurationTimer SaveTimer(SavePackageStats::ResetLoadersForSaveTimeSec));
			ResetLoadersForSave(InOuter, Filename);
		}
		SlowTask.EnterProgressFrame();

	
		// Untag all objects and names.
		UnMarkAllObjects();

		TArray<UObject*> CachedObjects;
<<<<<<< HEAD

		UE_LOG_COOK_TIME(TEXT("ResetLoadersForSaveUnMarkAllObjects"));
=======
>>>>>>> aaefee4c

		// Size of serialized out package in bytes. This is before compression.
		int32 PackageSize = INDEX_NONE;
		{
			FScopeSavePackageState ScopeSavePackageState; // allocates the save package state and deletes it when this goes out of scope

			uint32 ComparisonFlags = PPF_DeepCompareInstances;

			// Export objects (tags them as OBJECTMARK_TagExp).
			FArchiveSaveTagExports ExportTaggerArchive( InOuter );
			ExportTaggerArchive.SetPortFlags( ComparisonFlags );
			ExportTaggerArchive.SetCookingTarget(TargetPlatform);
			
			check( ExportTaggerArchive.IsCooking() == !!TargetPlatform );
			check( ExportTaggerArchive.IsCooking() == bIsCooking );

			// Tag exports and route presave.
			FPackageExportTagger PackageExportTagger(Base, TopLevelFlags, InOuter, TargetPlatform);
			{
				COOK_STAT(FScopedDurationTimer SaveTimer(SavePackageStats::TagPackageExportsPresaveTimeSec));
				PackageExportTagger.TagPackageExports(ExportTaggerArchive, true);
				ExportTaggerArchive.SetFilterEditorOnly(FilterEditorOnly);
			}
		
#if USE_STABLE_LOCALIZATION_KEYS
			if (GIsEditor)
			{
				// We need to ensure that we have a package localization namespace as the package loading will need it
				// We need to do this before entering the GIsSavingPackage block as it may change the package meta-data
				TextNamespaceUtil::EnsurePackageNamespace(InOuter);
			}
#endif // USE_STABLE_LOCALIZATION_KEYS

			{
				check(!IsGarbageCollecting());
				// set GIsSavingPackage here as it is now illegal to create any new object references; they potentially wouldn't be saved correctly								
				struct FScopedSavingFlag
				{
					FScopedSavingFlag() 
					{ 
						// We need the same lock as GC so that no StaticFindObject can happen in parallel to saveing a package
						GGarbageCollectionGuardCritical.GCLock();
						GIsSavingPackage = true; 
					}
					~FScopedSavingFlag() 
					{ 
						GIsSavingPackage = false; 
						GGarbageCollectionGuardCritical.GCUnlock();
					}
				} IsSavingFlag;

			
				{
					COOK_STAT(FScopedDurationTimer SaveTimer(SavePackageStats::TagPackageExportsTimeSec));
					// Clear OBJECTMARK_TagExp again as we need to redo tagging below.
					UnMarkAllObjects((EObjectMark)(OBJECTMARK_TagExp | OBJECTMARK_EditorOnly));

					// We need to serialize objects yet again to tag objects that were created by PreSave as OBJECTMARK_TagExp.
					PackageExportTagger.TagPackageExports(ExportTaggerArchive, false);
				}



				// Kick off any Precaching required for the target platform to save these objects
				// only need to do this if we are cooking a different platform then the one which is currently running
				// TODO: if save package is canceled then call ClearCache on each object

#if WITH_EDITOR
				if ( bIsCooking )
				{
					TArray<UObject*> TagExpObjects;
					GetObjectsWithAnyMarks(TagExpObjects, OBJECTMARK_TagExp);
					for ( int Index =0; Index < TagExpObjects.Num(); ++Index)
					{
						UObject *ExpObject = TagExpObjects[Index];
						if ( ExpObject->HasAnyMarks( OBJECTMARK_TagExp ) )
						{
							ExpObject->BeginCacheForCookedPlatformData( TargetPlatform );
							CachedObjects.Add( ExpObject );
						}
					}
				}
#endif

				SlowTask.EnterProgressFrame();

				// structure to track what ever export needs to import
				TMap<UObject*, TArray<UObject*> > ObjectDependencies;

				// and a structure to track non-redirector references
				TSet<UObject*> DependenciesReferencedByNonRedirectors;
		
				/** If true, we are going to compress the package to memory to save a little time */
				const bool bCompressFromMemory = InOuter->HasAnyPackageFlags(PKG_StoreCompressed);

				/** If true, we are going to save to disk async to save time. */
				bool bSaveAsync = !!(SaveFlags & SAVE_Async);

				bool bSaveUnversioned = !!(SaveFlags & SAVE_Unversioned);

				FLinkerSave* Linker = nullptr;
				
#if WITH_EDITOR
				FString DiffCookedPackagesPath;
				// if we are cooking and we have diff cooked packages on the commandline then do some special stuff

				if ((!!TargetPlatform) && FParse::Value(FCommandLine::Get(), TEXT("DiffCookedPackages="), DiffCookedPackagesPath))
				{
					FString TestArchiveFilename = Filename;
					// TestArchiveFilename.ReplaceInline(TEXT("Cooked"), TEXT("CookedDiff"));
					DiffCookedPackagesPath.ReplaceInline(TEXT("\\"), TEXT("/"));
					FString CookedPath = FPaths::ConvertRelativePathToFull(FPaths::GameSavedDir() + TEXT("Cooked/"));
					CookedPath.ReplaceInline(TEXT("\\"), TEXT("/"));
					TestArchiveFilename.ReplaceInline(*CookedPath, *DiffCookedPackagesPath);
					
					FArchive* TestArchive = IFileManager::Get().CreateFileReader(*TestArchiveFilename); 
					FArchive* Saver = new FDiffSerializeArchive(InOuter->FileName, TestArchive);
					Linker = new FLinkerSave(InOuter, Saver, bForceByteSwapping);
				}
				else 
#endif
				if (bCompressFromMemory || bSaveAsync)
				{
					// Allocate the linker with a memory writer, forcing byte swapping if wanted.
					Linker = new FLinkerSave(InOuter, bForceByteSwapping, bSaveUnversioned);
				}
				else
				{
					// Allocate the linker, forcing byte swapping if wanted.
					Linker = new FLinkerSave(InOuter, *TempFilename, bForceByteSwapping, bSaveUnversioned);
				}

#if WITH_EDITOR
				if (!!TargetPlatform)
				{
					Linker->SetDebugSerializationFlags(DSF_EnableCookerWarnings | Linker->GetDebugSerializationFlags());
				}
#endif

				// Use the custom versions we had previously gleaned from the export tag pass
				Linker->Summary.SetCustomVersionContainer(ExportTaggerArchive.GetCustomVersions());

				Linker->SetPortFlags(ComparisonFlags);
				Linker->SetFilterEditorOnly( FilterEditorOnly );
				Linker->SetCookingTarget(TargetPlatform);

				// Make sure the package has the same version as the linker
				InOuter->LinkerPackageVersion = Linker->UE4Ver();
				InOuter->LinkerLicenseeVersion = Linker->LicenseeUE4Ver();
				InOuter->LinkerCustomVersion = Linker->GetCustomVersions();

				if (EndSavingIfCancelled(Linker, TempFilename)) 
				{ 
					return ESavePackageResult::Canceled; 
				}
				SlowTask.EnterProgressFrame();
			
				// keep a list of objects that would normally have gone into the dependency map, but since they are from cross-level dependencies, won't be found in the import map
				TArray<UObject*> DependenciesToIgnore;

				// When cooking, strip export objects that 
				//	are both not for client and not for server by default
				//	are for client if target is client only
				//	are for server if target is server only
				if (Linker->IsCooking())
				{
					const EObjectMark ObjectMarks = UPackage::GetObjectMarksForTargetPlatform( TargetPlatform, Linker->IsCooking() );

					TArray<UObject*> TagExpObjects;
					GetObjectsWithAnyMarks(TagExpObjects, OBJECTMARK_TagExp);
					for(int32 Index = 0; Index < TagExpObjects.Num(); Index++)
					{
						UObject* Obj = TagExpObjects[Index];	

						if (Obj->HasAllMarks(ObjectMarks))
						{
							Obj->UnMark(EObjectMark(OBJECTMARK_TagExp|OBJECTMARK_TagImp));
						}
					}

					// Obj->UnMark will delete object if it stripped all its tags.
					// If all exportable objects are deleted, an attempt to save
					// package will cause a crash.
					GetObjectsWithAnyMarks(TagExpObjects, OBJECTMARK_TagExp);
					if (TagExpObjects.Num() == 0)
					{
						UE_CLOG(!(SaveFlags & SAVE_NoError), LogSavePackage, Display, TEXT("No exports found (or all exports are editor-only) for %s. Package will not be saved."), *BaseFilename);
						return ESavePackageResult::ContainsEditorOnlyData;
					}

#if WITH_EDITOR
					if (IBlueprintNativeCodeGenCore::Get())
					{
						EReplacementResult ReplacmentResult = IBlueprintNativeCodeGenCore::Get()->IsTargetedForReplacement(InOuter);
						if (ReplacmentResult == EReplacementResult::ReplaceCompletely)
						{
							UE_LOG(LogSavePackage, Display, TEXT("Package %s contains assets, that were converted into native code. Package will not be saved."), *InOuter->GetName());
							return ESavePackageResult::ReplaceCompletely;
						}
						else if (ReplacmentResult == EReplacementResult::GenerateStub)
						{
							bRequestStub = true;
						}
					}
#endif
				}

				// Import objects & names.
				TArray<FString> StringAssetReferencesMap;
				{
					const EObjectMark ObjectMarks = UPackage::GetObjectMarksForTargetPlatform(TargetPlatform, Linker->IsCooking());
					TArray<UObject*> TagExpObjects;
					GetObjectsWithAnyMarks(TagExpObjects, OBJECTMARK_TagExp);
					for(int32 Index = 0; Index < TagExpObjects.Num(); Index++)
					{
						UObject* Obj = TagExpObjects[Index];
						check(Obj->HasAnyMarks(OBJECTMARK_TagExp));
						// Build list.
						FArchiveSaveTagImports ImportTagger(Linker, StringAssetReferencesMap);
						ImportTagger.SetPortFlags(ComparisonFlags);
						ImportTagger.SetFilterEditorOnly(FilterEditorOnly);

						UClass* Class = Obj->GetClass();

						if ( Obj->HasAnyFlags(RF_ClassDefaultObject) )
						{
							Class->SerializeDefaultObject(Obj, ImportTagger);
						}
						else
						{
							Obj->Serialize( ImportTagger );
						}

						ImportTagger << Class;

						UObject* Template = Obj->GetArchetype();
						if ( Template && Template != Class->GetDefaultObject() )
						{
							ImportTagger << Template;
						}

						if( Obj->IsIn(GetTransientPackage()) )
						{
							UE_LOG(LogSavePackage, Fatal, TEXT("%s"), *FString::Printf( TEXT("Transient object imported: %s"), *Obj->GetFullName() ) );
						}

						if (Linker->IsCooking())
						{
							// Remove all dependencies that are not required for the cooking target platform
							for (int32 DependencyIndex = ImportTagger.Dependencies.Num() - 1; DependencyIndex >= 0; DependencyIndex--)
							{
								UObject* DependencyObj = ImportTagger.Dependencies[DependencyIndex];
								if (DependencyObj->HasAllMarks(ObjectMarks))
								{
									DependencyObj->UnMark(OBJECTMARK_TagImp);
									ImportTagger.Dependencies.RemoveAtSwap(DependencyIndex);
								}								
							}
						}

						// add the list of dependencies to the dependency map
						ObjectDependencies.Add(Obj, ImportTagger.Dependencies);

						if (Obj->GetClass() != UObjectRedirector::StaticClass())
						{
							for ( auto DepIt = ImportTagger.Dependencies.CreateConstIterator(); DepIt; ++DepIt )
							{
								UObject* DependencyObject = *DepIt;
								if ( DependencyObject )
								{
									DependenciesReferencedByNonRedirectors.Add(DependencyObject);
								}
							}
						}
					}
				}

#if WITH_EDITOR
				// Remove TagExp from duplicate objects.
				TMap<UObject*, UObject*> DuplicateRedirects = UnmarkExportTagFromDuplicates();
#endif // WITH_EDITOR

				if ( EndSavingIfCancelled( Linker, TempFilename ) ) 
				{ 
					return ESavePackageResult::Canceled;
				}
				SlowTask.EnterProgressFrame();

				bool bCanCacheGatheredText = false;
				if ( !(Linker->Summary.PackageFlags & PKG_FilterEditorOnly) )
				{
					// Gathers from the given package
					EPropertyLocalizationGathererResultFlags GatherableTextResultFlags = EPropertyLocalizationGathererResultFlags::Empty;
					FPropertyLocalizationDataGatherer(Linker->GatherableTextDataMap, InOuter, GatherableTextResultFlags);

					// We can only cache packages that don't contain script data, as script data is very volatile and can only be safely gathered after it's been compiled (which happens automatically on asset load)
					bCanCacheGatheredText = !(GatherableTextResultFlags & EPropertyLocalizationGathererResultFlags::HasScript);
				}

				if ( EndSavingIfCancelled( Linker, TempFilename ) ) 
				{ 
					return ESavePackageResult::Canceled;
				}
				SlowTask.EnterProgressFrame();

				TArray<UObject*> PrivateObjects;
				TArray<UObject*> ObjectsInOtherMaps;
				TArray<UObject*> LevelObjects;

				// Tag the names for all relevant object, classes, and packages.
				{
					TArray<UObject*> TagExpImpObjects;
					GetObjectsWithAnyMarks(TagExpImpObjects, EObjectMark(OBJECTMARK_TagExp|OBJECTMARK_TagImp));
					for(int32 Index = 0; Index < TagExpImpObjects.Num(); Index++)
					{
						UObject* Obj = TagExpImpObjects[Index];
						check(Obj->HasAnyMarks(EObjectMark(OBJECTMARK_TagExp|OBJECTMARK_TagImp)));

						SavePackageState->MarkNameAsReferenced(Obj->GetFName());
#if WITH_EDITOR
						SavePackageState->AddReplacementsNames(Obj);
#endif //WITH_EDITOR
						if( Obj->GetOuter() )
						{
							SavePackageState->MarkNameAsReferenced(Obj->GetOuter()->GetFName());
						}

						if( Obj->HasAnyMarks(OBJECTMARK_TagImp) )
						{
							SavePackageState->MarkNameAsReferenced(Obj->GetClass()->GetFName());
							check(Obj->GetClass()->GetOuter());
							SavePackageState->MarkNameAsReferenced(Obj->GetClass()->GetOuter()->GetFName());
						
							// if a private object was marked by the cooker, it will be in memory on load, and will be found. helps with some objects
							// from a package in a package being moved into Startup_int.xxx, but not all
							// Imagine this:
							// Package P:
							//   - A (private)
							//   - B (public, references A)
							//   - C (public, references A)
							// Map M:
							//   - MObj (references B)
							// Startup Package S:
							//   - SObj (references C)
							// When Startup is cooked, it will pull in C and A. When M is cooked, it will pull in B, but not A, because
							// A was already marked by the cooker. M.xxx now has a private import to A, which is normally illegal, hence
							// the OBJECTMARK_MarkedByCooker check below
							if( !Obj->HasAnyFlags(RF_Public) )
							{
								PrivateObjects.Add(Obj);
							}

							// See whether the object we are referencing is in another map package.
							UPackage* ObjPackage = dynamic_cast<UPackage*>(Obj->GetOutermost());
							if( ObjPackage && ObjPackage->ContainsMap() )
							{
								if ( ObjPackage != Obj && Obj->GetFName() != NAME_PersistentLevel && Obj->GetClass()->GetFName() != WorldClassName )
								{
									ObjectsInOtherMaps.Add(Obj);

									if ( DependenciesReferencedByNonRedirectors.Contains(Obj) )
									{
										UE_LOG(LogSavePackage, Warning, TEXT( "Obj in another map: %s"), *Obj->GetFullName() );

										if (!(SaveFlags & SAVE_NoError))
										{
											Error->Logf(ELogVerbosity::Warning, *FText::Format( NSLOCTEXT( "Core", "SavePackageObjInAnotherMap", "Object '{0}' is in another map" ), FText::FromString( *Obj->GetFullName() ) ).ToString() );
										}
									}
								}
								else
								{
									LevelObjects.Add(Obj);
								}
							}

						}
					}
				}

				if ( EndSavingIfCancelled( Linker, TempFilename ) ) 
				{ 
					return ESavePackageResult::Canceled;
				}
				SlowTask.EnterProgressFrame();

				if ( LevelObjects.Num() > 0 && ObjectsInOtherMaps.Num() == 0 )
				{
					ObjectsInOtherMaps = LevelObjects;
				}

				// It is allowed for redirectors to reference objects in other maps.
				// Form the list of objects that erroneously reference another map.
				TArray<UObject*> IllegalObjectsInOtherMaps;
				for ( auto ObjIt = ObjectsInOtherMaps.CreateConstIterator(); ObjIt; ++ObjIt )
				{
					if ( DependenciesReferencedByNonRedirectors.Contains(*ObjIt) )
					{
						IllegalObjectsInOtherMaps.Add(*ObjIt);
					}
				}

				// The graph is linked to objects in a different map package!
				if( IllegalObjectsInOtherMaps.Num() )
				{
					UObject* MostLikelyCulprit = NULL;
					const UProperty* PropertyRef = NULL;

					// construct a string containing up to the first 5 objects problem objects
					FString ObjectNames;
					int32 MaxNamesToDisplay = 5;
					bool DisplayIsLimited = true;

					if (IllegalObjectsInOtherMaps.Num() < MaxNamesToDisplay)
					{
						MaxNamesToDisplay = IllegalObjectsInOtherMaps.Num();
						DisplayIsLimited = false;
					}

					for (int32 Idx = 0; Idx < MaxNamesToDisplay; Idx++)
					{
						ObjectNames += IllegalObjectsInOtherMaps[Idx]->GetName() + TEXT("\n");
					}
					
					// if there are more than 5 items we indicated this by adding "..." at the end of the list
					if (DisplayIsLimited)
					{
						ObjectNames += TEXT("...\n");
					}

					Args.Empty();
					Args.Add( TEXT("FileName"), FText::FromString( Filename ) );
					Args.Add( TEXT("ObjectNames"), FText::FromString( ObjectNames ) );
					const FText Message = FText::Format( NSLOCTEXT("Core", "LinkedToObjectsInOtherMap_FindCulpritQ", "Can't save {FileName}: Graph is linked to object(s) in external map.\nExternal Object(s):\n{ObjectNames}  \nTry to find the chain of references to that object (may take some time)?"), Args );

					FString CulpritString = TEXT( "Unknown" );
					FMessageDialog::Open(EAppMsgType::Ok, Message);

					FindMostLikelyCulprit( IllegalObjectsInOtherMaps, MostLikelyCulprit, PropertyRef );
					if( MostLikelyCulprit != NULL && PropertyRef != NULL )
					{
						CulpritString = FString::Printf(TEXT("%s (%s)"), *MostLikelyCulprit->GetFullName(), *PropertyRef->GetName());
					}
					else if (MostLikelyCulprit != NULL)
					{
						CulpritString = FString::Printf(TEXT("%s (Unknown property)"), *MostLikelyCulprit->GetFullName());
					}

					// Free the file handle and delete the temporary file
					Linker->Detach();
					IFileManager::Get().Delete( *TempFilename );
					if (!(SaveFlags & SAVE_NoError))
					{
						Error->Logf(ELogVerbosity::Warning, TEXT("Can't save %s: Graph is linked to object %s in external map"), Filename, *CulpritString);
					}
					return ESavePackageResult::Error;
				}

				// The graph is linked to private objects!
				if ( PrivateObjects.Num() )
				{

					UObject* MostLikelyCulprit = NULL;
					const UProperty* PropertyRef = NULL;
					
					// construct a string containing up to the first 5 objects problem objects
					FString ObjectNames;
					int32 MaxNamesToDisplay = 5;
					bool DisplayIsLimited = true;

					if (PrivateObjects.Num() < MaxNamesToDisplay)
					{
						MaxNamesToDisplay = PrivateObjects.Num();
						DisplayIsLimited = false;
					}

					for (int32 Idx = 0; Idx < MaxNamesToDisplay; Idx++)
					{
						ObjectNames += PrivateObjects[Idx]->GetName() + TEXT("\n");
					}

					// if there are more than 5 items we indicated this by adding "..." at the end of the list
					if (DisplayIsLimited)
					{
						ObjectNames += TEXT("...\n");
					}

					Args.Empty();
					Args.Add( TEXT("FileName"), FText::FromString( Filename ) );
					Args.Add( TEXT("ObjectNames"), FText::FromString( ObjectNames ) );
					const FText Message = FText::Format( NSLOCTEXT("Core", "LinkedToPrivateObjectsInOtherPackage_FindCulpritQ", "Can't save {FileName}: Graph is linked to private object(s) in an external package.\nExternal Object(s):\n{ObjectNames}  \nTry to find the chain of references to that object (may take some time)?"), Args );

					FString CulpritString = TEXT( "Unknown" );
					FMessageDialog::Open(EAppMsgType::Ok, Message);

					FindMostLikelyCulprit( PrivateObjects, MostLikelyCulprit, PropertyRef );
					CulpritString = FString::Printf(TEXT("%s (%s)"),
						(MostLikelyCulprit != NULL) ? *MostLikelyCulprit->GetFullName() : TEXT("(unknown culprit)"),
						(PropertyRef != NULL) ? *PropertyRef->GetName() : TEXT("unknown property ref"));

					// free the file handle and delete the temporary file
					Linker->Detach();
					IFileManager::Get().Delete( *TempFilename );
					if (!(SaveFlags & SAVE_NoError))
					{
						Error->Logf(ELogVerbosity::Warning, TEXT("Can't save %s: Graph is linked to external private object %s"), Filename, *CulpritString);
					}
					return ESavePackageResult::Error;
				}


				// store the additional packages for cooking
				Linker->Summary.AdditionalPackagesToCook = AdditionalPackagesToCook;

				// Write fixed-length file summary to overwrite later.
				if( Conform )
				{
					// Conform to previous generation of file.
					UE_LOG(LogSavePackage, Log,  TEXT("Conformal save, relative to: %s, Generation %i"), *Conform->Filename, Conform->Summary.Generations.Num()+1 );
					Linker->Summary.Guid        = Conform->Summary.Guid;
					Linker->Summary.Generations = Conform->Summary.Generations;
				}
				else if (SaveFlags & SAVE_KeepGUID)
				{
					// First generation file, keep existing GUID
					Linker->Summary.Guid = InOuter->Guid;
					Linker->Summary.Generations = TArray<FGenerationInfo>();
				}
				else
				{
					// First generation file.
					Linker->Summary.Guid = FGuid::NewGuid();
					Linker->Summary.Generations = TArray<FGenerationInfo>();

					// make sure the UPackage's copy of the GUID is up to date
					InOuter->Guid = Linker->Summary.Guid;
				}
				new(Linker->Summary.Generations)FGenerationInfo(0, 0);

				*Linker << Linker->Summary;
				int32 OffsetAfterPackageFileSummary = Linker->Tell();
		
				if ( EndSavingIfCancelled( Linker, TempFilename ) ) 
				{ 
					return ESavePackageResult::Canceled;
				}
				SlowTask.EnterProgressFrame();


				// Build NameMap.
				Linker->Summary.NameOffset = Linker->Tell();
				SavePackageState->UpdateLinkerWithMarkedNames(Linker);

#if WITH_EDITOR
				if ( GOutputCookingWarnings )
				{
					// check the name list for uniqueobjectnamefor cooking
					static FName NAME_UniqueObjectNameForCooking(TEXT("UniqueObjectNameForCooking"));

					for (const auto& NameInUse : Linker->NameMap)
					{
						if (NameInUse.GetComparisonIndex() == NAME_UniqueObjectNameForCooking.GetComparisonIndex())
						{
							//UObject *Object = FindObject<UObject>( ANY_PACKAGE, *NameInUse.ToString());

							// error
							// check(Object);
							UE_LOG(LogSavePackage, Warning, TEXT("Saving object into cooked package %s which was created at cook time, Object Name %s"), Filename, *NameInUse.ToString());
						}
					}
				}
#endif

				if ( EndSavingIfCancelled( Linker, TempFilename ) ) 
				{ 
					return ESavePackageResult::Canceled;
				}
				SlowTask.EnterProgressFrame();

				// Sort names.
				FObjectNameSortHelper NameSortHelper;
				NameSortHelper.SortNames( Linker, Conform );

				if ( EndSavingIfCancelled( Linker, TempFilename ) ) 
				{ 
					return ESavePackageResult::Canceled;
				}
				SlowTask.EnterProgressFrame();

				// Save names.
				{
#if WITH_EDITOR
					FArchive::FScopeSetDebugSerializationFlags S(*Linker, DSF_IgnoreDiff, true);
#endif
					Linker->Summary.NameCount = Linker->NameMap.Num();
					for (int32 i = 0; i < Linker->NameMap.Num(); i++)
					{
						*Linker << *const_cast<FNameEntry*>(Linker->NameMap[i].GetDisplayNameEntry());
						Linker->NameIndices.Add(Linker->NameMap[i], i);
					}
				}
				if ( EndSavingIfCancelled( Linker, TempFilename ) ) 
				{ 
					return ESavePackageResult::Canceled;
				}
				SlowTask.EnterProgressFrame();

				Linker->Summary.GatherableTextDataOffset = 0;
				Linker->Summary.GatherableTextDataCount = 0;
				if ( !(Linker->Summary.PackageFlags & PKG_FilterEditorOnly) && bCanCacheGatheredText )
				{
					Linker->Summary.GatherableTextDataOffset = Linker->Tell();

					// Save gatherable text data.
					Linker->Summary.GatherableTextDataCount = Linker->GatherableTextDataMap.Num();
					for (FGatherableTextData& GatherableTextData : Linker->GatherableTextDataMap)
					{
						*Linker << GatherableTextData;
					}
				}

				if ( EndSavingIfCancelled( Linker, TempFilename ) ) 
				{ 
					return ESavePackageResult::Canceled;
				}
				SlowTask.EnterProgressFrame();

				// Build ImportMap.
				{
					TArray<UObject*> TagImpObjects;
					GetObjectsWithAnyMarks(TagImpObjects, OBJECTMARK_TagImp);

					if (Linker->IsCooking())
					{
						const EObjectMark ObjectMarks = UPackage::GetObjectMarksForTargetPlatform(TargetPlatform, Linker->IsCooking());
						for (UObject* ObjImport : TagImpObjects)
						{
							if (ObjImport->HasAllMarks(ObjectMarks))
							{
								ObjImport->UnMark(OBJECTMARK_TagImp);
							}
						}
					}
					for(int32 Index = 0; Index < TagImpObjects.Num(); Index++)
					{
						UObject* Obj = TagImpObjects[Index];
						check(Obj->HasAnyMarks(OBJECTMARK_TagImp) || Linker->IsCooking());
						UClass* ObjClass = Obj->GetClass();
#if WITH_EDITOR
						FName ReplacedName = NAME_None;
						if (const IBlueprintNativeCodeGenCore* Coordinator = IBlueprintNativeCodeGenCore::Get())
						{
							if (UClass* ReplacedClass = Coordinator->FindReplacedClassForObject(Obj))
							{
								ObjClass = ReplacedClass;
							}
							if (UObject* ReplacedOuter = Coordinator->FindReplacedNameAndOuter(Obj, /*out*/ReplacedName))
							{
								ReplacedImportOuters.Add(Obj, ReplacedOuter);
							}
						}
#endif //WITH_EDITOR
						FObjectImport* LocObjectImport = nullptr;
						if (Obj->HasAnyMarks(OBJECTMARK_TagImp))
						{
							LocObjectImport = new(Linker->ImportMap)FObjectImport(Obj, ObjClass);
						}
#if WITH_EDITOR
						if (LocObjectImport && (ReplacedName != NAME_None))
						{
							LocObjectImport->ObjectName = ReplacedName;
						}
#endif //WITH_EDITOR
					}
				}


				if ( EndSavingIfCancelled( Linker, TempFilename ) ) 
				{ 
					return ESavePackageResult::Canceled;
				}
				SlowTask.EnterProgressFrame();

				// sort and conform imports
				FObjectImportSortHelper ImportSortHelper;
				ImportSortHelper.SortImports( Linker, Conform );
				Linker->Summary.ImportCount = Linker->ImportMap.Num();

				if ( EndSavingIfCancelled( Linker, TempFilename ) ) 
				{ 
					return ESavePackageResult::Canceled;
				}
				SlowTask.EnterProgressFrame();

				
				// Build ExportMap.
				{
					TArray<UObject*> TagExpObjects;
					GetObjectsWithAnyMarks(TagExpObjects, OBJECTMARK_TagExp);
					for(int32 Index = 0; Index < TagExpObjects.Num(); Index++)
					{
						UObject* Obj = TagExpObjects[Index];
						check(Obj->HasAnyMarks(OBJECTMARK_TagExp));
						new( Linker->ExportMap )FObjectExport( Obj );
					}
				}



#if WITH_EDITOR
				if (GOutputCookingWarnings)
				{
					// check the name list for uniqueobjectnamefor cooking
					static FName NAME_UniqueObjectNameForCooking(TEXT("UniqueObjectNameForCooking"));

					for (const auto& Export : Linker->ExportMap)
					{
						const auto& NameInUse = Export.ObjectName;
						if (NameInUse.GetComparisonIndex() == NAME_UniqueObjectNameForCooking.GetComparisonIndex())
						{
							UObject* Outer = Export.Object->GetOuter();
							UE_LOG(LogSavePackage, Warning, TEXT(" into cooked package %s which was created at cook time, Object Name %s, Full Path %s, Class %s, Outer %s, Outer class %s"), Filename, *NameInUse.ToString(), *Export.Object->GetFullName(), *Export.Object->GetClass()->GetName(), Outer ? *Outer->GetName() : TEXT("None"), Outer ? *Outer->GetClass()->GetName() : TEXT("None") );
						}
					}
				}
#endif

				if ( EndSavingIfCancelled( Linker, TempFilename ) ) 
				{ 
					return ESavePackageResult::Canceled;
				}
				SlowTask.EnterProgressFrame();

				// Sort exports alphabetically and conform the export table (if necessary)
				FObjectExportSortHelper ExportSortHelper;
				ExportSortHelper.SortExports( Linker, Conform );
				
				if ( EndSavingIfCancelled( Linker, TempFilename ) ) 
				{ 
					return ESavePackageResult::Canceled;
				}
				SlowTask.EnterProgressFrame();

				// Sort exports for seek-free loading.
				{
					COOK_STAT(FScopedDurationTimer SaveTimer(SavePackageStats::SortExportsSeekfreeInnerTimeSec));
					FObjectExportSeekFreeSorter SeekFreeSorter;
					SeekFreeSorter.SortExports(Linker, Conform);
					Linker->Summary.ExportCount = Linker->ExportMap.Num();
				}

				if ( EndSavingIfCancelled( Linker, TempFilename ) ) 
				{ 
					return ESavePackageResult::Canceled;
				}
				SlowTask.EnterProgressFrame();

				// Pre-size depends map.
				Linker->DependsMap.AddZeroed( Linker->ExportMap.Num() );

				// track import and export object linker index
				TMap<UObject*, FPackageIndex> ImportToIndexMap;
				TMap<UObject*, FPackageIndex> ExportToIndexMap;
				for (int32 ImpIndex = 0; ImpIndex < Linker->ImportMap.Num(); ImpIndex++)
				{
					ImportToIndexMap.Add(Linker->ImportMap[ImpIndex].XObject, FPackageIndex::FromImport(ImpIndex));
				}

				for (int32 ExpIndex = 0; ExpIndex < Linker->ExportMap.Num(); ExpIndex++)
				{
					ExportToIndexMap.Add(Linker->ExportMap[ExpIndex].Object, FPackageIndex::FromExport(ExpIndex));
				}

				
				// go back over the (now sorted) exports and fill out the DependsMap
				for (int32 ExpIndex = 0; ExpIndex < Linker->ExportMap.Num(); ExpIndex++)
				{
					UObject* Object = Linker->ExportMap[ExpIndex].Object;
					// sorting while conforming can create NULL export map entries, so skip those depends map
					if (Object == NULL)
					{
						UE_LOG(LogSavePackage, Warning, TEXT("Object is missing for an export, unable to save dependency map. Most likely this is caused my conforming against a package that is missing this object. See log for more info"));
						if (!(SaveFlags & SAVE_NoError))
						{
							Error->Logf(ELogVerbosity::Warning, *FText::Format( NSLOCTEXT( "Core", "SavePackageObjectIsMissingExport", "Object is missing for an export, unable to save dependency map for asset '{0}'. Most likely this is caused my conforming against a asset that is missing this object. See log for more info" ), FText::FromString( FString( Filename ) ) ).ToString() );
						}
						continue;
					}

					// add a dependency map entry also
					TArray<FPackageIndex>& DependIndices = Linker->DependsMap[ExpIndex];
					if ( Object != NULL )
					{
						// find all the objects needed by this export
						TArray<UObject*>* SrcDepends = ObjectDependencies.Find(Object);
						checkf(SrcDepends,TEXT("Couldn't find dependency map for %s"), *Object->GetFullName());

						// go through each object and...
						for (int32 DependIndex = 0; DependIndex < SrcDepends->Num(); DependIndex++)
						{
							UObject* DependentObject = (*SrcDepends)[DependIndex];

							FPackageIndex DependencyIndex;

							// if the dependency is in the same pacakge, we need to save an index into our ExportMap
							if (DependentObject->GetOutermost() == Linker->LinkerRoot)
							{
								// ... find the associated ExportIndex
								DependencyIndex = ExportToIndexMap.FindRef(DependentObject);
							}
							// otherwise we need to save an index into the ImportMap
							else
							{
								// ... find the associated ImportIndex
								DependencyIndex = ImportToIndexMap.FindRef(DependentObject);
							}
					
#if WITH_EDITOR
							// If we still didn't find index, maybe it was a duplicate export which got removed.
							// Check if we have a redirect to original.
							if (DependencyIndex.IsNull() && DuplicateRedirects.Contains(DependentObject))
							{
								DependencyIndex = ExportToIndexMap.FindRef(DuplicateRedirects[DependentObject]);
							}
#endif
							// if we didn't find it (FindRef returns 0 on failure, which is good in this case), then we are in trouble, something went wrong somewhere
							checkf(!DependencyIndex.IsNull(), TEXT("Failed to find dependency index for %s (%s)"), *DependentObject->GetFullName(), *Object->GetFullName());

							// add the import as an import for this export
							DependIndices.Add(DependencyIndex);
						}
					}
				}



				if ( EndSavingIfCancelled( Linker, TempFilename ) ) 
				{ 
					return ESavePackageResult::Canceled;
				}
				SlowTask.EnterProgressFrame();

				// Set linker reverse mappings.
				// also set netplay required data for any UPackages in the export map
				for( int32 i=0; i<Linker->ExportMap.Num(); i++ )
				{
					UObject* Object = Linker->ExportMap[i].Object;
					if( Object )
					{
						Linker->ObjectIndicesMap.Add(Object, FPackageIndex::FromExport(i));

						UPackage* Package = dynamic_cast<UPackage*>(Object);
						if (Package != NULL)
						{
							Linker->ExportMap[i].PackageFlags = Package->GetPackageFlags();
							if (!Package->HasAnyPackageFlags(PKG_ServerSideOnly))
							{
								Linker->ExportMap[i].PackageGuid = Package->GetGuid();
							}
						}
					}
				}

				if ( EndSavingIfCancelled( Linker, TempFilename ) ) 
				{ 
					return ESavePackageResult::Canceled;
				}
				SlowTask.EnterProgressFrame();

				// If this is a map package, make sure there is a world or level in the export map.
				if ( InOuter->ContainsMap() )
				{
					bool bContainsMap = false;
					for( int32 i=0; i<Linker->ExportMap.Num(); i++ )
					{
						UObject* Object = Linker->ExportMap[i].Object;
						if ( Object )
						{
							const FString ExportClassName = Object->GetClass()->GetName();
							if( ExportClassName == TEXT("World") || ExportClassName == TEXT("Level") )
							{
								bContainsMap = true;
								break;
							}
						}
					}
					if (!bContainsMap)
					{
						ensureMsgf(false, TEXT("Attempting to save a map package '%s' that does not contain a map object."), *InOuter->GetName());
						UE_LOG(LogSavePackage, Error, TEXT("Attempting to save a map package '%s' that does not contain a map object."), *InOuter->GetName());

						if (!(SaveFlags & SAVE_NoError))
						{
							Error->Logf(ELogVerbosity::Warning, *FText::Format( NSLOCTEXT( "Core", "SavePackageNoMap", "Attempting to save a map asset '{0}' that does not contain a map object" ), FText::FromString( FString( Filename ) ) ).ToString() );
						}
						Success = false;
					}
				}


				if ( EndSavingIfCancelled( Linker, TempFilename ) ) 
				{ 
					return ESavePackageResult::Canceled;
				}
				SlowTask.EnterProgressFrame();

				for( int32 i=0; i<Linker->ImportMap.Num(); i++ )
				{
					UObject* Object = Linker->ImportMap[i].XObject;
					if( Object != NULL )
					{
						const FPackageIndex PackageIndex = FPackageIndex::FromImport(i);
						//ensure(!Linker->ObjectIndicesMap.Contains(Object)); // this ensure will fail
						Linker->ObjectIndicesMap.Add(Object, PackageIndex);
					}
					else
					{
						// the only reason we should ever have a NULL object in the import is when this package is being conformed against another package, and the new
						// version of the package no longer has this import
						checkf(Conform != NULL, TEXT("NULL XObject for import %i - Object: %s Class: %s"), i, *Linker->ImportMap[i].ObjectName.ToString(), *Linker->ImportMap[i].ClassName.ToString());
					}
				}


				SlowTask.EnterProgressFrame();

				// Find components referenced by exports.

				if ( EndSavingIfCancelled( Linker, TempFilename ) ) 
				{ 
					return ESavePackageResult::Canceled;
				}
				SlowTask.EnterProgressFrame();

				// Save dummy import map, overwritten later.
				Linker->Summary.ImportOffset = Linker->Tell();
				for( int32 i=0; i<Linker->ImportMap.Num(); i++ )
				{
					FObjectImport& Import = Linker->ImportMap[ i ];
					*Linker << Import;
				}
				int32 OffsetAfterImportMap = Linker->Tell();


				if ( EndSavingIfCancelled( Linker, TempFilename ) ) 
				{ 
					return ESavePackageResult::Canceled;
				}
				SlowTask.EnterProgressFrame();

				// Save dummy export map, overwritten later.
				Linker->Summary.ExportOffset = Linker->Tell();
				for( int32 i=0; i<Linker->ExportMap.Num(); i++ )
				{
					FObjectExport& Export = Linker->ExportMap[ i ];
					*Linker << Export;
				}
				int32 OffsetAfterExportMap = Linker->Tell();


				if ( EndSavingIfCancelled( Linker, TempFilename ) ) 
				{ 
					return ESavePackageResult::Canceled;
				}
				SlowTask.EnterProgressFrame();

				// save depends map (no need for later patching)
				check(Linker->DependsMap.Num()==Linker->ExportMap.Num());
				Linker->Summary.DependsOffset = Linker->Tell();
				for( int32 i=0; i<Linker->ExportMap.Num(); i++ )
				{
					TArray<FPackageIndex>& Depends = Linker->DependsMap[ i ];
					*Linker << Depends;
				}


				if (EndSavingIfCancelled(Linker, TempFilename)) 
				{ 
					return ESavePackageResult::Canceled;
				}
				SlowTask.EnterProgressFrame();

				// Save string asset reference map
				Linker->Summary.StringAssetReferencesOffset = Linker->Tell();
				Linker->Summary.StringAssetReferencesCount = StringAssetReferencesMap.Num();
				{
#if WITH_EDITOR
					FArchive::FScopeSetDebugSerializationFlags S(*Linker, DSF_IgnoreDiff, true);
#endif
					for (int32 i = 0; i < StringAssetReferencesMap.Num(); i++)
					{

						*Linker << StringAssetReferencesMap[i];
					}
				}
				// Save thumbnails
				UPackage::SaveThumbnails( InOuter, Linker );

				
				// Save asset registry data so the editor can search for information about assets in this package
				UPackage::SaveAssetRegistryData( InOuter, Linker );

				// Save level information used by World browser
				UPackage::SaveWorldLevelInfo( InOuter, Linker );
				
				Linker->Summary.TotalHeaderSize	= Linker->Tell();

				if ( EndSavingIfCancelled( Linker, TempFilename ) ) 
				{ 
					return ESavePackageResult::Canceled;
				}
				SlowTask.EnterProgressFrame(1, NSLOCTEXT("Core", "ProcessingExports", "ProcessingExports..."));

				// look for this package in the list of packages to generate script SHA for 
				TArray<uint8>* ScriptSHABytes = FLinkerSave::PackagesToScriptSHAMap.Find(*FPaths::GetBaseFilename(Filename));

				// if we want to generate the SHA key, start tracking script writes
				if (ScriptSHABytes)
				{
					Linker->StartScriptSHAGeneration();
				}

				{
					COOK_STAT(FScopedDurationTimer SaveTimer(SavePackageStats::SerializeExportsTimeSec));
#if WITH_EDITOR
					FArchive::FScopeSetDebugSerializationFlags S(*Linker, DSF_IgnoreDiff, true);
#endif
					FScopedSlowTask ExportScope(Linker->ExportMap.Num());

					// Save exports.
					int32 LastExportSaveStep = 0;
					for( int32 i=0; i<Linker->ExportMap.Num(); i++ )
					{
						if ( EndSavingIfCancelled( Linker, TempFilename ) ) 
						{ 
							return ESavePackageResult::Canceled;
						}
						ExportScope.EnterProgressFrame();

						FObjectExport& Export = Linker->ExportMap[i];
						if( Export.Object )
						{
							// Set class index.
							// If this is *exactly* a UClass, store null instead; for anything else, including UClass-derived classes, map it
							UClass* ObjClass = Export.Object->GetClass();
							if (ObjClass != UClass::StaticClass())
							{
								Export.ClassIndex = Linker->MapObject(ObjClass);
								check(!Export.ClassIndex.IsNull());
							}
							else
							{
								Export.ClassIndex = FPackageIndex();
							}

							// Set the parent index, if this export represents a UStruct-derived object
							if( UStruct* Struct = dynamic_cast<UStruct*>(Export.Object) )
							{
								if (Struct->GetSuperStruct() != NULL)
								{
									Export.SuperIndex = Linker->MapObject(Struct->GetSuperStruct());
									check(!Export.SuperIndex.IsNull());
								}
								else
								{
									Export.SuperIndex = FPackageIndex();
								}
							}
							else
							{
								Export.SuperIndex = FPackageIndex();
							}

							// Set FPackageIndex for this export's Outer. If the export's Outer
							// is the UPackage corresponding to this package's LinkerRoot, the
							if( Export.Object->GetOuter() != InOuter )
							{
								check( Export.Object->GetOuter() );
								checkf(Export.Object->GetOuter()->IsIn(InOuter),
									TEXT("Export Object (%s) Outer (%s) mismatch."),
									*(Export.Object->GetPathName()),
									*(Export.Object->GetOuter()->GetPathName()));
								Export.OuterIndex = Linker->MapObject(Export.Object->GetOuter());
								checkf(!Export.OuterIndex.IsImport(), 
									TEXT("Export Object (%s) Outer (%s) is an Import."),
									*(Export.Object->GetPathName()),
									*(Export.Object->GetOuter()->GetPathName()));
							}
							else
							{
								// this export's Outer is the LinkerRoot for this package
								Export.OuterIndex = FPackageIndex();
							}

							// Save the object data.
							Export.SerialOffset = Linker->Tell();
							// UE_LOG(LogSavePackage, Log, TEXT("export %s for %s"), *Export.Object->GetFullName(), *Linker->CookingTarget()->PlatformName());
							if ( Export.Object->HasAnyFlags(RF_ClassDefaultObject) )
							{
								Export.Object->GetClass()->SerializeDefaultObject(Export.Object, *Linker);
							}
							else
							{
#if ENABLE_PACKAGE_CLASS_SERIALIZATION_TIMES
								auto& TimingInfo = SavePackageStats::PackageClassSerializeTimes.FindOrAdd(Export.Object->GetClass()->GetFName());
								TimingInfo.Value++;
								FScopedDurationTimer SerializeTimer(TimingInfo.Key);
#endif
								Export.Object->Serialize( *Linker );
							}
							Export.SerialSize = Linker->Tell() - Export.SerialOffset;

							// Mark object as having been saved.
							Export.Object->Mark(OBJECTMARK_Saved);
						}
					}
				}

				// if we want to generate the SHA key, get it out now that the package has finished saving
				if (ScriptSHABytes && Linker->ContainsCode())
				{
					// make space for the 20 byte key
					ScriptSHABytes->Empty(20);
					ScriptSHABytes->AddUninitialized(20);

					// retrieve it
					Linker->GetScriptSHAKey(ScriptSHABytes->GetData());
				}

				
				if ( EndSavingIfCancelled( Linker, TempFilename ) ) 
				{ 
					return ESavePackageResult::Canceled;
				}
				SlowTask.EnterProgressFrame(1, NSLOCTEXT("Core", "SerializingBulkData", "Serializing bulk data"));

				COOK_STAT(uint64 TotalPackageSizeUncompressed = 0);

				// now we write all the bulkdata that is supposed to be at the end of the package
				// and fix up the offset
				int64 StartOfBulkDataArea = Linker->Tell();
				Linker->Summary.BulkDataStartOffset = StartOfBulkDataArea;

				if (Linker->BulkDataToAppend.Num() > 0)
				{
					COOK_STAT(FScopedDurationTimer SaveTimer(SavePackageStats::SerializeBulkDataTimeSec));

					FScopedSlowTask BulkDataFeedback(Linker->BulkDataToAppend.Num());

					FArchive* TargetArchive = Linker;
					FArchive* BulkArchive = nullptr;
					uint32 ExtraBulkDataFlags = 0;

					static struct FUseSeperateBulkDataFiles
					{
						bool bEnable;
						FUseSeperateBulkDataFiles()
						{
							if (!GConfig->GetBool(TEXT("Core.System"), TEXT("UseSeperateBulkDataFiles"), bEnable, GEngineIni))
							{
								bEnable = false;
							}
						}
					} ShouldUseSeperateBulkDataFiles;

					const bool bShouldUseSeparateBulkFile = ShouldUseSeperateBulkDataFiles.bEnable && Linker->IsCooking();

					const FString BulkFilename = FPaths::ChangeExtension(Filename, TEXT(".ubulk"));

					if (bShouldUseSeparateBulkFile)
					{
						if ( bSaveAsync )
						{
							ExtraBulkDataFlags = BULKDATA_PayloadInSeperateFile;
							TargetArchive = BulkArchive = new FBufferArchive(true);
						}
						else
						{
							TargetArchive = BulkArchive = IFileManager::Get().CreateFileWriter(*BulkFilename);
							ExtraBulkDataFlags = BULKDATA_PayloadInSeperateFile;
						}
					}

					for (int32 i=0; i < Linker->BulkDataToAppend.Num(); ++i)
					{
						BulkDataFeedback.EnterProgressFrame();

						FLinkerSave::FBulkDataStorageInfo& BulkDataStorageInfo = Linker->BulkDataToAppend[i];

						// Set bulk data flags to what they were during initial serialization (they might have changed after that)
						const uint32 OldBulkDataFlags = BulkDataStorageInfo.BulkData->GetBulkDataFlags();
						uint32 ModifiedBulkDataFlags = BulkDataStorageInfo.BulkDataFlags | ExtraBulkDataFlags;
						BulkDataStorageInfo.BulkData->SetBulkDataFlags(ModifiedBulkDataFlags);

						int64 BulkStartOffset = TargetArchive->Tell();
						int64 StoredBulkStartOffset = BulkStartOffset - StartOfBulkDataArea;

						BulkDataStorageInfo.BulkData->SerializeBulkData(*TargetArchive, BulkDataStorageInfo.BulkData->Lock(LOCK_READ_ONLY));

						int64 BulkEndOffset = TargetArchive->Tell();
						int64 LinkerEndOffset = Linker->Tell();

						int32 SizeOnDisk = (int32)(BulkEndOffset - BulkStartOffset);
				
						Linker->Seek(BulkDataStorageInfo.BulkDataFlagsPos);
						*Linker << ModifiedBulkDataFlags;

						Linker->Seek(BulkDataStorageInfo.BulkDataOffsetInFilePos);
						*Linker << StoredBulkStartOffset;

						Linker->Seek(BulkDataStorageInfo.BulkDataSizeOnDiskPos);
						*Linker << SizeOnDisk;

						Linker->Seek(LinkerEndOffset);

						// Restore BulkData flags to before serialization started
						BulkDataStorageInfo.BulkData->ClearBulkDataFlags(0xFFFFFFFF);
						BulkDataStorageInfo.BulkData->SetBulkDataFlags(OldBulkDataFlags);

						BulkDataStorageInfo.BulkData->Unlock();
					}

					if (BulkArchive)
					{
						BulkArchive->Close();
						COOK_STAT(TotalPackageSizeUncompressed += BulkArchive->TotalSize());
						if ( bSaveAsync )
						{
							FBufferArchive* BulkBuffer = (FBufferArchive*)(BulkArchive);

							int64 DataSize = BulkBuffer->TotalSize();

							// TODO - update the BulkBuffer code to write into a FLargeMemoryWriter so we can 
							// take ownership of the data
							uint8* Data = new uint8[DataSize];
							FMemory::Memcpy(Data, BulkBuffer->GetData(), DataSize);							

							FLargeMemoryPtr DataPtr = FLargeMemoryPtr(Data);
		
							if ( BulkBuffer->Num() > 0 )
							{
								AsyncWriteFile(MoveTemp(DataPtr), DataSize, *BulkFilename, FDateTime::MinValue(), false);
							}
						}
						delete BulkArchive;
					}
				}

				Linker->BulkDataToAppend.Empty();
			
				// write the package post tag
				uint32 Tag = PACKAGE_FILE_TAG;
				*Linker << Tag;

				// We capture the package size before the first seek to work with archives that don't report the file
				// size correctly while the file is still being written to.
				PackageSize = Linker->Tell();

				// Save the import map.
				Linker->Seek( Linker->Summary.ImportOffset );
				for( int32 i=0; i<Linker->ImportMap.Num(); i++ )
				{
					FObjectImport& Import = Linker->ImportMap[ i ];
					if ( Import.XObject )
					{
					// Set the package index.
						if( Import.XObject->GetOuter() )
						{
							if ( Import.XObject->GetOuter()->IsIn(InOuter) )
							{
								if (!Import.XObject->HasAllFlags(RF_Transient) || !Import.XObject->IsNative())
								{
									UE_LOG(LogSavePackage, Warning, TEXT("Bad Object=%s"),*Import.XObject->GetFullName());
								}
								else
								{
									// if an object is marked RF_Transient and native, it is either an intrinsic class or
									// a property of an intrinsic class.  Only properties of intrinsic classes will have
									// an Outer that passes the check for "GetOuter()->IsIn(InOuter)" (thus ending up in this
									// block of code).  Just verify that the Outer for this property is also marked RF_Transient and Native
									check(Import.XObject->GetOuter()->HasAllFlags(RF_Transient) && Import.XObject->GetOuter()->IsNative());
								}
							}
							check(!Import.XObject->GetOuter()->IsIn(InOuter) || Import.XObject->HasAllFlags(RF_Transient) || Import.XObject->IsNative());
#if WITH_EDITOR
							UObject** ReplacedOuter = ReplacedImportOuters.Find(Import.XObject);
							if (ReplacedOuter && *ReplacedOuter)
							{
								Import.OuterIndex = Linker->MapObject(*ReplacedOuter);
								ensure(Import.OuterIndex != FPackageIndex());
							}
							else
#endif
							{
								Import.OuterIndex = Linker->MapObject(Import.XObject->GetOuter());
							}
						}
					}
					else
					{
						checkf(Conform != NULL, TEXT("NULL XObject for import %i - Object: %s Class: %s"), i, *Import.ObjectName.ToString(), *Import.ClassName.ToString());
					}

					// Save it.
					*Linker << Import;
				}
				

				check( Linker->Tell() == OffsetAfterImportMap );

				// Save the export map.
				Linker->Seek(Linker->Summary.ExportOffset);
				{
#if WITH_EDITOR
					FArchive::FScopeSetDebugSerializationFlags S(*Linker, DSF_IgnoreDiff, true);
#endif
					for (int32 i = 0; i < Linker->ExportMap.Num(); i++)
					{
						*Linker << Linker->ExportMap[i];
					}
				}
				check( Linker->Tell() == OffsetAfterExportMap );

				if ( EndSavingIfCancelled( Linker, TempFilename ) ) 
				{ 
					return ESavePackageResult::Canceled;
				}
				SlowTask.EnterProgressFrame();

				FFormatNamedArguments NamedArgs;
				NamedArgs.Add( TEXT("CleanFilename"), FText::FromString( CleanFilename ) );
				SlowTask.DefaultMessage = FText::Format( NSLOCTEXT("Core", "Finalizing", "Finalizing: {CleanFilename}..."), NamedArgs );

				//@todo: remove ExportCount and NameCount - no longer used
				Linker->Summary.Generations.Last().ExportCount = Linker->Summary.ExportCount;
				Linker->Summary.Generations.Last().NameCount   = Linker->Summary.NameCount;	

				// create the package source (based on developer or user created)
	#if (UE_BUILD_SHIPPING && WITH_EDITOR)
				Linker->Summary.PackageSource = FMath::Rand() * FMath::Rand();
	#else
				Linker->Summary.PackageSource = FCrc::StrCrc_DEPRECATED(*FPaths::GetBaseFilename(Filename).ToUpper());
	#endif

				// Flag package as requiring localization gather if the archive requires localization gathering.
				Linker->LinkerRoot->ThisRequiresLocalizationGather(Linker->RequiresLocalizationGather());
				
				// Update package flags from package, in case serialization has modified package flags.
				Linker->Summary.PackageFlags = Linker->LinkerRoot->GetPackageFlags() & ~PKG_NewlyCreated;

				Linker->Seek(0);
				*Linker << Linker->Summary;
				check( Linker->Tell() == OffsetAfterPackageFileSummary );

				if ( EndSavingIfCancelled( Linker, TempFilename ) ) 
				{ 
					return ESavePackageResult::Canceled;
				}
				SlowTask.EnterProgressFrame();

				// Detach archive used for saving, closing file handle.
				if( Linker && !bCompressFromMemory && !bSaveAsync)
				{
					Linker->Detach();
				}
				UNCLOCK_CYCLES(Time);
				UE_LOG(LogSavePackage, Log,  TEXT("Save=%.2fms"), FPlatformTime::ToMilliseconds(Time) );
		
				if ( EndSavingIfCancelled( Linker, TempFilename ) ) 
				{ 
					return ESavePackageResult::Canceled;
				}
				SlowTask.EnterProgressFrame();

				if( Success == true )
				{
					// Compress the temporarily file to destination.
					if (bCompressFromMemory && bSaveAsync)
					{
						UE_LOG(LogSavePackage, Log, TEXT("Async compressing from memory to '%s'"), *NewPath);

						// Detach archive used for memory saving.
						if (Linker)
						{
							COOK_STAT(FScopedDurationTimer SaveTimer(SavePackageStats::AsyncWriteTimeSec));
							TArray<int32> ExportSizes;
							for (int I = 0; I < Linker->ExportMap.Num(); ++I)
							{
								ExportSizes.Add(Linker->ExportMap[I].SerialSize);
							}
							
							COOK_STAT(TotalPackageSizeUncompressed += ((FBufferArchive*)(Linker->Saver))->Num());
							
							FLargeMemoryWriter* Writer = (FLargeMemoryWriter*)(Linker->Saver);
							int64 DataSize = Writer->TotalSize();
							FLargeMemoryPtr DataPtr = FLargeMemoryPtr(Writer->GetData());
							Writer->ReleaseOwnership();
							AsyncWriteCompressedFile(MoveTemp(DataPtr), DataSize, *NewPath, FinalTimeStamp, Linker->ForceByteSwapping(), Linker->Summary.TotalHeaderSize, ExportSizes);
							Linker->Detach();
						}
					}
					else if( bCompressFromMemory )
					{
						UE_LOG(LogSavePackage, Log,  TEXT("Compressing from memory to '%s'"), *NewPath );
						FFileCompressionHelper CompressionHelper;
						COOK_STAT(TotalPackageSizeUncompressed += ((FBufferArchive*)(Linker->Saver))->Num());
						Success = CompressionHelper.CompressFile( *NewPath, Linker );
						// Detach archive used for memory saving.
						if( Linker )
						{
							Linker->Detach();
						}
					}
					// Compress the temporarily file to destination.
					else if( InOuter->HasAnyPackageFlags(PKG_StoreCompressed) )
					{
						UE_LOG(LogSavePackage, Log,  TEXT("Compressing '%s' to '%s'"), *TempFilename, *NewPath );
						FFileCompressionHelper CompressionHelper;
						COOK_STAT(TotalPackageSizeUncompressed += IFileManager::Get().FileSize(*TempFilename));
						Success = CompressionHelper.CompressFile( *TempFilename, *NewPath, Linker );
					}
					// Fully compress package in one "block".
					else if( InOuter->HasAnyPackageFlags(PKG_StoreFullyCompressed) )
					{
						UE_LOG(LogSavePackage, Log,  TEXT("Full-package compressing '%s' to '%s'"), *TempFilename, *NewPath );
						FFileCompressionHelper CompressionHelper;
						Success = CompressionHelper.FullyCompressFile( *TempFilename, *NewPath, Linker->ForceByteSwapping() );
					}
					else if (bSaveAsync)
					{
						UE_LOG(LogSavePackage, Log,  TEXT("Async saving from memory to '%s'"), *NewPath );

						// Detach archive used for memory saving.
						if( Linker )
						{
							COOK_STAT(FScopedDurationTimer SaveTimer(SavePackageStats::AsyncWriteTimeSec));
							COOK_STAT(TotalPackageSizeUncompressed += ((FBufferArchive*)(Linker->Saver))->Num());
														
							FLargeMemoryWriter* Writer = (FLargeMemoryWriter*)(Linker->Saver);
							int64 DataSize = Writer->TotalSize();
							FLargeMemoryPtr DataPtr(Writer->GetData());
							Writer->ReleaseOwnership();
							AsyncWriteFile(MoveTemp(DataPtr), DataSize, *NewPath, FinalTimeStamp);
							Linker->Detach();
						}
					}
					// Move the temporary file.
					else
					{
						UE_LOG(LogSavePackage, Log,  TEXT("Moving '%s' to '%s'"), *TempFilename, *NewPath );
						Success = IFileManager::Get().Move( *NewPath, *TempFilename );
						if (FinalTimeStamp != FDateTime::MinValue())
						{
							IFileManager::Get().SetTimeStamp(*NewPath, FinalTimeStamp);
						}
					}

					// Make sure to clean up any stale .uncompressed_size files.
					if( !InOuter->HasAnyPackageFlags(PKG_StoreFullyCompressed) )
					{
						IFileManager::Get().Delete( *(NewPath + TEXT(".uncompressed_size")) );
					}
			
					if( Success == false )
					{
						if (SaveFlags & SAVE_NoError)
						{
							UE_LOG(LogSavePackage, Warning, TEXT("%s"), *FString::Printf( TEXT("Error saving '%s'"), Filename ) );
						}
						else
						{
							UE_LOG(LogSavePackage, Error, TEXT("%s"), *FString::Printf( TEXT("Error saving '%s'"), Filename ) );
							Error->Logf(ELogVerbosity::Warning, *FText::Format( NSLOCTEXT( "Core", "SaveWarning", "Error saving '{0}'" ), FText::FromString( FString( Filename ) ) ).ToString() );
						}
					}
					else
					{
						// Mark exports and the package as RF_Loaded after they've been serialized
						// This is to ensue that newly created packages are properly marked as loaded (since they now exist on disk and 
						// in memory in the exact same state).
						for (auto& Export : Linker->ExportMap)
						{
							if (Export.Object)
							{
								Export.Object->SetFlags(RF_WasLoaded);
							}
						}
						if (Linker->LinkerRoot)
						{
							// And finally set the flag on the package itself.
							Linker->LinkerRoot->SetFlags(RF_WasLoaded);
						}

						// Clear dirty flag if desired
						if (!(SaveFlags & SAVE_KeepDirty))
						{
							InOuter->SetDirtyFlag(false);
						}
						
						// Update package FileSize value
						InOuter->FileSize = IFileManager::Get().FileSize(Filename);

						// Warn about long package names, which may be bad for consoles with limited filename lengths.
						if( bWarnOfLongFilename == true )
						{
							int32 MaxFilenameLength = MAX_UNREAL_FILENAME_LENGTH;

							// If the name is of the form "_LOC_xxx.ext", remove the loc data before the length check
							FString CleanBaseFilename = BaseFilename;
							if( CleanBaseFilename.Find( "_LOC_" ) == BaseFilename.Len() - 8 )
							{
								CleanBaseFilename = BaseFilename.LeftChop( 8 );
							}

							if( CleanBaseFilename.Len() > MaxFilenameLength )
							{
								if (SaveFlags & SAVE_NoError)
								{
									UE_LOG(LogSavePackage, Warning, TEXT("%s"), *FString::Printf( TEXT("Filename '%s' is too long; this may interfere with cooking for consoles.  Unreal filenames should be no longer than %s characters."), *BaseFilename, MaxFilenameLength ) );
								}
								else
								{
									FFormatNamedArguments Arguments;
									Arguments.Add(TEXT("FileName"), FText::FromString( BaseFilename ));
									Arguments.Add(TEXT("MaxLength"), FText::AsNumber( MaxFilenameLength ));
									Error->Logf(ELogVerbosity::Warning, *FText::Format( NSLOCTEXT( "Core", "Error_FilenameIsTooLongForCooking", "Filename '{FileName}' is too long; this may interfere with cooking for consoles.  Unreal filenames should be no longer than {MaxLength} characters." ), Arguments ).ToString() );
								}
							}
						}
					}

					// Delete the temporary file.
					IFileManager::Get().Delete( *TempFilename );
				}
				COOK_STAT(SavePackageStats::MBWritten += TotalPackageSizeUncompressed);

				SlowTask.EnterProgressFrame();
			}

			// Route PostSaveRoot to allow e.g. the world to detach components for the persistent level that were
			// attached in PreSaveRoot.
			if( Base )
			{
				Base->PostSaveRoot( bCleanupIsRequired );
			}

			SlowTask.EnterProgressFrame();
			
#if WITH_EDITOR
			for ( int CachedObjectIndex = 0; CachedObjectIndex < CachedObjects.Num(); ++CachedObjectIndex )
			{
				CachedObjects[CachedObjectIndex]->ClearCachedCookedPlatformData(TargetPlatform);
			}
#endif

		}
		if( Success == true )
		{
			// Package has been save, so unmark NewlyCreated flag.
			InOuter->ClearPackageFlags(PKG_NewlyCreated);

			// send a message that the package was saved
			UPackage::PackageSavedEvent.Broadcast(Filename, InOuter);
		}

		// We're done!
		SlowTask.EnterProgressFrame();

		UE_LOG(LogSavePackage, Display, TEXT("Finished SavePackage %s"), Filename);

		if (Success)
		{
			if (bRequestStub)
			{
				return ESavePackageResult::GenerateStub;
			}
			else
			{
				return ESavePackageResult::Success;
			}
		}
		else
		{
			if (bRequestStub)
			{
				UE_LOG(LogSavePackage, Warning, TEXT("C++ stub requested, but package failed to save, may cause compile errors: %s"), Filename);
			}
			return ESavePackageResult::Error;
		}
	}
	else
	{
		return ESavePackageResult::Error;
	}
}

bool UPackage::SavePackage(UPackage* InOuter, UObject* Base, EObjectFlags TopLevelFlags, const TCHAR* Filename,
	FOutputDevice* Error, FLinkerLoad* Conform, bool bForceByteSwapping, bool bWarnOfLongFilename, uint32 SaveFlags,
	const class ITargetPlatform* TargetPlatform, const FDateTime&  FinalTimeStamp, bool bSlowTask)
{
	const ESavePackageResult Result = Save(InOuter, Base, TopLevelFlags, Filename, Error, Conform, bForceByteSwapping, 
		bWarnOfLongFilename, SaveFlags, TargetPlatform, FinalTimeStamp, bSlowTask);
	return Result == ESavePackageResult::Success;
}

/**
 * Static: Saves thumbnail data for the specified package outer and linker
 *
 * @param	InOuter							the outer to use for the new package
 * @param	Linker							linker we're currently saving with
 */
void UPackage::SaveThumbnails( UPackage* InOuter, FLinkerSave* Linker )
{
	Linker->Summary.ThumbnailTableOffset = 0;

	// Do we have any thumbnails to save?
	if( !(Linker->Summary.PackageFlags & PKG_FilterEditorOnly) && InOuter->HasThumbnailMap() )
	{
		const FThumbnailMap& PackageThumbnailMap = InOuter->GetThumbnailMap();


		// Figure out which objects have thumbnails.  Note that we only want to save thumbnails
		// for objects that are actually in the export map.  This is so that we avoid saving out
		// thumbnails that were cached for deleted objects and such.
		TArray< FObjectFullNameAndThumbnail > ObjectsWithThumbnails;
		for( int32 i=0; i<Linker->ExportMap.Num(); i++ )
		{
			FObjectExport& Export = Linker->ExportMap[i];
			if( Export.Object )
			{
				const FName ObjectFullName( *Export.Object->GetFullName() );
				const FObjectThumbnail* ObjectThumbnail = PackageThumbnailMap.Find( ObjectFullName );
		
				// if we didn't find the object via full name, try again with ??? as the class name, to support having
				// loaded old packages without going through the editor (ie cooking old packages)
				if (ObjectThumbnail == NULL)
				{
					// can't overwrite ObjectFullName, so that we add it properly to the map
					FName OldPackageStyleObjectFullName = FName(*FString::Printf(TEXT("??? %s"), *Export.Object->GetPathName()));
					ObjectThumbnail = PackageThumbnailMap.Find(OldPackageStyleObjectFullName);
				}
				if( ObjectThumbnail != NULL )
				{
					// IMPORTANT: We save all thumbnails here, even if they are a shared (empty) thumbnail!
					// Empty thumbnails let us know that an asset is in a package without having to
					// make a linker for it.
					ObjectsWithThumbnails.Add( FObjectFullNameAndThumbnail( ObjectFullName, ObjectThumbnail ) );
				}
			}
		}

		// preserve thumbnail rendered for the level
		const FObjectThumbnail* ObjectThumbnail = PackageThumbnailMap.Find(FName(*InOuter->GetFullName()));
		if (ObjectThumbnail != NULL)
		{
			ObjectsWithThumbnails.Add( FObjectFullNameAndThumbnail(FName(*InOuter->GetFullName()), ObjectThumbnail ) );
		}
		
		// Do we have any thumbnails?  If so, we'll save them out along with a table of contents
		if( ObjectsWithThumbnails.Num() > 0 )
		{
			// Save out the image data for the thumbnails
			for( int32 CurObjectIndex = 0; CurObjectIndex < ObjectsWithThumbnails.Num(); ++CurObjectIndex )
			{
				FObjectFullNameAndThumbnail& CurObjectThumb = ObjectsWithThumbnails[ CurObjectIndex ];

				// Store the file offset to this thumbnail
				CurObjectThumb.FileOffset = Linker->Tell();

				// Serialize the thumbnail!
				FObjectThumbnail* SerializableThumbnail = const_cast< FObjectThumbnail* >( CurObjectThumb.ObjectThumbnail );
				SerializableThumbnail->Serialize( *Linker );
			}


			// Store the thumbnail table of contents
			{
				Linker->Summary.ThumbnailTableOffset = Linker->Tell();

				// Save number of thumbnails
				int32 ThumbnailCount = ObjectsWithThumbnails.Num();
				*Linker << ThumbnailCount;

				// Store a list of object names along with the offset in the file where the thumbnail is stored
				for( int32 CurObjectIndex = 0; CurObjectIndex < ObjectsWithThumbnails.Num(); ++CurObjectIndex )
				{
					const FObjectFullNameAndThumbnail& CurObjectThumb = ObjectsWithThumbnails[ CurObjectIndex ];

					// Object name
					const FString ObjectFullName = CurObjectThumb.ObjectFullName.ToString();

					// Break the full name into it's class and path name parts
					const int32 FirstSpaceIndex = ObjectFullName.Find( TEXT( " " ) );
					check( FirstSpaceIndex != INDEX_NONE && FirstSpaceIndex > 0 );
					FString ObjectClassName = ObjectFullName.Left( FirstSpaceIndex );
					const FString ObjectPath = ObjectFullName.Mid( FirstSpaceIndex + 1 );

					// Remove the package name from the object path since that will be implicit based
					// on the package file name
					FString ObjectPathWithoutPackageName = ObjectPath.Mid( ObjectPath.Find( TEXT( "." ) ) + 1 );

					// Store both the object's class and path name (relative to it's package)
					*Linker << ObjectClassName;
					*Linker << ObjectPathWithoutPackageName;

					// File offset for the thumbnail (already saved out.)
					int32 FileOffset = CurObjectThumb.FileOffset;
					*Linker << FileOffset;
				}
			}
		}
	}

	// if content browser isn't enabled, clear the thumbnail map so we're not using additional memory for nothing
	if ( !GIsEditor || IsRunningCommandlet() )
	{
		InOuter->ThumbnailMap.Reset();
	}
}

void UPackage::SaveAssetRegistryData( UPackage* InOuter, FLinkerSave* Linker )
{
	// Make a copy of the tag map
	TArray<UObject*> AssetObjects;

	if( !(Linker->Summary.PackageFlags & PKG_FilterEditorOnly) )
	{
		// Find any exports which are not in the tag map
		for( int32 i=0; i<Linker->ExportMap.Num(); i++ )
		{
			FObjectExport& Export = Linker->ExportMap[i];
			if( Export.Object && Export.Object->IsAsset() )
			{
				AssetObjects.Add(Export.Object);
			}
		}
	}

	// Store the asset registry offser in the file
	Linker->Summary.AssetRegistryDataOffset = Linker->Tell();

	// Save the number of objects in the tag map
	int32 ObjectCount = AssetObjects.Num();
	*Linker << ObjectCount;

	// If there are any Asset Registry tags, add them to the summary
	for (int32 ObjectIdx = 0; ObjectIdx < AssetObjects.Num(); ++ObjectIdx)
	{
		const UObject* Object = AssetObjects[ObjectIdx];

		// Exclude the package name in the object path, we just need to know the path relative to the outermost
		FString ObjectPath = Object->GetPathName(Object->GetOutermost());
		FString ObjectClassName = Object->GetClass()->GetName();
		
		TArray<FAssetRegistryTag> Tags;
		Object->GetAssetRegistryTags(Tags);

		int32 TagCount = Tags.Num();

		*Linker << ObjectPath;
		*Linker << ObjectClassName;
		*Linker << TagCount;
				
		for (TArray<FAssetRegistryTag>::TConstIterator TagIter(Tags); TagIter; ++TagIter)
		{
			FString Key = TagIter->Name.ToString();
			FString Value = TagIter->Value;
			*Linker << Key;
			*Linker << Value;
		}
	}
}

void UPackage::SaveWorldLevelInfo( UPackage* InOuter, FLinkerSave* Linker )
{
	Linker->Summary.WorldTileInfoDataOffset = 0;
	
	if(InOuter->WorldTileInfo.IsValid())
	{
		Linker->Summary.WorldTileInfoDataOffset = Linker->Tell();
		*Linker << *(InOuter->WorldTileInfo);
	}
}

bool UPackage::IsEmptyPackage (UPackage* Package, const UObject* LastReferencer)
{
	// Don't count null or volatile packages as empty, just let them be NULL or get GCed
	if ( Package != NULL )
	{
		// Make sure the package is fully loaded before determining if it is empty
		if( !Package->IsFullyLoaded() )
		{
			Package->FullyLoad();
		}

		if (LastReferencer != NULL)
		{
			// See if there will be no remaining non-redirector, non-metadata objects within this package other than LastReferencer
			for (TObjectIterator<UObject> ObjIt; ObjIt; ++ObjIt)
			{
				UObject* Object = *ObjIt;
				if ( Object->IsIn(Package)								// Is inside this package
					&& Object->IsAsset()								// Is an asset
					&& Object != LastReferencer )						// Is not the object being deleted
				{
					// The package contains at least one more UObject
					return false;
				}
			}
		}
		else
		{
			// See if there are no more objects within this package other than redirectors and meta data objects
			for (TObjectIterator<UObject> ObjIt; ObjIt; ++ObjIt)
			{
				UObject* Object = *ObjIt;
				if ( Object->IsIn(Package)								// Is inside this package
					&& Object->IsAsset() )								// Is an asset
				{
					// The package contains at least one more UObject
					return false;
				}
			}
		}

		// There are no more valid UObjects with this package as an outer
		return true;
	}

	// Invalid package
	return false;
}<|MERGE_RESOLUTION|>--- conflicted
+++ resolved
@@ -3537,11 +3537,6 @@
 		UnMarkAllObjects();
 
 		TArray<UObject*> CachedObjects;
-<<<<<<< HEAD
-
-		UE_LOG_COOK_TIME(TEXT("ResetLoadersForSaveUnMarkAllObjects"));
-=======
->>>>>>> aaefee4c
 
 		// Size of serialized out package in bytes. This is before compression.
 		int32 PackageSize = INDEX_NONE;
