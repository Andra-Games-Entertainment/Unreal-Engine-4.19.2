// Copyright 1998-2018 Epic Games, Inc. All Rights Reserved.

#include "CoreMinimal.h"
#include "UObject/ObjectMacros.h"
#include "UObject/Class.h"
#include "UObject/PropertyPortFlags.h"
#include "UObject/UnrealType.h"
#include "UObject/UObjectThreadContext.h"
<<<<<<< HEAD
=======
#include "Algo/Find.h"
>>>>>>> e3a25b20

/*-----------------------------------------------------------------------------
	UByteProperty.
-----------------------------------------------------------------------------*/

void UByteProperty::GetPreloadDependencies(TArray<UObject*>& OutDeps)
{
	Super::GetPreloadDependencies(OutDeps);
	OutDeps.Add(Enum);
}

void UByteProperty::SerializeItem( FArchive& Ar, void* Value, void const* Defaults ) const
{
	if(Enum && Ar.UseToResolveEnumerators())
	{
		 const int64 ResolvedIndex = Enum->ResolveEnumerator(Ar, *(uint8*)Value);
		 *(uint8*)Value = static_cast<uint8>(ResolvedIndex);
		 return;
	}

	// Serialize enum values by name unless we're not saving or loading OR for backwards compatibility
	const bool bUseBinarySerialization = (Enum == NULL) || (!Ar.IsLoading() && !Ar.IsSaving());
	if( bUseBinarySerialization )
	{
		Super::SerializeItem(Ar, Value, Defaults);
	}
	// Loading
	else if (Ar.IsLoading())
	{
		FName EnumValueName;
		Ar << EnumValueName;
		// Make sure enum is properly populated
		if( Enum->HasAnyFlags(RF_NeedLoad) )
		{
			Ar.Preload(Enum);
		}

		// There's no guarantee EnumValueName is still present in Enum, in which case Value will be set to the enum's max value.
		// On save, it will then be serialized as NAME_None.
		int32 EnumIndex = Enum->GetIndexByName(EnumValueName, EGetByNameFlags::ErrorIfNotFound);
		if (EnumIndex == INDEX_NONE)
		{
			*(uint8*)Value = Enum->GetMaxEnumValue();
		}
		else
		{
			*(uint8*)Value = Enum->GetValueByIndex(EnumIndex);
		}
	}
	// Saving
	else
	{
		FName EnumValueName;
		uint8 ByteValue = *(uint8*)Value;

		// subtract 1 because the last entry in the enum's Names array
		// is the _MAX entry
		if ( Enum->IsValidEnumValue(ByteValue) )
		{
			EnumValueName = Enum->GetNameByValue(ByteValue);
		}
		else
		{
			EnumValueName = NAME_None;
		}
		Ar << EnumValueName;
	}
}
bool UByteProperty::NetSerializeItem( FArchive& Ar, UPackageMap* Map, void* Data, TArray<uint8> * MetaData ) const
{
	Ar.SerializeBits( Data, Enum ? FMath::CeilLogTwo(Enum->GetMaxEnumValue()) : 8 );
	return 1;
}
void UByteProperty::Serialize( FArchive& Ar )
{
	Super::Serialize( Ar );
	Ar << Enum;
	if (Enum != nullptr)
	{
		Ar.Preload(Enum);
	}
}
void UByteProperty::AddReferencedObjects(UObject* InThis, FReferenceCollector& Collector)
{
	UByteProperty* This = CastChecked<UByteProperty>(InThis);
	Collector.AddReferencedObject( This->Enum, This );
	Super::AddReferencedObjects( This, Collector );
}
FString UByteProperty::GetCPPType( FString* ExtendedTypeText/*=NULL*/, uint32 CPPExportFlags/*=0*/ ) const
{
	if (Enum)
	{
		const bool bEnumClassForm = Enum->GetCppForm() == UEnum::ECppForm::EnumClass;
		const bool bNonNativeEnum = Enum->GetClass() != UEnum::StaticClass(); // cannot use RF_Native flag, because in UHT the flag is not set
		const bool bRawParam = (CPPExportFlags & CPPF_ArgumentOrReturnValue)
			&& (((PropertyFlags & CPF_ReturnParm) || !(PropertyFlags & CPF_OutParm))
				|| bNonNativeEnum);
		const bool bConvertedCode = (CPPExportFlags & CPPF_BlueprintCppBackend) && bNonNativeEnum;

		FString FullyQualifiedEnumName;
		if (!Enum->CppType.IsEmpty())
		{
			FullyQualifiedEnumName = Enum->CppType;
		}
		else
		{
			// This would give the wrong result if it's a namespaced type and the CppType hasn't
			// been set, but we do this here in case existing code relies on it... somehow.
			if ((CPPExportFlags & CPPF_BlueprintCppBackend) && bNonNativeEnum)
			{
				ensure(Enum->CppType.IsEmpty());
				FullyQualifiedEnumName = ::UnicodeToCPPIdentifier(Enum->GetName(), false, TEXT("E__"));
			}
			else
			{
				FullyQualifiedEnumName = Enum->GetName();
			}
		}
		 
		if (bEnumClassForm || bRawParam || bConvertedCode)
		{
			return FullyQualifiedEnumName;
		}
		else
		{
			return FString::Printf(TEXT("TEnumAsByte<%s>"), *FullyQualifiedEnumName);
		}
	}
	return Super::GetCPPType(ExtendedTypeText, CPPExportFlags);
}

template <typename OldIntType>
struct TConvertIntToEnumProperty
{
	static void Convert(FArchive& Ar, UByteProperty* Property, UEnum* Enum, void* Obj, const FPropertyTag& Tag)
	{
		OldIntType OldValue;
		Ar << OldValue;

		uint8 NewValue = OldValue;
		if (OldValue > (OldIntType)TNumericLimits<uint8>::Max() || !Enum->IsValidEnumValue(NewValue))
		{
			UE_LOG(
				LogClass,
				Warning,
				TEXT("Failed to find valid enum value '%d' for enum type '%s' when converting property '%s' during property loading - setting to '%s'"),
				OldValue,
				*Enum->GetName(),
				*Property->GetName(),
				*Enum->GetNameByValue(Enum->GetMaxEnumValue()).ToString()
				);

			NewValue = Enum->GetMaxEnumValue();
		}

		Property->SetPropertyValue_InContainer(Obj, NewValue, Tag.ArrayIndex);
	}
};

bool UByteProperty::ConvertFromType(const FPropertyTag& Tag, FArchive& Ar, uint8* Data, UStruct* DefaultsStruct, bool& bOutAdvanceProperty)
{
	bOutAdvanceProperty = true;

	if (Tag.Type == NAME_ByteProperty  && ((Tag.EnumName == NAME_None) != (Enum == nullptr)))
	{
		// a byte property gained or lost an enum
		// attempt to convert it
		uint8 PreviousValue;
		if (Tag.EnumName == NAME_None)
		{
			// If we're a nested property the EnumName tag got lost. Fail to read in this case
			UProperty* const PropertyOwner = Cast<UProperty>(GetOuterUField());

			if (PropertyOwner)
			{
				bOutAdvanceProperty = false;
				return bOutAdvanceProperty;
			}

			// simply pretend the property still doesn't have an enum and serialize the single byte
			Ar << PreviousValue;
		}
		else
		{
			// attempt to find the old enum and get the byte value from the serialized enum name
			PreviousValue = (uint8)ReadEnumAsInt64(Ar, DefaultsStruct, Tag);
		}

		// now copy the value into the object's address space
		SetPropertyValue_InContainer(Data, PreviousValue, Tag.ArrayIndex);
	}
	else if (Tag.Type == NAME_EnumProperty && (Enum == nullptr || Tag.EnumName == Enum->GetFName()))
	{
		// an enum property became a byte
		// attempt to find the old enum and get the byte value from the serialized enum name
		uint8 PreviousValue = (uint8)ReadEnumAsInt64(Ar, DefaultsStruct, Tag);

		// now copy the value into the object's address space
		SetPropertyValue_InContainer(Data, PreviousValue, Tag.ArrayIndex);
	}
	else if (Tag.Type == NAME_Int8Property)
	{
		if (Enum)
		{
			TConvertIntToEnumProperty<int8>::Convert(Ar, this, Enum, Data, Tag);
		}
		else
		{
			ConvertFromArithmeticValue<int8>(Ar, Data, Tag);
		}
	}
	else if (Tag.Type == NAME_Int16Property)
	{
		if (Enum)
		{
			TConvertIntToEnumProperty<int16>::Convert(Ar, this, Enum, Data, Tag);
		}
		else
		{
			ConvertFromArithmeticValue<int16>(Ar, Data, Tag);
		}
	}
	else if (Tag.Type == NAME_IntProperty)
	{
		if (Enum)
		{
			TConvertIntToEnumProperty<int32>::Convert(Ar, this, Enum, Data, Tag);
		}
		else
		{
			ConvertFromArithmeticValue<int32>(Ar, Data, Tag);
		}
	}
	else if (Tag.Type == NAME_Int64Property)
	{
		if (Enum)
		{
			TConvertIntToEnumProperty<int64>::Convert(Ar, this, Enum, Data, Tag);
		}
		else
		{
			ConvertFromArithmeticValue<int64>(Ar, Data, Tag);
		}
	}
	else if (Tag.Type == NAME_UInt16Property)
	{
		if (Enum)
		{
			TConvertIntToEnumProperty<uint16>::Convert(Ar, this, Enum, Data, Tag);
		}
		else
		{
			ConvertFromArithmeticValue<uint16>(Ar, Data, Tag);
		}
	}
	else if (Tag.Type == NAME_UInt32Property)
	{
		if (Enum)
		{
			TConvertIntToEnumProperty<uint32>::Convert(Ar, this, Enum, Data, Tag);
		}
		else
		{
			ConvertFromArithmeticValue<uint32>(Ar, Data, Tag);
		}
	}
	else if (Tag.Type == NAME_UInt64Property)
	{
		if (Enum)
		{
			TConvertIntToEnumProperty<uint64>::Convert(Ar, this, Enum, Data, Tag);
		}
		else
		{
			ConvertFromArithmeticValue<uint64>(Ar, Data, Tag);
		}
	}
	else
	{
		bOutAdvanceProperty = false;
	}

	return bOutAdvanceProperty;
}

void UByteProperty::ExportTextItem( FString& ValueStr, const void* PropertyValue, const void* DefaultValue, UObject* Parent, int32 PortFlags, UObject* ExportRootScope ) const
{
	if (0 != (PortFlags & PPF_ExportCpp))
	{
		if (Enum)
		{
			const int32 ActualValue = *(const uint8*)PropertyValue;
			const int32 MaxValue = Enum->GetMaxEnumValue();
			const int32 GoodValue = Enum->IsValidEnumValue(ActualValue) ? ActualValue : MaxValue;
			const bool bNonNativeEnum = Enum->GetClass() != UEnum::StaticClass();
			ensure(!bNonNativeEnum || Enum->CppType.IsEmpty());
			const FString FullyQualifiedEnumName = bNonNativeEnum ? ::UnicodeToCPPIdentifier(Enum->GetName(), false, TEXT("E__"))
				: (Enum->CppType.IsEmpty() ? Enum->GetName() : Enum->CppType);
			if (GoodValue == MaxValue)
			{
				// not all native enums have Max value declared
				ValueStr += FString::Printf(TEXT("(%s)(%d)"), *FullyQualifiedEnumName, ActualValue);
			}
			else
			{
				ValueStr += FString::Printf(TEXT("%s::%s"), *FullyQualifiedEnumName,
					*Enum->GetNameStringByValue(GoodValue));
			}
		}
		else
		{
			Super::ExportTextItem(ValueStr, PropertyValue, DefaultValue, Parent, PortFlags, ExportRootScope);
		}
		return;
	}

	if( Enum && (PortFlags & PPF_ConsoleVariable) == 0 )
	{
		// if the value is the max value (the autogenerated *_MAX value), export as "INVALID", unless we're exporting text for copy/paste (for copy/paste,
		// the property text value must actually match an entry in the enum's names array)
		bool bIsValid = Enum->IsValidEnumValue(*(const uint8*)PropertyValue);
		bool bIsMax = *(const uint8*)PropertyValue == Enum->GetMaxEnumValue();
		if (bIsValid && (!bIsMax || (PortFlags & PPF_Copy)))
		{
			// We do not want to export the enum text for non-display uses, localization text is very dynamic and would cause issues on import
			if (PortFlags & PPF_PropertyWindow)
			{
				ValueStr += Enum->GetDisplayNameTextByValue(*(const uint8*)PropertyValue).ToString();
			}
			else
			{
				ValueStr += Enum->GetNameStringByValue(*(const uint8*)PropertyValue);
			}
		}
		else
		{
			ValueStr += TEXT("(INVALID)");
		}
	}
	else
	{
		Super::ExportTextItem(ValueStr, PropertyValue, DefaultValue, Parent, PortFlags, ExportRootScope);
	}
}
const TCHAR* UByteProperty::ImportText_Internal( const TCHAR* InBuffer, void* Data, int32 PortFlags, UObject* Parent, FOutputDevice* ErrorText ) const
{
	if( Enum && (PortFlags & PPF_ConsoleVariable) == 0 )
	{
		FString Temp;
		if (const TCHAR* Buffer = UPropertyHelpers::ReadToken(InBuffer, Temp, true))
		{
			int32 EnumIndex = Enum->GetIndexByName(*Temp);
<<<<<<< HEAD
			if (EnumIndex == INDEX_NONE && Temp.IsNumeric())
=======
			if (EnumIndex == INDEX_NONE && (Temp.IsNumeric() && !Algo::Find(Temp, TEXT('.'))))
>>>>>>> e3a25b20
			{
				int64 EnumValue = INDEX_NONE;
				Lex::FromString(EnumValue, *Temp);
				EnumIndex = Enum->GetIndexByValue(EnumValue);
			}
			if (EnumIndex != INDEX_NONE)
			{
				*(uint8*)Data = Enum->GetValueByIndex(EnumIndex);
				return Buffer;
			}

			// Enum could not be created from value. This indicates a bad value so
			// return null so that the caller of ImportText can generate a more meaningful
			// warning/error
			FUObjectThreadContext& ThreadContext = FUObjectThreadContext::Get();
			UE_LOG(LogClass, Warning, TEXT("In asset '%s', there is an enum property of type '%s' with an invalid value of '%s'"), *GetPathNameSafe(ThreadContext.SerializedObject), *Enum->GetName(), *Temp);
			return nullptr;
		}
	}
	
	// Interpret "True" and "False" as 1 and 0. This is mostly for importing a property that was exported as a bool and is imported as a non-enum byte.
	if (!Enum)
	{
		FString Temp;
		if (const TCHAR* Buffer = UPropertyHelpers::ReadToken(InBuffer, Temp))
		{
			if (Temp == TEXT("True") || Temp == *(GTrue.ToString()))
			{
				SetIntPropertyValue(Data, 1ull);
				return Buffer;
			}
			else if (Temp == TEXT("False") || Temp == *(GFalse.ToString()))
			{
				SetIntPropertyValue(Data, 0ull);
				return Buffer;
			}
		}
	}

	return Super::ImportText_Internal( InBuffer, Data, PortFlags, Parent, ErrorText );
}

UEnum* UByteProperty::GetIntPropertyEnum() const
{
	return Enum;
}

IMPLEMENT_CORE_INTRINSIC_CLASS(UByteProperty, UNumericProperty,
	{
		Class->EmitObjectReference(STRUCT_OFFSET(UByteProperty, Enum), TEXT("Enum"));
	}
);
<|MERGE_RESOLUTION|>--- conflicted
+++ resolved
@@ -6,10 +6,7 @@
 #include "UObject/PropertyPortFlags.h"
 #include "UObject/UnrealType.h"
 #include "UObject/UObjectThreadContext.h"
-<<<<<<< HEAD
-=======
 #include "Algo/Find.h"
->>>>>>> e3a25b20
 
 /*-----------------------------------------------------------------------------
 	UByteProperty.
@@ -362,11 +359,7 @@
 		if (const TCHAR* Buffer = UPropertyHelpers::ReadToken(InBuffer, Temp, true))
 		{
 			int32 EnumIndex = Enum->GetIndexByName(*Temp);
-<<<<<<< HEAD
-			if (EnumIndex == INDEX_NONE && Temp.IsNumeric())
-=======
 			if (EnumIndex == INDEX_NONE && (Temp.IsNumeric() && !Algo::Find(Temp, TEXT('.'))))
->>>>>>> e3a25b20
 			{
 				int64 EnumValue = INDEX_NONE;
 				Lex::FromString(EnumValue, *Temp);
