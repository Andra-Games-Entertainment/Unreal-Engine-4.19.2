--- conflicted
+++ resolved
@@ -1814,11 +1814,7 @@
 	/**
 	* Detaches linker from bulk data/ exports and removes itself from array of loaders.
 	*/
-<<<<<<< HEAD
-	void Detach();
-=======
 	COREUOBJECT_API void Detach();
->>>>>>> a8a797ea
 
 private:
 
@@ -2058,20 +2054,6 @@
 	void ResolveDeferredExports(UClass* LoadClass);
 
 	/**
-<<<<<<< HEAD
-	* Query method to help handle recursive behavior. When this returns true,
-	* this linker is in the middle of, or is about to call FinalizeBlueprint()
-	* (for a blueprint class somewhere in the current callstack). Needed when
-	* we get to finalizing a sub-class before we've finished finalizing its
-	* super (so we know we need to finish finalizing the super first).
-	*
-	* @return True if FinalizeBlueprint() is currently being ran (or about to be ran) for an export (Blueprint) class.
-	*/
-	bool IsBlueprintFinalizationPending() const;
-
-	/**
-=======
->>>>>>> a8a797ea
 	 * Sometimes we have to instantiate an export object that is of an imported 
 	 * type, and sometimes in those scenarios (thanks to cyclic dependencies) 
 	 * the type class could be a Blueprint type that is half resolved. To avoid
@@ -2100,13 +2082,9 @@
 	 */
 	bool IsExportBeingResolved(int32 ExportIndex);
 
+
 	void ResetDeferredLoadingState();
 
-<<<<<<< HEAD
-	friend class FObjectInitializer;
-public:
-=======
->>>>>>> a8a797ea
 	bool HasPerformedFullExportResolvePass();
 
 #if	USE_CIRCULAR_DEPENDENCY_LOAD_DEFERRING
