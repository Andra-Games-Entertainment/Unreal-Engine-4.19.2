// Copyright 1998-2017 Epic Games, Inc. All Rights Reserved.

#pragma once

#include "CoreMinimal.h"
#include "Serialization/ArchiveUObject.h"
#include "UObject/LazyObjectPtr.h"
#include "Misc/StringAssetReference.h"
#include "UObject/AssetPtr.h"
#include "UObject/ObjectResource.h"
#include "UObject/Linker.h"

class FLinkerPlaceholderBase;
struct FScopedSlowTask;
struct FUntypedBulkData;

/*----------------------------------------------------------------------------
	FLinkerLoad.
----------------------------------------------------------------------------*/

/**
 * Helper struct to keep track of all objects needed by an export (recursive dependency caching)
 */
struct FDependencyRef
{
	/** The Linker the export lives in */
	FLinkerLoad* Linker;

	/** Index into Linker's ExportMap for this object */
	int32 ExportIndex;

	/**
	 * Comparison operator
	 */
	bool operator==(const FDependencyRef& Other) const
	{
		return Linker == Other.Linker && ExportIndex == Other.ExportIndex;
	}

	/**
	 * Type hash implementation. Export indices are usually less than 100k, so are linker indices.
	 *
	 * @param	Ref		Reference to hash
	 * @return	hash value
	 */
	friend uint32 GetTypeHash( const FDependencyRef& Ref  );
};

/** Helper struct to keep track of the first time CreateImport() is called in the current callstack. */
struct FScopedCreateImportCounter
{
	/**
	*	Constructor. Called upon CreateImport() entry.
	*	@param Linker	- Current Linker
	*	@param Index	- Index of the current Import
	*/
	FScopedCreateImportCounter(FLinkerLoad* Linker, int32 Index);

	/** Destructor. Called upon CreateImport() exit. */
	~FScopedCreateImportCounter();

	/** Previously stored linker */
	FLinkerLoad* PreviousLinker;
	/** Previously stored index */
	int32 PreviousIndex;
};

/**
 * Handles loading Unreal package files, including reading UObject data from disk.
 */
class FArchiveAsync2;

class FLinkerLoad 
#if !WITH_EDITOR
	final 
#endif
	: public FLinker, public FArchiveUObject
{
	// Friends.
	friend class UObject;
	friend class UPackageMap;
	friend struct FAsyncPackage;
protected:
	/** Linker loading status. */
	enum ELinkerStatus
	{
		/** Error occured when loading. */
		LINKER_Failed = 0,
		/** Operation completed successfully. */
		LINKER_Loaded = 1,
		/** Operation took more time than allowed. */
		LINKER_TimedOut = 2
	};

	/** Verify result. */
	enum EVerifyResult
	{
		/** Error occured when verifying import (can be fatal). */
		VERIFY_Failed = 0,
		/** Verify completed successfully. */
		VERIFY_Success = 1,
		/** Verify completed successfully and followed a redirector. */
		VERIFY_Redirected = 2
	};

	// Variables.
public:

	FORCEINLINE static ELinkerType::Type StaticType()
	{
		return ELinkerType::Load;
	}

	virtual ~FLinkerLoad();

	/** Flags determining loading behavior.																					*/
	uint32					LoadFlags;
	/** Indicates whether the imports for this loader have been verified													*/
	bool					bHaveImportsBeenVerified;
	/** Indicates that this linker was created for a dynamic class package and will not use Loader */
	bool					bDynamicClassLinker;

	UObject*				TemplateForGetArchetypeFromLoader;
	bool					bForceSimpleIndexToObject;
	bool					bLockoutLegacyOperations;

	/** True if Loader is FArchiveAsync2  */
	bool					bLoaderIsFArchiveAsync2;
	FORCEINLINE FArchiveAsync2* GetFArchiveAsync2Loader()
	{
		return bLoaderIsFArchiveAsync2 ? (FArchiveAsync2*)Loader : nullptr;
	}

	/** The archive that actually reads the raw data from disk.																*/
	FArchive*				Loader;
	/** The async package associated with this linker */
	struct FAsyncPackage* AsyncRoot;
#if WITH_EDITOR
	/** Bulk data that does not need to be loaded when the linker is loaded.												*/
	TArray<FUntypedBulkData*> BulkDataLoaders;
#endif // WITH_EDITOR

	/** Hash table for exports.																								*/
	int32						ExportHash[256];

	/**
	* List of imports and exports that must be serialized before other exports...all packed together, see FirstExportDependency
	*/
	TArray<FPackageIndex> PreloadDependencies;

	/** 
	 * Utility functions to query the object name redirects list for previous names for a class
	 * @param CurrentClassPath The current name of the class, with a full path
	 * @param bIsInstance If true, we're an instance, so check instance only maps as well
	 * @return Names without path of all classes that were redirected to this name. Empty if none found.
	 */
	COREUOBJECT_API static TArray<FName> FindPreviousNamesForClass(FString CurrentClassPath, bool bIsInstance);

	/** 
	 * Utility functions to query the object name redirects list for the current name for a class
	 * @param OldClassName An old class name, without path
	 * @return Current full path of the class. It will be None if no redirect found
	 */
	COREUOBJECT_API static FName FindNewNameForClass(FName OldClassName, bool bIsInstance);

	/** 
	* Utility functions to query the enum name redirects list for the current name for an enum
	* @param OldEnumName An old enum name, without path
	* @return Current full path of the enum. It will be None if no redirect found
	*/
	COREUOBJECT_API static FName FindNewNameForEnum(FName OldEnumName);

	/** 
	* Utility functions to query the struct name redirects list for the current name for a struct
	* @param OldStructName An old struct name, without path
	* @return Current full path of the struct. It will be None if no redirect found
	*/
	COREUOBJECT_API static FName FindNewNameForStruct(FName OldStructName);

	/**
	 * Utility functions to check the list of known missing packages and silence any warnings
	 * that may have occurred on load.
	 * @return true if the provided package is in the KnownMissingPackage list
	 */
	COREUOBJECT_API static bool IsKnownMissingPackage(FName PackageName);

	/**
	 * Register that a package is now known missing and that it should silence future warnings/issues
	 */
	COREUOBJECT_API static void AddKnownMissingPackage(FName PackageName);

	/**
<<<<<<< HEAD
	* Checks if the linker has any objects in the export table that require loading.
	*/
	COREUOBJECT_API bool HasAnyObjectsPendingLoad() const;

private:
=======
	 * Register that a package is no longer known missing and that it should be searched for again in the future
	 * @return true if the provided package was removed from the KnownMissingPackage list
	 */
	COREUOBJECT_API static bool RemoveKnownMissingPackage(FName PackageName);
>>>>>>> 50b84fc1

	/** 
	 * Checks if the linker has any objects in the export table that require loading.
	 */
	COREUOBJECT_API bool HasAnyObjectsPendingLoad() const;

	/** 
	 * Add a new redirect from old game name to new game name for ImportMap 
	 */
	COREUOBJECT_API static void AddGameNameRedirect(const FName OldName, const FName NewName);

private:

	// Variables used during async linker creation.

	/** Current index into name map, used by async linker creation for spreading out serializing name entries.					*/
	int32						NameMapIndex;
	/** Current index into gatherable text data map, used by async linker creation for spreading out serializing text entries.	*/
	int32						GatherableTextDataMapIndex;
	/** Current index into import map, used by async linker creation for spreading out serializing importmap entries.			*/
	int32						ImportMapIndex;
	/** Current index into export map, used by async linker creation for spreading out serializing exportmap entries.			*/
	int32						ExportMapIndex;
	/** Current index into depends map, used by async linker creation for spreading out serializing dependsmap entries.			*/
	int32						DependsMapIndex;
	/** Current index into export hash map, used by async linker creation for spreading out hashing exports.					*/
	int32						ExportHashIndex;


	/** Whether we already serialized the package file summary.																*/
	bool					bHasSerializedPackageFileSummary;
	/** Whether we already fixed up import map.																				*/
	bool					bHasFixedUpImportMap;
	/** Whether we already matched up existing exports.																		*/
	bool					bHasFoundExistingExports;
	/** Whether we are already fully initialized.																			*/
	bool					bHasFinishedInitialization;
	/** Whether we are gathering dependencies, can be used to streamline VerifyImports, etc									*/
	bool					bIsGatheringDependencies;
	/** Whether time limit is/ has been exceeded in current/ last tick.														*/
	bool					bTimeLimitExceeded;
	/** Whether to use a time limit for async linker creation.																*/
	bool					bUseTimeLimit;
	/** Whether to use the full time limit, even if we're blocked on I/O													*/
	bool					bUseFullTimeLimit;
	/** Call count of IsTimeLimitExceeded.																					*/
	int32					IsTimeLimitExceededCallCount;
	/** Current time limit to use if bUseTimeLimit is true.																	*/
	float					TimeLimit;
	/** Time at begin of Tick function. Used for time limit determination.													*/
	double					TickStartTime;

	/** Used for ActiveClassRedirects functionality */
	bool					bFixupExportMapDone;

#if WITH_EDITOR
	/** Check to avoid multiple export duplicate fixups in case we don't save asset. */
	bool bExportsDuplicatesFixed;
#endif // WITH_EDITOR
	/** Id of the thread that created this linker. This is to guard against using this linker on other threads than the one it was created on **/
	int32					OwnerThread;

	/**
	 * Helper struct to keep track of background file reads
	 */
	struct FPackagePrecacheInfo
	{
		/** Synchronization object used to wait for completion of async read. Pointer so it can be copied around, etc */
		FThreadSafeCounter* SynchronizationObject;

		/** Memory that contains the package data read off disk */
		void* PackageData;

		/** Size of the buffer pointed to by PackageData */
		int64 PackageDataSize;

		/**
		 * Basic constructor
		 */
		FPackagePrecacheInfo()
		: SynchronizationObject(NULL)
		, PackageData(NULL)
		, PackageDataSize(0)
		{
		}
		/**
		 * Destructor that will free the sync object
		 */
		~FPackagePrecacheInfo()
		{
			delete SynchronizationObject;
		}
	};

private:

	/** Allows access to UTexture2D::StaticClass() without linking Core with Engine											*/
	static UClass* UTexture2DStaticClass;

	static FName NAME_LoadErrors;

	/** Makes sure the deprecated active redirects inis have been read */
	static bool bActiveRedirectsMapInitialized;

#if WITH_EDITOR
	/** Feedback scope that is created to house the slow task of an asynchronous linker load. Raw ptr so we don't pull in TUniquePtr for everything. */
	FScopedSlowTask* LoadProgressScope;

	/** Test whether we should report progress or not */
	FORCEINLINE bool ShouldReportProgress() const
	{
		return !IsAsyncLoading() && (LoadFlags & (LOAD_Quiet | LOAD_Async)) == 0;
	}


	virtual void PushDebugDataString(const FName& DebugData) override
	{
		FArchiveUObject::PushDebugDataString(DebugData);
		if ( Loader )
			Loader->PushDebugDataString(DebugData);
	}

	virtual void PopDebugDataString() override
	{
		FArchiveUObject::PopDebugDataString();
		if ( Loader )
			Loader->PopDebugDataString();
	}

#endif 

public:

	/**
	 * Initialize the static variables
	 */
	COREUOBJECT_API static void StaticInit(UClass* InUTexture2DStaticClass);

	/**
	 * Add redirects to FLinkerLoad static map
	 */
	static void CreateActiveRedirectsMap(const FString& GEngineIniName);

	/**
	 * Test whether the given package index is a valid import or export in this package
	 */
	bool IsValidPackageIndex(FPackageIndex InIndex);

	/**
<<<<<<< HEAD
=======
	 * Locates package index for a UPackage import
	 */
	COREUOBJECT_API bool FindImportPackage(FName PackageName, FPackageIndex& PackageIdx);

	/**
>>>>>>> 50b84fc1
	 * Locates the class adjusted index and its package adjusted index for a given class name in the import map
	 */
	COREUOBJECT_API bool FindImportClassAndPackage( FName ClassName, FPackageIndex& ClassIdx, FPackageIndex& PackageIdx );
	
	/**
	 * Attempts to find the index for the given class object in the import list and adds it + its package if it does not exist
	 */
	COREUOBJECT_API bool CreateImportClassAndPackage( FName ClassName, FName PackageName, FPackageIndex& ClassIdx, FPackageIndex& PackageIdx );

	/**
	 * Allows object instances to be converted to other classes upon loading a package
	 */
	COREUOBJECT_API ELinkerStatus FixupExportMap();

	/**
	 * Returns whether linker has finished (potentially) async initialization.
	 *
	 * @return true if initialized, false if pending.
	 */
	FORCEINLINE bool HasFinishedInitialization() const
	{
        return bHasFinishedInitialization;
	}

	/** Returns ID of the thread that created this linker */
	FORCEINLINE int32 GetOwnerThreadId() const
	{
		return OwnerThread;
	}

	/**
	 * If this archive is a FLinkerLoad or FLinkerSave, returns a pointer to the FLinker portion.
	 */
	virtual FLinker* GetLinker() override { return this; }

	/** Flush Loader Cache */
	virtual void FlushCache() override;

	/**
	 * Creates and returns a FLinkerLoad object.
	 *
	 * @param	Parent		Parent object to load into, can be NULL (most likely case)
	 * @param	Filename	Name of file on disk to load
	 * @param	LoadFlags	Load flags determining behavior
	 *
	 * @return	new FLinkerLoad object for Parent/ Filename
	 */
	COREUOBJECT_API static FLinkerLoad* CreateLinker( UPackage* Parent, const TCHAR* Filename, uint32 LoadFlags);

	void Verify();

	COREUOBJECT_API FName GetExportClassPackage( int32 i );
	virtual FString GetArchiveName() const override;

#if WITH_EDITORONLY_DATA
	/**
	 * Recursively gathers the dependencies of a given export (the recursive chain of imports
	 * and their imports, and so on)

	 * @param ExportIndex Index into the linker's ExportMap that we are checking dependencies
	 * @param Dependencies Set of all dependencies needed
	 * @param bSkipLoadedObjects Whether to skip already loaded objects when gathering dependencies
	 */
	COREUOBJECT_API void GatherExportDependencies(int32 ExportIndex, TSet<FDependencyRef>& Dependencies, bool bSkipLoadedObjects=true);

	/**
	 * Recursively gathers the dependencies of a given import (the recursive chain of imports
	 * and their imports, and so on)

	 * @param ImportIndex Index into the linker's ImportMap that we are checking dependencies
	 * @param Dependencies Set of all dependencies needed
	 * @param bSkipLoadedObjects Whether to skip already loaded objects when gathering dependencies
	 */
	COREUOBJECT_API void GatherImportDependencies(int32 ImportIndex, TSet<FDependencyRef>& Dependencies, bool bSkipLoadedObjects=true);
#endif

	/**
	 * A wrapper around VerifyImportInner. If the VerifyImportInner (previously VerifyImport) fails, this function
	 * will look for a UObjectRedirector that will point to the real location of the object. You will see this if
	 * an object was renamed to a different package or group, but something that was referencing the object was not
	 * not currently open. (Rename fixes up references of all loaded objects, but naturally not for ones that aren't
	 * loaded).
	 *
	 * @param	ImportIndex	The index into this package's ImportMap to verify
	 * @return Verify import result
	 */
	EVerifyResult VerifyImport(int32 ImportIndex);
	
	/**
	 * Loads all objects in package.
	 *
	 * @param bForcePreload	Whether to explicitly call Preload (serialize) right away instead of being
	 *						called from EndLoad()
	 */
	COREUOBJECT_API void LoadAllObjects(bool bForcePreload);

	/**
	 * Returns the ObjectName associated with the resource indicated.
	 * 
	 * @param	ResourceIndex	location of the object resource
	 *
	 * @return	ObjectName for the FObjectResource at ResourceIndex, or NAME_None if not found
	 */
	FName ResolveResourceName( FPackageIndex ResourceIndex );
	
	int32 FindExportIndex( FName ClassName, FName ClassPackage, FName ObjectName, FPackageIndex ExportOuterIndex );
	
	/**
	 * Function to create the instance of, or verify the presence of, an object as found in this Linker.
	 *
	 * @param ObjectClass	The class of the object
	 * @param ObjectName	The name of the object
	 * @param Outer			Optional outer that this object must be in (for finding objects in a specific group when there are multiple groups with the same name)
	 * @param LoadFlags		Flags used to determine if the object is being verified or should be created
	 * @param Checked		Whether or not a failure will throw an error
	 * @return The created object, or (UObject*)-1 if this is just verifying
	 */
	UObject* Create( UClass* ObjectClass, FName ObjectName, UObject* Outer, uint32 InLoadFlags, bool Checked );

	/**
	 * Serialize the object data for the specified object from the unreal package file.  Loads any
	 * additional resources required for the object to be in a valid state to receive the loaded
	 * data, such as the object's Outer, Class, or ObjectArchetype.
	 *
	 * When this function exits, Object is guaranteed to contain the data stored that was stored on disk.
	 *
	 * @param	Object	The object to load data for.  If the data for this object isn't stored in this
	 *					FLinkerLoad, routes the call to the appropriate linker.  Data serialization is 
	 *					skipped if the object has already been loaded (as indicated by the RF_NeedLoad flag
	 *					not set for the object), so safe to call on objects that have already been loaded.
	 *					Note that this function assumes that Object has already been initialized against
	 *					its template object.
	 *					If Object is a UClass and the class default object has already been created, calls
	 *					Preload for the class default object as well.
	 */
	COREUOBJECT_API void Preload( UObject* Object ) override;

	/**
	 * Before loading a persistent object from disk, this function can be used to discover
	 * the object in memory. This could happen in the editor when you save a package (which
	 * destroys the linker) and then play PIE, which would cause the Linker to be
	 * recreated. However, the objects are still in memory, so there is no need to reload
	 * them.
	 *
	 * @param ExportIndex	The index of the export to hunt down
	 * @return The object that was found, or NULL if it wasn't found
	 */
	UObject* FindExistingExport(int32 ExportIndex);

	/**
	 * Builds a string containing the full path for a resource in the export table.
	 *
	 * @param OutPathName		[out] Will contain the full path for the resource
	 * @param ResourceIndex		Index of a resource in the export table
	 */
	void BuildPathName( FString& OutPathName, FPackageIndex ExportIndex ) const;

	/**
	 * Checks if the specified export should be loaded or not.
	 * Performs similar checks as CreateExport().
	 *
	 * @param ExportIndex	Index of the export to check
	 * @return				true of the export should be loaded
	 */
	COREUOBJECT_API bool WillTextureBeLoaded( UClass* Class, int32 ExportIndex );

	/**
	 * Called when an object begins serializing property data using script serialization.
	 */
	virtual void MarkScriptSerializationStart( const UObject* Obj ) override;

	/**
	 * Called when an object stops serializing property data using script serialization.
	 */
	virtual void MarkScriptSerializationEnd( const UObject* Obj ) override;

	virtual UObject* GetArchetypeFromLoader(const UObject* Obj) override;

	/**
	 * Looks for an existing linker for the given package, without trying to make one if it doesn't exist
	 */
	COREUOBJECT_API static FLinkerLoad* FindExistingLinkerForPackage(const UPackage* Package);

	/**
	 * Replaces OldObject's entry in its linker with NewObject, so that all subsequent loads of OldObject will return NewObject.
	 * This is used to update instanced components that were serialized out, but regenerated during compile-on-load
	 *
	 * OldObject will be consigned to oblivion, and NewObject will take its place.
	 *
	 * WARNING!!!	This function is potentially very dangerous!  It should only be used at very specific times, and in very specific cases.
	 *				If you're unsure, DON'T TRY TO USE IT!!!
	 */
	COREUOBJECT_API static void PRIVATE_PatchNewObjectIntoExport(UObject* OldObject, UObject* NewObject);

	/**
	 * Wraps a call to the package linker's ResolveAllImports().
	 * 
	 * @param  Package    The package whose imports you want all loaded.
	 * 
	 * WARNING!!!	This function shouldn't be used carelessly, and serves as a
	 *				hacky entrypoint to FLinkerLoad's privates. It should only 
	 *				be used at very specific times, and in very specific cases.
	 *				If you're unsure, DON'T TRY TO USE IT!!!
	 */
	COREUOBJECT_API static void PRIVATE_ForceLoadAllDependencies(UPackage* Package);

	/**
	 * Invalidates the future loading of a specific object, so that subsequent loads will fail
	 * This is used to invalidate sub objects of a replaced object that may no longer be valid
	 */
	COREUOBJECT_API static void InvalidateExport(UObject* OldObject);

	/** Used by Matinee to fixup component renaming */
	COREUOBJECT_API static FName FindSubobjectRedirectName(const FName& Name, UClass* Class);

private:
#if WITH_EDITOR

	/**
	 * Nulls duplicated exports and fixes indexes in ExportMap to point to original objects instead of duplicates.
	 */
	void FixupDuplicateExports();

	/**
	 * Replaces all instances of OldIndex in ExportMap with NewIndex.
	 */
	void ReplaceExportIndexes(const FPackageIndex& OldIndex, const FPackageIndex& NewIndex);

#endif // WITH_EDITOR

	UObject* CreateExport( int32 Index );

	/**
	 * Creates export and preload if requested.
	 *
	 * @param Index Index of the export in export map.
	 * @param bForcePreload Whether to explicitly call Preload (serialize)
	 *        right away instead of being called from EndLoad().
	 *
	 * @return Created object.
	 */
	UObject* CreateExportAndPreload(int32 ExportIndex, bool bForcePreload = false);

	/**
	 * Utility function for easily retrieving the specified export's UClass.
	 * 
	 * @param  ExportIndex    Index of the export you want a class for.
	 * @return The class that the specified export's ClassIndex references.
	 */
	UClass* GetExportLoadClass(int32 ExportIndex);

	/** 
	 * Looks for and loads meta data object from export map.
	 *
	 * @param bForcePreload Whether to explicitly call Preload (serialize)
	 *        right away instead of being called from EndLoad().
	 * 
	 * @return If found returns index of meta data object in the export map,
	 *         INDEX_NONE otherwise.
	 */
	int32 LoadMetaDataFromExportMap(bool bForcePreload);

	UObject* CreateImport( int32 Index );

	/**
	 * Determines if the specified import belongs to a native "compiled in"
	 * package (as opposed to an asset-file package). Recursive if the
	 * specified import is not a package itself.
	 * 
	 * @param  ImportIndex    An index into the ImportMap, defining the import you wish to check.
	 * @return True if the specified import comes from (or is) a "compiled in" package, otherwise false (it is an asset import).
	 */
	bool IsImportNative(const int32 ImportIndex) const;

	/**
	 * Attempts to lookup and return the corresponding FLinkerLoad object for 
	 * the specified import WITHOUT invoking  a load, or continuing to load 
	 * the import package (will only return one if it has already been 
	 * created... could still be in the process of loading).
	 * 
	 * @param  ImportIndex    Specifies the import that you would like a linker for.
	 * @return The imports associated linker (null if it hasn't been created yet).
	 */
	FLinkerLoad* FindExistingLinkerForImport(int32 ImportIndex) const;

	UObject* IndexToObject( FPackageIndex Index );

	void DetachExport( int32 i );

	// FArchive interface.
	/**
	 * Hint the archive that the region starting at passed in offset and spanning the passed in size
	 * is going to be read soon and should be precached.
	 *
	 * The function returns whether the precache operation has completed or not which is an important
	 * hint for code knowing that it deals with potential async I/O. The archive is free to either not 
	 * implement this function or only partially precache so it is required that given sufficient time
	 * the function will return true. Archives not based on async I/O should always return true.
	 *
	 * This function will not change the current archive position.
	 *
	 * @param	PrecacheOffset	Offset at which to begin precaching.
	 * @param	PrecacheSize	Number of bytes to precache
	 * @return	false if precache operation is still pending, true otherwise
	 */
	FORCEINLINE virtual bool Precache(int64 PrecacheOffset, int64 PrecacheSize) override
	{
		return bDynamicClassLinker || Loader->Precache(PrecacheOffset, PrecacheSize);
	}

#if WITH_EDITOR
	/**
	 * Attaches/ associates the passed in bulk data object with the linker.
	 *
	 * @param	Owner		UObject owning the bulk data
	 * @param	BulkData	Bulk data object to associate
	 */
	virtual void AttachBulkData(UObject* Owner, FUntypedBulkData* BulkData) override;
	/**
	 * Detaches the passed in bulk data object from the linker.
	 *
	 * @param	BulkData	Bulk data object to detach
	 * @param	bEnsureBulkDataIsLoaded	Whether to ensure that the bulk data is loaded before detaching
	 */
	virtual void DetachBulkData(FUntypedBulkData* BulkData, bool bEnsureBulkDataIsLoaded) override;
	/**
	 * Detaches all attached bulk  data objects.
	 *
	 * @param	bEnsureBulkDataIsLoaded	Whether to ensure that the bulk data is loaded before detaching
	 */
#endif
	void DetachAllBulkData(bool bEnsureBulkDataIsLoaded);
public:

	/**
	 * Detaches linker from bulk data.
	 */
	COREUOBJECT_API void LoadAndDetachAllBulkData();

	/**
	* Detaches linker from bulk data/ exports and removes itself from array of loaders.
	*/
	COREUOBJECT_API void Detach();

private:

	FORCEINLINE virtual void Seek(int64 InPos) override
	{
		Loader->Seek(InPos);
	}
	FORCEINLINE virtual int64 Tell() override
	{
		return Loader->Tell();
	}
	FORCEINLINE virtual int64 TotalSize() override
	{
		return Loader->TotalSize();
	}

	// this fixes the warning : 'ULinkerSave::Serialize' hides overloaded virtual function
	using FLinker::Serialize;
	FORCEINLINE virtual void Serialize(void* V, int64 Length) override
	{
		checkSlow(FPlatformTLS::GetCurrentThreadId() == OwnerThread);
		Loader->Serialize(V, Length);
	}
	using FArchiveUObject::operator<<; // For visibility of the overloads we don't override
	virtual FArchive& operator<<(UObject*& Object) override;
	FORCEINLINE virtual FArchive& operator<<(FLazyObjectPtr& LazyObjectPtr) override
	{
		FArchive& Ar = *this;
		FUniqueObjectGuid ID;
		Ar << ID;
		LazyObjectPtr = ID;
		return Ar;
	}

	FORCEINLINE virtual FArchive& operator<<(FAssetPtr& AssetPtr) override
	{
		FArchive& Ar = *this;
		FStringAssetReference ID;
		ID.Serialize(Ar);
		AssetPtr = ID;
		return Ar;
	}
	void BadNameIndexError(NAME_INDEX NameIndex);
	FORCEINLINE virtual FArchive& operator<<(FName& Name) override
	{
		Name = NAME_None;
		FArchive& Ar = *this;
		NAME_INDEX NameIndex;
		Ar << NameIndex;
		int32 Number;
		Ar << Number;

		if (!NameMap.IsValidIndex(NameIndex))
		{
			BadNameIndexError(NameIndex);
			ArIsError = true;
			ArIsCriticalError = true;
		}
		else
		{
			// if the name wasn't loaded (because it wasn't valid in this context)
			const FName& MappedName = NameMap[NameIndex];
			if (!MappedName.IsNone())
			{
				// simply create the name from the NameMap's name and the serialized instance number
				Name = FName(MappedName, Number);
			}
		}
		return *this;
	}

	/**
	 * Safely verify that an import in the ImportMap points to a good object. This decides whether or not
	 * a failure to load the object redirector in the wrapper is a fatal error or not (return value)
	 *
	 * @param	i				The index into this packages ImportMap to verify
	 * @param	WarningSuffix	[out] additional information about the load failure that should be appended to
	 *							the name of the object in the load failure dialog.
	 *
	 * @return true if the wrapper should crash if it can't find a good object redirector to load
	 */
	bool VerifyImportInner(const int32 ImportIndex, FString& WarningSuffix);

	//
	// FLinkerLoad creation helpers BEGIN
	//

	/**
	 * Creates a FLinkerLoad object for async creation. Tick has to be called manually till it returns
	 * true in which case the returned linker object has finished the async creation process.
	 *
	 * @param	Parent		Parent object to load into, can be NULL (most likely case)
	 * @param	Filename	Name of file on disk to load
	 * @param	LoadFlags	Load flags determining behavior
	 *
	 * @return	new FLinkerLoad object for Parent/ Filename
	 */
	COREUOBJECT_API static FLinkerLoad* CreateLinkerAsync(UPackage* Parent, const TCHAR* Filename, uint32 LoadFlags
		, TFunction<void()>&& InSummaryReadyCallback	
	);

protected: // Daniel L: Made this protected so I can override the constructor and create a custom loader to load the header of the linker in the DiffFilesCommandlet
	/**
	 * Ticks an in-flight linker and spends InTimeLimit seconds on creation. This is a soft time limit used
	 * if bInUseTimeLimit is true.
	 *
	 * @param	InTimeLimit		Soft time limit to use if bInUseTimeLimit is true
	 * @param	bInUseTimeLimit	Whether to use a (soft) timelimit
	 * @param	bInUseFullTimeLimit	Whether to use the entire time limit, even if blocked on I/O
	 * 
	 * @return	true if linker has finished creation, false if it is still in flight
	 */
	ELinkerStatus Tick( float InTimeLimit, bool bInUseTimeLimit, bool bInUseFullTimeLimit);

	/**
	 * Private constructor, passing arguments through from CreateLinker.
	 *
	 * @param	Parent		Parent object to load into, can be NULL (most likely case)
	 * @param	Filename	Name of file on disk to load
	 * @param	LoadFlags	Load flags determining behavior
	 */
	FLinkerLoad(UPackage* InParent, const TCHAR* InFilename, uint32 InLoadFlags);
private:
	/**
	 * Returns whether the time limit allotted has been exceeded, if enabled.
	 *
	 * @param CurrentTask	description of current task performed for logging spilling over time limit
	 * @param Granularity	Granularity on which to check timing, useful in cases where FPlatformTime::Seconds is slow (e.g. PC)
	 *
	 * @return true if time limit has been exceeded (and is enabled), false otherwise (including if time limit is disabled)
	 */
	COREUOBJECT_API bool IsTimeLimitExceeded( const TCHAR* CurrentTask, int32 Granularity = 1 );
protected: // Daniel L: Made this protected so I can override the constructor and create a custom loader to load the header of the linker in the DiffFilesCommandlet
	/**
	 * Creates loader used to serialize content.
	 */
	ELinkerStatus CreateLoader(
		TFunction<void()>&& InSummaryReadyCallback
	);
private:
	/**
	 * Serializes the package file summary.
	 */
	ELinkerStatus SerializePackageFileSummary();

	/**
	 * Serializes the name map.
	 */
	ELinkerStatus SerializeNameMap();

	/**
	 * Serializes the import map.
	 */
	ELinkerStatus SerializeImportMap();

	/**
	 * Fixes up the import map, performing remapping for backward compatibility and such.
	 */
	ELinkerStatus FixupImportMap();

	/**
	 * Serializes the export map.
	 */
	ELinkerStatus SerializeExportMap();

	ELinkerStatus SerializeDependsMap();

	ELinkerStatus SerializePreloadDependencies();

public:
	/**
	 * Serializes the gatherable text data container.
	 */
	COREUOBJECT_API ELinkerStatus SerializeGatherableTextDataMap(bool bForceEnableForCommandlet = false);

	/**
	 * Serializes thumbnails
	 */
	COREUOBJECT_API ELinkerStatus SerializeThumbnails( bool bForceEnableForCommandlet=false );

	/** Inform the archive that blueprint finalization is pending. */
	virtual void ForceBlueprintFinalization() override;

	/**
	* Query method to help handle recursive behavior. When this returns true,
	* this linker is in the middle of, or is about to call FinalizeBlueprint()
	* (for a blueprint class somewhere in the current callstack). Needed when
	* we get to finalizing a sub-class before we've finished finalizing its
	* super (so we know we need to finish finalizing the super first).
	*
	* @return True if FinalizeBlueprint() is currently being ran (or about to be ran) for an export (Blueprint) class.
	*/
	bool IsBlueprintFinalizationPending() const;

	/**
	 * Gives external code the ability to create FLinkerPlaceholderBase objects
	 * in place of loads that may violate the LOAD_DeferDependencyLoads state.
	 * This will only produce a placeholder if LOAD_DeferDependencyLoads is set
	 * for this linker.
	 *
	 * NOTE: For now, this will only produce UClass placeholders, as that is the 
	 *       only type we've identified needing.
	 * 
	 * @param  ObjectType    The expected type of the object you want to defer loading of.
	 * @param  ObjectPath    The full object/package path for the expected object.
	 * @return A FLinkerPlaceholderBase UObject that can be used in place of the import dependency.
	 */
	UObject* RequestPlaceholderValue(UClass* ObjectType, const TCHAR* ObjectPath);

private:
	/**
	 * Regenerates/Refreshes a blueprint class
	 *
	 * @param	LoadClass		Instance of the class currently being loaded and which is the parent for the blueprint
	 * @param	ExportObject	Current object bein exported
	 * @return	Returns true if regeneration was successful, otherwise false
	 */
	bool RegenerateBlueprintClass(UClass* LoadClass, UObject* ExportObject);

	/**
	 * Determines if the specified import should be deferred. If so, it will 
	 * instantiate a placeholder object in its place.
	 * 
	 * @param  ImportIndex    An index into this linker's ImportMap, specifying which import to check.
	 * @return True if the specified import was deferred, other wise false (it is ok to load it).
	 */
	bool DeferPotentialCircularImport(const int32 ImportIndex);
	
#if WITH_EDITOR
	/**
	* Determines if the Object Import error should be suppressed
	*
	* @param  ImportIndex    Internal index into this linker's ImportMap, references the import to check for suppression.
	* @return True if the import error should be suppressed
	*/
	bool IsSuppressableBlueprintImportError(int32 ImportIndex) const;
#endif // WITH_EDITOR

	/**
	 * Stubs in a ULinkerPlaceholderExportObject for the specified export (if 
	 * one is required, meaning: the export's LoadClass is not fully formed). 
	 * This should rarely happen, but has been seen in cyclic Blueprint 
	 * scenarios involving Blueprinted components.
	 * 
	 * @param  ExportIndex    Identifies the export you want deferred.
	 * @return True if the export has been deferred (and should not be loaded).
	 */
	bool DeferExportCreation(const int32 ExportIndex);

	/**
	 * Iterates through this linker's ExportMap, looking for the corresponding
	 * class-default-object for the specified class (assumes that the supplied 
	 * class is an export itself, making this a Blueprint package).
	 * 
	 * @param  LoadClass    The Blueprint class that this linker is in charge of loading (also belonging to its ExportMap).
	 * @return An index into this linker's ExportMap array (INDEX_NONE if the CDO wasn't found).
	 */
	int32 FindCDOExportIndex(UClass* LoadClass);

	/**
	 * Combs the ImportMap for any imports that were deferred, and then creates 
	 * them (via CreateImport).
	 * 
	 * @param  LoadStruct    The (Blueprint) class or struct that you want resolved (so that it no longer contains dependency placeholders).
	 */
	void ResolveDeferredDependencies(UStruct* LoadStruct);

	/**
	 * Loads the import that the Placeholder was initially stubbed in for (NOTE:
	 * this could cause recursive behavior), and then replaces all known 
	 * placeholder references with the proper class.
	 * 
	 * @param  Placeholder		A ULinkerPlaceholderClass that was substituted in place of a deferred dependency.
	 * @param  ReferencingClass	The (Blueprint) class that was loading, while we deferred dependencies (now referencing the placeholder).
	 * @param  ObjectPath		Optional param that denotes the full object/package path for the object the placeholder is supposed to represent 
	 *                          (used when the passed placeholder is not tied to an import in the linker's ImportMap).
	 * @return The number of placeholder references replaced (could be none, if this was recursively resolved).
	 */
	int32 ResolveDependencyPlaceholder(class FLinkerPlaceholderBase* Placeholder, UClass* ReferencingClass = nullptr, const FName ObjectPath = NAME_None);

	/**
	 * Query method to help catch recursive behavior. When this returns true, a 
	 * dependency placeholder is in the middle of being resolved by 
	 * ResolveDependencyPlaceholder(). Used so a nested call would know to 
	 * complete that placeholder before continuing.
	 * 
	 * @return True if ResolveDependencyPlaceholder() is being ran on a placeholder that has yet to be resolved. 
	 */
	bool HasUnresolvedDependencies() const;

	/**
	 * Iterates through the ImportMap and calls CreateImport() for every entry, 
	 * creating/loading each import as we go. This also makes sure that class 
	 * imports have had ResolveDeferredDependencies() completely executed for 
	 * them (even those already running through it earlier in the callstack).
	 */
	void ResolveAllImports();

	/**
	 * Takes the supplied serialized class and serializes in its CDO, then 
	 * regenerates both.
	 * 
	 * @param  LoadClass    The loaded blueprint class (assumes that it has been fully loaded/serialized).
	 */
	void FinalizeBlueprint(UClass* LoadClass);

	/**
	 * Combs the ExportMap for any stubbed in ULinkerPlaceholderExportObjects,
	 * and finalizes the real export's class before actually creating it
	 * (exports are deferred when their class isn't fully formed at the time
	 * CreateExport() is called). Also, this function ensures that deferred CDO  
	 * serialization is executed (expects its class to be fully resolved at this
	 * point).
	 *
	 * @param  LoadClass    A fully loaded/serialized class that may have property references to placeholder export objects (in need of fix-up).
	 */
	void ResolveDeferredExports(UClass* LoadClass);

	/**
	 * Sometimes we have to instantiate an export object that is of an imported 
	 * type, and sometimes in those scenarios (thanks to cyclic dependencies) 
	 * the type class could be a Blueprint type that is half resolved. To avoid
	 * having to re-instance objects on load, we have to ensure that the class
	 * is fully regenerated before we spawn any instances of it. That's where 
	 * this function comes in. It will make sure that the specified class is 
	 * fully loaded, finalized, and regenerated.
	 *
	 * NOTE: be wary, if called in the wrong place, then this could introduce 
	 *       nasty infinite recursion!
	 * 
	 * @param  ImportClass    The class you want to make sure is fully regenerated.
	 * @return True if the class could be regenerated (false if it didn't have its linker set).
	 */
	bool ForceRegenerateClass(UClass* ImportClass);

	/**
	 * Checks to see if an export (or one up its outer chain) is currently 
	 * in the middle of having its class dependency force-regenerated. This 
	 * function is meant to help avoid unnecessary recursion, as 
	 * ForceRegenerateClass() does nothing itself to stave off infinite 
	 * recursion.
	 * 
	 * @param  ExportIndex    Identifies the export you're about to call CreateExport() on.
	 * @return True if the specified export's class (or one up its outer chain) is currently being force-regenerated.
	 */
	bool IsExportBeingResolved(int32 ExportIndex);

	void ResetDeferredLoadingState();

	bool HasPerformedFullExportResolvePass();

	/** Finds import, tries to fall back to dynamic class if the object could not be found */
	UObject* FindImport(UClass* ImportClass, UObject* ImportOuter, const TCHAR* Name);
	/** Finds import, tries to fall back to dynamic class if the object could not be found */
	static UObject* FindImportFast(UClass* ImportClass, UObject* ImportOuter, FName Name);

	/** Fills all necessary information for constructing dynamic type package linker */
	void CreateDynamicTypeLoader();

#if	USE_CIRCULAR_DEPENDENCY_LOAD_DEFERRING
	/** 
	 * For deferring dependency loads, we block CDO serialization until the 
	 * class if complete. If we attempt to serialize the CDO while that is 
	 * happening, we instead defer it and record the export's index here (so we 
	 * can return to it later).
	 */
	bool bForceBlueprintFinalization;

	/** 
	 * Index of the CDO that should be used for blueprint finalization, may be INDEX_NONE
	 * in the case of some legacy content.
	 */
	int32 DeferredCDOIndex;

	/** 
	 * Used to track dependency placeholders currently being resolved inside of 
	 * ResolveDependencyPlaceholder()... utilized for nested reentrant behavior, 
	 * to make sure this placeholder is completely resolved before continuing on 
	 * to the next.
	 */
	class FLinkerPlaceholderBase* ResolvingDeferredPlaceholder;

	/** 
	 * Internal list to track imports that were deferred, but don't belong to 
	 * the ImportMap (thinks ones loaded through config files via UProperty::ImportText).
	 */
	TMap<FName, FLinkerPlaceholderBase*> ImportPlaceholders;
#endif // USE_CIRCULAR_DEPENDENCY_LOAD_DEFERRING


	/** 
	 * Creates the export hash.
	 */
	ELinkerStatus CreateExportHash();

	/**
	 * Finds existing exports in memory and matches them up with this linker. This is required for PIE to work correctly
	 * and also for script compilation as saving a package will reset its linker and loading will reload/ replace existing
	 * objects without a linker.
	 */
	ELinkerStatus FindExistingExports();

	/**
	 * Finalizes linker creation, adding linker to loaders array and potentially verifying imports.
	 */
	ELinkerStatus FinalizeCreation();

	//
	// FLinkerLoad creation helpers END
	//
};

// used by the EDL at boot time to coordinate loading with what is going on with the deferred registration stuff
enum class ENotifyRegistrationType
{
	NRT_Class,
	NRT_ClassCDO,
	NRT_Struct,
	NRT_Enum,
	NRT_Package,
};

enum class ENotifyRegistrationPhase
{
	NRP_Added,
	NRP_Started,
	NRP_Finished,
};

COREUOBJECT_API void NotifyRegistrationEvent(const TCHAR* PackageName, const TCHAR* Name, ENotifyRegistrationType NotifyRegistrationType, ENotifyRegistrationPhase NotifyRegistrationPhase, UObject *(*InRegister)() = nullptr, bool InbDynamic = false);
COREUOBJECT_API void NotifyRegistrationComplete();<|MERGE_RESOLUTION|>--- conflicted
+++ resolved
@@ -190,18 +190,10 @@
 	COREUOBJECT_API static void AddKnownMissingPackage(FName PackageName);
 
 	/**
-<<<<<<< HEAD
-	* Checks if the linker has any objects in the export table that require loading.
-	*/
-	COREUOBJECT_API bool HasAnyObjectsPendingLoad() const;
-
-private:
-=======
 	 * Register that a package is no longer known missing and that it should be searched for again in the future
 	 * @return true if the provided package was removed from the KnownMissingPackage list
 	 */
 	COREUOBJECT_API static bool RemoveKnownMissingPackage(FName PackageName);
->>>>>>> 50b84fc1
 
 	/** 
 	 * Checks if the linker has any objects in the export table that require loading.
@@ -351,14 +343,11 @@
 	bool IsValidPackageIndex(FPackageIndex InIndex);
 
 	/**
-<<<<<<< HEAD
-=======
 	 * Locates package index for a UPackage import
 	 */
 	COREUOBJECT_API bool FindImportPackage(FName PackageName, FPackageIndex& PackageIdx);
 
 	/**
->>>>>>> 50b84fc1
 	 * Locates the class adjusted index and its package adjusted index for a given class name in the import map
 	 */
 	COREUOBJECT_API bool FindImportClassAndPackage( FName ClassName, FPackageIndex& ClassIdx, FPackageIndex& PackageIdx );
