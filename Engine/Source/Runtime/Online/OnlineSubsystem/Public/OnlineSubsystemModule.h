// Copyright 1998-2014 Epic Games, Inc. All Rights Reserved.

#pragma once

#include "Core.h"
#include "ModuleInterface.h"

/**
 * Online subsystem module class
 * Wraps the loading of an online subsystem by name and allows new services to register themselves for use
 */
class FOnlineSubsystemModule : public IModuleInterface
{
private:

	/** Name of the default online service requested 
	 * Specified in DefaultEngine.ini 
	 *	[OnlineSubsystem] 
	 *	DefaultPlatformService 
	 */
	FName DefaultPlatformService;

<<<<<<< HEAD
=======
	/** Existing instances of any online subsystems created <PlatformName:InstanceName> */
	TMap<FName, class IOnlineFactory*> OnlineFactories;

>>>>>>> 5338f086
	/** Mapping of all currently loaded platform service subsystems to their name */
	TMap<FName, class IOnlineSubsystem*> PlatformServices;

	/**
	 *	Shuts down all registered online subsystem platforms and unloads their modules
	 */
	virtual void ShutdownOnlineSubsystem();

public:

	FOnlineSubsystemModule() :
		DefaultPlatformService(NAME_None)
	{}
	virtual ~FOnlineSubsystemModule() {}

	/** 
	 * Main entry point for accessing an online subsystem by name
	 * Will load the appropriate module if the subsystem isn't currently loaded
	 * It's possible that the subsystem doesn't exist and therefore can return NULL
	 *
	 * @param SubsystemName - name of subsystem as referenced by consumers
	 * @return Requested online subsystem, or NULL if that subsystem was unable to load or doesn't exist
	 */
	virtual class IOnlineSubsystem* GetOnlineSubsystem(const FName InSubsystemName = NAME_None);

	/** 
	 * Determine if a subsystem is loaded by the OSS module
	 *
	 * @param SubsystemName - name of subsystem as referenced by consumers
	 * @return true if module for the subsystem is loaded
	 */
	virtual bool IsOnlineSubsystemLoaded(const FName InSubsystemName) const;

	/** 
	 * Register a new online subsystem interface with the base level factory provider
	 * @param FactoryName - name of subsystem as referenced by consumers
	 * @param Factory - instantiation of the online subsystem interface, this will take ownership
	 */
	virtual void RegisterPlatformService(const FName FactoryName, class IOnlineSubsystem* Factory);
	
	/** 
	 * Unregister an existing online subsystem interface from the base level factory provider
	 * @param FactoryName - name of subsystem as referenced by consumers
	 */
	virtual void UnregisterPlatformService(const FName FactoryName);


	// IModuleInterface

	/**
	 * Called right after the module DLL has been loaded and the module object has been created
	 * Overloaded to allow the default subsystem a chance to load
	 */
	virtual void StartupModule() OVERRIDE;

	/**
	 * Called before the module is unloaded, right before the module object is destroyed.
	 * Overloaded to shut down all loaded online subsystems
	 */
	virtual void ShutdownModule() OVERRIDE;

	/**
	 * Override this to set whether your module is allowed to be unloaded on the fly
	 *
	 * @return	Whether the module supports shutdown separate from the rest of the engine.
	 */
	virtual bool SupportsDynamicReloading() OVERRIDE
	{
		return false;
	}

	/**
	 * Override this to set whether your module would like cleanup on application shutdown
	 *
	 * @return	Whether the module supports shutdown on application exit
	 */
	virtual bool SupportsAutomaticShutdown() OVERRIDE
	{
		return false;
	}
};

/** Public references to the online subsystem module pointer should use this */
typedef TSharedPtr<FOnlineSubsystemModule, ESPMode::ThreadSafe> FOnlineSubsystemModulePtr;
<|MERGE_RESOLUTION|>--- conflicted
+++ resolved
@@ -4,6 +4,9 @@
 
 #include "Core.h"
 #include "ModuleInterface.h"
+
+typedef TSharedPtr<class IOnlineSubsystem, ESPMode::ThreadSafe> IOnlineSubsystemPtr;
+
 
 /**
  * Online subsystem module class
@@ -20,14 +23,13 @@
 	 */
 	FName DefaultPlatformService;
 
-<<<<<<< HEAD
-=======
 	/** Existing instances of any online subsystems created <PlatformName:InstanceName> */
 	TMap<FName, class IOnlineFactory*> OnlineFactories;
 
->>>>>>> 5338f086
 	/** Mapping of all currently loaded platform service subsystems to their name */
-	TMap<FName, class IOnlineSubsystem*> PlatformServices;
+	TMap<FName, IOnlineSubsystemPtr> OnlineSubsystems;
+
+	void ParseOnlineSubsystemName(const FName& FullName, FName& SubsystemName, FName& InstanceName);
 
 	/**
 	 *	Shuts down all registered online subsystem platforms and unloads their modules
@@ -64,7 +66,7 @@
 	 * @param FactoryName - name of subsystem as referenced by consumers
 	 * @param Factory - instantiation of the online subsystem interface, this will take ownership
 	 */
-	virtual void RegisterPlatformService(const FName FactoryName, class IOnlineSubsystem* Factory);
+	virtual void RegisterPlatformService(const FName FactoryName, class IOnlineFactory* Factory);
 	
 	/** 
 	 * Unregister an existing online subsystem interface from the base level factory provider
