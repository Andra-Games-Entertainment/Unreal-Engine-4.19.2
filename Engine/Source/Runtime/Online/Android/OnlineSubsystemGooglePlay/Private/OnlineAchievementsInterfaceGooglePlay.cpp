--- conflicted
+++ resolved
@@ -6,98 +6,7 @@
 #include "Android/AndroidJNI.h"
 #include "OnlineAsyncTaskGooglePlayQueryAchievements.h"
 
-<<<<<<< HEAD
-FOnlineAchievementsGooglePlay::FPendingAchievementQuery FOnlineAchievementsGooglePlay::PendingAchievementQuery;
-
-extern "C" void Java_com_epicgames_ue4_GameActivity_nativeUpdateAchievements(JNIEnv* LocalJNIEnv, jobject LocalThiz, jobjectArray Achievements)
-{
-	TArray<FOnlineAchievement> GooglePlayAchievements;
-
-	auto ArrayLength = LocalJNIEnv->GetArrayLength(Achievements);
-
-	for(jsize i = 0; i < ArrayLength; ++i)
-	{
-		jobject Entry = LocalJNIEnv->GetObjectArrayElement(Achievements, i);
-
-		jobject StringID = LocalJNIEnv->GetObjectField(Entry, JDef_GameActivity::AchievementIDField);
-		jdouble Progress = LocalJNIEnv->GetDoubleField(Entry, JDef_GameActivity::AchievementProgressField);
-
-		FOnlineAchievement NewAchievement;
-
-		const char* StringIDChars = LocalJNIEnv->GetStringUTFChars((jstring)StringID, nullptr);
-		NewAchievement.Id = FString(StringIDChars);
-		LocalJNIEnv->ReleaseStringUTFChars((jstring)StringID, StringIDChars);
-
-		NewAchievement.Progress = Progress;
-
-		GooglePlayAchievements.Add(NewAchievement);
-	}
-
-	// Do the final copy of new achievements on the game thread
-	auto AchievementsInterface = FOnlineAchievementsGooglePlay::PendingAchievementQuery.AchievementsInterface;
-	
-	if(!AchievementsInterface ||
-	   !AchievementsInterface->AndroidSubsystem ||
-	   !AchievementsInterface->AndroidSubsystem->GetAsyncTaskManager())
-	{
-		// We should call the delegate with a false parameter here, but if we don't have
-		// the async task manager we're not going to call it on the game thread.
-		return;
-	}
-
-	AchievementsInterface->AndroidSubsystem->GetAsyncTaskManager()->AddGenericToOutQueue([GooglePlayAchievements]()
-	{
-		auto& PendingQuery = FOnlineAchievementsGooglePlay::PendingAchievementQuery;
-
-		PendingQuery.AchievementsInterface->Achievements = GooglePlayAchievements;
-
-		// Must convert the Google Play IDs to the names specified by the game.
-		auto DefaultSettings = GetDefault<UAndroidRuntimeSettings>();
-		for(auto& Achievement : PendingQuery.AchievementsInterface->Achievements)
-		{
-			for(const auto& Mapping : DefaultSettings->AchievementMap)
-			{
-				if(Mapping.AchievementID == Achievement.Id)
-				{
-					Achievement.Id = Mapping.Name;
-					break;
-				}
-			}
-		}
-
-		PendingQuery.Delegate.ExecuteIfBound( PendingQuery.PlayerID, true );
-		PendingQuery.Delegate.Unbind();
-		PendingQuery.IsQueryPending = false;
-	});
-}
-
-
-
-extern "C" void Java_com_epicgames_ue4_GameActivity_nativeFailedUpdateAchievements(JNIEnv* LocalJNIEnv, jobject LocalThiz )
-{
-	auto AchievementsInterface = FOnlineAchievementsGooglePlay::PendingAchievementQuery.AchievementsInterface;
-
-	if(!AchievementsInterface ||
-		!AchievementsInterface->AndroidSubsystem ||
-		!AchievementsInterface->AndroidSubsystem->GetAsyncTaskManager())
-	{
-		// We should call the delegate with a false parameter here, but if we don't have
-		// the async task manager we're not going to call it on the game thread.
-		return;
-	}
-
-	AchievementsInterface->AndroidSubsystem->GetAsyncTaskManager()->AddGenericToOutQueue([]()
-	{
-		auto& PendingQuery = FOnlineAchievementsGooglePlay::PendingAchievementQuery;
-
-		PendingQuery.Delegate.ExecuteIfBound( PendingQuery.PlayerID, false );
-		PendingQuery.Delegate.Unbind();
-		PendingQuery.IsQueryPending = false;
-	});
-}
-=======
 using namespace gpg;
->>>>>>> 1d429763
 
 FOnlineAchievementsGooglePlay::FOnlineAchievementsGooglePlay( FOnlineSubsystemGooglePlay* InSubsystem )
 	: AndroidSubsystem(InSubsystem)
