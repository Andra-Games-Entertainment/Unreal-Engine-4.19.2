// Copyright 1998-2014 Epic Games, Inc. All Rights Reserved.

#pragma once

#include "Core.h"
#include "OnlineSessionInterface.h"
#include "OnlineFriendsInterface.h"

/**
 * Class used to test the friends interface
 */
 class FTestSessionInterface : public FTickerObjectBase, public FSelfRegisteringExec
 {
	/** The subsystem that was requested to be tested or the default if empty */
	const FString Subsystem;

	/** Keep track of success across all functions and callbacks */
	bool bOverallSuccess;

	/** Am I testing the host interface */
	bool bIsHost;

	/** Logged in UserId */
	TSharedPtr<FUniqueNetId> UserId;

	/** World test is occurring in */
	UWorld* World;

	/** Friends list cached */
	TArray< TSharedRef<FOnlineFriend> > FriendsCache;

	/** Convenient access to the identity interface */
	IOnlineIdentityPtr Identity;
	/** Convenient access to the session interface */
	IOnlineSessionPtr Sessions;
	/** Convenient access to friends interface */
	IOnlineFriendsPtr Friends;

	/** Delegate when a friends list read is complete */
	FOnReadFriendsListCompleteDelegate OnReadFriendsListCompleteDelegate;
	/** Delegate for handling an accepted invite */
	FOnSessionInviteAcceptedDelegate OnSessionInviteAcceptedDelegate;

	/** Delegate for creating a new session */
	FOnCreateSessionCompleteDelegate OnCreateSessionCompleteDelegate;
	/** Delegate for starting a session */
	FOnStartSessionCompleteDelegate OnStartSessionCompleteDelegate;
	/** Delegate for ending a session */
	FOnEndSessionCompleteDelegate OnEndSessionCompleteDelegate;
	/** Delegate for destroying a session */
	FOnDestroySessionCompleteDelegate OnDestroySessionCompleteDelegate;
	/** Delegate for updating a session */
	FOnUpdateSessionCompleteDelegate OnUpdateSessionCompleteDelegate;
    /** Delegate for registering player(s) with a session */
	FOnRegisterPlayersCompleteDelegate OnRegisterPlayersCompleteDelegate;
    /** Delegate for unregistering player(s) with a session */
	FOnUnregisterPlayersCompleteDelegate OnUnregisterPlayersCompleteDelegate;

	/** Delegate after joining a session */
	FOnJoinSessionCompleteDelegate OnJoinSessionCompleteDelegate;

	/** Delegate for joining a friend (JIP) */
	FOnFindFriendSessionCompleteDelegate OnFindFriendSessionCompleteDelegate;

	/** Delegate for searching for sessions */
	FOnFindSessionsCompleteDelegate OnFindSessionsCompleteDelegate;
	/** Delegate for canceling a search */
	FOnCancelFindSessionsCompleteDelegate OnCancelFindSessionsCompleteDelegate;

	/** Settings defined when acting as host */
	TSharedPtr<class TestOnlineGameSettings> HostSettings;
	/** Search settings defined when searching as client */
	TSharedPtr<class TestOnlineSearchSettings> SearchSettings;

	/** Delegate for destroying a session after previously ending it */
	FOnEndSessionCompleteDelegate OnEndForJoinSessionCompleteDelegate;
	/** Delegate for joining a new session after previously destroying it */
	FOnDestroySessionCompleteDelegate OnDestroyForJoinSessionCompleteDelegate;

	/** Cached invite/search result while in the process of tearing down an existing session */
	FOnlineSessionSearchResult CachedSessionResult;

	/**
	 * Ends an existing session of a given name
	 *
	 * @param SessionName name of session to end
	 * @param Delegate delegate to call at session end
	 */
	void EndExistingSession(FName SessionName, FOnEndSessionCompleteDelegate& Delegate);

	/**
	 * Destroys an existing session of a given name
	 *
	 * @param SessionName name of session to destroy
	 * @param Delegate delegate to call at session destruction
	 */
	void DestroyExistingSession(FName SessionName, FOnDestroySessionCompleteDelegate& Delegate);

	/**
	 * Join a session of a given name after potentially tearing down an existing one
	 *
	 * @param LocalUserNum local user id
	 * @param SessionName name of session to join
	 * @param SearchResult the session to join
	 */
	void JoinSession(int32 LocalUserNum, FName SessionName, const FOnlineSessionSearchResult& SearchResult);

	/**
	 * Transition from ending a session to destroying a session
 	 *
	 * @param SessionName session that just ended
	 * @param bWasSuccessful was the end session attempt successful
	 */
	void OnEndForJoinSessionComplete(FName SessionName, bool bWasSuccessful);

	/**
	 * Transition from destroying a session to joining a new one of the same name
	 *
	 * @param SessionName name of session recently destroyed
	 * @param bWasSuccessful was the destroy attempt successful
	 */
	void OnDestroyForJoinSessionComplete(FName SessionName, bool bWasSuccessful);

    /**
	 * Delegate used when the friends read request has completed
	 *
	 * @param LocalUserNum the controller number of the associated user that made the request
	 * @param bWasSuccessful true if the async action completed without error, false if there was an error
	 * @param ListName name of the friends list that was operated on
	 * @param ErrorStr string representing the error condition
	 */
	void OnReadFriendsListComplete(int32 LocalUserNum, bool bWasSuccessful, const FString& ListName, const FString& ErrorStr);

    /**
     * Delegate fired when an invite request has been accepted (via external client)
     *
     * @param LocalUserNum local user accepting invite
     * @param bWasSuccessful true if the async action completed without error, false if there was an error
     * @param SearchResult search result containing the invite data
     */
	void OnSessionInviteAccepted(int32 LocalUserNum, bool bWasSuccessful, const FOnlineSessionSearchResult& SearchResult);

	/**
	 * Delegate fired when a session create request has completed
	 *
	 * @param SessionName the name of the session this callback is for
	 * @param bWasSuccessful true if the async action completed without error, false if there was an error
	 */
	void OnCreateSessionComplete(FName SessionName, bool bWasSuccessful);

	/**
	 * Delegate fired when the online session has transitioned to the started state
	 *
	 * @param SessionName the name of the session the that has transitioned to started
	 * @param bWasSuccessful true if the async action completed without error, false if there was an error
	 */
	void OnStartSessionComplete(FName SessionName, bool bWasSuccessful);

	/**
	 * Delegate fired when the online session has transitioned to the ending state
	 *
	 * @param SessionName the name of the session the that was ended
	 * @param bWasSuccessful true if the async action completed without error, false if there was an error
	 */
	void OnEndSessionComplete(FName SessionName, bool bWasSuccessful);

	/**
	 * Delegate fired when a destroying an online session has completed
	 *
	 * @param SessionName the name of the session this callback is for
	 * @param bWasSuccessful true if the async action completed without error, false if there was an error
	 */
	void OnDestroySessionComplete(FName SessionName, bool bWasSuccessful);

	/**
	 * Delegate fired when an update to an online session has completed
	 *
 	 * @param SessionName the name of the session this callback is for
	 * @param bWasSuccessful true if the async action completed without error, false if there was an error
	 */
	void OnUpdateSessionComplete(FName SessionName, bool bWasSuccessful);

	/**
	 * Delegate fired when player(s) have been registered with the session
	 *
 	 * @param SessionName the name of the session this callback is for
     * @param Players array of players registered with the call
	 * @param bWasSuccessful true if the async action completed without error, false if there was an error
	 */
	void OnRegisterPlayerComplete(FName SessionName, const TArray< TSharedRef<FUniqueNetId> >& Players, bool bWasSuccessful);
	
	/**
	 * Delegate fired when player(s) have been unregistered with the session
	 *
 	 * @param SessionName the name of the session this callback is for
     * @param Players array of players unregistered with the call
	 * @param bWasSuccessful true if the async action completed without error, false if there was an error
	 */
    void OnUnregisterPlayerComplete(FName SessionName, const TArray< TSharedRef<FUniqueNetId> >& Players, bool bWasSuccessful);

	/**
	 * Delegate fired when the joining process for an online session has completed
	 *
	 * @param SessionName the name of the session this callback is for
	 * @param bWasSuccessful true if the async action completed without error, false if there was an error
	 */
	void OnJoinSessionComplete(FName SessionName, bool bWasSuccessful);

	/**
	 * Delegate fired when after finding a friend's session to join
	 *
	 * @param LocalUserNum local user attempting to join friend
	 * @param bWasSuccessful true if the async action completed without error, false if there was an 
	 * @param SearchResult search result containing friend's session information
	 */
	void OnFindFriendSessionComplete(int32 LocalUserNum, bool bWasSuccessful, const FOnlineSessionSearchResult& SearchResult);

	/**
	 * Delegate fired when the search for an online session has completed
	 *
	 * @param bWasSuccessful true if the async action completed without error, false if there was an error
	 */
	void OnFindSessionsComplete(bool bWasSuccessful);

	/**
	 * Delegate fired when the cancellation of a search for an online session has completed
	 *
	 * @param bWasSuccessful true if the async action completed without error, false if there was an error
	 */
	void OnCancelFindSessionsComplete(bool bWasSuccessful);

	/** Allows the world pointer to be cleaned up if it is going to be destroyed */
	void WorldDestroyed( UWorld* InWorld );

	/** Current phase of testing */
	int32 TestPhase;
	/** Last phase of testing triggered */
	int32 LastTestPhase;
	/** Was the last command run successful */
	bool bWasLastCommandSuccessful;

	/** Hidden on purpose */
	FTestSessionInterface() :
		Subsystem(),
		bOverallSuccess(false),
		bIsHost(false),
		Identity(NULL),
		Sessions(NULL),
		Friends(NULL),
		TestPhase(0),
		LastTestPhase(-1),
		bWasLastCommandSuccessful(true)
	{
	}

 public:
	/**
	 * Sets the subsystem name to test
	 *
	 * @param InSubsystem the subsystem to test
	 */
	FTestSessionInterface(const FString& InSubsystem, bool bInIsHost) :
		Subsystem(InSubsystem),
		bOverallSuccess(true),
		bIsHost(bInIsHost),
		Identity(NULL),
		Sessions(NULL),
		Friends(NULL),
		TestPhase(0),
		LastTestPhase(-1),
		bWasLastCommandSuccessful(true)
	{
	}

	~FTestSessionInterface()
	{
		ClearDelegates();
		Sessions = NULL;
		Friends = NULL;
	}

	// FTickerObjectBase
<<<<<<< HEAD

	bool Tick( float DeltaTime ) OVERRIDE;
=======
	bool Tick(float DeltaTime) OVERRIDE;

	// FSelfRegisteringExec
	virtual bool Exec(UWorld* InWorld, const TCHAR* Cmd, FOutputDevice& Ar) OVERRIDE;
>>>>>>> 5338f086

	// FTestSessionInterface

	/**
	 * Kicks off all of the testing process
	 *
	 * @param bTestLAN setup settings for LAN test
	 */
	void Test(UWorld* InWorld, bool bTestLAN, bool bIsPresence);

	/**
	 * Clear out any existing delegates created
	 */
	void ClearDelegates();

	/**
	 * Exec handler routed via StaticExec
	 *
 	 * @param	InWorld 		World context
	 * @param	Cmd		Command to parse
	 * @param	Ar		Output device to log to
	 *
	 * @return	true if command was handled, false otherwise
	 */
	virtual bool Exec( UWorld* InWorld, const TCHAR* Cmd, FOutputDevice& Ar ) OVERRIDE;
 };<|MERGE_RESOLUTION|>--- conflicted
+++ resolved
@@ -32,7 +32,7 @@
 	/** Convenient access to the identity interface */
 	IOnlineIdentityPtr Identity;
 	/** Convenient access to the session interface */
-	IOnlineSessionPtr Sessions;
+	IOnlineSessionPtr SessionInt;
 	/** Convenient access to friends interface */
 	IOnlineFriendsPtr Friends;
 
@@ -245,7 +245,7 @@
 		bOverallSuccess(false),
 		bIsHost(false),
 		Identity(NULL),
-		Sessions(NULL),
+		SessionInt(NULL),
 		Friends(NULL),
 		TestPhase(0),
 		LastTestPhase(-1),
@@ -264,7 +264,7 @@
 		bOverallSuccess(true),
 		bIsHost(bInIsHost),
 		Identity(NULL),
-		Sessions(NULL),
+		SessionInt(NULL),
 		Friends(NULL),
 		TestPhase(0),
 		LastTestPhase(-1),
@@ -275,20 +275,15 @@
 	~FTestSessionInterface()
 	{
 		ClearDelegates();
-		Sessions = NULL;
+		SessionInt = NULL;
 		Friends = NULL;
 	}
 
 	// FTickerObjectBase
-<<<<<<< HEAD
-
-	bool Tick( float DeltaTime ) OVERRIDE;
-=======
 	bool Tick(float DeltaTime) OVERRIDE;
 
 	// FSelfRegisteringExec
 	virtual bool Exec(UWorld* InWorld, const TCHAR* Cmd, FOutputDevice& Ar) OVERRIDE;
->>>>>>> 5338f086
 
 	// FTestSessionInterface
 
@@ -303,15 +298,4 @@
 	 * Clear out any existing delegates created
 	 */
 	void ClearDelegates();
-
-	/**
-	 * Exec handler routed via StaticExec
-	 *
- 	 * @param	InWorld 		World context
-	 * @param	Cmd		Command to parse
-	 * @param	Ar		Output device to log to
-	 *
-	 * @return	true if command was handled, false otherwise
-	 */
-	virtual bool Exec( UWorld* InWorld, const TCHAR* Cmd, FOutputDevice& Ar ) OVERRIDE;
  };