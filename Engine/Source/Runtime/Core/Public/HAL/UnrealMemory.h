// Copyright 1998-2016 Epic Games, Inc. All Rights Reserved.

#pragma once

#include "MemoryBase.h"

// Sizes.

#if STATS
#define MALLOC_GT_HOOKS 1
#else
#define MALLOC_GT_HOOKS 0
#endif

#if MALLOC_GT_HOOKS
CORE_API void DoGamethreadHook(int32 Index);
#else
FORCEINLINE void DoGamethreadHook(int32 Index)
{ 
}
#endif

#define TIME_MALLOC (0 && PLATFORM_PS4)

#if TIME_MALLOC

struct CORE_API FScopedMallocTimer
{
	static uint64 GTotalCycles[4];
	static uint64 GTotalCount[4];
	static uint64 GTotalMisses[4];

	int32 Index;
	uint64 Cycles;

	FORCEINLINE FScopedMallocTimer(int32 InIndex)
		: Index(InIndex)
		, Cycles(FPlatformTime::Cycles64())
	{
	}
	FORCEINLINE ~FScopedMallocTimer()
	{
		uint64 Add = uint64(FPlatformTime::Cycles64() - Cycles);
		FPlatformAtomics::InterlockedAdd((volatile int64*)&GTotalCycles[Index], Add);
		uint64 Was = FPlatformAtomics::InterlockedAdd((volatile int64*)&GTotalCount[Index], 1);

		extern CORE_API bool GIsRunning;
		if (GIsRunning && Index == 1 && (Was & 0xffff) == 0)
		{
			Spew();
		}
	}
	static FORCEINLINE void Miss(int32 InIndex)
	{
		FPlatformAtomics::InterlockedAdd((volatile int64*)&GTotalMisses[InIndex], 1);
	}
	static void Spew();
}; 
#else
struct FScopedMallocTimer
{
	FORCEINLINE FScopedMallocTimer(int32 InIndex)
	{
	}
	FORCEINLINE ~FScopedMallocTimer()
	{
	}
	FORCEINLINE void Hit(int32 InIndex)
	{
	}
}; 
#endif




/*-----------------------------------------------------------------------------
	FMemory.
-----------------------------------------------------------------------------*/

struct CORE_API FMemory
{
	/** @name Memory functions (wrapper for FPlatformMemory) */

	static FORCEINLINE void* Memmove( void* Dest, const void* Src, SIZE_T Count )
	{
		return FPlatformMemory::Memmove( Dest, Src, Count );
	}

	static FORCEINLINE int32 Memcmp( const void* Buf1, const void* Buf2, SIZE_T Count )
	{
		return FPlatformMemory::Memcmp( Buf1, Buf2, Count );
	}

	static FORCEINLINE void* Memset(void* Dest, uint8 Char, SIZE_T Count)
	{
		return FPlatformMemory::Memset( Dest, Char, Count );
	}

	template< class T > 
	static FORCEINLINE void Memset( T& Src, uint8 ValueToSet )
	{
		static_assert( !TIsPointerType<T>::Value, "For pointers use the three parameters function");
		Memset( &Src, ValueToSet, sizeof( T ) );
	}

	static FORCEINLINE void* Memzero(void* Dest, SIZE_T Count)
	{
		return FPlatformMemory::Memzero( Dest, Count );
	}

	template< class T > 
	static FORCEINLINE void Memzero( T& Src )
	{
		static_assert( !TIsPointerType<T>::Value, "For pointers use the two parameters function");
		Memzero( &Src, sizeof( T ) );
	}

	static FORCEINLINE void* Memcpy(void* Dest, const void* Src, SIZE_T Count)
	{
		return FPlatformMemory::Memcpy(Dest,Src,Count);
	}

	template< class T > 
	static FORCEINLINE void Memcpy( T& Dest, const T& Src )
	{
		static_assert( !TIsPointerType<T>::Value, "For pointers use the three parameters function");
		Memcpy( &Dest, &Src, sizeof( T ) );
	}

	static FORCEINLINE void* BigBlockMemcpy(void* Dest, const void* Src, SIZE_T Count)
	{
		return FPlatformMemory::BigBlockMemcpy(Dest,Src,Count);
	}

	static FORCEINLINE void* StreamingMemcpy(void* Dest, const void* Src, SIZE_T Count)
	{
		return FPlatformMemory::StreamingMemcpy(Dest,Src,Count);
	}

	static FORCEINLINE void Memswap( void* Ptr1, void* Ptr2, SIZE_T Size )
	{
		FPlatformMemory::Memswap(Ptr1,Ptr2,Size);
	}

	template< class T >
	DEPRECATED(4.8, "Please use Memset.")
	static FORCEINLINE void MemSet( T& Src, uint8 ValueToSet )
	{
		static_assert( !TIsPointerType<T>::Value, "For pointers use the three parameters function");
		FMemory::Memset( &Src, ValueToSet, sizeof( T ) );
	}

	template< class T > 
	DEPRECATED(4.8, "Please use Memzero.")
	static FORCEINLINE void MemZero( T& Src )
	{
		static_assert( !TIsPointerType<T>::Value, "For pointers use the two parameters function");
		FMemory::Memset( &Src, 0, sizeof( T ) );
	}

	template< class T >
	DEPRECATED(4.8, "Please use Memcpy.")
	static FORCEINLINE void MemCopy( T& Dest, const T& Src )
	{
		static_assert( !TIsPointerType<T>::Value, "For pointers use the three parameters function");
		FMemory::Memcpy( &Dest, &Src, sizeof( T ) );
	}

	//
	// C style memory allocation stubs that fall back to C runtime
	//
	static FORCEINLINE void* SystemMalloc(SIZE_T Size)
	{
		return ::malloc(Size);
	}

	static FORCEINLINE void SystemFree(void* Ptr)
	{
		::free(Ptr);
	}

	//
	// C style memory allocation stubs.
	//

	static void* Malloc(SIZE_T Count, uint32 Alignment = DEFAULT_ALIGNMENT);
	static void* Realloc(void* Original, SIZE_T Count, uint32 Alignment = DEFAULT_ALIGNMENT);
	static void Free(void* Original);
	static SIZE_T GetAllocSize(void* Original);
	/**
	* For some allocators this will return the actual size that should be requested to eliminate
	* internal fragmentation. The return value will always be >= Count. This can be used to grow
	* and shrink containers to optimal sizes.
	* This call is always fast and threadsafe with no locking.
	*/
	static SIZE_T QuantizeSize(SIZE_T Count, uint32 Alignment = DEFAULT_ALIGNMENT);

<<<<<<< HEAD
=======
	/**
	* Releases as much memory as possible. Must be called from the main thread.
	*/
	static void Trim();

	/**
	* Set up TLS caches on the current thread. These are the threads that we can trim.
	*/
	static void SetupTLSCachesOnCurrentThread();

	/**
	* Clears the TLS caches on the current thread and disables any future caching.
	*/
	static void ClearAndDisableTLSCachesOnCurrentThread();

>>>>>>> e58dcb1b
	//
	// Malloc for GPU mapped memory on UMA systems (XB1/PS4/etc)
	// It is expected that the RHI on platforms that use these knows what to 
	// do with the memory and avoids unnecessary copies into GPU resources, etc.
	//
	static void* GPUMalloc(SIZE_T Count, uint32 Alignment = DEFAULT_ALIGNMENT);
	static void* GPURealloc(void* Original, SIZE_T Count, uint32 Alignment = DEFAULT_ALIGNMENT);
	static void GPUFree(void* Original);
<<<<<<< HEAD

	static SIZE_T GetAllocSize( void* Original );
=======
>>>>>>> e58dcb1b

	/**
	 * A helper function that will perform a series of random heap allocations to test
	 * the internal validity of the heap. Note, this function will "leak" memory, but another call
	 * will clean up previously allocated blocks before returning. This will help to A/B testing
	 * where you call it in a good state, do something to corrupt memory, then call this again
	 * and hopefully freeing some pointers will trigger a crash.
	 */
	static void TestMemory();
	/**
	* Called once main is started and we have -purgatorymallocproxy.
	* This uses the purgatory malloc proxy to check if things are writing to stale pointers.
	*/
	static void EnablePurgatoryTests();
private:
	static void GCreateMalloc();
	// These versions are called either at startup or in the event of a crash
	static void* MallocExternal(SIZE_T Count, uint32 Alignment = DEFAULT_ALIGNMENT);
	static void* ReallocExternal(void* Original, SIZE_T Count, uint32 Alignment = DEFAULT_ALIGNMENT);
	static void FreeExternal(void* Original);
	static SIZE_T GetAllocSizeExternal(void* Original);
	static SIZE_T QuantizeSizeExternal(SIZE_T Count, uint32 Alignment = DEFAULT_ALIGNMENT);
};

#define INLINE_FMEMORY_OPERATION (0) // untested, but should work. Inlines FMemory::Malloc, etc

#if INLINE_FMEMORY_OPERATION
	#if PLATFORM_USES_FIXED_GMalloc_CLASS
		#error "PLATFORM_USES_FIXED_GMalloc_CLASS and INLINE_FMEMORY_OPERATION are not compatible. PLATFORM_USES_FIXED_GMalloc_CLASS is inlined below."
	#endif

	#define FMEMORY_INLINE_FUNCTION_DECORATOR FORCEINLINE
	#include "FMemory.inl"
#endif

#if PLATFORM_USES_FIXED_GMalloc_CLASS && !FORCE_ANSI_ALLOCATOR && USE_MALLOC_BINNED2
	#include "MallocBinned2.h"
#endif<|MERGE_RESOLUTION|>--- conflicted
+++ resolved
@@ -196,8 +196,6 @@
 	*/
 	static SIZE_T QuantizeSize(SIZE_T Count, uint32 Alignment = DEFAULT_ALIGNMENT);
 
-<<<<<<< HEAD
-=======
 	/**
 	* Releases as much memory as possible. Must be called from the main thread.
 	*/
@@ -213,7 +211,6 @@
 	*/
 	static void ClearAndDisableTLSCachesOnCurrentThread();
 
->>>>>>> e58dcb1b
 	//
 	// Malloc for GPU mapped memory on UMA systems (XB1/PS4/etc)
 	// It is expected that the RHI on platforms that use these knows what to 
@@ -222,11 +219,6 @@
 	static void* GPUMalloc(SIZE_T Count, uint32 Alignment = DEFAULT_ALIGNMENT);
 	static void* GPURealloc(void* Original, SIZE_T Count, uint32 Alignment = DEFAULT_ALIGNMENT);
 	static void GPUFree(void* Original);
-<<<<<<< HEAD
-
-	static SIZE_T GetAllocSize( void* Original );
-=======
->>>>>>> e58dcb1b
 
 	/**
 	 * A helper function that will perform a series of random heap allocations to test
