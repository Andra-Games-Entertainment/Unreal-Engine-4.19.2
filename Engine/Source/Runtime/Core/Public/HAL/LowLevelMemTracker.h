--- conflicted
+++ resolved
@@ -17,11 +17,7 @@
 #else
 	#include "Stats/Stats.h"
 
-<<<<<<< HEAD
-	#define LLM_SUPPORTED_PLATFORM (PLATFORM_XBOXONE || PLATFORM_PS4 || PLATFORM_WINDOWS || PLATFORM_SWITCH)
-=======
-	#define LLM_SUPPORTED_PLATFORM (PLATFORM_XBOXONE || PLATFORM_PS4 || PLATFORM_WINDOWS || (PLATFORM_IOS && !PLATFORM_MAC) || PLATFORM_ANDROID)
->>>>>>> 40ff9d61
+	#define LLM_SUPPORTED_PLATFORM (PLATFORM_XBOXONE || PLATFORM_PS4 || PLATFORM_WINDOWS || (PLATFORM_IOS && !PLATFORM_MAC) || PLATFORM_ANDROID || PLATFORM_SWITCH)
 
 	// *** enable/disable LLM here ***
 #ifndef ENABLE_LOW_LEVEL_MEM_TRACKER
