--- conflicted
+++ resolved
@@ -38,11 +38,8 @@
 	int GetLCID() const;
 
 	TArray<FString> GetPrioritizedParentCultureNames() const;
-<<<<<<< HEAD
-=======
 
 	static TArray<FString> GetPrioritizedParentCultureNames(const FString& LanguageCode, const FString& ScriptCode, const FString& RegionCode);
->>>>>>> e58dcb1b
 
 	static FString GetCanonicalName(const FString& Name);
 
