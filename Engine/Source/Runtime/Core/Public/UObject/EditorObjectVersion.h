// Copyright 1998-2015 Epic Games, Inc. All Rights Reserved.
#pragma once

// Custom serialization version for changes made in Dev-Editor stream
struct CORE_API FEditorObjectVersion
{
	enum Type
	{
		// Before any version changes were made
		BeforeCustomVersionWasAdded = 0,
		// Localizable text gathered and stored in packages is now flagged with a localizable text gathering process version
		GatheredTextProcessVersionFlagging,
		// Fixed several issues with the gathered text cache stored in package headers
		GatheredTextPackageCacheFixesV1,
		// Added support for "root" meta-data (meta-data not associated with a particular object in a package)
		RootMetaDataSupport,
		// Fixed issues with how Blueprint bytecode was cached
		GatheredTextPackageCacheFixesV2,
		// Updated FFormatArgumentData to allow variant data to be marshaled from a BP into C++
		TextFormatArgumentDataIsVariant,
		// Changes to SplineComponent
		SplineComponentCurvesInStruct,
<<<<<<< HEAD
=======
		// Updated ComboBox to support toggling the menu open, better controller support
		ComboBoxControllerSupportUpdate,
		// Refactor mesh editor materials
		RefactorMeshEditorMaterials,
>>>>>>> 92a3597a
		// -----<new versions can be added above this line>-------------------------------------------------
		VersionPlusOne,
		LatestVersion = VersionPlusOne - 1
	};

	// The GUID for this custom version number
	const static FGuid GUID;

private:
	FEditorObjectVersion() {}
};<|MERGE_RESOLUTION|>--- conflicted
+++ resolved
@@ -20,13 +20,10 @@
 		TextFormatArgumentDataIsVariant,
 		// Changes to SplineComponent
 		SplineComponentCurvesInStruct,
-<<<<<<< HEAD
-=======
 		// Updated ComboBox to support toggling the menu open, better controller support
 		ComboBoxControllerSupportUpdate,
 		// Refactor mesh editor materials
 		RefactorMeshEditorMaterials,
->>>>>>> 92a3597a
 		// -----<new versions can be added above this line>-------------------------------------------------
 		VersionPlusOne,
 		LatestVersion = VersionPlusOne - 1
