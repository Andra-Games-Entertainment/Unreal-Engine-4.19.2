// Copyright 1998-2016 Epic Games, Inc. All Rights Reserved.

#pragma once

/**
 * This is the Windows version of a critical section. It uses an aggregate
 * CRITICAL_SECTION to implement its locking.
 */
class FWindowsCriticalSection
{
	/**
	 * The windows specific critical section
	 */
	CRITICAL_SECTION CriticalSection;

public:

	/**
	 * Constructor that initializes the aggregated critical section
	 */
	FORCEINLINE FWindowsCriticalSection()
	{
#if USING_CODE_ANALYSIS
	MSVC_PRAGMA( warning( suppress : 28125 ) )	// warning C28125: The function 'InitializeCriticalSection' must be called from within a try/except block:  The requirement might be conditional.
#endif	// USING_CODE_ANALYSIS
		InitializeCriticalSection(&CriticalSection);
		SetCriticalSectionSpinCount(&CriticalSection,4000);
	}

	/**
	 * Destructor cleaning up the critical section
	 */
	FORCEINLINE ~FWindowsCriticalSection()
	{
		DeleteCriticalSection(&CriticalSection);
	}

	/**
	 * Locks the critical section
	 */
	FORCEINLINE void Lock()
	{
		// Spin first before entering critical section, causing ring-0 transition and context switch.
		if( TryEnterCriticalSection(&CriticalSection) == 0 )
		{
			EnterCriticalSection(&CriticalSection);
		}
	}

	/**
<<<<<<< HEAD
	* Quick test for seeing if the lock is already being used.
	*/
=======
	 * Attempt to take a lock and returns whether or not a lock was taken.
	 *
	 * @return true if a lock was taken, false otherwise.
	 */
>>>>>>> 73f66985
	FORCEINLINE bool TryLock()
	{
		if (TryEnterCriticalSection(&CriticalSection))
		{
<<<<<<< HEAD
			LeaveCriticalSection(&CriticalSection);
=======
>>>>>>> 73f66985
			return true;
		};
		return false;
	}

	/**
<<<<<<< HEAD
	 * Releases the lock on the critical seciton
=======
	 * Releases the lock on the critical section
>>>>>>> 73f66985
	 */
	FORCEINLINE void Unlock()
	{
		LeaveCriticalSection(&CriticalSection);
	}
<<<<<<< HEAD
=======

private:
	FWindowsCriticalSection(const FWindowsCriticalSection&);
	FWindowsCriticalSection& operator=(const FWindowsCriticalSection&);
>>>>>>> 73f66985
};

/** System-Wide Critical Section for windows using mutex */
class CORE_API FWindowsSystemWideCriticalSection
{
public:
	/** Construct a named, system-wide critical section and attempt to get access/ownership of it */
	explicit FWindowsSystemWideCriticalSection(const FString& InName, FTimespan InTimeout = FTimespan::Zero());

	/** Destructor releases system-wide critical section if it is currently owned */
	~FWindowsSystemWideCriticalSection();

	/**
	 * Does the calling thread have ownership of the system-wide critical section?
	 *
	 * @return True if obtained. WARNING: Returns true for an owned but previously abandoned locks so shared resources can be in undetermined states. You must handle shared data robustly.
	 */
	bool IsValid() const;

	/** Releases system-wide critical section if it is currently owned */
	void Release();

private:
	FWindowsSystemWideCriticalSection(const FWindowsSystemWideCriticalSection&);
	FWindowsSystemWideCriticalSection& operator=(const FWindowsSystemWideCriticalSection&);

private:
	HANDLE Mutex;
};<|MERGE_RESOLUTION|>--- conflicted
+++ resolved
@@ -48,46 +48,30 @@
 	}
 
 	/**
-<<<<<<< HEAD
-	* Quick test for seeing if the lock is already being used.
-	*/
-=======
 	 * Attempt to take a lock and returns whether or not a lock was taken.
 	 *
 	 * @return true if a lock was taken, false otherwise.
 	 */
->>>>>>> 73f66985
 	FORCEINLINE bool TryLock()
 	{
 		if (TryEnterCriticalSection(&CriticalSection))
 		{
-<<<<<<< HEAD
-			LeaveCriticalSection(&CriticalSection);
-=======
->>>>>>> 73f66985
 			return true;
 		};
 		return false;
 	}
 
 	/**
-<<<<<<< HEAD
-	 * Releases the lock on the critical seciton
-=======
 	 * Releases the lock on the critical section
->>>>>>> 73f66985
 	 */
 	FORCEINLINE void Unlock()
 	{
 		LeaveCriticalSection(&CriticalSection);
 	}
-<<<<<<< HEAD
-=======
 
 private:
 	FWindowsCriticalSection(const FWindowsCriticalSection&);
 	FWindowsCriticalSection& operator=(const FWindowsCriticalSection&);
->>>>>>> 73f66985
 };
 
 /** System-Wide Critical Section for windows using mutex */
