// Copyright 1998-2014 Epic Games, Inc. All Rights Reserved.

#include "Core.h"
#include "AndroidInputInterface.h"
#include "GenericApplicationMessageHandler.h"
#include <android/input.h>


TArray<TouchInput> FAndroidInputInterface::TouchInputStack = TArray<TouchInput>();
FCriticalSection FAndroidInputInterface::TouchInputCriticalSection;

FAndroidControllerData FAndroidInputInterface::OldControllerData[MAX_NUM_CONTROLLERS];
FAndroidControllerData FAndroidInputInterface::NewControllerData[MAX_NUM_CONTROLLERS];

EControllerButtons::Type FAndroidInputInterface::ButtonMapping[MAX_NUM_CONTROLLER_BUTTONS];
float FAndroidInputInterface::InitialButtonRepeatDelay;
float FAndroidInputInterface::ButtonRepeatDelay;

FDeferredAndroidMessage FAndroidInputInterface::DeferredMessages[MAX_DEFERRED_MESSAGE_QUEUE_SIZE];
int32 FAndroidInputInterface::DeferredMessageQueueLastEntryIndex = 0;
int32 FAndroidInputInterface::DeferredMessageQueueDroppedCount   = 0;

TArray<FAndroidInputInterface::MotionData> FAndroidInputInterface::MotionDataStack
	= TArray<FAndroidInputInterface::MotionData>();


TSharedRef< FAndroidInputInterface > FAndroidInputInterface::Create(  const TSharedRef< FGenericApplicationMessageHandler >& InMessageHandler )
{
	return MakeShareable( new FAndroidInputInterface( InMessageHandler ) );
}

FAndroidInputInterface::~FAndroidInputInterface()
{
}

FAndroidInputInterface::FAndroidInputInterface( const TSharedRef< FGenericApplicationMessageHandler >& InMessageHandler )
	: MessageHandler( InMessageHandler )
{
	ButtonMapping[0] = EControllerButtons::FaceButtonBottom;
	ButtonMapping[1] = EControllerButtons::FaceButtonRight;
	ButtonMapping[2] = EControllerButtons::FaceButtonLeft;
	ButtonMapping[3] = EControllerButtons::FaceButtonTop;
	ButtonMapping[4] = EControllerButtons::LeftShoulder;
	ButtonMapping[5] = EControllerButtons::RightShoulder;
	ButtonMapping[6] = EControllerButtons::SpecialRight;
	ButtonMapping[7] = EControllerButtons::SpecialLeft;
	ButtonMapping[8] = EControllerButtons::LeftThumb;
	ButtonMapping[9] = EControllerButtons::RightThumb;
	ButtonMapping[10] = EControllerButtons::LeftTriggerThreshold;
	ButtonMapping[11] = EControllerButtons::RightTriggerThreshold;
	ButtonMapping[12] = EControllerButtons::DPadUp;
	ButtonMapping[13] = EControllerButtons::DPadDown;
	ButtonMapping[14] = EControllerButtons::DPadLeft;
	ButtonMapping[15] = EControllerButtons::DPadRight;
	ButtonMapping[16] = EControllerButtons::AndroidBack;  // Technically just an alias for SpecialLeft

	InitialButtonRepeatDelay = 0.2f;
	ButtonRepeatDelay = 0.1f;
}

void FAndroidInputInterface::SetMessageHandler( const TSharedRef< FGenericApplicationMessageHandler >& InMessageHandler )
{
	MessageHandler = InMessageHandler;
}

void FAndroidInputInterface::Tick(float DeltaTime)
{


}

void FAndroidInputInterface::SetChannelValue(int32 ControllerId, FForceFeedbackChannelType ChannelType, float Value)
{
	// For now, force the device to 0
	// Should use Java to enumerate number of controllers and assign device ID
	// to controller number
	ControllerId = 0;

	// Note: only one motor on Android at the moment, but remember all the settings
	// update will look at combination of all values to pick state

	// Save a copy of the value for future comparison
	switch (ChannelType)
	{
		case FF_CHANNEL_LEFT_LARGE:
			NewControllerData[ControllerId].VibeValues.LeftLarge = Value;
			break;

		case FF_CHANNEL_LEFT_SMALL:
			NewControllerData[ControllerId].VibeValues.LeftSmall = Value;
			break;

		case FF_CHANNEL_RIGHT_LARGE:
			NewControllerData[ControllerId].VibeValues.RightLarge = Value;
			break;

		case FF_CHANNEL_RIGHT_SMALL:
			NewControllerData[ControllerId].VibeValues.RightSmall = Value;
			break;

		default:
			// Unknown channel, so ignore it
			break;
	}

	// Update with the latest values (wait for SendControllerEvents later?)
	UpdateVibeMotors(NewControllerData[ControllerId]);
}

void FAndroidInputInterface::SetChannelValues(int32 ControllerId, const FForceFeedbackValues &Values)
{
	// For now, force the device to 0
	// Should use Java to enumerate number of controllers and assign device ID
	// to controller number
	ControllerId = 0;

	// Note: only one motor on Android at the moment, but remember all the settings
	// update will look at combination of all values to pick state

	NewControllerData[ControllerId].VibeValues = Values;

	// Update with the latest values (wait for SendControllerEvents later?)
	UpdateVibeMotors(NewControllerData[ControllerId]);
}

extern void AndroidThunkCpp_Vibrate(int64_t Duration);

void FAndroidInputInterface::UpdateVibeMotors(FAndroidControllerData &State)
{
	// Use largest vibration state as value
	float MaxLeft = State.VibeValues.LeftLarge > State.VibeValues.LeftSmall ? State.VibeValues.LeftLarge : State.VibeValues.LeftSmall;
	float MaxRight = State.VibeValues.RightLarge > State.VibeValues.RightSmall ? State.VibeValues.RightLarge : State.VibeValues.RightSmall;
	float Value = MaxLeft > MaxRight ? MaxLeft : MaxRight;

	if (State.VibeIsOn)
	{
		// Turn it off if below threshold
		if (Value < 0.3f)
		{
			AndroidThunkCpp_Vibrate(0);
			State.VibeIsOn = false;
		}
	}
	else {
		if (Value >= 0.3f)
		{
			// Turn it on for 10 seconds (or until below threshold)
			AndroidThunkCpp_Vibrate(10000);
			State.VibeIsOn = true;
		}
	}
}

static uint32 CharMap[] =
{
    0,
    0,
    0,
    0,
    0,
    0,
    0,
    L'0',
    L'1',
    L'2',
    L'3',
    L'4',
    L'5',
    L'6',
    L'7',
    L'8',
    L'9',
    L'*',
	L'#',
    0,
    0,
    0,
    0,
    0,
    0,
    0,
    0,
    0,
    0,
    L'a',
    L'b',
    L'c',
    L'd',
    L'e',
    L'f',
    L'g',
    L'h',
    L'i',
    L'j',
    L'k',
    L'l',
    L'm',
    L'n',
    L'o',
    L'p',
    L'q',
    L'r',
    L's',
    L't',
    L'u',
    L'v',
    L'w',
    L'x',
    L'y',
    L'z',
    L',',
    L'.',
    0,
    0,
    0,
    0,
    L'\t',
    L' ',
    0,
    0,
    0,
    L'\n',
    0,
    L'`',
    L'-',
    L'=',
    L'[',
    L']',
    L'\\',
    L';',
    L'\'',
    L'/',
    L'@',
    0,
    0,
    0,   // *Camera* focus
    L'+',
    0,
    0,
    0,
    0,
    0,
    0,
    0,
    0,
    0,
    0,
    0,
    0,
    0,
    0,
    0,
    0,
    0,
    0,
    0,
    0,
    0,
    0,
    0,
    0,
    0,
    0,
    0,
    0,
    0,
    0,
    0,
    0,
    0,
    0,
    0,
    0,
    0,
    0,
    0,
    0,
    0,
    0,
    0,
    0,
    0,
    0,
    0,
    0,
    0,
    0,
    0,
    0,
    0,
    0,
    0,
    0,
    0,
    0,
    0,
    0,
    0,
    0,
    L'0',
    L'1',
    L'2',
    L'3',
    L'4',
    L'5',
    L'6',
    L'7',
    L'8',
    L'9',
    L'/',
    L'*',
    L'-',
    L'+',
    L'.',
    L',',
    L'\n',
    L'=',
    L'(',
    L')',
    0,
    0,
    0,
    0,
    0,
    0,
    0,
    0,
    0,
    0,
    0,
    0,
    0,
    0,
    0,
    0,
    0,
    0,
    0,
    0,
    0,
    0,
    0,
    0,
    0,
    0,
    0,
    0,
    0,
    0,
    0,
    0,
    0,
    0,
    0,
    0,
    0,
    0,
    0,
    0,
    0,
    0,
    0,
    0,
    0,
    0,
    0,
    0,
    0,
    0,
    0,
    0,
    0,
    0,
    0,
    0,
    0,
    0,
    0
};

static uint32 CharMapShift[] =
{
	0,
	0,
	0,
	0,
	0,
	0,
	0,
	L')',
	L'!',
	L'@',
	L'#',
	L'$',
	L'%',
	L'^',
	L'&',
	L'*',
	L'(',
	L'*',
	L'#',
	0,
	0,
	0,
	0,
	0,
	0,
	0,
	0,
	0,
	0,
	L'A',
	L'B',
	L'C',
	L'D',
	L'E',
	L'F',
	L'G',
	L'H',
	L'I',
	L'J',
	L'K',
	L'L',
	L'M',
	L'N',
	L'O',
	L'P',
	L'Q',
	L'R',
	L'S',
	L'T',
	L'U',
	L'V',
	L'W',
	L'X',
	L'Y',
	L'Z',
	L'<',
	L'>',
	0,
	0,
	0,
	0,
	L'\t',
	L' ',
	0,
	0,
	0,
	L'\n',
	0,
	L'~',
	L'_',
	L'+',
	L'{',
	L'}',
	L'|',
	L':',
	L'\"',
	L'?',
	L'@',
	0,
	0,
	0,   // *Camera* focus
	L'+',
	0,
	0,
	0,
	0,
	0,
	0,
	0,
	0,
	0,
	0,
	0,
	0,
	0,
	0,
	0,
	0,
	0,
	0,
	0,
	0,
	0,
	0,
	0,
	0,
	0,
	0,
	0,
	0,
	0,
	0,
	0,
	0,
	0,
	0,
	0,
	0,
	0,
	0,
	0,
	0,
	0,
	0,
	0,
	0,
	0,
	0,
	0,
	0,
	0,
	0,
	0,
	0,
	0,
	0,
	0,
	0,
	0,
	0,
	0,
	0,
	0,
	0,
	L'0',
	L'1',
	L'2',
	L'3',
	L'4',
	L'5',
	L'6',
	L'7',
	L'8',
	L'9',
	L'/',
	L'*',
	L'-',
	L'+',
	L'.',
	L',',
	L'\n',
	L'=',
	L'(',
	L')',
	0,
	0,
	0,
	0,
	0,
	0,
	0,
	0,
	0,
	0,
	0,
	0,
	0,
	0,
	0,
	0,
	0,
	0,
	0,
	0,
	0,
	0,
	0,
	0,
	0,
	0,
	0,
	0,
	0,
	0,
	0,
	0,
	0,
	0,
	0,
	0,
	0,
	0,
	0,
	0,
	0,
	0,
	0,
	0,
	0,
	0,
	0,
	0,
	0,
	0,
	0,
	0,
	0,
	0,
	0,
	0,
	0,
	0,
	0
};

void FAndroidInputInterface::SendControllerEvents()
{
	FScopeLock Lock(&TouchInputCriticalSection);

	for(int i = 0; i < FAndroidInputInterface::TouchInputStack.Num(); ++i)
	{
		TouchInput Touch = FAndroidInputInterface::TouchInputStack[i];

		// send input to handler
		if (Touch.Type == TouchBegan)
		{
			MessageHandler->OnTouchStarted( NULL, Touch.Position, Touch.Handle, 0);
		}
		else if (Touch.Type == TouchEnded)
		{
			MessageHandler->OnTouchEnded(Touch.Position, Touch.Handle, 0);
		}
		else
		{
			MessageHandler->OnTouchMoved(Touch.Position, Touch.Handle, 0);
		}
	}

	// Extract differences in new and old states and send messages
	for (int32 ControllerIndex = 0; ControllerIndex < MAX_NUM_CONTROLLERS; ControllerIndex++)
	{
		FAndroidControllerData& OldControllerState = OldControllerData[ControllerIndex];
		FAndroidControllerData& NewControllerState = NewControllerData[ControllerIndex];

		if (NewControllerState.LXAnalog != OldControllerState.LXAnalog)
		{
			MessageHandler->OnControllerAnalog(EControllerButtons::LeftAnalogX, NewControllerState.DeviceId, NewControllerState.LXAnalog);
		}
		if (NewControllerState.LYAnalog != OldControllerState.LYAnalog)
		{
			//LOGD("    Sending updated LeftAnalogY value of %f", NewControllerState.LYAnalog);
			MessageHandler->OnControllerAnalog(EControllerButtons::LeftAnalogY, NewControllerState.DeviceId, NewControllerState.LYAnalog);
		}
		if (NewControllerState.RXAnalog != OldControllerState.RXAnalog)
		{
			//LOGD("    Sending updated RightAnalogX value of %f", NewControllerState.RXAnalog);
			MessageHandler->OnControllerAnalog(EControllerButtons::RightAnalogX, NewControllerState.DeviceId, NewControllerState.RXAnalog);
		}
		if (NewControllerState.RYAnalog != OldControllerState.RYAnalog)
		{
			//LOGD("    Sending updated RightAnalogY value of %f", NewControllerState.RYAnalog);
			MessageHandler->OnControllerAnalog(EControllerButtons::RightAnalogY, NewControllerState.DeviceId, NewControllerState.RYAnalog);
		}
		if (NewControllerState.LTAnalog != OldControllerState.LTAnalog)
		{
			//LOGD("    Sending updated LeftTriggerAnalog value of %f", NewControllerState.LTAnalog);
			MessageHandler->OnControllerAnalog(EControllerButtons::LeftTriggerAnalog, NewControllerState.DeviceId, NewControllerState.LTAnalog);

			// Handle the trigger theshold "virtual" button state
			//check(ButtonMapping[10] == EControllerButtons::LeftTriggerThreshold);
			NewControllerState.ButtonStates[10] = NewControllerState.LTAnalog >= 0.1f;
		}
		if (NewControllerState.RTAnalog != OldControllerState.RTAnalog)
		{
			//LOGD("    Sending updated RightTriggerAnalog value of %f", NewControllerState.RTAnalog);
			MessageHandler->OnControllerAnalog(EControllerButtons::RightTriggerAnalog, NewControllerState.DeviceId, NewControllerState.RTAnalog);

			// Handle the trigger theshold "virtual" button state
			//check(ButtonMapping[11] == EControllerButtons::RightTriggerThreshold);
			NewControllerState.ButtonStates[11] = NewControllerState.RTAnalog >= 0.1f;
		}

		const double CurrentTime = FPlatformTime::Seconds();

		// For each button check against the previous state and send the correct message if any
		for (int32 ButtonIndex = 0; ButtonIndex < MAX_NUM_CONTROLLER_BUTTONS; ButtonIndex++)
		{
			if (NewControllerState.ButtonStates[ButtonIndex] != OldControllerState.ButtonStates[ButtonIndex])
			{
				if (NewControllerState.ButtonStates[ButtonIndex])
				{
					//LOGD("    Sending joystick button down %d (first)", ButtonMapping[ButtonIndex]);
					MessageHandler->OnControllerButtonPressed(ButtonMapping[ButtonIndex], NewControllerState.DeviceId, false);
				}
				else
				{
					//LOGD("    Sending joystick button up %d", ButtonMapping[ButtonIndex]);
					MessageHandler->OnControllerButtonReleased(ButtonMapping[ButtonIndex], NewControllerState.DeviceId, false);
				}

				if (NewControllerState.ButtonStates[ButtonIndex])
				{
					// This button was pressed - set the button's NextRepeatTime to the InitialButtonRepeatDelay
					NewControllerState.NextRepeatTime[ButtonIndex] = CurrentTime + InitialButtonRepeatDelay;
				}
			}
			else if (NewControllerState.ButtonStates[ButtonIndex] && NewControllerState.NextRepeatTime[ButtonIndex] <= CurrentTime)
			{
				// Send button repeat events
				MessageHandler->OnControllerButtonPressed(ButtonMapping[ButtonIndex], NewControllerState.DeviceId, true);

				// Set the button's NextRepeatTime to the ButtonRepeatDelay
				NewControllerState.NextRepeatTime[ButtonIndex] = CurrentTime + ButtonRepeatDelay;
			}
		}

		// Update the state for next time
		OldControllerState = NewControllerState;
	}

	for (int i = 0; i < FAndroidInputInterface::MotionDataStack.Num(); ++i)
	{
		MotionData motion_data = FAndroidInputInterface::MotionDataStack[i];

		MessageHandler->OnMotionDetected(
			motion_data.Tilt, motion_data.RotationRate,
			motion_data.Gravity, motion_data.Acceleration,
			0);
	}

	for (int32 MessageIndex = 0; MessageIndex < FMath::Min(DeferredMessageQueueLastEntryIndex, MAX_DEFERRED_MESSAGE_QUEUE_SIZE); ++MessageIndex)
	{
		const FDeferredAndroidMessage& DeferredMessage = DeferredMessages[MessageIndex];
		const int32 Char = DeferredMessage.KeyEventData.modifier & AMETA_SHIFT_ON ? CharMapShift[DeferredMessage.KeyEventData.keyId] : CharMap[DeferredMessage.KeyEventData.keyId];
		
		switch (DeferredMessage.messageType)
		{

			case MessageType_KeyDown:

				MessageHandler->OnKeyDown(DeferredMessage.KeyEventData.keyId, Char, DeferredMessage.KeyEventData.isRepeat);
				MessageHandler->OnKeyChar(Char,  DeferredMessage.KeyEventData.isRepeat);
				break;

			case MessageType_KeyUp:

				MessageHandler->OnKeyUp(DeferredMessage.KeyEventData.keyId, Char, false);
				break;
		} 
	}

	if (DeferredMessageQueueDroppedCount)
	{
		//should warn that messages got dropped, which message queue?
		DeferredMessageQueueDroppedCount = 0;
	}

	DeferredMessageQueueLastEntryIndex = 0;

	FAndroidInputInterface::TouchInputStack.Empty(0);

	FAndroidInputInterface::MotionDataStack.Empty();
}

void FAndroidInputInterface::QueueTouchInput(TArray<TouchInput> InTouchEvents)
{
	FScopeLock Lock(&TouchInputCriticalSection);

	FAndroidInputInterface::TouchInputStack.Append(InTouchEvents);
}

void FAndroidInputInterface::JoystickAxisEvent(int32 deviceId, int32 axisId, float axisValue)
{
	FScopeLock Lock(&TouchInputCriticalSection);

	// For now, force the device to 0
	// Should use Java to enumerate number of controllers and assign device ID
	// to controller number
	deviceId = 0;

	// Apply a small dead zone to the analog sticks
	const float deadZone = 0.2f;
	switch (axisId)
	{
		// Also, invert Y and RZ to match what the engine expects
		case AMOTION_EVENT_AXIS_X:        NewControllerData[deviceId].LXAnalog =  axisValue; break;
		case AMOTION_EVENT_AXIS_Y:        NewControllerData[deviceId].LYAnalog = -axisValue; break;
		case AMOTION_EVENT_AXIS_Z:        NewControllerData[deviceId].RXAnalog =  axisValue; break;
		case AMOTION_EVENT_AXIS_RZ:       NewControllerData[deviceId].RYAnalog = -axisValue; break;
		case AMOTION_EVENT_AXIS_LTRIGGER: NewControllerData[deviceId].LTAnalog =  axisValue; break;
		case AMOTION_EVENT_AXIS_RTRIGGER: NewControllerData[deviceId].RTAnalog =  axisValue; break;
	}
}

void FAndroidInputInterface::JoystickButtonEvent(int32 deviceId, int32 buttonId, bool buttonDown)
{
	FScopeLock Lock(&TouchInputCriticalSection);

	// For now, force the device to 0
	// Should use Java to enumerate number of controllers and assign device ID
	// to controller number
	deviceId = 0;

	switch (buttonId)
	{
		case AKEYCODE_BUTTON_A:
		case AKEYCODE_DPAD_CENTER:   NewControllerData[deviceId].ButtonStates[0] = buttonDown; break;
		case AKEYCODE_BUTTON_B:      NewControllerData[deviceId].ButtonStates[1] = buttonDown; break;
		case AKEYCODE_BUTTON_X:      NewControllerData[deviceId].ButtonStates[2] = buttonDown; break;
		case AKEYCODE_BUTTON_Y:      NewControllerData[deviceId].ButtonStates[3] = buttonDown; break;
		case AKEYCODE_BUTTON_L1:     NewControllerData[deviceId].ButtonStates[4] = buttonDown; break;
		case AKEYCODE_BUTTON_R1:     NewControllerData[deviceId].ButtonStates[5] = buttonDown; break;
		case AKEYCODE_BUTTON_START:
		case AKEYCODE_MENU:          NewControllerData[deviceId].ButtonStates[6] = buttonDown; break;
		case AKEYCODE_BUTTON_SELECT: 
		case AKEYCODE_BACK:          NewControllerData[deviceId].ButtonStates[7] = buttonDown; NewControllerData[deviceId].ButtonStates[16] = buttonDown;  break;
<<<<<<< HEAD
		case AKEYCODE_BUTTON_THUMBL: NewControllerData[deviceId].ButtonStates[ 8] = buttonDown; break;
		case AKEYCODE_BUTTON_THUMBR: NewControllerData[deviceId].ButtonStates[ 9] = buttonDown; break;
=======
		case AKEYCODE_BUTTON_THUMBL: NewControllerData[deviceId].ButtonStates[8] = buttonDown; break;
		case AKEYCODE_BUTTON_THUMBR: NewControllerData[deviceId].ButtonStates[9] = buttonDown; break;
>>>>>>> 1d429763
		case AKEYCODE_BUTTON_L2:     NewControllerData[deviceId].ButtonStates[10] = buttonDown; break;
		case AKEYCODE_BUTTON_R2:     NewControllerData[deviceId].ButtonStates[11] = buttonDown; break;
		case AKEYCODE_DPAD_UP:       NewControllerData[deviceId].ButtonStates[12] = buttonDown; break;
		case AKEYCODE_DPAD_DOWN:     NewControllerData[deviceId].ButtonStates[13] = buttonDown; break;
		case AKEYCODE_DPAD_LEFT:     NewControllerData[deviceId].ButtonStates[14] = buttonDown; break;
		case AKEYCODE_DPAD_RIGHT:    NewControllerData[deviceId].ButtonStates[15] = buttonDown; break;
	}
}

void FAndroidInputInterface::DeferMessage(const FDeferredAndroidMessage& DeferredMessage)
{
	FScopeLock Lock(&TouchInputCriticalSection);
	// Get the index we should be writing to
	int32 Index = DeferredMessageQueueLastEntryIndex++;

	if (Index >= MAX_DEFERRED_MESSAGE_QUEUE_SIZE)
	{
		// Actually, if the queue is full, drop the message and increment a counter of drops
		DeferredMessageQueueDroppedCount++;
		return;
	}
	DeferredMessages[Index] = DeferredMessage;
}

void FAndroidInputInterface::QueueMotionData(const FVector& Tilt, const FVector& RotationRate, const FVector& Gravity, const FVector& Acceleration)
{
	FScopeLock Lock(&TouchInputCriticalSection);

	FAndroidInputInterface::MotionDataStack.Push(
		MotionData { Tilt, RotationRate, Gravity, Acceleration });
}<|MERGE_RESOLUTION|>--- conflicted
+++ resolved
@@ -806,13 +806,8 @@
 		case AKEYCODE_MENU:          NewControllerData[deviceId].ButtonStates[6] = buttonDown; break;
 		case AKEYCODE_BUTTON_SELECT: 
 		case AKEYCODE_BACK:          NewControllerData[deviceId].ButtonStates[7] = buttonDown; NewControllerData[deviceId].ButtonStates[16] = buttonDown;  break;
-<<<<<<< HEAD
-		case AKEYCODE_BUTTON_THUMBL: NewControllerData[deviceId].ButtonStates[ 8] = buttonDown; break;
-		case AKEYCODE_BUTTON_THUMBR: NewControllerData[deviceId].ButtonStates[ 9] = buttonDown; break;
-=======
 		case AKEYCODE_BUTTON_THUMBL: NewControllerData[deviceId].ButtonStates[8] = buttonDown; break;
 		case AKEYCODE_BUTTON_THUMBR: NewControllerData[deviceId].ButtonStates[9] = buttonDown; break;
->>>>>>> 1d429763
 		case AKEYCODE_BUTTON_L2:     NewControllerData[deviceId].ButtonStates[10] = buttonDown; break;
 		case AKEYCODE_BUTTON_R2:     NewControllerData[deviceId].ButtonStates[11] = buttonDown; break;
 		case AKEYCODE_DPAD_UP:       NewControllerData[deviceId].ButtonStates[12] = buttonDown; break;
