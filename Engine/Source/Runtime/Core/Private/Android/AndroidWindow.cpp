// Copyright 1998-2015 Epic Games, Inc. All Rights Reserved.

#include "CorePrivatePCH.h"

#include "AndroidWindow.h"
#include <android/native_window.h>
#include <android/native_window_jni.h>
#include <jni.h>

// Cached calculated screen resolution
static int32 WindowWidth = -1;
static int32 WindowHeight = -1;
static bool WindowInit = false;
static float ContentScaleFactor = -1.0f;
static ANativeWindow* LastWindow = NULL;

FAndroidWindow::~FAndroidWindow()
{
	//       Use NativeWindow_Destroy() instead.
}

TSharedRef<FAndroidWindow> FAndroidWindow::Make()
{
	return MakeShareable( new FAndroidWindow() );
}

FAndroidWindow::FAndroidWindow() :Window(NULL)
{
}

void FAndroidWindow::Initialize( class FAndroidApplication* const Application, const TSharedRef< FGenericWindowDefinition >& InDefinition, const TSharedPtr< FAndroidWindow >& InParent, const bool bShowImmediately )
{
	//set window here.

	OwningApplication = Application;
	Definition = InDefinition;
	Window = static_cast<ANativeWindow*>(FPlatformMisc::GetHardwareWindow());
}

bool FAndroidWindow::GetFullScreenInfo( int32& X, int32& Y, int32& Width, int32& Height ) const
{
	FPlatformRect ScreenRect = GetScreenRect();

	X = ScreenRect.Left;
	Y = ScreenRect.Top;
	Width = ScreenRect.Right - ScreenRect.Left;
	Height = ScreenRect.Bottom - ScreenRect.Top;

	return true;
}


void FAndroidWindow::SetOSWindowHandle(void* InWindow)
{
	Window = static_cast<ANativeWindow*>(InWindow);
}


//This function is declared in the Java-defined class, GameActivity.java: "public native void nativeSetObbInfo(String PackageName, int Version, int PatchVersion);"
static bool GAndroidIsPortrait = false;
static int GAndroidDepthBufferPreference = 0;
extern "C" void Java_com_epicgames_ue4_GameActivity_nativeSetWindowInfo(JNIEnv* jenv, jobject thiz, jboolean bIsPortrait, jint DepthBufferPreference)
{
	GAndroidIsPortrait = bIsPortrait == JNI_TRUE;
	GAndroidDepthBufferPreference = DepthBufferPreference;
	FPlatformMisc::LowLevelOutputDebugStringf(TEXT("App is running in %s\n"), GAndroidIsPortrait ? TEXT("Portrait") : TEXT("Landscape"));
}

int32 FAndroidWindow::GetDepthBufferPreference()
{
	return GAndroidDepthBufferPreference;
}

FPlatformRect FAndroidWindow::GetScreenRect()
{
<<<<<<< HEAD
	// since orientation and resolution won't change on Android, use cached results if valid
	if (WindowWidth > 8)
=======
	// CSF is a multiplier to 1280x720
	static IConsoleVariable* CVar = IConsoleManager::Get().FindConsoleVariable(TEXT("r.MobileContentScaleFactor"));
	float RequestedContentScaleFactor = CVar->GetFloat();

	ANativeWindow* Window = (ANativeWindow*)FPlatformMisc::GetHardwareWindow();
	check(Window != NULL);

	if (RequestedContentScaleFactor != ContentScaleFactor)
	{
		FPlatformMisc::LowLevelOutputDebugStringf(TEXT("***** RequestedContentScaleFactor different %d != %d, not using res cache"), RequestedContentScaleFactor, ContentScaleFactor);
	}

	if (Window != LastWindow)
	{
		FPlatformMisc::LowLevelOutputDebugString(TEXT("***** Window different, not using res cache"));
	}

	if (WindowWidth <= 8)
	{
		FPlatformMisc::LowLevelOutputDebugStringf(TEXT("***** WindowWidth is %d, not using res cache"), WindowWidth);
	}

	// since orientation won't change on Android, use cached results if still valid
	if (WindowInit && RequestedContentScaleFactor == ContentScaleFactor && Window == LastWindow && WindowWidth > 8)
>>>>>>> cce8678d
	{
		FPlatformRect ScreenRect;
		ScreenRect.Left = 0;
		ScreenRect.Top = 0;
		ScreenRect.Right = WindowWidth;
		ScreenRect.Bottom = WindowHeight;

		return ScreenRect;
	}

	// currently hardcoding resolution

	// get the aspect ratio of the physical screen
	int32 ScreenWidth, ScreenHeight;
	CalculateSurfaceSize(Window, ScreenWidth, ScreenHeight);
	float AspectRatio = (float)ScreenWidth / (float)ScreenHeight;

	int32 MaxWidth = ScreenWidth; 
	int32 MaxHeight = ScreenHeight;

	static auto* MobileHDRCvar = IConsoleManager::Get().FindTConsoleVariableDataInt(TEXT("r.MobileHDR"));
	static auto* MobileHDR32bppCvar = IConsoleManager::Get().FindTConsoleVariableDataInt(TEXT("r.MobileHDR32bpp"));
	const bool bMobileHDR32bpp = (MobileHDRCvar && MobileHDRCvar->GetValueOnAnyThread() == 1)
		&& (FAndroidMisc::SupportsFloatingPointRenderTargets() == false || (MobileHDR32bppCvar && MobileHDR32bppCvar->GetValueOnAnyThread() == 1));

	UE_LOG(LogAndroid, Log, TEXT("Requires Mosaic: %s"), bMobileHDR32bpp ? TEXT("YES") : TEXT("no"));

	if (bMobileHDR32bpp)
	{
		const int32 OldMaxWidth = MaxWidth;
		const int32 OldMaxHeight = MaxHeight;

		if (GAndroidIsPortrait)
		{
			MaxHeight = FPlatformMath::Min(MaxHeight,1024);
			MaxWidth = MaxHeight * AspectRatio;
		}
		else
		{
			MaxWidth = FPlatformMath::Min(MaxWidth,1024);
			MaxHeight = MaxWidth / AspectRatio;
		}

		UE_LOG(LogAndroid, Log, TEXT("Limiting MaxWidth=%d and MaxHeight=%d due to bMobileHDR32bpp (was %dx%d)"), MaxWidth, MaxHeight, OldMaxWidth, OldMaxHeight);
	}

	// 0 means to use native size
	int32 Width, Height;
	if (RequestedContentScaleFactor == 0.0f)
	{
		Width = MaxWidth;
		Height = MaxHeight;
		UE_LOG(LogAndroid, Log, TEXT("Setting Width=%d and Height=%d (requested scale = 0 = auto)"), Width, Height);
	}
	else
	{
		if (GAndroidIsPortrait)
		{
			Height = 1280 * RequestedContentScaleFactor;
		}
		else
		{
			Height = 720 * RequestedContentScaleFactor;
		}

		// apply the aspect ration to get the width
		Width = Height * AspectRatio;

		// clamp to native resolution
		Width = FPlatformMath::Min(Width, MaxWidth);
		Height = FPlatformMath::Min(Height, MaxHeight);

		UE_LOG(LogAndroid, Log, TEXT("Setting Width=%d and Height=%d (requested scale = %f)"), Width, Height, RequestedContentScaleFactor);
	}

	FPlatformRect ScreenRect;
	ScreenRect.Left = 0;
	ScreenRect.Top = 0;
	ScreenRect.Right = Width;
	ScreenRect.Bottom = Height;

	// save for future calls
	WindowWidth = Width;
	WindowHeight = Height;
	WindowInit = true;
	ContentScaleFactor = RequestedContentScaleFactor;
	LastWindow = Window;

	return ScreenRect;
}


void FAndroidWindow::CalculateSurfaceSize(void* InWindow, int32_t& SurfaceWidth, int32_t& SurfaceHeight)
{
	check(InWindow);
	ANativeWindow* Window = (ANativeWindow*)InWindow;

	SurfaceWidth =  ANativeWindow_getWidth(Window);
	SurfaceHeight = ANativeWindow_getHeight(Window);

	// some phones gave it the other way (so, if swap if the app is landscape, but width < height)
	if (!GAndroidIsPortrait && SurfaceWidth < SurfaceHeight)
	{
		Swap(SurfaceWidth, SurfaceHeight);
	}

	// ensure the size is divisible by a specified amount
	const int DividableBy = 8;
	SurfaceWidth  = ((SurfaceWidth  + DividableBy - 1) / DividableBy) * DividableBy;
	SurfaceHeight = ((SurfaceHeight + DividableBy - 1) / DividableBy) * DividableBy;
}<|MERGE_RESOLUTION|>--- conflicted
+++ resolved
@@ -73,10 +73,6 @@
 
 FPlatformRect FAndroidWindow::GetScreenRect()
 {
-<<<<<<< HEAD
-	// since orientation and resolution won't change on Android, use cached results if valid
-	if (WindowWidth > 8)
-=======
 	// CSF is a multiplier to 1280x720
 	static IConsoleVariable* CVar = IConsoleManager::Get().FindConsoleVariable(TEXT("r.MobileContentScaleFactor"));
 	float RequestedContentScaleFactor = CVar->GetFloat();
@@ -101,7 +97,6 @@
 
 	// since orientation won't change on Android, use cached results if still valid
 	if (WindowInit && RequestedContentScaleFactor == ContentScaleFactor && Window == LastWindow && WindowWidth > 8)
->>>>>>> cce8678d
 	{
 		FPlatformRect ScreenRect;
 		ScreenRect.Left = 0;
