--- conflicted
+++ resolved
@@ -962,15 +962,11 @@
 	}
 	else
 	{
-<<<<<<< HEAD
-		Ar.Logf( TEXT( "Module being reloaded does not support dynamic unloading -- abandoning existing loaded module so that we can load the recompiled version!" ) );
-=======
 		// Don't warn if abandoning was the intent here
 		if (!bAbandonOnly)
 		{			
 			Ar.Logf(TEXT("Module being reloaded does not support dynamic unloading -- abandoning existing loaded module so that we can load the recompiled version!"));
 		}
->>>>>>> cce8678d
 		AbandonModule( InModuleName );
 	}
 }
