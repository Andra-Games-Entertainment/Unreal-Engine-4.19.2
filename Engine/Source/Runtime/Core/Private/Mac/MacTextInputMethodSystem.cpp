--- conflicted
+++ resolved
@@ -24,13 +24,8 @@
 		
 		virtual ~FTextInputMethodChangeNotifier() {}
 		
-<<<<<<< HEAD
-		void SetContextWindow(TSharedPtr<FGenericWindow> Window);
-		TSharedPtr<FGenericWindow> GetContextWindow();
-=======
 		void SetContextWindowNumber(int32 WindowNumber);
 		int32 GetContextWindowNumber() const;
->>>>>>> cce8678d
 		
 		virtual void NotifyLayoutChanged(const ELayoutChangeType ChangeType) override;
 		virtual void NotifySelectionChanged() override;
@@ -46,32 +41,14 @@
 	{
 		ContextWindowNumber = WindowNumber;
 	}
-<<<<<<< HEAD
-	
-	TSharedPtr<FGenericWindow> FTextInputMethodChangeNotifier::GetContextWindow()
-	{
-		if (!ContextWindow.IsValid())
-		{
-			ContextWindow = Context.Pin()->GetWindow();
-		}
-		return ContextWindow;
-=======
 
 	int32 FTextInputMethodChangeNotifier::GetContextWindowNumber() const
 	{
 		return ContextWindowNumber;
->>>>>>> cce8678d
 	}
 
 	void FTextInputMethodChangeNotifier::NotifyLayoutChanged(const ELayoutChangeType ChangeType)
 	{
-<<<<<<< HEAD
-		if(ChangeType != ELayoutChangeType::Created && GetContextWindow().IsValid())
-		{
-			FCocoaWindow* CocoaWindow = (FCocoaWindow*)GetContextWindow()->GetOSWindowHandle();
-			
-			MacApplication->InvalidateTextLayout( CocoaWindow );
-=======
 		if(ChangeType != ELayoutChangeType::Created && ContextWindowNumber != 0)
 		{
 			FCocoaWindow* CocoaWindow = (FCocoaWindow*)[NSApp windowWithWindowNumber:ContextWindowNumber];
@@ -79,21 +56,14 @@
 			{
 				MacApplication->InvalidateTextLayout( CocoaWindow );
 			}
->>>>>>> cce8678d
 		}
 	}
 	
 	void FTextInputMethodChangeNotifier::NotifySelectionChanged()
 	{
-<<<<<<< HEAD
-		if(GetContextWindow().IsValid())
-		{
-			FCocoaWindow* CocoaWindow = (FCocoaWindow*)GetContextWindow()->GetOSWindowHandle();
-=======
 		if(ContextWindowNumber != 0)
 		{
 			FCocoaWindow* CocoaWindow = (FCocoaWindow*)[NSApp windowWithWindowNumber:ContextWindowNumber];
->>>>>>> cce8678d
 			MainThreadCall(^{
 				SCOPED_AUTORELEASE_POOL;
 				if(CocoaWindow && [CocoaWindow openGLView])
@@ -107,15 +77,9 @@
 	
 	void FTextInputMethodChangeNotifier::NotifyTextChanged(const uint32 BeginIndex, const uint32 OldLength, const uint32 NewLength)
 	{
-<<<<<<< HEAD
-		if(GetContextWindow().IsValid())
-		{
-			FCocoaWindow* CocoaWindow = (FCocoaWindow*)GetContextWindow()->GetOSWindowHandle();
-=======
 		if(ContextWindowNumber != 0)
 		{
 			FCocoaWindow* CocoaWindow = (FCocoaWindow*)[NSApp windowWithWindowNumber:ContextWindowNumber];
->>>>>>> cce8678d
 			MainThreadCall(^{
 				SCOPED_AUTORELEASE_POOL;
 				if(CocoaWindow && [CocoaWindow openGLView])
@@ -129,15 +93,9 @@
 	
 	void FTextInputMethodChangeNotifier::CancelComposition()
 	{
-<<<<<<< HEAD
-		if(GetContextWindow().IsValid())
-		{
-			FCocoaWindow* CocoaWindow = (FCocoaWindow*)GetContextWindow()->GetOSWindowHandle();
-=======
 		if(ContextWindowNumber != 0)
 		{
 			FCocoaWindow* CocoaWindow = (FCocoaWindow*)[NSApp windowWithWindowNumber:ContextWindowNumber];
->>>>>>> cce8678d
 			MainThreadCall(^{
 				SCOPED_AUTORELEASE_POOL;
 				if(CocoaWindow && [CocoaWindow openGLView])
