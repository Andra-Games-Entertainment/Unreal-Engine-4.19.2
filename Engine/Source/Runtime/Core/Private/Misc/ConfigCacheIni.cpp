// Copyright 1998-2015 Epic Games, Inc. All Rights Reserved.

#include "CorePrivatePCH.h"
#include "Misc/App.h"
#include "ConfigCacheIni.h"
#include "RemoteConfigIni.h"
#include "AES.h"
#include "SecureHash.h"
#include "DefaultValueHelper.h"
#include "EngineBuildSettings.h"
#include "Paths.h"
#include "ConfigManifest.h"

#if WITH_EDITOR
	#define INI_CACHE 1
#else
	#define INI_CACHE 0
#endif

DEFINE_LOG_CATEGORY(LogConfig);
namespace 
{
	FString GenerateHierarchyCacheKey(const FConfigFileHierarchy& IniHierarchy, const FString& IniPath, const FString& BaseIniName)
	{
#if !INI_CACHE
		return TEXT("");
#else
		// A Hierarchy Key is a combined list of all ini file paths that affect that inis data set.
		FString HierKey;
		//
		auto KeyLen = IniPath.Len();
		KeyLen += BaseIniName.Len();
		for (const auto& Ini : IniHierarchy)
		{
			KeyLen += Ini.Value.Filename.Len();
		}
		HierKey.Reserve(KeyLen);
		HierKey += BaseIniName;
		for (const auto& Ini : IniHierarchy)
		{
			HierKey += Ini.Value.Filename;
		}
		HierKey += IniPath;

		return HierKey;
#endif
	}
#if INI_CACHE
	TMap<FString, FConfigFile> HierarchyCache;
#endif
}

class FTextFriendHelper
{
	friend class FConfigFile;
	friend class FConfigCacheIni;

	static FString AsString( const FText& Text )
	{
		if( Text.IsTransient() )
		{
			UE_LOG( LogConfig, Warning, TEXT( "FTextFriendHelper::AsString() Transient FText") );
			return FString(TEXT("Error: Transient FText"));
		}

		FString Str;
		if( FTextInspector::GetSourceString(Text) )
		{
			FString SourceString( *FTextInspector::GetSourceString(Text) );
			for( auto Iter( SourceString.CreateConstIterator()); Iter; ++Iter )
			{
				const TCHAR Ch = *Iter;
				if( Ch == '\"' )
				{
					Str += TEXT("\\\"");
				}
				else if( Ch == '\t' )
				{
					Str += TEXT("\\t");
				}
				else if( Ch == '\r' )
				{
					Str += TEXT("\\r");
				}
				else if( Ch == '\n' )
				{
					Str += TEXT("\\n");
				}
				else if( Ch == '\\' )
				{
					Str += TEXT("\\\\");
				}
				else
				{
					Str += Ch;
				}
			}
		}

		//this prevents our source code text gatherer from trying to gather the following messages
#define LOC_DEFINE_REGION
		if( Text.IsCultureInvariant() )
		{
			return FString::Printf( TEXT( "NSLOCTEXT(\"\",\"\",\"%s\")" ), *Str );
		}
		else
		{
			return FString::Printf( TEXT( "NSLOCTEXT(\"%s\",\"%s\",\"%s\")" ),
				*FTextInspector::GetNamespace(Text).Get(TEXT("")), *FTextInspector::GetKey(Text).Get(TEXT("")), *Str );
		}
#undef LOC_DEFINE_REGION
	}
};

/*-----------------------------------------------------------------------------
	FConfigSection
-----------------------------------------------------------------------------*/

bool FConfigSection::HasQuotes( const FString& Test ) const
{
	return Test.Left(1) == TEXT("\"") && Test.Right(1) == TEXT("\"");
}

bool FConfigSection::operator==( const FConfigSection& Other ) const
{
	if ( Pairs.Num() != Other.Pairs.Num() )
		return 0;

	FConfigSectionMap::TConstIterator My(*this), Their(Other);
	while ( My && Their )
	{
		if (My.Key() != Their.Key())
			return 0;

		const FString& MyValue = My.Value(), &TheirValue = Their.Value();
		if ( FCString::Strcmp(*MyValue,*TheirValue) &&
			(!HasQuotes(MyValue) || FCString::Strcmp(*TheirValue,*MyValue.Mid(1,MyValue.Len()-2))) &&
			(!HasQuotes(TheirValue) || FCString::Strcmp(*MyValue,*TheirValue.Mid(1,TheirValue.Len()-2))) )
			return 0;

		++My, ++Their;
	}
	return 1;
}

bool FConfigSection::operator!=( const FConfigSection& Other ) const
{
	return ! (FConfigSection::operator==(Other));
}

/*-----------------------------------------------------------------------------
	FConfigFile
-----------------------------------------------------------------------------*/
FConfigFile::FConfigFile()
: Dirty( false )
, NoSave( false )
, Name( NAME_None )
, SourceConfigFile(NULL)
{}
	
FConfigFile::~FConfigFile()
{
	if( SourceConfigFile != NULL )
	{
		delete SourceConfigFile;
		SourceConfigFile = NULL;
	}
}

bool FConfigFile::operator==( const FConfigFile& Other ) const
{
	if ( Pairs.Num() != Other.Pairs.Num() )
		return 0;

	for ( TMap<FString,FConfigSection>::TConstIterator It(*this), OtherIt(Other); It && OtherIt; ++It, ++OtherIt)
	{
		if ( It.Key() != OtherIt.Key() )
			return 0;

		if ( It.Value() != OtherIt.Value() )
			return 0;
	}

	return 1;
}

bool FConfigFile::operator!=( const FConfigFile& Other ) const
{
	return ! (FConfigFile::operator==(Other));
}

bool FConfigFile::Combine(const FString& Filename)
{
	FString Text;
	// note: we don't check if FileOperations are disabled because downloadable content calls this directly (which
	// needs file ops), and the other caller of this is already checking for disabled file ops
	if( FFileHelper::LoadFileToString( Text, *Filename ) )
	{
		CombineFromBuffer(Text);
		return true;
	}

	return false;
}


void FConfigFile::CombineFromBuffer(const FString& Buffer)
{
	// Replace %GAME% with game name.
	FString Text = Buffer.Replace(TEXT("%GAME%"), FApp::GetGameName(), ESearchCase::CaseSensitive);

	// Replace %GAMEDIR% with the game directory.
	Text = Text.Replace( TEXT("%GAMEDIR%"), *FPaths::GameDir(), ESearchCase::CaseSensitive );

	// Replace %ENGINEUSERDIR% with the user's engine directory.
	Text = Text.Replace(TEXT("%ENGINEUSERDIR%"), *FPaths::EngineUserDir(), ESearchCase::CaseSensitive);

	// Replace %ENGINEVERSIONAGNOSTICUSERDIR% with the user's engine directory.
	Text = Text.Replace(TEXT("%ENGINEVERSIONAGNOSTICUSERDIR%"), *FPaths::EngineVersionAgnosticUserDir(), ESearchCase::CaseSensitive);

	// Replace %APPSETTINGSDIR% with the game directory.
	FString AppSettingsDir = FPlatformProcess::ApplicationSettingsDir();
	FPaths::NormalizeFilename(AppSettingsDir);
	Text = Text.Replace( TEXT("%APPSETTINGSDIR%"), *AppSettingsDir, ESearchCase::CaseSensitive );

	const TCHAR* Ptr = *Text;
	FConfigSection* CurrentSection = NULL;
	bool Done = false;
	while( !Done )
	{
		// Advance past new line characters
		while( *Ptr=='\r' || *Ptr=='\n' )
		{
			Ptr++;
		}

		// read the next line
		FString TheLine;
		int32 LinesConsumed = 0;
		FParse::LineExtended(&Ptr, TheLine, LinesConsumed, false);
		if (Ptr == NULL || *Ptr == 0)
		{
			Done = true;
		}
		TCHAR* Start = const_cast<TCHAR*>(*TheLine);

		// Strip trailing spaces from the current line
		while( *Start && FChar::IsWhitespace(Start[FCString::Strlen(Start)-1]) )
		{
			Start[FCString::Strlen(Start)-1] = 0;
		}

		// If the first character in the line is [ and last char is ], this line indicates a section name
		if( *Start=='[' && Start[FCString::Strlen(Start)-1]==']' )
		{
			// Remove the brackets
			Start++;
			Start[FCString::Strlen(Start)-1] = 0;

			// If we don't have an existing section by this name, add one
			CurrentSection = Find( Start );
			if( !CurrentSection )
			{
				CurrentSection = &Add( Start, FConfigSection() );
			}
		}

		// Otherwise, if we're currently inside a section, and we haven't reached the end of the stream
		else if( CurrentSection && *Start )
		{
			TCHAR* Value = 0;

			// ignore [comment] lines that start with ;
			if(*Start != (TCHAR)';')
			{
				Value = FCString::Strstr(Start,TEXT("="));
			}

			// Ignore any lines that don't contain a key-value pair
			if( Value )
			{
				// Terminate the property name, advancing past the =
				*Value++ = 0;

				// strip leading whitespace from the property name
				while ( *Start && FChar::IsWhitespace(*Start) )
				{						
					Start++;
				}

				// determine how this line will be merged
				TCHAR Cmd = Start[0];
				if ( Cmd=='+' || Cmd=='-' || Cmd=='.' || Cmd=='!' )
				{
					Start++;
				}
				else
				{
					Cmd=' ';
				}

				// Strip trailing spaces from the property name.
				while( *Start && FChar::IsWhitespace(Start[FCString::Strlen(Start)-1]) )
				{
					Start[FCString::Strlen(Start)-1] = 0;
				}

				FString ProcessedValue;

				// Strip leading whitespace from the property value
				while ( *Value && FChar::IsWhitespace(*Value) )
				{
					Value++;
				}

				// strip trailing whitespace from the property value
				while( *Value && FChar::IsWhitespace(Value[FCString::Strlen(Value)-1]) )
				{
					Value[FCString::Strlen(Value)-1] = 0;
				}

				// If this line is delimited by quotes
				if( *Value=='\"' )
				{
					Value++;
					//epic moelfke: fixed handling of escaped characters in quoted string
					while (*Value && *Value != '\"')
					{
						if (*Value != '\\') // unescaped character
						{
							ProcessedValue += *Value++;
						}
						else if (*++Value == '\\') // escaped forward slash "\\"
						{
							ProcessedValue += '\\';
							Value++;
						}
						else if (*Value == '\"') // escaped double quote "\""
						{
							ProcessedValue += '\"';
							Value++;
						}
						else if ( *Value == TEXT('n') )
						{
							ProcessedValue += TEXT('\n');
							Value++;
						}
						else if( *Value == TEXT('u') && Value[1] && Value[2] && Value[3] && Value[4] )	// \uXXXX - UNICODE code point
						{
							ProcessedValue += FParse::HexDigit(Value[1])*(1<<12) + FParse::HexDigit(Value[2])*(1<<8) + FParse::HexDigit(Value[3])*(1<<4) + FParse::HexDigit(Value[4]);
							Value += 5;
						}
						else if( Value[1] ) // some other escape sequence, assume it's a hex character value
						{
							ProcessedValue += FParse::HexDigit(Value[0])*16 + FParse::HexDigit(Value[1]);
							Value += 2;
						}
					}
				}
				else
				{
					ProcessedValue = Value;
				}

				if( Cmd=='+' ) 
				{
					// Add if not already present.
					CurrentSection->AddUnique( Start, *ProcessedValue );
				}
				else if( Cmd=='-' )	
				{
					// Remove if present.
					CurrentSection->RemoveSingle( Start, *ProcessedValue );
					CurrentSection->Compact();
				}
				else if ( Cmd=='.' )
				{
					CurrentSection->Add( Start, *ProcessedValue );
				}
				else if( Cmd=='!' )
				{
					CurrentSection->Remove( Start );
				}
				else
				{
					// Add if not present and replace if present.
					FString* Str = CurrentSection->Find( Start );
					if( !Str )
					{
						CurrentSection->Add( Start, *ProcessedValue );
					}
					else
					{
						*Str = ProcessedValue;
					}
				}

				// Mark as dirty so "Write" will actually save the changes.
				Dirty = 1;
			}
		}
	}

	// Avoid memory wasted in array slack.
	Shrink();
	for( TMap<FString,FConfigSection>::TIterator It(*this); It; ++It )
	{
		It.Value().Shrink();
	}
}

/**
 * Process the contents of an .ini file that has been read into an FString
 * 
 * @param Contents Contents of the .ini file
 */
void FConfigFile::ProcessInputFileContents(const FString& Contents)
{
	// Replace %GAME% with game name.
	FString Text = Contents.Replace(TEXT("%GAME%"), FApp::GetGameName(), ESearchCase::CaseSensitive);

	// Replace %GAMEDIR% with the game directory.
	Text = Text.Replace( TEXT("%GAMEDIR%"), *FPaths::GameDir(), ESearchCase::CaseSensitive );

	// Replace %ENGINEUSERDIR% with the user's engine directory.
	Text = Text.Replace(TEXT("%ENGINEUSERDIR%"), *FPaths::EngineUserDir(), ESearchCase::CaseSensitive);

	// Replace %APPSETTINGSDIR% with the game directory.
	FString AppSettingsDir = FPlatformProcess::ApplicationSettingsDir();
	FPaths::NormalizeFilename(AppSettingsDir);
	Text = Text.Replace( TEXT("%APPSETTINGSDIR%"), *AppSettingsDir, ESearchCase::CaseSensitive );

	const TCHAR* Ptr = Text.Len() > 0 ? *Text : NULL;
	FConfigSection* CurrentSection = NULL;
	bool Done = false;
	while( !Done && Ptr != NULL )
	{
		// Advance past new line characters
		while( *Ptr=='\r' || *Ptr=='\n' )
		{
			Ptr++;
		}			
		// read the next line
		FString TheLine;
		int32 LinesConsumed = 0;
		FParse::LineExtended(&Ptr, TheLine, LinesConsumed, false);
		if (Ptr == NULL || *Ptr == 0)
		{
			Done = true;
		}
		TCHAR* Start = const_cast<TCHAR*>(*TheLine);

		// Strip trailing spaces from the current line
		while( *Start && FChar::IsWhitespace(Start[FCString::Strlen(Start)-1]) )
		{
			Start[FCString::Strlen(Start)-1] = 0;
		}

		// If the first character in the line is [ and last char is ], this line indicates a section name
		if( *Start=='[' && Start[FCString::Strlen(Start)-1]==']' )
		{
			// Remove the brackets
			Start++;
			Start[FCString::Strlen(Start)-1] = 0;

			// If we don't have an existing section by this name, add one
			CurrentSection = Find( Start );
			if( !CurrentSection )
			{
				CurrentSection = &Add( Start, FConfigSection() );
			}
		}

		// Otherwise, if we're currently inside a section, and we haven't reached the end of the stream
		else if( CurrentSection && *Start )
		{
			TCHAR* Value = 0;

			// ignore [comment] lines that start with ;
			if(*Start != (TCHAR)';')
			{
				Value = FCString::Strstr(Start,TEXT("="));
			}

			// Ignore any lines that don't contain a key-value pair
			if( Value )
			{
				// Terminate the propertyname, advancing past the =
				*Value++ = 0;

				// strip leading whitespace from the property name
				while ( *Start && FChar::IsWhitespace(*Start) )
					Start++;

				// Strip trailing spaces from the property name.
				while( *Start && FChar::IsWhitespace(Start[FCString::Strlen(Start)-1]) )
					Start[FCString::Strlen(Start)-1] = 0;

				// Strip leading whitespace from the property value
				while ( *Value && FChar::IsWhitespace(*Value) )
					Value++;

				// strip trailing whitespace from the property value
				while( *Value && FChar::IsWhitespace(Value[FCString::Strlen(Value)-1]) )
					Value[FCString::Strlen(Value)-1] = 0;

				// If this line is delimited by quotes
				if( *Value=='\"' )
				{
					FString PreprocessedValue = FString(Value).TrimQuotes().ReplaceQuotesWithEscapedQuotes();
					const TCHAR* NewValue = *PreprocessedValue;

					FString ProcessedValue;
					//epic moelfke: fixed handling of escaped characters in quoted string
					while (*NewValue && *NewValue != '\"')
					{
						if (*NewValue != '\\') // unescaped character
						{
							ProcessedValue += *NewValue++;
						}
						else if( *++NewValue == '\0')// escape character encountered at end
						{
							break;
						}
						else if (*NewValue == '\\') // escaped backslash "\\"
						{
							ProcessedValue += '\\';
							NewValue++;
						}
						else if (*NewValue == '\"') // escaped double quote "\""
						{
							ProcessedValue += '\"';
							NewValue++;
						}
						else if ( *NewValue == TEXT('n') )
						{
							ProcessedValue += TEXT('\n');
							NewValue++;
						}
						else if( *NewValue == TEXT('u') && NewValue[1] && NewValue[2] && NewValue[3] && NewValue[4] )	// \uXXXX - UNICODE code point
						{
							ProcessedValue += FParse::HexDigit(NewValue[1])*(1<<12) + FParse::HexDigit(NewValue[2])*(1<<8) + FParse::HexDigit(NewValue[3])*(1<<4) + FParse::HexDigit(NewValue[4]);
							NewValue += 5;
						}
						else if( NewValue[1] ) // some other escape sequence, assume it's a hex character value
						{
							ProcessedValue += FParse::HexDigit(NewValue[0])*16 + FParse::HexDigit(NewValue[1]);
							NewValue += 2;
						}
					}

					// Add this pair to the current FConfigSection
					CurrentSection->Add(Start, *ProcessedValue);
				}
				else
				{
					// Add this pair to the current FConfigSection
					CurrentSection->Add(Start, Value);
				}
			}
		}
	}

	// Avoid memory wasted in array slack.
	Shrink();
	for( TMap<FString,FConfigSection>::TIterator It(*this); It; ++It )
	{
		It.Value().Shrink();
	}
}

void FConfigFile::Read( const FString& Filename )
{
	// we can't read in a file if file IO is disabled
	if (GConfig == NULL || !GConfig->AreFileOperationsDisabled())
	{
		Empty();
		FString Text;

		if( FFileHelper::LoadFileToString( Text, *Filename ) )
		{
			// process the contents of the string
			ProcessInputFileContents(Text);
		}
	}
}

bool FConfigFile::ShouldExportQuotedString(const FString& PropertyValue) const
{
	// The value should be exported as quoted string if it begins with a space (which is stripped on import) or
	// when it contains '//' (interpreted as a comment when importing).
	return **PropertyValue == TEXT(' ') || FCString::Strstr(*PropertyValue, TEXT("//")) != NULL;
}


#if !UE_BUILD_SHIPPING

/** A collection of identifiers which will help us parse the commandline opions. */
namespace CommandlineOverrideSpecifiers
{
	// -ini:IniName:[Section1]:Key1=Value1,[Section2]:Key2=Value2
	FString	IniSwitchIdentifier		= TEXT("-ini:");
	FString	IniNameEndIdentifier	= TEXT(":[");
	TCHAR	SectionStartIdentifier	= TCHAR('[');
	FString PropertyStartIdentifier	= TEXT("]:");
	TCHAR	PropertySeperator		= TCHAR(',');
}

/**
* Looks for any overrides on the commandline for this file
*
* @param File Config to possibly modify
* @param Filename Name of the .ini file to look for overrides
*/
static void OverrideFromCommandline(FConfigFile* File, const FString& Filename)
{
	FString Settings;
	// look for this filename on the commandline in the format:
	//		-ini:IniName:[Section1]:Key1=Value1,[Section2]:Key2=Value2
	// for example:
	//		-ini:Engine:[/Script/Engine.Engine]:bSmoothFrameRate=False,[TextureStreaming]:PoolSize=100
	//			(will update the cache after the final combined engine.ini)
	if (FParse::Value(FCommandLine::Get(), *FString::Printf(TEXT("%s%s"), *CommandlineOverrideSpecifiers::IniSwitchIdentifier, *FPaths::GetBaseFilename(Filename)), Settings, false))
	{
		// break apart on the commas
		TArray<FString> SettingPairs;
		Settings.ParseIntoArray(SettingPairs, &CommandlineOverrideSpecifiers::PropertySeperator, true);
		for (int32 Index = 0; Index < SettingPairs.Num(); Index++)
		{
			// set each one, by splitting on the =
			FString SectionAndKey, Value;
			if (SettingPairs[Index].Split(TEXT("="), &SectionAndKey, &Value))
			{
				// now we need to split off the key from the rest of the section name
				int32 SectionNameEndIndex = SectionAndKey.Find(CommandlineOverrideSpecifiers::PropertyStartIdentifier, ESearchCase::IgnoreCase, ESearchDir::FromEnd);
				// check for malformed string
				if (SectionNameEndIndex == INDEX_NONE || SectionNameEndIndex == 0)
				{
					continue;
				}

				// Create the commandline override object
				FConfigCommandlineOverride& CommandlineOption = File->CommandlineOptions[File->CommandlineOptions.Emplace()];
				CommandlineOption.BaseFileName = *FPaths::GetBaseFilename(Filename);
				CommandlineOption.Section = SectionAndKey.Left(SectionNameEndIndex);
				
				// Remove commandline syntax from the section name.
				CommandlineOption.Section = CommandlineOption.Section.Replace(*CommandlineOverrideSpecifiers::IniNameEndIdentifier, TEXT(""));
				CommandlineOption.Section = CommandlineOption.Section.Replace(*CommandlineOverrideSpecifiers::PropertyStartIdentifier, TEXT(""));
				CommandlineOption.Section = CommandlineOption.Section.Replace(&CommandlineOverrideSpecifiers::SectionStartIdentifier, TEXT(""));

				CommandlineOption.PropertyKey = SectionAndKey.Mid(SectionNameEndIndex + CommandlineOverrideSpecifiers::PropertyStartIdentifier.Len());
				CommandlineOption.PropertyValue = Value;

				// now put it into this into the cache
				File->SetString(*CommandlineOption.Section, *CommandlineOption.PropertyKey, *CommandlineOption.PropertyValue);
			}
		}
	}
}
#endif


/**
 * This will completely load .ini file hierarchy into the passed in FConfigFile. The passed in FConfigFile will then
 * have the data after combining all of those .ini 
 *
 * @param FilenameToLoad - this is the path to the file to 
 * @param ConfigFile - This is the FConfigFile which will have the contents of the .ini loaded into and Combined()
 *
 **/
static bool LoadIniFileHierarchy(const FConfigFileHierarchy& HierarchyToLoad, FConfigFile& ConfigFile, const bool bUseCache)
{
	// This shouldn't be getting called if seekfree is enabled on console.
	check(!GUseSeekFreeLoading || !FPlatformProperties::RequiresCookedData());

	// if the file does not exist then return
	if (HierarchyToLoad.Num() == 0)
	{
		//UE_LOG(LogConfig, Warning, TEXT( "LoadIniFileHierarchy was unable to find FilenameToLoad: %s "), *FilenameToLoad);
		return true;
	}
	else
	{
		// If no inis exist or only engine (Base*.ini) inis exist, don't load anything
		int32 NumExistingOptionalInis = 0;
		for( const auto& HierarchyIt : HierarchyToLoad )
		{
			const FIniFilename& IniToLoad = HierarchyIt.Value;
			if (IniToLoad.bRequired == false &&
				 (!IsUsingLocalIniFile(*IniToLoad.Filename, NULL) || IFileManager::Get().FileSize(*IniToLoad.Filename) >= 0))
			{
				NumExistingOptionalInis++;
			}
		}
		if (NumExistingOptionalInis == 0)
		{
			// No point in generating ini
			return true;
		}
	}

	EConfigFileHierarchy FirstCacheIndex = EConfigFileHierarchy::AbsoluteBase;
#if INI_CACHE
	if (bUseCache && HierarchyCache.Num() > 0)
	{
		// Find the last value in the hierarchy that is cached. We can start the load from there
		for (auto& HierarchyIt : HierarchyToLoad)
		{
			if (HierarchyCache.Find(HierarchyIt.Value.CacheKey)) 
			{
				FirstCacheIndex = HierarchyIt.Key;
			}
		}
	}
#endif

	TArray<FDateTime> TimestampsOfInis;

	// Traverse ini list back to front, merging along the way.
	for (auto& HierarchyIt : HierarchyToLoad)
	{
		if (FirstCacheIndex <= HierarchyIt.Key)
		{
			const FIniFilename& IniToLoad = HierarchyIt.Value;
			const FString& IniFileName = IniToLoad.Filename;
			bool bDoProcess = true;
#if INI_CACHE
			bool bShouldCache = IniToLoad.CacheKey.Len() > 0;
			bShouldCache &= bUseCache;
			if ( bShouldCache ) // if we are forcing a load don't mess with the cache
			{
				auto* CachedConfigFile = HierarchyCache.Find(IniToLoad.CacheKey);
				if (CachedConfigFile) 
				{
					ConfigFile = *CachedConfigFile;
					bDoProcess = false;
				}
				ConfigFile.CacheKey = IniToLoad.CacheKey;
			}
			else
			{
				ConfigFile.CacheKey = TEXT("");
			}
#endif
			if (bDoProcess)
			{
				// Spit out friendly error if there was a problem locating .inis (e.g. bad command line parameter or missing folder, ...).
				if (IsUsingLocalIniFile(*IniFileName, NULL) && (IFileManager::Get().FileSize(*IniFileName) < 0))
				{
					if (IniToLoad.bRequired)
					{
						//UE_LOG(LogConfig, Error, TEXT("Couldn't locate '%s' which is required to run '%s'"), *IniToLoad.Filename, FApp::GetGameName() );
						return false;
					}
					else
					{
#if INI_CACHE
						// missing file just add the current config file to the cache
						if ( bShouldCache )
						{
								HierarchyCache.Add(IniToLoad.CacheKey, ConfigFile);
						}
#endif
						continue;
					}
				}

				bool bDoEmptyConfig = false;
				bool bDoCombine = (HierarchyIt.Key != EConfigFileHierarchy::AbsoluteBase);
				//UE_LOG(LogConfig, Log,  TEXT( "Combining configFile: %s" ), *IniList(IniIndex) );
				ProcessIniContents(*(HierarchyIt.Value.Filename), *IniFileName, &ConfigFile, bDoEmptyConfig, bDoCombine);
#if INI_CACHE
				if ( bShouldCache )
				{
					HierarchyCache.Add(IniToLoad.CacheKey, ConfigFile);
				}
#endif
			}
		}
	}

	// Set this configs files source ini hierarchy to show where it was loaded from.
	ConfigFile.SourceIniHierarchy = HierarchyToLoad;

	return true;
}

/**
 * Check if the provided config has a property which matches the one we are providing
 *
 * @param InConfigFile		- The config file which we are looking for a match in
 * @param InSectionName		- The name of the section we want to look for a match in.
 * @param InPropertyName	- The name of the property we are looking to match
 * @param InPropertyValue	- The value of the property which, if found, we are checking a match
 *
 * @return True if a property was found in the InConfigFile which matched the SectionName, Property Name and Value.
 */
bool DoesConfigPropertyValueMatch( FConfigFile* InConfigFile, const FString& InSectionName, const FName& InPropertyName, const FString& InPropertyValue )
{
	bool bFoundAMatch = false;

	// If we have a config file to check against, have a look.
	if( InConfigFile )
	{
		// Check the sections which could match our desired section name
		const FConfigSection* Section =  InConfigFile->Find( InSectionName );

		if( Section )
		{
			// Start Array check, if the property is in an array, we need to iterate over all properties.
			TArray< FString > MatchingProperties;
			Section->MultiFind( InPropertyName, MatchingProperties );

			for( int32 PropertyIndex = 0; PropertyIndex < MatchingProperties.Num() && !bFoundAMatch; PropertyIndex++ )
			{
				const FString& PropertyValue = MatchingProperties[ PropertyIndex ];
				bFoundAMatch = PropertyValue == InPropertyValue;

				// if our properties don't match, run further checks
				if( !bFoundAMatch )
				{
					// Check that the mismatch isn't just a string comparison issue with floats
					if( FDefaultValueHelper::IsStringValidFloat( PropertyValue ) &&
						FDefaultValueHelper::IsStringValidFloat( InPropertyValue ) )
					{
						bFoundAMatch = FCString::Atof( *PropertyValue ) == FCString::Atof( *InPropertyValue );
					}
				}
			}
		}
#if !UE_BUILD_SHIPPING
		else if (FPlatformProperties::RequiresCookedData() == false && InSectionName.StartsWith(TEXT("/Script/")))
		{
			// Guard against short names in ini files
			const FString ShortSectionName = InSectionName.Replace(TEXT("/Script/"), TEXT("")); 
			Section = InConfigFile->Find(ShortSectionName);
			if (Section)
			{
				UE_LOG(LogConfig, Fatal, TEXT("Short config section found while looking for %s"), *InSectionName);
			}
		}
#endif
	}


	return bFoundAMatch;
}


/**
 * Check if the provided property information was set as a commandline override
 *
 * @param InConfigFile		- The config file which we want to check had overridden values
 * @param InSectionName		- The name of the section which we are checking for a match
 * @param InPropertyName		- The name of the property which we are checking for a match
 * @param InPropertyValue	- The value of the property which we are checking for a match
 *
 * @return True if a commandline option was set that matches the input parameters
 */
bool PropertySetFromCommandlineOption(const FConfigFile* InConfigFile, const FString& InSectionName, const FName& InPropertyName, const FString& InPropertyValue)
{
	bool bFromCommandline = false;

#if !UE_BUILD_SHIPPING
	for (const FConfigCommandlineOverride& CommandlineOverride : InConfigFile->CommandlineOptions)
	{
		if (CommandlineOverride.PropertyKey.Equals(InPropertyName.ToString(), ESearchCase::IgnoreCase) &&
			CommandlineOverride.PropertyValue.Equals(InPropertyValue, ESearchCase::IgnoreCase) &&
			CommandlineOverride.Section.Equals(InSectionName, ESearchCase::IgnoreCase) &&
			CommandlineOverride.BaseFileName.Equals(FPaths::GetBaseFilename(InConfigFile->Name.ToString()), ESearchCase::IgnoreCase))
		{
			bFromCommandline = true;
		}
	}
#endif // !UE_BUILD_SHIPPING

	return bFromCommandline;
}

/**
 * Clear the hierarchy cache
 * cos nobody want dat junk no more! bro
 *
 * @param Base ini name of the file hierarchy that we want to clear the cache for
 */
static void ClearHierarchyCache( const TCHAR* BaseIniName )
{
#if INI_CACHE
	// if we are forcing reload from disk then clear the cached hierarchy files
	for ( TMap<FString, FConfigFile>::TIterator It(HierarchyCache); It; ++It )
	{
		if ( It.Key().StartsWith( BaseIniName ) )
		{
			It.RemoveCurrent();
		}
	}
#endif
}

bool FConfigFile::Write( const FString& Filename, bool bDoRemoteWrite/* = true*/, const FString& InitialText/*=FString()*/ )
{
	if( !Dirty || NoSave || FParse::Param( FCommandLine::Get(), TEXT("nowrite")) || 
		(FParse::Param( FCommandLine::Get(), TEXT("Multiprocess"))  && !FParse::Param( FCommandLine::Get(), TEXT("MultiprocessSaveConfig"))) // Is can be useful to save configs with multiprocess if they are given INI overrides
		) 
		return true;

	FString Text = InitialText;

	for( TIterator SectionIterator(*this); SectionIterator; ++SectionIterator )
	{
		const FString& SectionName = SectionIterator.Key();
		const FConfigSection& Section = SectionIterator.Value();

		// Flag to check whether a property was written on this section, 
		// if none we do not want to make any changes to the destination file on this round.
		bool bWroteASectionProperty = false;

		TSet< FName > PropertiesAddedLookup;

		for( FConfigSection::TConstIterator It2(Section); It2; ++It2 )
		{
			const FName PropertyName = It2.Key();
			const FString& PropertyValue = It2.Value();

			// Check if the we've already processed a property of this name. If it was part of an array we may have already written it out.
			if( !PropertiesAddedLookup.Contains( PropertyName ) )
			{
				// Check for an array of differing size. This will trigger a full writeout.
				// This also catches the case where the property doesn't exist in the source in non-array cases
				bool bDifferentNumberOfElements = false;
				{
					const FConfigSection* SourceSection = NULL;
					if( SourceSection )
					{
						TArray< FString > SourceMatchingProperties;
						SourceSection->MultiFind( PropertyName, SourceMatchingProperties );

						TArray< FString > DestMatchingProperties;
						Section.MultiFind( PropertyName, DestMatchingProperties );

						bDifferentNumberOfElements = SourceMatchingProperties.Num() != DestMatchingProperties.Num();
					}
				}

				// check whether the option we are attempting to write out, came from the commandline as a temporary override.
				const bool bOptionIsFromCommandline = PropertySetFromCommandlineOption(this, SectionName, PropertyName, PropertyValue);

				// If we are writing to a default config file and this property is an array, we need to be careful to remove those from higher up the hierarchy
				const FString AbsoluteFilename = FPaths::ConvertRelativePathToFull(Filename);
<<<<<<< HEAD
				const FString AbsoluteGeneratedConfigDir = FPaths::ConvertRelativePathToFull(FPaths::GeneratedConfigDir());
				const bool bIsADefaultIniWrite = !AbsoluteFilename.Contains(AbsoluteGeneratedConfigDir);
=======
				const FString AbsoluteGameGeneratedConfigDir = FPaths::ConvertRelativePathToFull(FPaths::GeneratedConfigDir());
				const FString AbsoluteGameAgnosticGeneratedConfigDir = FPaths::ConvertRelativePathToFull(FPaths::Combine(*FPaths::GameAgnosticSavedDir(), TEXT("Config")) + TEXT("/"));
				const bool bIsADefaultIniWrite = !AbsoluteFilename.Contains(AbsoluteGameGeneratedConfigDir) && !AbsoluteFilename.Contains(AbsoluteGameAgnosticGeneratedConfigDir);
>>>>>>> a8a797ea

				// Check if the property matches the source configs. We do not wanna write it out if so.
				if ((bIsADefaultIniWrite || bDifferentNumberOfElements || !DoesConfigPropertyValueMatch(SourceConfigFile, SectionName, PropertyName, PropertyValue)) && !bOptionIsFromCommandline)
				{
					// If this is the first property we are writing of this section, then print the section name
					if( !bWroteASectionProperty )
					{
						Text += FString::Printf( TEXT("[%s]") LINE_TERMINATOR, *SectionName);
						bWroteASectionProperty = true;
					}

					// Print the property to the file.
					TCHAR QuoteString[2] = {0,0};
					if (ShouldExportQuotedString(PropertyValue))
					{
						QuoteString[0] = TEXT('\"');
					}

					// Write out our property, if it is an array we need to write out the entire array.
					TArray< FString > CompletePropertyToWrite;
					Section.MultiFind( PropertyName, CompletePropertyToWrite, true );

					if( bIsADefaultIniWrite )
					{
						ProcessPropertyAndWriteForDefaults(CompletePropertyToWrite, Text, SectionName, PropertyName.ToString());
					}
					else
					{
						for( int32 Idx = 0; Idx < CompletePropertyToWrite.Num(); Idx++ )
						{
							Text += FString::Printf( TEXT("%s=%s%s%s") LINE_TERMINATOR, 
								*PropertyName.ToString(), QuoteString, *CompletePropertyToWrite[ Idx ], QuoteString);	
						}
					}

					PropertiesAddedLookup.Add( PropertyName );
				}
			}
		}

		// If we wrote any part of the section, then add some whitespace after the section.
		if( bWroteASectionProperty )
		{
			Text += LINE_TERMINATOR;
		}

	}

	// Ensure We have at least something to write
	Text += LINE_TERMINATOR;

	if (bDoRemoteWrite)
	{
		// Write out the remote version (assuming it was loaded)
		FRemoteConfig::Get()->Write(*Filename, Text);
	}
	bool bResult = FFileHelper::SaveStringToFile( Text, *Filename );

#if INI_CACHE
	// if we wrote the config successfully
	if ( bResult && CacheKey.Len() > 0 )
	{
		check( Name != NAME_None );
		ClearHierarchyCache(*Name.ToString());
	}
	
	/*if (bResult && CacheKey.Len() > 0)
	{
		HierarchyCache.Add(CacheKey, *this);
	}*/
#endif

	// File is still dirty if it didn't save.
	Dirty = !bResult;

	// Return if the write was successful
	return bResult;
}



/** Adds any properties that exist in InSourceFile that this config file is missing */
void FConfigFile::AddMissingProperties( const FConfigFile& InSourceFile )
{
	for( TConstIterator SourceSectionIt( InSourceFile ); SourceSectionIt; ++SourceSectionIt )
	{
		const FString& SourceSectionName = SourceSectionIt.Key();
		const FConfigSection& SourceSection = SourceSectionIt.Value();

		{
			// If we don't already have this section, go ahead and add it now
			FConfigSection* DestSection = Find( SourceSectionName );
			if( DestSection == NULL )
			{
				DestSection = &Add( SourceSectionName, FConfigSection() );
				Dirty = true;
			}

			for( FConfigSection::TConstIterator SourcePropertyIt( SourceSection ); SourcePropertyIt; ++SourcePropertyIt )
			{
				const FName SourcePropertyName = SourcePropertyIt.Key();
				
				// If we don't already have this property, go ahead and add it now
				if( DestSection->Find( SourcePropertyName ) == NULL )
				{
					TArray<FString> Results;
					SourceSection.MultiFind(SourcePropertyName, Results, true);
					for (int32 ResultsIdx = 0; ResultsIdx < Results.Num(); ++ResultsIdx)
					{
						DestSection->Add(SourcePropertyName, Results[ResultsIdx]);
						Dirty = true;
					}
				}
			}
		}
	}
}



void FConfigFile::Dump(FOutputDevice& Ar)
{
	Ar.Logf( TEXT("FConfigFile::Dump") );

	for( TMap<FString,FConfigSection>::TIterator It(*this); It; ++It )
	{
		Ar.Logf( TEXT("[%s]"), *It.Key() );
		TArray<FName> KeyNames;

		FConfigSection& Section = It.Value();
		Section.GetKeys(KeyNames);
		for(TArray<FName>::TConstIterator KeyNameIt(KeyNames);KeyNameIt;++KeyNameIt)
		{
			const FName KeyName = *KeyNameIt;

			TArray<FString> Values;
			Section.MultiFind(KeyName,Values,true);

			if ( Values.Num() > 1 )
			{
				for ( int32 ValueIndex = 0; ValueIndex < Values.Num(); ValueIndex++ )
				{
					Ar.Logf(TEXT("	%s[%i]=%s"), *KeyName.ToString(), ValueIndex, *Values[ValueIndex].ReplaceCharWithEscapedChar());
				}
			}
			else
			{
				Ar.Logf(TEXT("	%s=%s"), *KeyName.ToString(), *Values[0].ReplaceCharWithEscapedChar());
			}
		}

		Ar.Log( LINE_TERMINATOR );
	}
}

bool FConfigFile::GetString( const TCHAR* Section, const TCHAR* Key, FString& Value ) const
{
	const FConfigSection* Sec = Find( Section );
	if( Sec == NULL )
	{
		return false;
	}
	const FString* PairString = Sec->Find( Key );
	if( PairString == NULL )
	{
		return false;
	}

	//this prevents our source code text gatherer from trying to gather the following messages
#define LOC_DEFINE_REGION
	if( FCString::Strstr( **PairString, TEXT("LOCTEXT") ) )
	{
		UE_LOG( LogConfig, Warning, TEXT( "FConfigFile::GetString( %s, %s ) contains LOCTEXT"), Section, Key );
		return false;
	}
	else
	{
		Value = **PairString;
		return true;
	}
#undef LOC_DEFINE_REGION
}

bool FConfigFile::GetText( const TCHAR* Section, const TCHAR* Key, FText& Value ) const
{
	const FConfigSection* Sec = Find( Section );
	if( Sec == NULL )
	{
		return false;
	}
	const FString* PairString = Sec->Find( Key );
	if( PairString == NULL )
	{
		return false;
	}
	return FParse::Text( **PairString, Value, Section );
}

bool FConfigFile::GetInt64( const TCHAR* Section, const TCHAR* Key, int64& Value ) const
{
	FString Text; 
	if( GetString( Section, Key, Text ) )
	{
		Value = FCString::Atoi64(*Text);
		return true;
	}
	return false;
}



void FConfigFile::SetString( const TCHAR* Section, const TCHAR* Key, const TCHAR* Value )
{
	FConfigSection* Sec  = Find( Section );
	if( Sec == NULL )
	{
		Sec = &Add( Section, FConfigSection() );
	}

	FString* Str = Sec->Find( Key );
	if( Str == NULL )
	{
		Sec->Add( Key, Value );
		Dirty = 1;
	}
	else if( FCString::Strcmp(**Str,Value)!=0 )
	{
		Dirty = true;
		*Str = Value;
	}
}

void FConfigFile::SetText( const TCHAR* Section, const TCHAR* Key, const FText& Value )
{
	FConfigSection* Sec  = Find( Section );
	if( Sec == NULL )
	{
		Sec = &Add( Section, FConfigSection() );
	}

	FString* Str = Sec->Find( Key );
	const FString StrValue = FTextFriendHelper::AsString( Value );

	if( Str == NULL )
	{
		Sec->Add( Key, StrValue );
		Dirty = 1;
	}
	else if( FCString::Strcmp(**Str, *StrValue)!=0 )
	{
		Dirty = true;
		*Str = StrValue;
	}
}

void FConfigFile::SetInt64( const TCHAR* Section, const TCHAR* Key, int64 Value )
{
	TCHAR Text[MAX_SPRINTF]=TEXT("");
	FCString::Sprintf( Text, TEXT("%lld"), Value );
	SetString( Section, Key, Text );
}


void FConfigFile::SaveSourceToBackupFile()
{
	FString Text;

	FString BetweenRunsDir = (FPaths::GameIntermediateDir() / TEXT("Config/CoalescedSourceConfigs/"));
	FString Filename = FString::Printf( TEXT( "%s%s.ini" ), *BetweenRunsDir, *Name.ToString() );

	for( TMap<FString,FConfigSection>::TIterator SectionIterator(*SourceConfigFile); SectionIterator; ++SectionIterator )
	{
		const FString& SectionName = SectionIterator.Key();
		const FConfigSection& Section = SectionIterator.Value();

		Text += FString::Printf( TEXT("[%s]") LINE_TERMINATOR, *SectionName);

		for( FConfigSection::TConstIterator PropertyIterator(Section); PropertyIterator; ++PropertyIterator )
		{
			const FName PropertyName = PropertyIterator.Key();
			const FString& PropertyValue = PropertyIterator.Value();

			// Print the property to the file.
			TCHAR QuoteString[2] = {0,0};
			if (ShouldExportQuotedString(PropertyValue))
			{
				QuoteString[0] = TEXT('\"');
			}

			Text += FString::Printf( TEXT("%s=%s%s%s") LINE_TERMINATOR, 
				*PropertyName.ToString(), QuoteString, *PropertyValue, QuoteString);	
		}
		Text += LINE_TERMINATOR;
	}

	if(!FFileHelper::SaveStringToFile( Text, *Filename ))
	{
		UE_LOG(LogConfig, Warning, TEXT("Failed to saved backup for config[%s]"), *Name.ToString());
	}
}


void FConfigFile::ProcessSourceAndCheckAgainstBackup()
{
	if (!FPlatformProperties::RequiresCookedData())
	{
		FString BetweenRunsDir = (FPaths::GameIntermediateDir() / TEXT("Config/CoalescedSourceConfigs/"));
		FString BackupFilename = FString::Printf( TEXT( "%s%s.ini" ), *BetweenRunsDir, *Name.ToString() );

		FConfigFile BackupFile;
		ProcessIniContents(*BackupFilename, *BackupFilename, &BackupFile, false, false);

		for( TMap<FString,FConfigSection>::TIterator SectionIterator(*SourceConfigFile); SectionIterator; ++SectionIterator )
		{
			const FString& SectionName = SectionIterator.Key();
			const FConfigSection& SourceSection = SectionIterator.Value();
			const FConfigSection* BackupSection = BackupFile.Find( SectionName );

			if( BackupSection && SourceSection != *BackupSection )
			{
				this->Remove( SectionName );
				this->Add( SectionName, SourceSection );
			}
		}

		SaveSourceToBackupFile();
	}
}


void FConfigFile::ProcessPropertyAndWriteForDefaults( const TArray< FString >& InCompletePropertyToProcess, FString& OutText, const FString& SectionName, const FString& PropertyName )
{
	// Only process against a hierarchy if this config file has one.
	if (SourceIniHierarchy.Num() > 0)
	{
		// Handle array elements from the configs hierarchy.
		if (PropertyName.StartsWith(TEXT("+")) || InCompletePropertyToProcess.Num() > 1)
		{
			// Build a config file out of this default configs hierarchy.
			FConfigCacheIni Hierarchy(EConfigCacheType::Temporary);

			EConfigFileHierarchy HighestFileIndex = EConfigFileHierarchy::AbsoluteBase;
			TArray<EConfigFileHierarchy> ExistingEntries;
			SourceIniHierarchy.GetKeys(ExistingEntries);
			for (const EConfigFileHierarchy& NextEntry : ExistingEntries)
			{
				HighestFileIndex = NextEntry > HighestFileIndex ? NextEntry : HighestFileIndex;
			}

			const FString& LastFileInHierarchy = SourceIniHierarchy.FindChecked(HighestFileIndex).Filename;
			FConfigFile& DefaultConfigFile = Hierarchy.Add(LastFileInHierarchy, FConfigFile());

			for (const auto& HierarchyFileIt : SourceIniHierarchy)
			{
				DefaultConfigFile.Combine(HierarchyFileIt.Value.Filename);
			}

			// Remove any array elements from the default configs hierearchy, we will add these in below
			// Note.	This compensates for an issue where strings in the hierarchy have a slightly different format
			//			to how the config system wishes to serialize them.
			TArray<FString> ArrayProperties;
			Hierarchy.GetArray(*SectionName, *PropertyName.Replace(TEXT("+"), TEXT("")), ArrayProperties, *LastFileInHierarchy);

			for (const FString& NextElement : ArrayProperties)
			{
				FString PropertyNameWithRemoveOp = PropertyName.Replace(TEXT("+"), TEXT("-"));
				OutText += FString::Printf(TEXT("%s=%s") LINE_TERMINATOR, *PropertyNameWithRemoveOp, *NextElement);
			}
		}
	}

	// Write the properties out to a file.
	for ( auto& PropertyIt : InCompletePropertyToProcess)
	{
		FString PropertyValue = *PropertyIt;

		if (ShouldExportQuotedString(PropertyValue))
		{
			PropertyValue = FString::Printf(TEXT("\"%s\""), *PropertyValue);
		}

		OutText += FString::Printf(TEXT("%s=%s") LINE_TERMINATOR, *PropertyName, *PropertyValue);
	}
}


/*-----------------------------------------------------------------------------
	FConfigCacheIni
-----------------------------------------------------------------------------*/

FConfigCacheIni::FConfigCacheIni(EConfigCacheType InType)
	: bAreFileOperationsDisabled(false)
	, bIsReadyForUse(false)
	, Type(InType)
{
}

#if WITH_HOT_RELOAD_CTORS
FConfigCacheIni::FConfigCacheIni()
{
	EnsureRetrievingVTablePtrDuringCtor(TEXT("FConfigCacheIni()"));
}
#endif // WITH_HOT_RELOAD_CTORS

FConfigCacheIni::~FConfigCacheIni()
{
	Flush( 1 );
}

FConfigFile* FConfigCacheIni::FindConfigFile( const FString& Filename )
{
	return TMap<FString,FConfigFile>::Find( Filename );
}

FConfigFile* FConfigCacheIni::Find( const FString& Filename, bool CreateIfNotFound )
{	
	// check for non-filenames
	if(Filename.Len() == 0)
	{
		return NULL;
	}

	// Get file.
	FConfigFile* Result = TMap<FString,FConfigFile>::Find( Filename );
	// this is || filesize so we load up .int files if file IO is allowed
	if( !Result && !bAreFileOperationsDisabled && (CreateIfNotFound || ( IFileManager::Get().FileSize(*Filename) >= 0 ) ) )
	{
		Result = &Add( Filename, FConfigFile() );
		Result->Read( Filename );
		UE_LOG(LogConfig, Log, TEXT( "GConfig::Find has loaded file:  %s" ), *Filename );
	}
	return Result;
}

void FConfigCacheIni::Flush( bool Read, const FString& Filename )
{
	// never Flush temporary cache objects
	if (Type == EConfigCacheType::Temporary)
	{
		return;
	}

	// write out the files if we can
	if (!bAreFileOperationsDisabled)
	{
		for (TIterator It(*this); It; ++It)
		{
			if (Filename.Len() == 0 || It.Key()==Filename)
			{
				It.Value().Write(*It.Key());
			}
		}
	}
	if( Read )
	{
		// we can't read it back in if file operations are disabled
		if (bAreFileOperationsDisabled)
		{
			UE_LOG(LogConfig, Warning, TEXT("Tried to flush the config cache and read it back in, but File Operations are disabled!!"));
			return;
		}

		if (Filename.Len() != 0)
		{
			Remove(Filename);
		}
		else
		{
			Empty();
		}
	}
}

/**
 * Disables any file IO by the config cache system
 */
void FConfigCacheIni::DisableFileOperations()
{
	bAreFileOperationsDisabled = true;
}

/**
 * Re-enables file IO by the config cache system
 */
void FConfigCacheIni::EnableFileOperations()
{
	bAreFileOperationsDisabled = false;
}

/**
 * Returns whether or not file operations are disabled
 */
bool FConfigCacheIni::AreFileOperationsDisabled()
{
	return bAreFileOperationsDisabled;
}

/**
 * Prases apart an ini section that contains a list of 1-to-N mappings of names in the following format
 *	 [PerMapPackages]
 *	 MapName=Map1
 *	 Package=PackageA
 *	 Package=PackageB
 *	 MapName=Map2
 *	 Package=PackageC
 *	 Package=PackageD
 * 
 * @param Section Name of section to look in
 * @param KeyOne Key to use for the 1 in the 1-to-N (MapName in the above example)
 * @param KeyN Key to use for the N in the 1-to-N (Package in the above example)
 * @param OutMap Map containing parsed results
 * @param Filename Filename to use to find the section
 *
 * NOTE: The function naming is weird because you can't apparently have an overridden function differnt only by template type params
 */
void FConfigCacheIni::Parse1ToNSectionOfNames(const TCHAR* Section, const TCHAR* KeyOne, const TCHAR* KeyN, TMap<FName, TArray<FName> >& OutMap, const FString& Filename)
{
	// find the config file object
	FConfigFile* ConfigFile = Find(Filename, 0);
	if (!ConfigFile)
	{
		return;
	}

	// find the section in the file
	FConfigSectionMap* ConfigSection = ConfigFile->Find(Section);
	if (!ConfigSection)
	{
		return;
	}

	TArray<FName>* WorkingList = NULL;
	for( FConfigSectionMap::TIterator It(*ConfigSection); It; ++It )
	{
		// is the current key the 1 key?
		if (It.Key() == KeyOne)
		{
			FName KeyName(*It.Value());

			// look for existing set in the map
			WorkingList = OutMap.Find(KeyName);

			// make a new one if it wasn't there
			if (WorkingList == NULL)
			{
				WorkingList = &OutMap.Add(KeyName, TArray<FName>());
			}
		}
		// is the current key the N key?
		else if (It.Key() == KeyN && WorkingList != NULL)
		{
			// if so, add it to the N list for the current 1 key
			WorkingList->Add(FName(*It.Value()));
		}
		// if it's neither, then reset
		else
		{
			WorkingList = NULL;
		}
	}
}

/**
 * Prases apart an ini section that contains a list of 1-to-N mappings of strings in the following format
 *	 [PerMapPackages]
 *	 MapName=Map1
 *	 Package=PackageA
 *	 Package=PackageB
 *	 MapName=Map2
 *	 Package=PackageC
 *	 Package=PackageD
 * 
 * @param Section Name of section to look in
 * @param KeyOne Key to use for the 1 in the 1-to-N (MapName in the above example)
 * @param KeyN Key to use for the N in the 1-to-N (Package in the above example)
 * @param OutMap Map containing parsed results
 * @param Filename Filename to use to find the section
 *
 * NOTE: The function naming is weird because you can't apparently have an overridden function differnt only by template type params
 */
void FConfigCacheIni::Parse1ToNSectionOfStrings(const TCHAR* Section, const TCHAR* KeyOne, const TCHAR* KeyN, TMap<FString, TArray<FString> >& OutMap, const FString& Filename)
{
	// find the config file object
	FConfigFile* ConfigFile = Find(Filename, 0);
	if (!ConfigFile)
	{
		return;
	}

	// find the section in the file
	FConfigSectionMap* ConfigSection = ConfigFile->Find(Section);
	if (!ConfigSection)
	{
		return;
	}

	TArray<FString>* WorkingList = NULL;
	for( FConfigSectionMap::TIterator It(*ConfigSection); It; ++It )
	{
		// is the current key the 1 key?
		if (It.Key() == KeyOne)
		{
			// look for existing set in the map
			WorkingList = OutMap.Find(*It.Value());

			// make a new one if it wasn't there
			if (WorkingList == NULL)
			{
				WorkingList = &OutMap.Add(*It.Value(), TArray<FString>());
			}
		}
		// is the current key the N key?
		else if (It.Key() == KeyN && WorkingList != NULL)
		{
			// if so, add it to the N list for the current 1 key
			WorkingList->Add(It.Value());
		}
		// if it's neither, then reset
		else
		{
			WorkingList = NULL;
		}
	}
}

void FConfigCacheIni::LoadFile( const FString& Filename, const FConfigFile* Fallback, const TCHAR* PlatformString )
{
	// if the file has some data in it, read it in
	if( !IsUsingLocalIniFile(*Filename, NULL) || (IFileManager::Get().FileSize(*Filename) >= 0) )
	{
		FConfigFile* Result = &Add(Filename, FConfigFile());
		bool bDoEmptyConfig = false;
		bool bDoCombine = false;
		ProcessIniContents(*Filename, *Filename, Result, bDoEmptyConfig, bDoCombine);
		UE_LOG(LogConfig, Log, TEXT( "GConfig::LoadFile has loaded file:  %s" ), *Filename);
	}
	else if( Fallback )
	{
		Add( *Filename, *Fallback );
		UE_LOG(LogConfig, Log, TEXT( "GConfig::LoadFile associated file:  %s" ), *Filename);
	}
	else
	{
		UE_LOG(LogConfig, Warning, TEXT( "FConfigCacheIni::LoadFile failed loading file as it was 0 size.  Filename was:  %s" ), *Filename);
	}

	// Avoid memory wasted in array slack.
	Shrink();
}


void FConfigCacheIni::SetFile( const FString& Filename, const FConfigFile* NewConfigFile )
{
	Add(Filename, *NewConfigFile);
}


void FConfigCacheIni::UnloadFile(const FString& Filename)
{
	FConfigFile* File = Find(Filename, 0);
	if( File )
		Remove( Filename );
}

void FConfigCacheIni::Detach(const FString& Filename)
{
	FConfigFile* File = Find(Filename, 1);
	if( File )
		File->NoSave = 1;
}

#if !UE_BUILD_SHIPPING
/**
 * Checks if the section name is the expected name format (long package name or simple name)
 */
static void CheckLongSectionNames(const TCHAR* Section, FConfigFile* File)
{
	if (!FPlatformProperties::RequiresCookedData())
	{
		// Guard against short names in ini files.
		if (FCString::Strnicmp(Section, TEXT("/Script/"), 8) == 0)
		{
			// Section is a long name
			if (File->Find( Section + 8 ))
			{
				UE_LOG(LogConfig, Fatal, TEXT("Short config section found while looking for %s"), Section);
			}
		}
		else
		{
			// Section is a short name
			FString LongName = FString(TEXT("/Script/")) + Section;
			if (File->Find( *LongName ))
			{
				UE_LOG(LogConfig, Fatal, TEXT("Short config section used instead of long %s"), Section);
			}
		}
	}
}
#endif // UE_BUILD_SHIPPING

bool FConfigCacheIni::GetString( const TCHAR* Section, const TCHAR* Key, FString& Value, const FString& Filename )
{
	FRemoteConfig::Get()->FinishRead(*Filename); // Ensure the remote file has been loaded and processed
	FConfigFile* File = Find( Filename, 0 );
	if( !File )
	{
		return false;
	}
	FConfigSection* Sec = File->Find( Section );
	if( !Sec )
	{
#if !UE_BUILD_SHIPPING
		CheckLongSectionNames( Section, File );
#endif
		return false;
	}
	FString* PairString = Sec->Find( Key );
	if( !PairString )
	{
		return false;
	}

	//this prevents our source code text gatherer from trying to gather the following messages
#define LOC_DEFINE_REGION
	if( FCString::Strstr( **PairString, TEXT("LOCTEXT") ) )
	{
		UE_LOG( LogConfig, Warning, TEXT( "FConfigCacheIni::GetString( %s, %s, %s ) contains LOCTEXT"), Section, Key, *Filename );
		return false;
	}
	else
	{
		Value = **PairString;
		return true;
	}
#undef LOC_DEFINE_REGION
}

bool FConfigCacheIni::GetText( const TCHAR* Section, const TCHAR* Key, FText& Value, const FString& Filename )
{
	FRemoteConfig::Get()->FinishRead(*Filename); // Ensure the remote file has been loaded and processed
	FConfigFile* File = Find( Filename, 0 );
	if( !File )
	{
		return false;
	}
	FConfigSection* Sec = File->Find( Section );
	if( !Sec )
	{
#if !UE_BUILD_SHIPPING
		CheckLongSectionNames( Section, File );
#endif
		return false;
	}
	FString* PairString = Sec->Find( Key );
	if( !PairString )
	{
		return false;
	}
	return FParse::Text( **PairString, Value, Section );
}

bool FConfigCacheIni::GetSection( const TCHAR* Section, TArray<FString>& Result, const FString& Filename )
{
	FRemoteConfig::Get()->FinishRead(*Filename); // Ensure the remote file has been loaded and processed
	Result.Empty();
	FConfigFile* File = Find( Filename, 0 );
	if( !File )
		return 0;
	FConfigSection* Sec = File->Find( Section );
	if( !Sec )
		return 0;
	for( FConfigSection::TIterator It(*Sec); It; ++It )
		new(Result) FString(FString::Printf( TEXT("%s=%s"), *It.Key().ToString(), *It.Value() ));
	return 1;
}

FConfigSection* FConfigCacheIni::GetSectionPrivate( const TCHAR* Section, bool Force, bool Const, const FString& Filename )
{
	FRemoteConfig::Get()->FinishRead(*Filename); // Ensure the remote file has been loaded and processed
	FConfigFile* File = Find( Filename, Force );
	if( !File )
		return NULL;
	FConfigSection* Sec = File->Find( Section );
	if( !Sec && Force )
		Sec = &File->Add( Section, FConfigSection() );
	if( Sec && (Force || !Const) )
		File->Dirty = 1;
	return Sec;
}

void FConfigCacheIni::SetString( const TCHAR* Section, const TCHAR* Key, const TCHAR* Value, const FString& Filename )
{
	FConfigFile* File = Find( Filename, 1 );

	if ( !File )
	{
		return;
	}

	FConfigSection* Sec = File->Find( Section );
	if( !Sec )
		Sec = &File->Add( Section, FConfigSection() );
	FString* Str = Sec->Find( Key );
	if( !Str )
	{
		Sec->Add( Key, Value );
		File->Dirty = 1;
	}
	else if( FCString::Stricmp(**Str,Value)!=0 )
	{
		File->Dirty = (FCString::Strcmp(**Str,Value)!=0);
		*Str = Value;
	}
}

void FConfigCacheIni::SetText( const TCHAR* Section, const TCHAR* Key, const FText& Value, const FString& Filename )
{
	FConfigFile* File = Find( Filename, 1 );

	if ( !File )
	{
		return;
	}

	FConfigSection* Sec = File->Find( Section );
	if( !Sec )
	{
		Sec = &File->Add( Section, FConfigSection() );
	}

	FString* Str = Sec->Find( Key );
	const FString StrValue = FTextFriendHelper::AsString( Value );

	if( !Str )
	{
		Sec->Add( Key, StrValue );
		File->Dirty = 1;
	}
	else if( FCString::Stricmp(**Str, *StrValue)!=0 )
	{
		File->Dirty = (FCString::Strcmp(**Str, *StrValue)!=0);
		*Str = StrValue;
	}
}

void FConfigCacheIni::RemoveKey( const TCHAR* Section, const TCHAR* Key, const FString& Filename )
{
	FConfigFile* File = Find( Filename, 1 );
	if ( !File )
	{
		return;
	}

	FConfigSection* Sec = File->Find( Section );
	if( !Sec )
	{
		return;
	}

	if ( Sec->Remove(Key) > 0 )
		File->Dirty = 1;
}

void FConfigCacheIni::EmptySection( const TCHAR* Section, const FString& Filename )
{
	FConfigFile* File = Find( Filename, 0 );
	if( File )
	{
		FConfigSection* Sec = File->Find( Section );
		// remove the section name if there are no more properties for this section
		if( Sec )
		{
			if ( FConfigSection::TIterator(*Sec) )
				Sec->Empty();

			File->Remove(Section);
			if (bAreFileOperationsDisabled == false)
			{
				if (File->Num())
				{
					File->Dirty = 1;
					Flush(0, Filename);
				}
				else
				{
					IFileManager::Get().Delete(*Filename);	
				}
			}
		}
	}
}

void FConfigCacheIni::EmptySectionsMatchingString( const TCHAR* SectionString, const FString& Filename )
{
	FConfigFile* File = Find( Filename, 0 );
	if (File)
	{
		bool bSaveOpsDisabled = bAreFileOperationsDisabled;
		bAreFileOperationsDisabled = true;
		for (FConfigFile::TIterator It(*File); It; ++It)
		{
			if (It.Key().Contains(SectionString) )
			{
				EmptySection(*(It.Key()), Filename);
			}
		}
		bAreFileOperationsDisabled = bSaveOpsDisabled;
	}
}

/**
 * Retrieve a list of all of the config files stored in the cache
 *
 * @param ConfigFilenames Out array to receive the list of filenames
 */
void FConfigCacheIni::GetConfigFilenames(TArray<FString>& ConfigFilenames)
{
	// copy from our map to the array
	for (FConfigCacheIni::TIterator It(*this); It; ++It)
	{
		ConfigFilenames.Add(*(It.Key()));
	}
}

/**
 * Retrieve the names for all sections contained in the file specified by Filename
 *
 * @param	Filename			the file to retrieve section names from
 * @param	out_SectionNames	will receive the list of section names
 *
 * @return	true if the file specified was successfully found;
 */
bool FConfigCacheIni::GetSectionNames( const FString& Filename, TArray<FString>& out_SectionNames )
{
	bool bResult = false;

	FConfigFile* File = Find(Filename, false);
	if ( File != NULL )
	{
		out_SectionNames.Empty(Num());
		for ( FConfigFile::TIterator It(*File); It; ++It )
		{
			// insert each item at the beginning of the array because TIterators return results in reverse order from which they were added
			out_SectionNames.Insert(It.Key(),0);
		}
		bResult = true;
	}

	return bResult;
}

/**
 * Retrieve the names of sections which contain data for the specified PerObjectConfig class.
 *
 * @param	Filename			the file to retrieve section names from
 * @param	SearchClass			the name of the PerObjectConfig class to retrieve sections for.
 * @param	out_SectionNames	will receive the list of section names that correspond to PerObjectConfig sections of the specified class
 * @param	MaxResults			the maximum number of section names to retrieve
 *
 * @return	true if the file specified was found and it contained at least 1 section for the specified class
 */
bool FConfigCacheIni::GetPerObjectConfigSections( const FString& Filename, const FString& SearchClass, TArray<FString>& out_SectionNames, int32 MaxResults )
{
	bool bResult = false;

	MaxResults = FMath::Max(0, MaxResults);
	FConfigFile* File = Find(Filename, false);
	if ( File != NULL )
	{
		out_SectionNames.Empty();
		for ( FConfigFile::TIterator It(*File); It && out_SectionNames.Num() < MaxResults; ++It )
		{
			const FString& SectionName = It.Key();
			
			// determine whether this section corresponds to a PerObjectConfig section
			int32 POCClassDelimiter = SectionName.Find(TEXT(" "));
			if ( POCClassDelimiter != INDEX_NONE )
			{
				// the section name contained a space, which for now we'll assume means that we've found a PerObjectConfig section
				// see if the remainder of the section name matches the class name we're searching for
				if ( SectionName.Mid(POCClassDelimiter + 1) == SearchClass )
				{
					// found a PerObjectConfig section for the class specified - add it to the list
					out_SectionNames.Insert(SectionName,0);
					bResult = true;
				}
			}
		}
	}

	return bResult;
}

void FConfigCacheIni::Exit()
{
	Flush( 1 );
}

void FConfigCacheIni::Dump(FOutputDevice& Ar, const TCHAR* BaseIniName)
{
	if (BaseIniName == NULL)
	{
		Ar.Log( TEXT("Files map:") );
		TMap<FString,FConfigFile>::Dump( Ar );
	}

	for ( TIterator It(*this); It; ++It )
	{
		if (BaseIniName == NULL || FPaths::GetBaseFilename(It.Key()) == BaseIniName)
		{
			Ar.Logf(TEXT("FileName: %s"), *It.Key());
			FConfigFile& File = It.Value();
			for ( FConfigFile::TIterator FileIt(File); FileIt; ++FileIt )
			{
				FConfigSection& Sec = FileIt.Value();
				Ar.Logf(TEXT("   [%s]"), *FileIt.Key());
				for ( FConfigSectionMap::TConstIterator SecIt(Sec); SecIt; ++SecIt )
					Ar.Logf(TEXT("   %s=%s"), *SecIt.Key().ToString(), *SecIt.Value());

				Ar.Log(LINE_TERMINATOR);
			}
		}
	}
}

// Derived functions.
FString FConfigCacheIni::GetStr( const TCHAR* Section, const TCHAR* Key, const FString& Filename )
{
	FString Result;
	GetString( Section, Key, Result, Filename );
	return Result;
}
bool FConfigCacheIni::GetInt
(
	const TCHAR*		Section,
	const TCHAR*		Key,
	int32&				Value,
	const FString&	Filename
)
{
	FString Text; 
	if( GetString( Section, Key, Text, Filename ) )
	{
		Value = FCString::Atoi(*Text);
		return 1;
	}
	return 0;
}
bool FConfigCacheIni::GetFloat
(
	const TCHAR*		Section,
	const TCHAR*		Key,
	float&				Value,
	const FString&	Filename
)
{
	FString Text; 
	if( GetString( Section, Key, Text, Filename ) )
	{
		Value = FCString::Atof(*Text);
		return 1;
	}
	return 0;
}
bool FConfigCacheIni::GetDouble
	(
	const TCHAR*		Section,
	const TCHAR*		Key,
	double&				Value,
	const FString&	Filename
	)
{
	FString Text; 
	if( GetString( Section, Key, Text, Filename ) )
	{
		Value = FCString::Atod(*Text);
		return 1;
	}
	return 0;
}


bool FConfigCacheIni::GetBool
(
	const TCHAR*		Section,
	const TCHAR*		Key,
	bool&				Value,
	const FString&	Filename
)
{
	FString Text; 
	if( GetString( Section, Key, Text, Filename ) )
	{
		Value = FCString::ToBool(*Text);
		return 1;
	}
	return 0;
}
int32 FConfigCacheIni::GetArray
(
	const TCHAR*		Section,
	const TCHAR*		Key,
	TArray<FString>&	out_Arr,
	const FString&	Filename
)
{
	FRemoteConfig::Get()->FinishRead(*Filename); // Ensure the remote file has been loaded and processed
	out_Arr.Empty();
	FConfigFile* File = Find( Filename, 0 );
	if ( File != NULL )
	{
		FConfigSection* Sec = File->Find( Section );
		if ( Sec != NULL )
		{
			TArray<FString> RemapArray;
			Sec->MultiFind(Key, RemapArray);

			// TMultiMap::MultiFind will return the results in reverse order
			out_Arr.AddZeroed(RemapArray.Num());
			for ( int32 RemapIndex = RemapArray.Num() - 1, Index = 0; RemapIndex >= 0; RemapIndex--, Index++ )
			{
				out_Arr[Index] = RemapArray[RemapIndex];
			}
		}
#if !UE_BUILD_SHIPPING
		else
		{
			CheckLongSectionNames( Section, File );
		}
#endif
	}

	return out_Arr.Num();
}
/** Loads a "delimited" list of string
 * @param Section - Section of the ini file to load from
 * @param Key - The key in the section of the ini file to load
 * @param out_Arr - Array to load into
 * @param Delimiter - Break in the strings
 * @param Filename - Ini file to load from
 */
int32 FConfigCacheIni::GetSingleLineArray
(
	const TCHAR*		Section,
	const TCHAR*		Key,
	TArray<FString>&	out_Arr,
	const FString&	Filename
)
{
	FString FullString;
	bool bValueExisted = GetString(Section, Key, FullString, Filename);
	const TCHAR* RawString = *FullString;

	//tokenize the string into out_Arr
	FString NextToken;
	while ( FParse::Token(RawString, NextToken, false) )
	{
		new(out_Arr) FString(NextToken);
	}
	return bValueExisted;
}

bool FConfigCacheIni::GetColor
(
 const TCHAR*		Section,
 const TCHAR*		Key,
 FColor&			Value,
 const FString&	Filename
 )
{
	FString Text; 
	if( GetString( Section, Key, Text, Filename ) )
	{
		return Value.InitFromString(Text);
	}
	return false;
}

bool FConfigCacheIni::GetVector2D(
	const TCHAR*   Section,
	const TCHAR*   Key,
	FVector2D&     Value,
	const FString& Filename)
{
	FString Text;
	if (GetString(Section, Key, Text, Filename))
	{
		return Value.InitFromString(Text);
	}
	return false;
}


bool FConfigCacheIni::GetVector
(
 const TCHAR*		Section,
 const TCHAR*		Key,
 FVector&			Value,
 const FString&	Filename
 )
{
	FString Text; 
	if( GetString( Section, Key, Text, Filename ) )
	{
		return Value.InitFromString(Text);
	}
	return false;
}

bool FConfigCacheIni::GetVector4
(
 const TCHAR*		Section,
 const TCHAR*		Key,
 FVector4&			Value,
 const FString&	Filename
)
{
	FString Text;
	if(GetString(Section, Key, Text, Filename))
	{
		return Value.InitFromString(Text);
	}
	return false;
}

bool FConfigCacheIni::GetRotator
(
 const TCHAR*		Section,
 const TCHAR*		Key,
 FRotator&			Value,
 const FString&	Filename
 )
{
	FString Text; 
	if( GetString( Section, Key, Text, Filename ) )
	{
		return Value.InitFromString(Text);
	}
	return false;
}

void FConfigCacheIni::SetInt
(
	const TCHAR*	Section,
	const TCHAR*	Key,
	int32				Value,
	const FString&	Filename
)
{
	TCHAR Text[MAX_SPRINTF]=TEXT("");
	FCString::Sprintf( Text, TEXT("%i"), Value );
	SetString( Section, Key, Text, Filename );
}
void FConfigCacheIni::SetFloat
(
	const TCHAR*		Section,
	const TCHAR*		Key,
	float				Value,
	const FString&	Filename
)
{
	TCHAR Text[MAX_SPRINTF]=TEXT("");
	FCString::Sprintf( Text, TEXT("%f"), Value );
	SetString( Section, Key, Text, Filename );
}
void FConfigCacheIni::SetDouble
(
	const TCHAR*		Section,
	const TCHAR*		Key,
	double				Value,
	const FString&	Filename
)
{
	TCHAR Text[MAX_SPRINTF]=TEXT("");
	FCString::Sprintf( Text, TEXT("%f"), Value );
	SetString( Section, Key, Text, Filename );
}
void FConfigCacheIni::SetBool
(
	const TCHAR*		Section,
	const TCHAR*		Key,
	bool				Value,
	const FString&	Filename
)
{
	SetString( Section, Key, Value ? TEXT("True") : TEXT("False"), Filename );
}

void FConfigCacheIni::SetArray
(
	const TCHAR*			Section,
	const TCHAR*			Key,
	const TArray<FString>&	Value,
	const FString&		Filename
)
{
	FConfigFile* File = Find( Filename, 1 );
	if (!File)
	{
		return;
	}
	
	FConfigSection* Sec  = File->Find( Section );
	if( !Sec )
		Sec = &File->Add( Section, FConfigSection() );

	if ( Sec->Remove(Key) > 0 )
		File->Dirty = 1;

	for ( int32 i = 0; i < Value.Num(); i++ )
	{
		Sec->Add(Key, *Value[i]);
		File->Dirty = 1;
	}
}
/** Saves a "delimited" list of strings
 * @param Section - Section of the ini file to save to
 * @param Key - The key in the section of the ini file to save
 * @param In_Arr - Array to save from
 * @param Filename - Ini file to save to
 */
void FConfigCacheIni::SetSingleLineArray
(
	const TCHAR*			Section,
	const TCHAR*			Key,
	const TArray<FString>&	In_Arr,
	const FString&		Filename
)
{
	FString FullString;

	//append all strings to single string
	for (int32 i = 0; i < In_Arr.Num(); ++i)
	{
		FullString += In_Arr[i];
		FullString += TEXT(" ");
	}

	//save to ini file
	SetString(Section, Key, *FullString, Filename);
}

void FConfigCacheIni::SetColor
(
 const TCHAR*		Section,
 const TCHAR*		Key,
 const FColor		Value,
 const FString&	Filename
 )
{
	SetString( Section, Key, *Value.ToString(), Filename );
}

void FConfigCacheIni::SetVector2D(
	const TCHAR*   Section,
	const TCHAR*   Key,
	FVector2D      Value,
	const FString& Filename)
{
	SetString(Section, Key, *Value.ToString(), Filename);
}

void FConfigCacheIni::SetVector
(
 const TCHAR*		Section,
 const TCHAR*		Key,
 const FVector		 Value,
 const FString&	Filename
 )
{
	SetString( Section, Key, *Value.ToString(), Filename );
}

void FConfigCacheIni::SetVector4
(
 const TCHAR*		Section,
 const TCHAR*		Key,
 const FVector4&	 Value,
 const FString&	Filename
)
{
	SetString(Section, Key, *Value.ToString(), Filename);
}

void FConfigCacheIni::SetRotator
(
 const TCHAR*		Section,
 const TCHAR*		Key,
 const FRotator		Value,
 const FString&	Filename
 )
{
	SetString( Section, Key, *Value.ToString(), Filename );
}


/**
 * Archive for counting config file memory usage.
 */
class FArchiveCountConfigMem : public FArchive
{
public:
	FArchiveCountConfigMem()
	:	Num(0)
	,	Max(0)
	{
		ArIsCountingMemory = true;
	}
	SIZE_T GetNum()
	{
		return Num;
	}
	SIZE_T GetMax()
	{
		return Max;
	}
	void CountBytes( SIZE_T InNum, SIZE_T InMax )
	{
		Num += InNum;
		Max += InMax;
	}
protected:
	SIZE_T Num, Max;
};


/**
 * Tracks the amount of memory used by a single config or loc file
 */
struct FConfigFileMemoryData
{
	FString	ConfigFilename;
	SIZE_T		CurrentSize;
	SIZE_T		MaxSize;

	FConfigFileMemoryData( const FString& InFilename, SIZE_T InSize, SIZE_T InMax )
	: ConfigFilename(InFilename), CurrentSize(InSize), MaxSize(InMax)
	{}
};

/**
 * Tracks the memory data recorded for all loaded config files.
 */
struct FConfigMemoryData
{
	int32 NameIndent;
	int32 SizeIndent;
	int32 MaxSizeIndent;

	TArray<FConfigFileMemoryData> MemoryData;

	FConfigMemoryData()
	: NameIndent(0), SizeIndent(0), MaxSizeIndent(0)
	{}

	void AddConfigFile( const FString& ConfigFilename, FArchiveCountConfigMem& MemAr )
	{
		SIZE_T TotalMem = MemAr.GetNum();
		SIZE_T MaxMem = MemAr.GetMax();

		NameIndent = FMath::Max(NameIndent, ConfigFilename.Len());
		SizeIndent = FMath::Max(SizeIndent, FString::FromInt(TotalMem).Len());
		MaxSizeIndent = FMath::Max(MaxSizeIndent, FString::FromInt(MaxMem).Len());
		
		new(MemoryData) FConfigFileMemoryData( ConfigFilename, TotalMem, MaxMem );
	}

	void SortBySize()
	{
		struct FCompareFConfigFileMemoryData
		{
			FORCEINLINE bool operator()( const FConfigFileMemoryData& A, const FConfigFileMemoryData& B ) const
			{
				return ( B.CurrentSize == A.CurrentSize ) ? ( B.MaxSize < A.MaxSize ) : ( B.CurrentSize < A.CurrentSize );
			}
		};
		MemoryData.Sort( FCompareFConfigFileMemoryData() );
	}
};

/**
 * Dumps memory stats for each file in the config cache to the specified archive.
 *
 * @param	Ar	the output device to dump the results to
 */
void FConfigCacheIni::ShowMemoryUsage( FOutputDevice& Ar )
{
	FConfigMemoryData ConfigCacheMemoryData;

	for ( TIterator FileIt(*this); FileIt; ++FileIt )
	{
		FString Filename = FileIt.Key();
		FConfigFile& ConfigFile = FileIt.Value();

		FArchiveCountConfigMem MemAr;

		// count the bytes used for storing the filename
		MemAr << Filename;

		// count the bytes used for storing the array of SectionName->Section pairs
		MemAr << ConfigFile;
		
		ConfigCacheMemoryData.AddConfigFile(Filename, MemAr);
	}

	// add a little extra spacing between the columns
	ConfigCacheMemoryData.SizeIndent += 10;
	ConfigCacheMemoryData.MaxSizeIndent += 10;

	// record the memory used by the FConfigCacheIni's TMap
	FArchiveCountConfigMem MemAr;
	CountBytes(MemAr);

	SIZE_T TotalMemoryUsage=MemAr.GetNum();
	SIZE_T MaxMemoryUsage=MemAr.GetMax();

	Ar.Log(TEXT("Config cache memory usage:"));
	// print out the header
	Ar.Logf(TEXT("%*s %*s %*s"), ConfigCacheMemoryData.NameIndent, TEXT("FileName"), ConfigCacheMemoryData.SizeIndent, TEXT("NumBytes"), ConfigCacheMemoryData.MaxSizeIndent, TEXT("MaxBytes"));

	ConfigCacheMemoryData.SortBySize();
	for ( int32 Index = 0; Index < ConfigCacheMemoryData.MemoryData.Num(); Index++ )
	{
		FConfigFileMemoryData& ConfigFileMemoryData = ConfigCacheMemoryData.MemoryData[Index];
			Ar.Logf(TEXT("%*s %*u %*u"), 
			ConfigCacheMemoryData.NameIndent, *ConfigFileMemoryData.ConfigFilename,
			ConfigCacheMemoryData.SizeIndent, (uint32)ConfigFileMemoryData.CurrentSize,
			ConfigCacheMemoryData.MaxSizeIndent, (uint32)ConfigFileMemoryData.MaxSize);

		TotalMemoryUsage += ConfigFileMemoryData.CurrentSize;
		MaxMemoryUsage += ConfigFileMemoryData.MaxSize;
	}

	Ar.Logf(TEXT("%*s %*u %*u"), 
		ConfigCacheMemoryData.NameIndent, TEXT("Total"),
		ConfigCacheMemoryData.SizeIndent, (uint32)TotalMemoryUsage,
		ConfigCacheMemoryData.MaxSizeIndent, (uint32)MaxMemoryUsage);
}



SIZE_T FConfigCacheIni::GetMaxMemoryUsage()
{
	// record the memory used by the FConfigCacheIni's TMap
	FArchiveCountConfigMem MemAr;
	CountBytes(MemAr);

	SIZE_T TotalMemoryUsage=MemAr.GetNum();
	SIZE_T MaxMemoryUsage=MemAr.GetMax();


	FConfigMemoryData ConfigCacheMemoryData;

	for ( TIterator FileIt(*this); FileIt; ++FileIt )
	{
		FString Filename = FileIt.Key();
		FConfigFile& ConfigFile = FileIt.Value();

		FArchiveCountConfigMem FileMemAr;

		// count the bytes used for storing the filename
		FileMemAr << Filename;

		// count the bytes used for storing the array of SectionName->Section pairs
		FileMemAr << ConfigFile;

		ConfigCacheMemoryData.AddConfigFile(Filename, FileMemAr);
	}

	for ( int32 Index = 0; Index < ConfigCacheMemoryData.MemoryData.Num(); Index++ )
	{
		FConfigFileMemoryData& ConfigFileMemoryData = ConfigCacheMemoryData.MemoryData[Index];

		TotalMemoryUsage += ConfigFileMemoryData.CurrentSize;
		MaxMemoryUsage += ConfigFileMemoryData.MaxSize;
	}

	return MaxMemoryUsage;
}

bool FConfigCacheIni::ForEachEntry(const FKeyValueSink& Visitor, const TCHAR* Section, const FString& Filename)
{
	FConfigFile* File = Find(Filename, 0);
	if(!File)
	{
		return false;
	}

	FConfigSection* Sec = File->Find(Section);
	if(!Sec)
	{
		return false;
	}

	for(FConfigSectionMap::TIterator It(*Sec); It; ++It)
	{
		Visitor.Execute(*It.Key().GetPlainNameString(), *It.Value());
	}

	return true;
}

/**
 * This will completely load a single .ini file into the passed in FConfigFile.
 *
 * @param FilenameToLoad - this is the path to the file to 
 * @param ConfigFile - This is the FConfigFile which will have the contents of the .ini loaded into
 *
 **/
static void LoadAnIniFile(const FString& FilenameToLoad, FConfigFile& ConfigFile)
{
	// This shouldn't be getting called if seekfree is enabled on console.
	check(!GUseSeekFreeLoading || !FPlatformProperties::RequiresCookedData());

	if( !IsUsingLocalIniFile(*FilenameToLoad, NULL) || (IFileManager::Get().FileSize( *FilenameToLoad ) >= 0) )
	{
		ProcessIniContents(*FilenameToLoad, *FilenameToLoad, &ConfigFile, false, false);
	}
	else
	{
		//UE_LOG(LogConfig, Warning, TEXT( "LoadAnIniFile was unable to find FilenameToLoad: %s "), *FilenameToLoad);
	}
}

/**
 * This will load up two .ini files and then determine if the destination one is outdated.
 * Outdatedness is determined by the following mechanic:
 *
 * When a generated .ini is written out it will store the timestamps of the files it was generated
 * from.  This way whenever the Default__.inis are modified the Generated .ini will view itself as
 * outdated and regenerate it self.
 *
 * Outdatedness also can be affected by commandline params which allow one to delete all .ini, have
 * automated build system etc.
 *
 * @param DestConfigFile			The FConfigFile that will be filled out with the most up to date ini contents
 * @param DestIniFilename			The name of the destination .ini file - it's loaded and checked against source (e.g. Engine.ini)
 * @param SourceIniFilename			The name of the source .ini file (e.g. DefaultEngine.ini)
 */
static bool GenerateDestIniFile(FConfigFile& DestConfigFile, const FString& DestIniFilename, const FConfigFileHierarchy& SourceIniHierarchy, bool bAllowGeneratedINIs, const bool bUseHierarchyCache)
{
	bool bResult = LoadIniFileHierarchy(SourceIniHierarchy, *DestConfigFile.SourceConfigFile, bUseHierarchyCache);
	if ( bResult == false )
	{
		return false;
	}
	LoadAnIniFile(DestIniFilename, DestConfigFile);

#if !UE_BUILD_SHIPPING
	// process any commandline overrides
	OverrideFromCommandline(&DestConfigFile, DestIniFilename);
#endif

	bool bForceRegenerate = false;
	bool bShouldUpdate = FPlatformProperties::RequiresCookedData();

	// Don't try to load any generated files from disk in cooked builds. We will always use the re-generated INIs.
	if (!FPlatformProperties::RequiresCookedData() || bAllowGeneratedINIs)
	{
		// We need to check if the user is using the version of the config system which had the entire contents of the coalesced
		// Source ini hierarchy output, if so we need to update, as it will cause issues with the new way we handle saved config files.
		bool bIsLegacyConfigSystem = false;
		for ( TMap<FString,FConfigSection>::TConstIterator It(DestConfigFile); It; ++It )
		{
			FString SectionName = It.Key();
			if( SectionName == TEXT("IniVersion") || SectionName == TEXT("Engine.Engine") )
			{
				bIsLegacyConfigSystem = true;
				UE_LOG( LogInit, Warning, TEXT( "%s is out of date. It will be regenerated." ), *FPaths::ConvertRelativePathToFull(DestIniFilename) );
				break;
			}
		}

		// Regenerate the ini file?
		if( bIsLegacyConfigSystem || FParse::Param(FCommandLine::Get(),TEXT("REGENERATEINIS")) == true )
		{
			bForceRegenerate = true;
		}
		else if( FParse::Param(FCommandLine::Get(),TEXT("NOAUTOINIUPDATE")) )
		{
			// Flag indicating whether the user has requested 'Yes/No To All'.
			static int32 GIniYesNoToAll = -1;
			// Make sure GIniYesNoToAll's 'uninitialized' value is kosher.
			static_assert(EAppReturnType::YesAll != -1, "EAppReturnType::YesAll must not be -1.");
			static_assert(EAppReturnType::NoAll != -1, "EAppReturnType::NoAll must not be -1.");

			// The file exists but is different.
			// Prompt the user if they haven't already responded with a 'Yes/No To All' answer.
			uint32 YesNoToAll;
			if( GIniYesNoToAll != EAppReturnType::YesAll && GIniYesNoToAll != EAppReturnType::NoAll )
			{
				YesNoToAll = FMessageDialog::Open(EAppMsgType::YesNoYesAllNoAll, FText::Format( NSLOCTEXT("Core", "IniFileOutOfDate", "Your ini ({0}) file is outdated. Do you want to automatically update it saving the previous version? Not doing so might cause crashes!"), FText::FromString( DestIniFilename ) ) );
				// Record whether the user responded with a 'Yes/No To All' answer.
				if ( YesNoToAll == EAppReturnType::YesAll || YesNoToAll == EAppReturnType::NoAll )
				{
					GIniYesNoToAll = YesNoToAll;
				}
			}
			else
			{
				// The user has already responded with a 'Yes/No To All' answer, so note it 
				// in the output arg so that calling code can operate on its value.
				YesNoToAll = GIniYesNoToAll;
			}
			// Regenerate the file if approved by the user.
			bShouldUpdate = (YesNoToAll == EAppReturnType::Yes) || (YesNoToAll == EAppReturnType::YesAll);
		}
		else
		{
			bShouldUpdate = true;
		}
	}
	
	// Regenerate the file.
	if( bForceRegenerate )
	{
		bResult = LoadIniFileHierarchy(SourceIniHierarchy, DestConfigFile, bUseHierarchyCache);
		DestConfigFile.SourceConfigFile = new FConfigFile( DestConfigFile );

		// mark it as dirty (caller may want to save)
		DestConfigFile.Dirty = true;
	}
	else if( bShouldUpdate )
	{
		// Merge the .ini files by copying over properties that exist in the default .ini but are
		// missing from the generated .ini
		// NOTE: Most of the time there won't be any properties to add here, since LoadAnIniFile will
		//		 combine properties in the Default .ini with those in the Project .ini
		DestConfigFile.AddMissingProperties(*DestConfigFile.SourceConfigFile);

		// mark it as dirty (caller may want to save)
		DestConfigFile.Dirty = true;
	}
		
	if (!IsUsingLocalIniFile(*DestIniFilename, NULL))
	{
		// Save off a copy of the local file prior to overwriting it with the contents of a remote file
		MakeLocalCopy(*DestIniFilename);
	}

	return bResult;
}

/**
 * Calculates the name of the source (default) .ini file for a given base (ie Engine, Game, etc)
 *
 * @param ConfigDir Path to ini file
 * @param Prefix Prefix for the ini filename (Default/Platform name), may include additional sub-directories
 * @param IniBaseName Base name of the .ini (Engine, Game)
 * 
 * @return Standardized .ini filename
 */
static FString GetSourceIniFilename(const TCHAR* ConfigDir, const TCHAR* Prefix, const TCHAR* BaseIniName)
{
	FString IniFilename;
	
#if !UE_BUILD_SHIPPING
	// Figure out what to look for on the commandline for an override. Disabled in shipping builds for security reasons
	const FString CommandLineSwitch = FString::Printf(TEXT("DEF%sINI="), BaseIniName);	
	if (FParse::Value(FCommandLine::Get(), *CommandLineSwitch, IniFilename) == false)
#endif
	{
		// if it's not found on the commandline, then generate it	
		IniFilename = FString(ConfigDir) / FString::Printf(TEXT("%s%s.ini"), Prefix, BaseIniName);
	}

	FPaths::MakeStandardFilename(IniFilename);
	return IniFilename;
}

/**
 * Creates a chain of ini filenames to load and combine.
 *
 * @param InBaseIniName Ini name.
 * @param InPlatformName Platform name, NULL means to use the current platform
 * @param OutHierarchy An array which is to receive the generated hierachy of ini filenames.
 */
static void GetSourceIniHierarchyFilenames(const TCHAR* InBaseIniName, const TCHAR* InPlatformName, const TCHAR* EngineConfigDir, const TCHAR* SourceConfigDir, FConfigFileHierarchy& OutHierarchy, bool bRequireDefaultIni)
{
	/**************************************************
	 **** CRITICAL NOTES
	 **** If you change this function, you need to also change EnumerateCrossPlatformIniFileNames() in EngineConfiguration.cs!!!
	 **************************************************/
	
	const FString PlatformName(InPlatformName ? InPlatformName : ANSI_TO_TCHAR(FPlatformProperties::IniPlatformName()));

	// [[[[ ENGINE DEFAULTS ]]]]
	// Engine/Config/Base.ini (included in every ini type, required)
	OutHierarchy.Add(EConfigFileHierarchy::AbsoluteBase, FIniFilename(FString::Printf(TEXT("%sBase.ini"), EngineConfigDir), true));
	// Engine/Config/Base* ini
	OutHierarchy.Add(EConfigFileHierarchy::EngineDirBase, FIniFilename(FString::Printf(TEXT("%sBase%s.ini"), EngineConfigDir, InBaseIniName), false));
	// Engine/Config/NotForLicensees/Base* ini
	OutHierarchy.Add(EConfigFileHierarchy::EngineDirBase_NotForLicensees, FIniFilename(FString::Printf(TEXT("%sNotForLicensees/Base%s.ini"), EngineConfigDir, InBaseIniName), false));
	// Engine/Config/NoRedist/Base* ini
	/////
	// NOTE: 4.7
	// There was a bug that was causing this file to be written out for all users and for all projects, with bad values
	// that would break all projects (external reference errors)
	// Since this file has not been used yet, we will delete it if it exists, and then for 4.8, we will put this back
	// into the hierarchy and remove the delete operation
	// - Remember to fixup EngineConfiguration.cs
	/////
	IFileManager::Get().Delete(*FString::Printf(TEXT("%sNoRedist/Base%s.ini"), EngineConfigDir, InBaseIniName), false, true, true);
	IFileManager::Get().DeleteDirectory(*FString::Printf(TEXT("%sNoRedist"), EngineConfigDir), false, false);
	// OutHierarchy.Add( FIniFilename(FString::Printf(TEXT("%sNoRedist/Base%s.ini"), EngineConfigDir, InBaseIniName), false) );

	// [[[[ PROJECT SETTINGS ]]]]
	// Game/Config/Default* ini
	OutHierarchy.Add(EConfigFileHierarchy::GameDirDefault, FIniFilename(GetSourceIniFilename(SourceConfigDir, TEXT("Default"), InBaseIniName), bRequireDefaultIni));
	// Game/Config/DedicatedServer* ini (knowingly NOT in EngineConfiguration.cs because this is a runtime only check)
	if (IsRunningDedicatedServer())
	{
		OutHierarchy.Add(EConfigFileHierarchy::GameDirDedicatedServer, FIniFilename(FString::Printf(TEXT("%s/DedicatedServer%s.ini"), SourceConfigDir, InBaseIniName), false));
	}
	// Game/Config/NotForLicensees/Default* ini
	OutHierarchy.Add(EConfigFileHierarchy::GameDirDefault_NotForLicensees, FIniFilename(FString::Printf(TEXT("%sNotForLicensees/Default%s.ini"), SourceConfigDir, InBaseIniName), false));
	// Game/Config/NoRedist/Default* ini (Checkpointed here before the platform ini divergence)
	FString HierarchyCheckpointPath = FString::Printf(TEXT("%sNoRedist/Default%s.ini"), SourceConfigDir, InBaseIniName);
	OutHierarchy.Add(EConfigFileHierarchy::GameDirDefault_NoRedist, FIniFilename(HierarchyCheckpointPath, false, GenerateHierarchyCacheKey(OutHierarchy, HierarchyCheckpointPath, InBaseIniName)));
	
	if (PlatformName.Len() > 0)
	{
		// [[[[ PLATFORM DEFAULTS AND PROJECT SETTINGS ]]]]
		// Engine/Config/Platform/Platform* ini
		OutHierarchy.Add(EConfigFileHierarchy::EngineDir_Platform, FIniFilename(FString::Printf(TEXT("%s%s/%s%s.ini"), EngineConfigDir, *PlatformName, *PlatformName, InBaseIniName), false));
		// Engine/Config/NotForLicensees/Platform/Platform* ini
		OutHierarchy.Add(EConfigFileHierarchy::EngineDir_Platform_NotForLicensees, FIniFilename(FString::Printf(TEXT("%sNotForLicensees/%s/%s%s.ini"), EngineConfigDir, *PlatformName, *PlatformName, InBaseIniName), false));
		// Engine/Config/NoRedist/Platform/Platform* ini
		OutHierarchy.Add(EConfigFileHierarchy::EngineDir_Platform_NoRedist, FIniFilename(FString::Printf(TEXT("%sNoRedist/%s/%s%s.ini"), EngineConfigDir, *PlatformName, *PlatformName, InBaseIniName), false));
		// Game/Config/Platform/Platform* ini
		OutHierarchy.Add(EConfigFileHierarchy::GameDir_Platform, FIniFilename(FString::Printf(TEXT("%s%s/%s%s.ini"), SourceConfigDir, *PlatformName, *PlatformName, InBaseIniName), false));
		// Game/Config/NotForLicensee/Platform/Platform* ini
		OutHierarchy.Add(EConfigFileHierarchy::GameDir_Platform_NotForLicensees, FIniFilename(FString::Printf(TEXT("%sNotForLicensees/%s/%s%s.ini"), SourceConfigDir, *PlatformName, *PlatformName, InBaseIniName), false));
		// Game/Config/NoRedist/Platform/Platform* ini
		OutHierarchy.Add(EConfigFileHierarchy::GameDir_Platform_NoRedist, FIniFilename(FString::Printf(TEXT("%sNoRedist/%s/%s%s.ini"), SourceConfigDir, *PlatformName, *PlatformName, InBaseIniName), false));
	}

	// [[[[ GLOBAL USER OVERRIDES ]]]]
	// <AppData>/UE4/EngineConfig/User* ini
	OutHierarchy.Add(EConfigFileHierarchy::UserSettingsDir_EngineDir_User, FIniFilename(FPaths::Combine(FPlatformProcess::UserSettingsDir(), *FString::Printf(TEXT("Unreal Engine/Engine/Config/User%s.ini"), InBaseIniName)), false));
	// <Documents>/UE4/EngineConfig/User* ini
	OutHierarchy.Add(EConfigFileHierarchy::UserDir_User, FIniFilename(FPaths::Combine(FPlatformProcess::UserDir(), *FString::Printf(TEXT("Unreal Engine/Engine/Config/User%s.ini"), InBaseIniName)), false));

	// [[[[ PROJECT USER OVERRIDES ]]]]
	// Game/Config/User* ini (Checkpointed here at the end)
	HierarchyCheckpointPath = FString::Printf(TEXT("%sUser%s.ini"), SourceConfigDir, InBaseIniName);
	OutHierarchy.Add(EConfigFileHierarchy::GameDir_User, FIniFilename(HierarchyCheckpointPath, false, GenerateHierarchyCacheKey(OutHierarchy, HierarchyCheckpointPath, InBaseIniName)));

	// Ensure the hierarchy is in the correct order.
	OutHierarchy.KeySort([](const EConfigFileHierarchy& A, const EConfigFileHierarchy& B) { return (A < B); });
}

/**
 * Calculates the name of a dest (generated) .ini file for a given base (ie Engine, Game, etc)
 * 
 * @param IniBaseName Base name of the .ini (Engine, Game)
 * @param PlatformName Name of the platform to get the .ini path for (NULL means to use the current platform)
 * @param GeneratedConfigDir The base folder that will contain the generated config files.
 * 
 * @return Standardized .ini filename
 */
static FString GetDestIniFilename(const TCHAR* BaseIniName, const TCHAR* PlatformName, const TCHAR* GeneratedConfigDir)
{
	// figure out what to look for on the commandline for an override
	FString CommandLineSwitch = FString::Printf(TEXT("%sINI="), BaseIniName);
	
	// if it's not found on the commandline, then generate it
	FString IniFilename;
	if (FParse::Value(FCommandLine::Get(), *CommandLineSwitch, IniFilename) == false)
	{
		FString Name(PlatformName ? PlatformName : ANSI_TO_TCHAR(FPlatformProperties::PlatformName()));
		// put it all together
		IniFilename = FString::Printf(TEXT("%s%s/%s.ini"), GeneratedConfigDir, *Name, BaseIniName);
	}

	// standardize it!
	FPaths::MakeStandardFilename(IniFilename);
	return IniFilename;
}

void FConfigCacheIni::InitializeConfigSystem()
{
	// Perform any upgrade we need before we load any configuration files
	FConfigManifest::UpgradeFromPreviousVersions();

	// create GConfig
	GConfig = new FConfigCacheIni(EConfigCacheType::DiskBacked);

	// load the main .ini files (unless we're running a program or a gameless UE4Editor.exe, DefaultEngine.ini is required).
	const bool bIsGamelessExe = !FApp::HasGameName();
	const bool bDefaultEngineIniRequired = !bIsGamelessExe && (GIsGameAgnosticExe || FApp::IsGameNameEmpty());
	bool bEngineConfigCreated = FConfigCacheIni::LoadGlobalIniFile(GEngineIni, TEXT("Engine"), NULL, bDefaultEngineIniRequired);

	if ( !bIsGamelessExe )
	{
		// Now check and see if our game is correct if this is a game agnostic binary
		if (GIsGameAgnosticExe && !bEngineConfigCreated)
		{
			const FText AbsolutePath = FText::FromString( IFileManager::Get().ConvertToAbsolutePathForExternalAppForRead(*FPaths::GetPath(GEngineIni)) );
			//@todo this is too early to localize
			const FText Message = FText::Format( NSLOCTEXT("Core", "FirstCmdArgMustBeGameName", "'{0}' must exist and contain a DefaultEngine.ini."), AbsolutePath );
			if (!GIsBuildMachine)
			{
				FMessageDialog::Open(EAppMsgType::Ok, Message);
			}
			FApp::SetGameName(TEXT("")); // this disables part of the crash reporter to avoid writing log files to a bogus directory
			if (!GIsBuildMachine)
			{
				exit(1);
			}
			UE_LOG(LogInit, Fatal,TEXT("%s"), *Message.ToString());
		}
	}

	FConfigCacheIni::LoadGlobalIniFile(GGameIni, TEXT("Game"));
	FConfigCacheIni::LoadGlobalIniFile(GInputIni, TEXT("Input"));
#if WITH_EDITOR
	// load some editor specific .ini files

	FConfigCacheIni::LoadGlobalIniFile(GEditorIni, TEXT("Editor"));

	// Upgrade editor user settings before loading the editor per project user settings
	FConfigManifest::MigrateEditorUserSettings();
	FConfigCacheIni::LoadGlobalIniFile(GEditorPerProjectIni, TEXT("EditorPerProjectUserSettings"));

	// Project agnostic editor ini files
	static const FString EditorSettingsDir = FPaths::Combine(*FPaths::GameAgnosticSavedDir(), TEXT("Config")) + TEXT("/");
	FConfigCacheIni::LoadGlobalIniFile(GEditorSettingsIni, TEXT("EditorSettings"), NULL, false, false, true, *EditorSettingsDir);
	FConfigCacheIni::LoadGlobalIniFile(GEditorLayoutIni, TEXT("EditorLayout"), NULL, false, false, true, *EditorSettingsDir);
	FConfigCacheIni::LoadGlobalIniFile(GEditorKeyBindingsIni, TEXT("EditorKeyBindings"), NULL, false, false, true, *EditorSettingsDir);

#endif
#if PLATFORM_DESKTOP
	// load some desktop only .ini files
	FConfigCacheIni::LoadGlobalIniFile(GCompatIni, TEXT("Compat"));
	FConfigCacheIni::LoadGlobalIniFile(GLightmassIni, TEXT("Lightmass"));
#endif

	// Load scalability settings.
	FConfigCacheIni::LoadGlobalIniFile(GScalabilityIni, TEXT("Scalability"));
	
	// Load user game settings .ini, allowing merging. This also updates the user .ini if necessary.
	FConfigCacheIni::LoadGlobalIniFile(GGameUserSettingsIni, TEXT("GameUserSettings"));

	// now we can make use of GConfig
	GConfig->bIsReadyForUse = true;
}

bool FConfigCacheIni::LoadGlobalIniFile(FString& FinalIniFilename, const TCHAR* BaseIniName, const TCHAR* Platform, bool bForceReload, bool bRequireDefaultIni, bool bAllowGeneratedIniWhenCooked, const TCHAR* GeneratedConfigDir)
{
	// figure out where the end ini file is
	FinalIniFilename = GetDestIniFilename(BaseIniName, Platform, GeneratedConfigDir);
	
	// Start the loading process for the remote config file when appropriate
	if (FRemoteConfig::Get()->ShouldReadRemoteFile(*FinalIniFilename))
	{
		FRemoteConfig::Get()->Read(*FinalIniFilename, BaseIniName);
	}

	FRemoteConfigAsyncIOInfo* RemoteInfo = FRemoteConfig::Get()->FindConfig(*FinalIniFilename);
	if (RemoteInfo && (!RemoteInfo->bWasProcessed || !FRemoteConfig::Get()->IsFinished(*FinalIniFilename)))
	{
		// Defer processing this remote config file to until it has finish its IO operation
		return false;
	}

	// need to check to see if the file already exists in the GConfigManager's cache
	// if it does exist then we are done, nothing else to do
	if (!bForceReload && GConfig->FindConfigFile(*FinalIniFilename) != NULL)
	{
		//UE_LOG(LogConfig, Log,  TEXT( "Request to load a config file that was already loaded: %s" ), GeneratedIniFile );
		return true;
	}

	// make a new entry in GConfig (overwriting what's already there)
	FConfigFile& NewConfigFile = GConfig->Add(FinalIniFilename, FConfigFile());

	if ( bForceReload )
	{
		ClearHierarchyCache(BaseIniName);
	}


	// calculate the source ini file name,
	GetSourceIniHierarchyFilenames( BaseIniName, Platform, *FPaths::EngineConfigDir(), *FPaths::SourceConfigDir(), NewConfigFile.SourceIniHierarchy, bRequireDefaultIni );

	// Keep a record of the original settings
	NewConfigFile.SourceConfigFile = new FConfigFile();

	// now generate and make sure it's up to date
	bool bResult = GenerateDestIniFile(NewConfigFile, FinalIniFilename, NewConfigFile.SourceIniHierarchy, bAllowGeneratedIniWhenCooked, true);
	NewConfigFile.Name = BaseIniName;

	// don't write anything to disk in cooked builds - we will always use re-generated INI files anyway.
	if ((!FPlatformProperties::RequiresCookedData() || bAllowGeneratedIniWhenCooked)
			// We shouldn't save config files when in multiprocess mode,
			// otherwise we get file contention in XGE shader builds.
			&& !FParse::Param(FCommandLine::Get(), TEXT("Multiprocess")))
	{
		// Check the config system for any changes made to defaults and propagate through to the saved.
		NewConfigFile.ProcessSourceAndCheckAgainstBackup();

		if (bResult)
		{
			// if it was dirtied during the above function, save it out now
			NewConfigFile.Write(FinalIniFilename);
		}
	}

	return bResult;
}

void FConfigCacheIni::LoadLocalIniFile(FConfigFile& ConfigFile, const TCHAR* IniName, bool bGenerateDestIni, const TCHAR* Platform, const bool bForceReload )
{
	DECLARE_SCOPE_CYCLE_COUNTER( TEXT( "FConfigCacheIni::LoadLocalIniFile" ), STAT_FConfigCacheIni_LoadLocalIniFile, STATGROUP_LoadTime );

	LoadExternalIniFile( ConfigFile, IniName, *FPaths::EngineConfigDir(), *FPaths::SourceConfigDir(), bGenerateDestIni, Platform, bForceReload );


	// if bGenerateDestIni is false, that means the .ini is a ready-to-go .ini file, and just needs to be loaded into the FConfigFile
	/*if (!bGenerateDestIni)
	{
		// generate path to the .ini file (not a Default ini, IniName is the complete name of the file, without path)
		FString SourceIniFilename = FString::Printf(TEXT("%s%s.ini"), *FPaths::SourceConfigDir(), IniName);

		// load the .ini file straight up
		LoadAnIniFile(*SourceIniFilename, ConfigFile);
	}
	else
	{
		GetSourceIniHierarchyFilenames( IniName, Platform, *FPaths::EngineConfigDir(), *FPaths::SourceConfigDir(), ConfigFile.SourceIniHierarchy, false );
		
		// Keep a record of the original settings
		ConfigFile.SourceConfigFile = new FConfigFile();

		// now generate and make sure it's up to date (using IniName as a Base for an ini filename)
		const bool bAllowGeneratedINIs = true;
		GenerateDestIniFile(ConfigFile, GetDestIniFilename(IniName, Platform, *FPaths::GeneratedConfigDir()), ConfigFile.SourceIniHierarchy, bAllowGeneratedINIs, true);
	}
	ConfigFile.Name = IniName;*/
}

void FConfigCacheIni::LoadExternalIniFile(FConfigFile& ConfigFile, const TCHAR* IniName, const TCHAR* EngineConfigDir, const TCHAR* SourceConfigDir, bool bGenerateDestIni, const TCHAR* Platform, const bool bForceReload)
{
	// if bGenerateDestIni is false, that means the .ini is a ready-to-go .ini file, and just needs to be loaded into the FConfigFile
	if (!bGenerateDestIni)
	{
		// generate path to the .ini file (not a Default ini, IniName is the complete name of the file, without path)
		FString SourceIniFilename = FString::Printf(TEXT("%s/%s.ini"), SourceConfigDir, IniName);

		// load the .ini file straight up
		LoadAnIniFile(*SourceIniFilename, ConfigFile);
	}
	else
	{
		GetSourceIniHierarchyFilenames( IniName, Platform, EngineConfigDir, SourceConfigDir, ConfigFile.SourceIniHierarchy, false );

		if ( bForceReload )
		{
			ClearHierarchyCache( IniName );
		}


		// Keep a record of the original settings
		ConfigFile.SourceConfigFile = new FConfigFile();

		// now generate and make sure it's up to date (using IniName as a Base for an ini filename)
		const bool bAllowGeneratedINIs = true;
		GenerateDestIniFile(ConfigFile, GetDestIniFilename(IniName, Platform, *FPaths::GeneratedConfigDir()), ConfigFile.SourceIniHierarchy, bAllowGeneratedINIs, true);
	}
	ConfigFile.Name = IniName;
}


/**
 * Needs to be called after GConfig is set and LoadCoalescedFile was called.
 * Loads the state of console variables.
 * Works even if the variable is registered after the ini file was loaded.
 */
void FConfigCacheIni::LoadConsoleVariablesFromINI()
{
	FString Paths[2];
	const TCHAR* Sections[2];

	// First pass tries to read from "../../../Engine/Config/ConsoleVariables.ini" [Startup] section if it exists
	Paths[0] = FPaths::EngineDir() + TEXT("Config/ConsoleVariables.ini");
	Sections[0] = TEXT("Startup");

	// Second pass looks at the Engine.ini [ConsoleVariables] section
	Paths[1] = GEngineIni;
	Sections[1] = TEXT("ConsoleVariables");

	bool bFoundSection = false;

	for(int32 PassIdx=0;PassIdx<2;PassIdx++)
	{
		FConfigSection* Section = GConfig->GetSectionPrivate(Sections[PassIdx], false, true, *Paths[PassIdx]);

		if(Section)
		{
			for(FConfigSectionMap::TConstIterator It(*Section); It; ++It)
			{
				const FString& KeyString = It.Key().GetPlainNameString(); 
				const FString& ValueString = It.Value();

				IConsoleVariable* CVar = IConsoleManager::Get().FindConsoleVariable(*KeyString);

				if(CVar)
				{
					// Set if the variable exists.
					CVar->Set(*ValueString, ECVF_SetByConsoleVariablesIni);
				}
				else
				{
					// Create a dummy that is used when someone registers the variable later on.
					IConsoleManager::Get().RegisterConsoleVariable(*KeyString, *ValueString, TEXT("IAmNoRealVariable"),
						(uint32)ECVF_Unregistered | (uint32)ECVF_CreatedFromIni | (uint32)ECVF_SetByConsoleVariablesIni);
				}
			}
			bFoundSection = true;
		}
	}

	if(bFoundSection)
	{
		IConsoleManager::Get().CallAllConsoleVariableSinks();
	}
}

void FConfigFile::UpdateSections(const TCHAR* DiskFilename, const TCHAR* IniRootName/*=NULL*/)
{
	// since we don't want any modifications to other sections, we manually process the file, not read into sections, etc
	FString DiskFile;
	FString NewFile;
	bool bIsLastLineEmtpy = false;
	if (FFileHelper::LoadFileToString(DiskFile, DiskFilename))
	{
		// walk each line
		const TCHAR* Ptr = DiskFile.Len() > 0 ? *DiskFile : NULL;
		bool bDone = Ptr ? false : true;
		bool bIsSkippingSection = true;
		while (!bDone)
		{
			// read the next line
			FString TheLine;
			if (FParse::Line(&Ptr, TheLine, true) == false)
			{
				bDone = true;
			}
			else
			{
				// is this line a section? (must be at least [x])
				if (TheLine.Len() > 3 && TheLine[0] == '[' && TheLine[TheLine.Len() - 1] == ']')
				{
					// look to see if this section is one we are going to update; if so, then skip lines until a new section
					FString SectionName = TheLine.Mid(1, TheLine.Len() - 2);
					bIsSkippingSection = Contains(SectionName);
				}

				// if we aren't skipping, then write out the line
				if (!bIsSkippingSection)
				{
					NewFile += TheLine + LINE_TERMINATOR;

					// track if the last line written was empty
					bIsLastLineEmtpy = TheLine.Len() == 0;
				}
			}
		}
	}

	// load the hierarchy up to right before this file
	if (IniRootName != NULL)
	{
		// get the standard ini files
		SourceIniHierarchy.Empty();
		GetSourceIniHierarchyFilenames(IniRootName, NULL, *FPaths::EngineConfigDir(), *FPaths::SourceConfigDir(), SourceIniHierarchy, false);

		// now chop off this file and any after it
		for (auto& HierarchyFileIt : SourceIniHierarchy)
		{
			if (HierarchyFileIt.Value.Filename == DiskFilename)
			{
				for (uint32 FileIdx = (uint32)HierarchyFileIt.Key; FileIdx < (uint32)EConfigFileHierarchy::NumHierarchyFiles; FileIdx++)
				{
					SourceIniHierarchy.Remove((EConfigFileHierarchy)FileIdx);
				}

				break;
			}
		}

		ClearHierarchyCache(IniRootName);

		// Get a collection of the source hierachy properties
		SourceConfigFile = new FConfigFile();

		// now when Write it called below, it will diff against SourceIniHierarchy
		LoadIniFileHierarchy(SourceIniHierarchy, *SourceConfigFile, true );

	}

	// take what we got above (which has the sections skipped), and then append the new sections
	if (Num() > 0 && !bIsLastLineEmtpy)
	{
		// add a blank link between old sections and new (if there are any new sections)
		NewFile += LINE_TERMINATOR;
	}
	Write(DiskFilename, true, NewFile);
}

<<<<<<< HEAD
bool FConfigFile::UpdateSinglePropertyInSection(const TCHAR* DiskFilename, const TCHAR* PropertyName, const TCHAR* SectionName)
{
	// Result of whether the file has been updated on disk.
	bool bSuccessfullyUpdatedFile = false;

	// Since we don't want any modifications to other sections, or properties, we manually process the file, not read into sections
	FString DiskFile;
	if (FFileHelper::LoadFileToString(DiskFile, DiskFilename))
	{
		FString NewFile;
		const FString DecoratedSectionName = FString::Printf(TEXT("[%s]"), SectionName);

		// Track if the these properties belong to the section we are looking for.
		bool bIsCurrentlyWritingSectionProperty = false;
		
		// Track if the section was ever updated.
		bool bSectionWasUpdated = false;
		// Track if the property was ever updated.
		bool bPropertyWasUpdated = false;

		// Iterate through the file, line by line, to find the property we would like to update.
		FString TheLine;
		const TCHAR* Ptr = DiskFile.Len() > 0 ? *DiskFile : NULL;
		while (Ptr != NULL && FParse::Line(&Ptr, TheLine, true))
		{
			const bool bIsASectionHeader = (TheLine.Len() > 3) && (TheLine[0] == '[') && (TheLine[TheLine.Len() - 1] == ']');
			if (bIsASectionHeader)
			{
				// Cache off the old value of whether we had been writing a section.
				const bool bWasWritingSection = bIsCurrentlyWritingSectionProperty;

				if (!bSectionWasUpdated && bWasWritingSection && !bPropertyWasUpdated)
				{
					bPropertyWasUpdated = true;
					// If we have found the property in the file, let's update it with the new value.
					if (const FConfigSection* LocalSection = this->Find(SectionName))
					{
						if (const FString* LocalSectionPropertyStr = LocalSection->Find(PropertyName))
						{
							NewFile += FString::Printf(TEXT("%s=%s"), PropertyName, *(*LocalSectionPropertyStr)) + LINE_TERMINATOR + LINE_TERMINATOR;
						}
					}
				}

				bIsCurrentlyWritingSectionProperty = (TheLine == DecoratedSectionName);
				bSectionWasUpdated |= bIsCurrentlyWritingSectionProperty;

				NewFile += TheLine + LINE_TERMINATOR;
			}
			else if (bIsCurrentlyWritingSectionProperty && TheLine.StartsWith(PropertyName))
			{
				bPropertyWasUpdated = true;
				// If we have found the property in the file, let's update it with the new value.
				if (const FConfigSection* LocalSection = this->Find(SectionName))
				{
					if (const FString* LocalSectionPropertyStr = LocalSection->Find(PropertyName))
					{
						NewFile += FString::Printf(TEXT("%s=%s"), PropertyName, *(*LocalSectionPropertyStr)) + LINE_TERMINATOR;
					}
				}
			}
			else
			{
				NewFile += TheLine + LINE_TERMINATOR;
			}
		}

		if (bSectionWasUpdated == false)
		{
			// If we reached the eof without updating the section, write the header
			NewFile += LINE_TERMINATOR + DecoratedSectionName + LINE_TERMINATOR;
		}

		if (bPropertyWasUpdated == false)
		{
			// If we reached the eof without updating the property, we should write it out.
			bPropertyWasUpdated = true;
			if (const FConfigSection* LocalSection = this->Find(SectionName))
			{
				if (const FString* LocalSectionPropertyStr = LocalSection->Find(PropertyName))
				{
					NewFile += FString::Printf(TEXT("%s=%s"), PropertyName, *(*LocalSectionPropertyStr)) + LINE_TERMINATOR;
				}
			}
		}

		// Write the updated file to disk.
		bSuccessfullyUpdatedFile = FFileHelper::SaveStringToFile(NewFile, DiskFilename);
=======


/**
 * Functionality to assist with updating a config file with one property value change.
 */
class FSinglePropertyConfigHelper
{
public:
	

	/**
	 * We need certain information for the helper to be useful.
	 *
	 * @Param InIniFilename - The disk location of the file we wish to edit.
	 * @Param InSectionName - The section the property belongs to.
	 * @Param InPropertyName - The name of the property that has been edited.
	 * @Param InPropertyValue - The new value of the property that has been edited.
	 */
	FSinglePropertyConfigHelper(const FString& InIniFilename, const FString& InSectionName, const FString& InPropertyName, const FString& InPropertyValue)
		: IniFilename(InIniFilename)
		, SectionName(InSectionName)
		, PropertyName(InPropertyName)
		, PropertyValue(InPropertyValue)
	{
		// Split the file into the necessary parts.
		PopulateFileContentHelper();
	}

	/**
	 * Perform the action of updating the config file with the new property value.
	 */
	bool UpdateConfigFile()
	{
		UpdatePropertyInSection();
		// Rebuild the file with the updated section.
		const FString NewFile = IniFileMakeup.BeforeSection + IniFileMakeup.Section + IniFileMakeup.AfterSection;
		return FFileHelper::SaveStringToFile(NewFile, *IniFilename);
	}


private:

	/**
	 * Clear any trailing whitespace from the end of the output.
	 */
	void ClearTrailingWhitespace(FString& InStr)
	{
		const FString Endl(LINE_TERMINATOR);
		while (InStr.EndsWith(LINE_TERMINATOR))
		{
			InStr = InStr.LeftChop(Endl.Len());
		}
	}
	
	/**
	 * Update the section with the new value for the property.
	 */
	void UpdatePropertyInSection()
	{
		FString UpdatedSection;
		if (IniFileMakeup.Section.IsEmpty())
		{
			const FString DecoratedSectionName = FString::Printf(TEXT("[%s]"), *SectionName);
			
			ClearTrailingWhitespace(IniFileMakeup.BeforeSection);
			UpdatedSection += LINE_TERMINATOR;
			UpdatedSection += LINE_TERMINATOR;
			UpdatedSection += DecoratedSectionName;
			AppendPropertyLine(UpdatedSection);
		}
		else
		{
			FString SectionLine;
			const TCHAR* Ptr = *IniFileMakeup.Section;
			bool bWrotePropertyOnPass = false;
			while (Ptr != nullptr && FParse::Line(&Ptr, SectionLine, true))
			{
				if (SectionLine.StartsWith(FString::Printf(TEXT("%s="), *PropertyName)))
				{
					UpdatedSection += FString::Printf(TEXT("%s=%s"), *PropertyName, *PropertyValue);
					UpdatedSection += LINE_TERMINATOR;
					bWrotePropertyOnPass = true;
				}
				else
				{
					UpdatedSection += SectionLine;
					UpdatedSection += LINE_TERMINATOR;
				}
			}

			// If the property wasnt found in the text of the existing section content,
			// append it to the end of the section.
			if (!bWrotePropertyOnPass)
			{
				AppendPropertyLine(UpdatedSection);
			}
			else
			{
				UpdatedSection += LINE_TERMINATOR;
			}
		}

		IniFileMakeup.Section = UpdatedSection;
	}
	
	/**
	 * Split the file up into parts:
	 * -> Before the section we wish to edit, which will remain unaltered,
	 * ->-> The section we wish to edit, we only seek to edit the single property,
	 * ->->-> After the section we wish to edit, which will remain unaltered.
	 */
	void PopulateFileContentHelper()
	{
		FString UnprocessedFileContents;
		if (FFileHelper::LoadFileToString(UnprocessedFileContents, *IniFilename))
		{
			// Find the section in the file text.
			const FString DecoratedSectionName = FString::Printf(TEXT("[%s]"), *SectionName);

			const int32 DecoratedSectionNameStartIndex = UnprocessedFileContents.Find(DecoratedSectionName);
			if (DecoratedSectionNameStartIndex != INDEX_NONE)
			{
				// If we found the section, cache off the file text before the section.
				IniFileMakeup.BeforeSection = UnprocessedFileContents.Left(DecoratedSectionNameStartIndex);
				UnprocessedFileContents.RemoveAt(0, IniFileMakeup.BeforeSection.Len());

				// For the rest of the file, split it into the section we are editing and the rest of the file after.
				const TCHAR* Ptr = UnprocessedFileContents.Len() > 0 ? *UnprocessedFileContents : nullptr;
				FString NextUnprocessedLine;
				bool bReachedNextSection = false;
				while (Ptr != nullptr && FParse::Line(&Ptr, NextUnprocessedLine, true))
				{
					bReachedNextSection |= (NextUnprocessedLine.StartsWith(TEXT("[")) && NextUnprocessedLine != DecoratedSectionName);
					if (bReachedNextSection)
					{
						IniFileMakeup.AfterSection += NextUnprocessedLine;
						IniFileMakeup.AfterSection += LINE_TERMINATOR;
					}
					else
					{
						IniFileMakeup.Section += NextUnprocessedLine;
						IniFileMakeup.Section += LINE_TERMINATOR;
					}
				}
			}
			else
			{
				IniFileMakeup.BeforeSection = UnprocessedFileContents;
			}
		}
	}
	
	/**
	 * Append the property entry to the section
	 */
	void AppendPropertyLine(FString& PreText)
	{
		// Make sure we dont leave much whitespace, and append the property name/value entry
		ClearTrailingWhitespace(PreText);
		PreText += LINE_TERMINATOR;
		PreText += FString::Printf(TEXT("%s=%s"), *PropertyName, *PropertyValue);
		PreText += LINE_TERMINATOR;
		PreText += LINE_TERMINATOR;
	}


private:
	// The disk location of the ini file we seek to edit
	FString IniFilename;

	// The section in the config file
	FString SectionName;

	// The name of the property that has been changed
	FString PropertyName;

	// The new value, in string format, of the property that has been changed
	FString PropertyValue;

	// Helper struct that holds the makeup of the ini file.
	struct IniFileContent
	{
		// The section we wish to edit
		FString Section;

		// The file contents before the section we are editing
		FString BeforeSection;

		// The file contents after the section we are editing
		FString AfterSection;
	} IniFileMakeup; // Instance of the helper to maintain file structure.
};


bool FConfigFile::UpdateSinglePropertyInSection(const TCHAR* DiskFilename, const TCHAR* PropertyName, const TCHAR* SectionName)
{
	// Result of whether the file has been updated on disk.
	bool bSuccessfullyUpdatedFile = false;

	FString PropertyValue;
	if (const FConfigSection* LocalSection = this->Find(SectionName))
	{
		if (const FString* LocalSectionPropertyStr = LocalSection->Find(PropertyName))
		{
			PropertyValue = *LocalSectionPropertyStr;
			FSinglePropertyConfigHelper SinglePropertyConfigHelper(DiskFilename, SectionName, PropertyName, PropertyValue);
			bSuccessfullyUpdatedFile = SinglePropertyConfigHelper.UpdateConfigFile();
		}
>>>>>>> a8a797ea
	}

	return bSuccessfullyUpdatedFile;
}

void ApplyCVarSettingsFromIni(const TCHAR* InSectionName, const TCHAR* InIniFilename, uint32 SetBy)
{
	// Lookup the config section for this section and group number
	TArray<FString> SectionStrings;
	if (GConfig->GetSection(InSectionName, SectionStrings, InIniFilename))
	{
		// Apply each cvar in the group
		for (int32 VarIndex = 0; VarIndex < SectionStrings.Num(); ++VarIndex)
		{
			FString CVarName;
			FString CVarValue;
			SectionStrings[VarIndex].Split(TEXT("="), &CVarName, &CVarValue, ESearchCase::CaseSensitive);

			IConsoleVariable* CVar = IConsoleManager::Get().FindConsoleVariable(*CVarName);
			if (CVar)
			{
				if (!CVar->TestFlags(EConsoleVariableFlags::ECVF_Cheat))
				{
					if (FCString::Stricmp(*CVarValue, TEXT("True")) == 0
						|| FCString::Stricmp(*CVarValue, TEXT("Yes")) == 0
						|| FCString::Stricmp(*CVarValue, TEXT("On")) == 0)
					{
						CVar->Set(1, (EConsoleVariableFlags)SetBy);
					}
					else if(FCString::Stricmp(*CVarValue, TEXT("False")) == 0
						|| FCString::Stricmp(*CVarValue, TEXT("No")) == 0
						|| FCString::Stricmp(*CVarValue, TEXT("Off")) == 0)
					{
						CVar->Set(0, (EConsoleVariableFlags)SetBy);
					}
					else
					{
						CVar->Set(*CVarValue, (EConsoleVariableFlags)SetBy);
					}
				}
			}
			else
			{
				UE_LOG(LogConsoleResponse, Verbose, TEXT("Skipping Unknown console variable: '%s = %s'"), *CVarName, *CVarValue);
				UE_LOG(LogConsoleResponse, Verbose, TEXT("  Found in ini file '%s', in section '[%s]'"), InIniFilename, InSectionName);
			}
		}
	}
}

void ApplyCVarSettingsGroupFromIni(const TCHAR* InSectionBaseName, int32 InGroupNumber, const TCHAR* InIniFilename, uint32 SetBy)
{
	// Lookup the config section for this section and group number
	FString SectionName = FString::Printf(TEXT("%s@%d"), InSectionBaseName, InGroupNumber);
	ApplyCVarSettingsFromIni(*SectionName,InIniFilename, SetBy);
}<|MERGE_RESOLUTION|>--- conflicted
+++ resolved
@@ -948,14 +948,9 @@
 
 				// If we are writing to a default config file and this property is an array, we need to be careful to remove those from higher up the hierarchy
 				const FString AbsoluteFilename = FPaths::ConvertRelativePathToFull(Filename);
-<<<<<<< HEAD
-				const FString AbsoluteGeneratedConfigDir = FPaths::ConvertRelativePathToFull(FPaths::GeneratedConfigDir());
-				const bool bIsADefaultIniWrite = !AbsoluteFilename.Contains(AbsoluteGeneratedConfigDir);
-=======
 				const FString AbsoluteGameGeneratedConfigDir = FPaths::ConvertRelativePathToFull(FPaths::GeneratedConfigDir());
 				const FString AbsoluteGameAgnosticGeneratedConfigDir = FPaths::ConvertRelativePathToFull(FPaths::Combine(*FPaths::GameAgnosticSavedDir(), TEXT("Config")) + TEXT("/"));
 				const bool bIsADefaultIniWrite = !AbsoluteFilename.Contains(AbsoluteGameGeneratedConfigDir) && !AbsoluteFilename.Contains(AbsoluteGameAgnosticGeneratedConfigDir);
->>>>>>> a8a797ea
 
 				// Check if the property matches the source configs. We do not wanna write it out if so.
 				if ((bIsADefaultIniWrite || bDifferentNumberOfElements || !DoesConfigPropertyValueMatch(SourceConfigFile, SectionName, PropertyName, PropertyValue)) && !bOptionIsFromCommandline)
@@ -3168,96 +3163,6 @@
 	Write(DiskFilename, true, NewFile);
 }
 
-<<<<<<< HEAD
-bool FConfigFile::UpdateSinglePropertyInSection(const TCHAR* DiskFilename, const TCHAR* PropertyName, const TCHAR* SectionName)
-{
-	// Result of whether the file has been updated on disk.
-	bool bSuccessfullyUpdatedFile = false;
-
-	// Since we don't want any modifications to other sections, or properties, we manually process the file, not read into sections
-	FString DiskFile;
-	if (FFileHelper::LoadFileToString(DiskFile, DiskFilename))
-	{
-		FString NewFile;
-		const FString DecoratedSectionName = FString::Printf(TEXT("[%s]"), SectionName);
-
-		// Track if the these properties belong to the section we are looking for.
-		bool bIsCurrentlyWritingSectionProperty = false;
-		
-		// Track if the section was ever updated.
-		bool bSectionWasUpdated = false;
-		// Track if the property was ever updated.
-		bool bPropertyWasUpdated = false;
-
-		// Iterate through the file, line by line, to find the property we would like to update.
-		FString TheLine;
-		const TCHAR* Ptr = DiskFile.Len() > 0 ? *DiskFile : NULL;
-		while (Ptr != NULL && FParse::Line(&Ptr, TheLine, true))
-		{
-			const bool bIsASectionHeader = (TheLine.Len() > 3) && (TheLine[0] == '[') && (TheLine[TheLine.Len() - 1] == ']');
-			if (bIsASectionHeader)
-			{
-				// Cache off the old value of whether we had been writing a section.
-				const bool bWasWritingSection = bIsCurrentlyWritingSectionProperty;
-
-				if (!bSectionWasUpdated && bWasWritingSection && !bPropertyWasUpdated)
-				{
-					bPropertyWasUpdated = true;
-					// If we have found the property in the file, let's update it with the new value.
-					if (const FConfigSection* LocalSection = this->Find(SectionName))
-					{
-						if (const FString* LocalSectionPropertyStr = LocalSection->Find(PropertyName))
-						{
-							NewFile += FString::Printf(TEXT("%s=%s"), PropertyName, *(*LocalSectionPropertyStr)) + LINE_TERMINATOR + LINE_TERMINATOR;
-						}
-					}
-				}
-
-				bIsCurrentlyWritingSectionProperty = (TheLine == DecoratedSectionName);
-				bSectionWasUpdated |= bIsCurrentlyWritingSectionProperty;
-
-				NewFile += TheLine + LINE_TERMINATOR;
-			}
-			else if (bIsCurrentlyWritingSectionProperty && TheLine.StartsWith(PropertyName))
-			{
-				bPropertyWasUpdated = true;
-				// If we have found the property in the file, let's update it with the new value.
-				if (const FConfigSection* LocalSection = this->Find(SectionName))
-				{
-					if (const FString* LocalSectionPropertyStr = LocalSection->Find(PropertyName))
-					{
-						NewFile += FString::Printf(TEXT("%s=%s"), PropertyName, *(*LocalSectionPropertyStr)) + LINE_TERMINATOR;
-					}
-				}
-			}
-			else
-			{
-				NewFile += TheLine + LINE_TERMINATOR;
-			}
-		}
-
-		if (bSectionWasUpdated == false)
-		{
-			// If we reached the eof without updating the section, write the header
-			NewFile += LINE_TERMINATOR + DecoratedSectionName + LINE_TERMINATOR;
-		}
-
-		if (bPropertyWasUpdated == false)
-		{
-			// If we reached the eof without updating the property, we should write it out.
-			bPropertyWasUpdated = true;
-			if (const FConfigSection* LocalSection = this->Find(SectionName))
-			{
-				if (const FString* LocalSectionPropertyStr = LocalSection->Find(PropertyName))
-				{
-					NewFile += FString::Printf(TEXT("%s=%s"), PropertyName, *(*LocalSectionPropertyStr)) + LINE_TERMINATOR;
-				}
-			}
-		}
-
-		// Write the updated file to disk.
-		bSuccessfullyUpdatedFile = FFileHelper::SaveStringToFile(NewFile, DiskFilename);
-=======
 
 
 /**
@@ -3466,7 +3371,6 @@
 			FSinglePropertyConfigHelper SinglePropertyConfigHelper(DiskFilename, SectionName, PropertyName, PropertyValue);
 			bSuccessfullyUpdatedFile = SinglePropertyConfigHelper.UpdateConfigFile();
 		}
->>>>>>> a8a797ea
 	}
 
 	return bSuccessfullyUpdatedFile;
