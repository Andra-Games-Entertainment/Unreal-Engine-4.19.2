// Copyright 1998-2015 Epic Games, Inc. All Rights Reserved.

#include "CorePrivatePCH.h"
#include "ExceptionHandling.h"
#include "VarargsHelper.h"
#include "MallocCrash.h"


DEFINE_LOG_CATEGORY_STATIC(LogOutputDevice, Log, All);


namespace
{
	/**
	 * Singleton to only create error title text if needed (and after localization system is in place)
	 */
	const FText& GetDefaultMessageTitle()
	{
		// Will be initialised on first call
		static FText DefaultMessageTitle(NSLOCTEXT("MessageDialog", "DefaultMessageTitle", "Message"));
		return DefaultMessageTitle;
	}
}

const TCHAR* FOutputDevice::VerbosityToString(ELogVerbosity::Type Verbosity)
{
	switch (Verbosity & ELogVerbosity::VerbosityMask)
	{
	case ELogVerbosity::NoLogging:
		return TEXT("NoLogging");
	case ELogVerbosity::Fatal:
		return TEXT("Fatal");
	case ELogVerbosity::Error:
		return TEXT("Error");
	case ELogVerbosity::Warning:
		return TEXT("Warning");
	case ELogVerbosity::Display:
		return TEXT("Display");
	case ELogVerbosity::Log:
		return TEXT("Log");
	case ELogVerbosity::Verbose:
		return TEXT("Verbose");
	case ELogVerbosity::VeryVerbose:
		return TEXT("VeryVerbose");
	}
	return TEXT("UknownVerbosity");
}

FString FOutputDevice::FormatLogLine(ELogVerbosity::Type Verbosity, const class FName& Category, const TCHAR* Message, ELogTimes::Type LogTime)
{
	FString Format;
	switch (LogTime)
	{
		case ELogTimes::SinceGStartTime:
			Format = FString::Printf(TEXT("[%07.2f][%3d]"), FPlatformTime::Seconds() - GStartTime, GFrameCounter % 1000);
			break;

		case ELogTimes::UTC:
			Format = FString::Printf(TEXT("[%s][%3d]"), *FDateTime::UtcNow().ToString(TEXT("%Y.%m.%d-%H.%M.%S:%s")), GFrameCounter % 1000);
			break;

		default:
			break;
	}

	if (Category == NAME_None)
	{
		if (Verbosity != ELogVerbosity::Log)
		{
#if !HACK_HEADER_GENERATOR
			Format += FString(VerbosityToString(Verbosity)) + TEXT(": ");
#endif
		}
	}
	else
	{
		if (Verbosity != ELogVerbosity::Log)
		{
			Format += Category.ToString() + TEXT(":") + VerbosityToString(Verbosity) + TEXT(": ");
		}
		else
		{
			Format += Category.ToString() + TEXT(": ");
		}
	}
	if (Message)
	{
		Format += Message;
	}
	return Format;
}

void FOutputDevice::Log( ELogVerbosity::Type Verbosity, const TCHAR* Str )
{
	Serialize( Str, Verbosity, NAME_None );
}
void FOutputDevice::Log( ELogVerbosity::Type Verbosity, const FString& S )
{
	Serialize( *S, Verbosity, NAME_None );
}
void FOutputDevice::Log( const class FName& Category, ELogVerbosity::Type Verbosity, const TCHAR* Str )
{
	Serialize( Str, Verbosity, Category );
}
void FOutputDevice::Log( const class FName& Category, ELogVerbosity::Type Verbosity, const FString& S )
{
	Serialize( *S, Verbosity, Category );
}
void FOutputDevice::Log( const TCHAR* Str )
{
	FScopedCategoryAndVerbosityOverride::FOverride* TLS = FScopedCategoryAndVerbosityOverride::GetTLSCurrent();
	Serialize( Str, TLS->Verbosity, TLS->Category );
}
void FOutputDevice::Log( const FString& S )
{
	FScopedCategoryAndVerbosityOverride::FOverride* TLS = FScopedCategoryAndVerbosityOverride::GetTLSCurrent();
	Serialize( *S, TLS->Verbosity, TLS->Category );
}
void FOutputDevice::Log( const FText& T )
{
	FScopedCategoryAndVerbosityOverride::FOverride* TLS = FScopedCategoryAndVerbosityOverride::GetTLSCurrent();
	Serialize( *T.ToString(), TLS->Verbosity, TLS->Category );
}
/*-----------------------------------------------------------------------------
	Formatted printing and messages.
-----------------------------------------------------------------------------*/


/** Number of top function calls to hide when dumping the callstack as text. */
#define CALLSTACK_IGNOREDEPTH 2

VARARG_BODY( void, FOutputDevice::CategorizedLogf, const TCHAR*, VARARG_EXTRA(const class FName& Category) VARARG_EXTRA(ELogVerbosity::Type Verbosity)  )
{
	GROWABLE_LOGF(Serialize(Buffer, Verbosity, Category))
}
VARARG_BODY( void, FOutputDevice::Logf, const TCHAR*, VARARG_EXTRA(ELogVerbosity::Type Verbosity) )
{
	// call serialize with the final buffer
	GROWABLE_LOGF(Serialize(Buffer, Verbosity, NAME_None))
}
VARARG_BODY( void, FOutputDevice::Logf, const TCHAR*, VARARG_NONE )
{
	FScopedCategoryAndVerbosityOverride::FOverride* TLS = FScopedCategoryAndVerbosityOverride::GetTLSCurrent();
	GROWABLE_LOGF(Serialize(Buffer, TLS->Verbosity, TLS->Category))
}

#define FILE_LINE_DESC TEXT(" [File:%s] [Line: %i] ")


/** Critical errors. */
CORE_API FOutputDeviceError* GError = NULL;

/** Lock used to synchronize the fail debug calls. */
static FCriticalSection	FailDebugCriticalSection;

/**
 *	Prints error to the debug output, 
 *	prompts for the remote debugging if there is not debugger, breaks into the debugger 
 *	and copies the error into the global error message.
 */
void StaticFailDebug( const TCHAR* Error, const ANSICHAR* File, int32 Line, const TCHAR* Description, bool bIsEnsure = false )
{
	// For ensure log should be flushed in the engine loop.
	if( !bIsEnsure )
	{
		GLog->PanicFlushThreadedLogs();
	}

	FScopeLock Lock( &FailDebugCriticalSection );
	FPlatformMisc::LowLevelOutputDebugStringf(TEXT("%s") FILE_LINE_DESC TEXT("\n%s\n"), Error, ANSI_TO_TCHAR(File), Line, Description);

	// Copy the detailed error into the error message.
	FCString::Snprintf( GErrorMessage, ARRAY_COUNT( GErrorMessage ), TEXT( "%s" ) FILE_LINE_DESC TEXT( "\n%s\n" ), Error, ANSI_TO_TCHAR( File ), Line, Description );

	// Copy the error message to the error history.
	FCString::Strncpy( GErrorHist, GErrorMessage, ARRAY_COUNT( GErrorHist ) );
	FCString::Strncat( GErrorHist, TEXT( "\r\n\r\n" ), ARRAY_COUNT( GErrorHist ) );
}

#if DO_CHECK || DO_GUARD_SLOW
//
// Failed assertion handler.
//warning: May be called at library startup time.
//
void VARARGS FDebug::LogAssertFailedMessage(const ANSICHAR* Expr, const ANSICHAR* File, int32 Line, const TCHAR* Format/*=TEXT("")*/, ...)
{
#if !(UE_BUILD_SHIPPING || UE_BUILD_TEST)
	// Walk the script stack, if any
	if( GScriptStack.Num() > 0 )
	{
		FString ScriptStack = TEXT( "\n\nScript Stack:\n" );
		while( GScriptStack.Num() )
		{
			ScriptStack += GScriptStack.Pop().GetStackDescription() + TEXT( "\n" );
		}

		UE_LOG( LogOutputDevice, Warning, TEXT( "%s" ), *ScriptStack );
	}
#endif

	// Ignore this assert if we're already forcibly shutting down because of a critical error.
	if( !GIsCriticalError )
	{
		TCHAR DescriptionString[4096];
		GET_VARARGS( DescriptionString, ARRAY_COUNT( DescriptionString ), ARRAY_COUNT( DescriptionString ) - 1, Format, Format );

		TCHAR ErrorString[MAX_SPRINTF];
		FCString::Sprintf( ErrorString, TEXT( "Assertion failed: %s" ), ANSI_TO_TCHAR( Expr ) );

		StaticFailDebug( ErrorString, File, Line, DescriptionString );
	}
}

/**
 * Called when an 'ensure' assertion fails; gathers stack data and generates and error report.
 *
 * @param	Expr	Code expression ANSI string (#code)
 * @param	File	File name ANSI string (__FILE__)
 * @param	Line	Line number (__LINE__)
 * @param	Msg		Informative error message text
 */
void FDebug::EnsureFailed(const ANSICHAR* Expr, const ANSICHAR* File, int32 Line, const TCHAR* Msg)
{
	// You can set bShouldCrash to true to cause a regular assertion to trigger (stopping program execution) when an ensure() error occurs
	const bool bShouldCrash = false;		// By default, don't crash on ensure()
	if( bShouldCrash )
	{
		// Just trigger a regular assertion which will crash via GError->Logf()
		FDebug::LogAssertFailedMessage( Expr, File, Line, Msg );
		return;
	}

	// Print initial debug message for this error
	TCHAR ErrorString[MAX_SPRINTF];
	FCString::Sprintf(ErrorString,TEXT("Ensure condition failed: %s"),ANSI_TO_TCHAR(Expr));

	StaticFailDebug( ErrorString, File, Line, Msg, true );

	// Is there a debugger attached?  If not we'll submit an error report.
	if (FPlatformMisc::IsDebuggerPresent())
	{
		return;
	}

	// If we determine that we have not sent a report for this ensure yet, send the report below.
	bool bShouldSendNewReport = false;

	// No debugger attached, so generate a call stack and submit a crash report
	// Walk the stack and dump it to the allocated memory.
	const SIZE_T StackTraceSize = 65535;
	ANSICHAR* StackTrace = (ANSICHAR*) FMemory::SystemMalloc( StackTraceSize );
	if( StackTrace != NULL )
	{
		StackTrace[0] = 0;
		FPlatformStackWalk::StackWalkAndDump( StackTrace, StackTraceSize, CALLSTACK_IGNOREDEPTH );

		// Create a final string that we'll output to the log (and error history buffer)
		TCHAR ErrorMsg[16384];
		FCString::Snprintf( ErrorMsg, ARRAY_COUNT( ErrorMsg ), TEXT( "Ensure condition failed: %s [File:%s] [Line: %i]" ) LINE_TERMINATOR TEXT( "%s" ) LINE_TERMINATOR TEXT( "Stack: " ) LINE_TERMINATOR, ANSI_TO_TCHAR( Expr ), ANSI_TO_TCHAR( File ), Line, Msg );

		// Also append the stack trace
		FCString::Strncat( ErrorMsg, ANSI_TO_TCHAR(StackTrace), ARRAY_COUNT(ErrorMsg) - 1 );
		FMemory::SystemFree( StackTrace );

		// Dump the error and flush the log.
		UE_LOG(LogOutputDevice, Log, TEXT("=== Handled error: ===") LINE_TERMINATOR LINE_TERMINATOR TEXT("%s"), ErrorMsg);
		GLog->Flush();

		// Submit the error report to the server! (and display a balloon in the system tray)
		{
			// How many unique previous errors we should keep track of
			const uint32 MaxPreviousErrorsToTrack = 4;
			static uint32 StaticPreviousErrorCount = 0;
			if( StaticPreviousErrorCount < MaxPreviousErrorsToTrack )
			{
				// Check to see if we've already reported this error.  No point in blasting the server with
				// the same error over and over again in a single application session.
				bool bHasErrorAlreadyBeenReported = false;

				// Static: Array of previous unique error message CRCs
				static uint32 StaticPreviousErrorCRCs[ MaxPreviousErrorsToTrack ];

				// Compute CRC of error string.  Note that along with the call stack, this includes the message
				// string passed to the macro, so only truly redundant errors will go unreported.  Though it also
				// means you shouldn't pass loop counters to ensureMsgf(), otherwise failures may spam the server!
				const uint32 ErrorStrCRC = FCrc::StrCrc_DEPRECATED( ErrorMsg );

				for( uint32 CurErrorIndex = 0; CurErrorIndex < StaticPreviousErrorCount; ++CurErrorIndex )
				{
					if( StaticPreviousErrorCRCs[ CurErrorIndex ] == ErrorStrCRC )
					{
						// Found it!  This is a redundant error message.
						bHasErrorAlreadyBeenReported = true;
						break;
					}
				}

				// Add the element to the list and bump the count
				StaticPreviousErrorCRCs[ StaticPreviousErrorCount++ ] = ErrorStrCRC;

				if( !bHasErrorAlreadyBeenReported )
				{
					FCoreDelegates::OnHandleSystemEnsure.Broadcast();

					FPlatformMisc::SubmitErrorReport( ErrorMsg, EErrorReportMode::Balloon );

					bShouldSendNewReport = true;
				}
			}
		}
	}
	else
	{
		// If we fail to generate the string to identify the crash we don't know if we should skip sending the report,
		// so we will just send the report anyway.
		bShouldSendNewReport = true;
	}

	if ( bShouldSendNewReport )
	{
#if PLATFORM_DESKTOP
<<<<<<< HEAD
				FScopeLock Lock( &FailDebugCriticalSection );
				NewReportEnsure( GErrorMessage );

				GErrorHist[0] = 0;
				GErrorMessage[0] = 0;
				GErrorExceptionDescription[0] = 0;
=======
		FScopeLock Lock( &FailDebugCriticalSection );

		NewReportEnsure( GErrorMessage );

		GErrorHist[0] = 0;
		GErrorMessage[0] = 0;
		GErrorExceptionDescription[0] = 0;
>>>>>>> cce8678d
#endif
	}
}

#endif // DO_CHECK || DO_GUARD_SLOW

void VARARGS FError::LowLevelFatal(const ANSICHAR* File, int32 Line, const TCHAR* Format, ...)
{
	TCHAR DescriptionString[4096];
	GET_VARARGS( DescriptionString, ARRAY_COUNT(DescriptionString), ARRAY_COUNT(DescriptionString)-1, Format, Format );

	StaticFailDebug(TEXT("LowLevelFatalError"),File,Line,DescriptionString);
}

void VARARGS FDebug::AssertFailed(const ANSICHAR* Expr, const ANSICHAR* File, int32 Line, const TCHAR* Format/* = TEXT("")*/, ...)
{
	if (GIsCriticalError)
	{
		return;
	}

	TCHAR DescriptionString[4096];
	GET_VARARGS(DescriptionString, ARRAY_COUNT(DescriptionString), ARRAY_COUNT(DescriptionString) - 1, Format, Format);

	TCHAR ErrorString[MAX_SPRINTF];
	FCString::Sprintf(ErrorString, TEXT("Assertion failed: %s"), ANSI_TO_TCHAR(Expr));
	GError->Logf(TEXT("Assertion failed: %s") FILE_LINE_DESC TEXT("\n%s\n"), ErrorString, ANSI_TO_TCHAR(File), Line, DescriptionString);
}

#if DO_CHECK || DO_GUARD_SLOW
bool VARARGS FDebug::EnsureNotFalse_OptionallyLogFormattedEnsureMessageReturningFalse( bool bLog, const ANSICHAR* Expr, const ANSICHAR* File, int32 Line, const TCHAR* FormattedMsg, ... )
{
	if (bLog)
	{
		const int32 TempStrSize = 4096;
		TCHAR TempStr[ TempStrSize ];
		GET_VARARGS( TempStr, TempStrSize, TempStrSize - 1, FormattedMsg, FormattedMsg );
		EnsureFailed( Expr, File, Line, TempStr );
	}
	
	return false;
}
#endif

void FMessageDialog::Debugf( const FText& Message, const FText* OptTitle )
{
	if( FApp::IsUnattended() == true )
	{
		GLog->Logf( *Message.ToString() );
	}
	else
	{
		FText Title = OptTitle ? *OptTitle : GetDefaultMessageTitle();
		if ( GIsEditor && FCoreDelegates::ModalErrorMessage.IsBound() )
		{
			FCoreDelegates::ModalErrorMessage.Execute(EAppMsgType::Ok, Message, Title);
		}
		else
		{
			FPlatformMisc::MessageBoxExt( EAppMsgType::Ok, *Message.ToString(), *NSLOCTEXT("MessageDialog", "DefaultDebugMessageTitle", "ShowDebugMessagef").ToString() );
		}
	}
}

void FMessageDialog::ShowLastError()
{
	uint32 LastError = FPlatformMisc::GetLastError();

	TCHAR TempStr[MAX_SPRINTF]=TEXT("");
	TCHAR ErrorBuffer[1024];
	FCString::Sprintf( TempStr, TEXT("GetLastError : %d\n\n%s"), LastError, FPlatformMisc::GetSystemErrorMessage(ErrorBuffer, 1024, 0) );
	if( FApp::IsUnattended() == true )
	{
		UE_LOG(LogOutputDevice, Fatal, TempStr);
	}
	else
	{
		FPlatformMisc::MessageBoxExt( EAppMsgType::Ok, TempStr, *NSLOCTEXT("MessageDialog", "DefaultSystemErrorTitle", "System Error").ToString() );
	}
}

EAppReturnType::Type FMessageDialog::Open( EAppMsgType::Type MessageType, const FText& Message, const FText* OptTitle )
{
	if( FApp::IsUnattended() == true )
	{
		if (GWarn)
		{
			GWarn->Logf( *Message.ToString() );
		}

		switch(MessageType)
		{
		case EAppMsgType::Ok:
			return EAppReturnType::Ok;
		case EAppMsgType::YesNo:
			return EAppReturnType::No;
		case EAppMsgType::OkCancel:
			return EAppReturnType::Cancel;
		case EAppMsgType::YesNoCancel:
			return EAppReturnType::Cancel;
		case EAppMsgType::CancelRetryContinue:
			return EAppReturnType::Cancel;
		case EAppMsgType::YesNoYesAllNoAll:
			return EAppReturnType::No;
		case EAppMsgType::YesNoYesAllNoAllCancel:
		default:
			return EAppReturnType::Yes;
			break;
		}
	}
	else
	{
		FText Title = OptTitle ? *OptTitle : GetDefaultMessageTitle();
		if ( GIsEditor && !IsRunningCommandlet() && FCoreDelegates::ModalErrorMessage.IsBound() )
		{
			return FCoreDelegates::ModalErrorMessage.Execute( MessageType, Message, Title );
		}
		else
		{
			return FPlatformMisc::MessageBoxExt( MessageType, *Message.ToString(), *Title.ToString() );
		}
	}
}

/*-----------------------------------------------------------------------------
	Exceptions.
-----------------------------------------------------------------------------*/

//
// Throw a string exception with a message.
//
VARARG_BODY( void VARARGS, FError::Throwf, const TCHAR*, VARARG_NONE )
{
	static TCHAR TempStr[4096];
	GET_VARARGS( TempStr, ARRAY_COUNT(TempStr), ARRAY_COUNT(TempStr)-1, Fmt, Fmt );
#if HACK_HEADER_GENERATOR && !PLATFORM_EXCEPTIONS_DISABLED
	throw( TempStr );
#else
	UE_LOG(LogOutputDevice, Error, TEXT("THROW: %s"), TempStr);
#endif
}					

/** Statics to prevent FMsg::Logf from allocating too much stack memory. */
static FCriticalSection					MsgLogfStaticBufferGuard;
/** Increased from 4096 to fix crashes in the renderthread without autoreporter. */
static TCHAR							MsgLogfStaticBuffer[8192];

VARARG_BODY(void, FMsg::Logf, const TCHAR*, VARARG_EXTRA(const ANSICHAR* File) VARARG_EXTRA(int32 Line) VARARG_EXTRA(const class FName& Category) VARARG_EXTRA(ELogVerbosity::Type Verbosity))
{
#if !NO_LOGGING
	if (Verbosity != ELogVerbosity::Fatal)
	{
		// SetColour is routed to GWarn just like the other verbosities and handled in the 
		// device that does the actual printing.
		FOutputDevice* LogDevice = NULL;
		switch (Verbosity)
		{
		case ELogVerbosity::Error:
		case ELogVerbosity::Warning:
		case ELogVerbosity::Display:
		case ELogVerbosity::SetColor:
			if (GWarn)
			{
				LogDevice = GWarn;
				break;
			}
		default:
		{
			LogDevice = GLog;
		}
		break;
		}
		GROWABLE_LOGF(LogDevice->Log(Category, Verbosity, Buffer))
	}
	else
	{
		// Keep Message buffer small, in some cases, this code is executed with 16KB stack.
		TCHAR Message[4096];
		{
			// Simulate Sprintf_s
			// @todo: implement platform independent sprintf_S
			// We're using one big shared static buffer here, so guard against re-entry
			FScopeLock MsgLock(&MsgLogfStaticBufferGuard);
			// Print to a large static buffer so we can keep the stack allocation below 16K
			GET_VARARGS(MsgLogfStaticBuffer, ARRAY_COUNT(MsgLogfStaticBuffer), ARRAY_COUNT(MsgLogfStaticBuffer) - 1, Fmt, Fmt);
			// Copy the message to the stack-allocated buffer)
			FCString::Strncpy(Message, MsgLogfStaticBuffer, ARRAY_COUNT(Message) - 1);
			Message[ARRAY_COUNT(Message) - 1] = '\0';
		}

		StaticFailDebug(TEXT("Fatal error:"), File, Line, Message);
		FDebug::AssertFailed("", File, Line, Message);
	}
#endif
}

VARARG_BODY(void, FMsg::Logf_Internal, const TCHAR*, VARARG_EXTRA(const ANSICHAR* File) VARARG_EXTRA(int32 Line) VARARG_EXTRA(const class FName& Category) VARARG_EXTRA(ELogVerbosity::Type Verbosity))
{
#if !NO_LOGGING
	if (Verbosity != ELogVerbosity::Fatal)
	{
		// SetColour is routed to GWarn just like the other verbosities and handled in the 
		// device that does the actual printing.
		FOutputDevice* LogDevice = NULL;
		switch (Verbosity)
		{
		case ELogVerbosity::Error:
		case ELogVerbosity::Warning:
		case ELogVerbosity::Display:
		case ELogVerbosity::SetColor:
			if (GWarn)
			{
				LogDevice = GWarn;
				break;
			}
		default:
		{
			LogDevice = GLog;
		}
		break;
		}
		GROWABLE_LOGF(LogDevice->Log(Category, Verbosity, Buffer))
	}
	else
	{
		// Keep Message buffer small, in some cases, this code is executed with 16KB stack.
		TCHAR Message[4096];
		{
			// Simulate Sprintf_s
			// @todo: implement platform independent sprintf_S
			// We're using one big shared static buffer here, so guard against re-entry
			FScopeLock MsgLock(&MsgLogfStaticBufferGuard);
			// Print to a large static buffer so we can keep the stack allocation below 16K
			GET_VARARGS(MsgLogfStaticBuffer, ARRAY_COUNT(MsgLogfStaticBuffer), ARRAY_COUNT(MsgLogfStaticBuffer) - 1, Fmt, Fmt);
			// Copy the message to the stack-allocated buffer)
			FCString::Strncpy(Message, MsgLogfStaticBuffer, ARRAY_COUNT(Message) - 1);
			Message[ARRAY_COUNT(Message) - 1] = '\0';
		}

		StaticFailDebug(TEXT("Fatal error:"), File, Line, Message);
	}
#endif
}

/** Sends a formatted message to a remote tool. */
void VARARGS FMsg::SendNotificationStringf( const TCHAR *Fmt, ... )
{
	GROWABLE_LOGF(SendNotificationString(Buffer));
}

void FMsg::SendNotificationString( const TCHAR* Message )
{
	FPlatformMisc::LowLevelOutputDebugString(Message);
}<|MERGE_RESOLUTION|>--- conflicted
+++ resolved
@@ -319,14 +319,6 @@
 	if ( bShouldSendNewReport )
 	{
 #if PLATFORM_DESKTOP
-<<<<<<< HEAD
-				FScopeLock Lock( &FailDebugCriticalSection );
-				NewReportEnsure( GErrorMessage );
-
-				GErrorHist[0] = 0;
-				GErrorMessage[0] = 0;
-				GErrorExceptionDescription[0] = 0;
-=======
 		FScopeLock Lock( &FailDebugCriticalSection );
 
 		NewReportEnsure( GErrorMessage );
@@ -334,7 +326,6 @@
 		GErrorHist[0] = 0;
 		GErrorMessage[0] = 0;
 		GErrorExceptionDescription[0] = 0;
->>>>>>> cce8678d
 #endif
 	}
 }
