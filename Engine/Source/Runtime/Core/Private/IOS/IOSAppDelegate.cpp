--- conflicted
+++ resolved
@@ -549,10 +549,6 @@
 	 Sent when the application is about to move from active to inactive state. This can occur for certain types of temporary interruptions (such as an incoming phone call or SMS message) or when the user quits the application and it begins the transition to the background state.
 	 Use this method to pause ongoing tasks, disable timers, and throttle down OpenGL ES frame rates. Games should use this method to pause the game.
 	 */
-<<<<<<< HEAD
-
-	FCoreDelegates::ApplicationWillDeactivateDelegate.Broadcast();
-=======
     if (bEngineInit)
     {
         FGraphEventRef ResignTask = FFunctionGraphTask::CreateAndDispatchWhenReady([&]()
@@ -562,7 +558,6 @@
         FTaskGraphInterface::Get().WaitUntilTaskCompletes(ResignTask);
     }
     
->>>>>>> cce8678d
 	[self ToggleSuspend:true];
 	[self ToggleAudioSession:false];
 }
