--- conflicted
+++ resolved
@@ -182,11 +182,7 @@
 	virtual FDateTime GetTimeStamp(const TCHAR* Filename) override;
 	virtual void SetTimeStamp(const TCHAR* Filename, FDateTime DateTime) override;
 	virtual FDateTime GetAccessTimeStamp(const TCHAR* Filename) override;
-<<<<<<< HEAD
-	virtual IFileHandle* OpenRead(const TCHAR* Filename) override;
-=======
 	virtual IFileHandle* OpenRead(const TCHAR* Filename, bool bAllowWrite = false) override;
->>>>>>> cce8678d
 	virtual IFileHandle* OpenWrite(const TCHAR* Filename, bool bAppend, bool bAllowRead) override;
 	virtual bool DirectoryExists(const TCHAR* Directory) override;
 	virtual bool CreateDirectoryTree(const TCHAR* Directory) override;
