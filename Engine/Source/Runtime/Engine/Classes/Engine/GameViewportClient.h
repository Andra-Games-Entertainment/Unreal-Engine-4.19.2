--- conflicted
+++ resolved
@@ -152,11 +152,7 @@
  * The second parameter is the height.
  * The third parameter is the array of bitmap data.
  */
-<<<<<<< HEAD
-DECLARE_DELEGATE_ThreeParams(FOnScreenshotCaptured, int, int, const TArray<FColor>&);
-=======
 DECLARE_MULTICAST_DELEGATE_ThreeParams(FOnScreenshotCaptured, int32 /*Width*/, int32 /*Height*/, const TArray<FColor>& /*Colors*/);
->>>>>>> 5338f086
 
 /**
  * Delegate type for when a png screenshot has been captured
@@ -166,7 +162,7 @@
  * The third parameter is the array of bitmap data.
  * The fourth parameter is the screen shot filename.
  */
-DECLARE_DELEGATE_FourParams(FOnPNGScreenshotCaptured, int, int, const TArray<FColor>&, const FString&);
+DECLARE_DELEGATE_FourParams(FOnPNGScreenshotCaptured, int32, int32, const TArray<FColor>&, const FString&);
 
 UCLASS(Within=Engine, transient, config=Engine)
 class ENGINE_API UGameViewportClient : public UScriptViewportClient, public FExec
@@ -272,6 +268,8 @@
 	virtual void CloseRequested(FViewport* Viewport) OVERRIDE;
 	virtual bool RequiresHitProxyStorage() OVERRIDE { return 0; }
 	virtual bool IsOrtho() const OVERRIDE;
+	virtual void MouseEnter(FViewport* Viewport, int32 x, int32 y) OVERRIDE;
+	virtual void MouseLeave(FViewport* Viewport) OVERRIDE;
 	// End of FViewportClient interface.
 
 	// Begin FExec interface.
@@ -579,7 +577,7 @@
 	}
 
 	/** Accessor for delegate called when a screenshot is captured */
-	FOnScreenshotCaptured& OnScreenshotCaptured()
+	static FOnScreenshotCaptured& OnScreenshotCaptured()
 	{
 		return ScreenshotCapturedDelegate;
 	}
@@ -616,9 +614,6 @@
 
 	/** Overlay widget that contains widgets to draw on top of the game viewport */
 	TWeakPtr<class SOverlay> ViewportOverlayWidget;
-
-	/** The virtual joystick widget, if one exists */
-	TWeakPtr<class SVirtualJoystick> VirtualJoystickWidget;
 
 	/** Current buffer visualization mode for this game viewport */
 	FName CurrentBufferVisualizationMode;
@@ -639,7 +634,7 @@
 	FOnPNGScreenshotCaptured PNGScreenshotCapturedDelegate;
 
 	/** Delegate called at the end of the frame when a screenshot is captured */
-	FOnScreenshotCaptured ScreenshotCapturedDelegate;
+	static FOnScreenshotCaptured ScreenshotCapturedDelegate;
 };
 
 
