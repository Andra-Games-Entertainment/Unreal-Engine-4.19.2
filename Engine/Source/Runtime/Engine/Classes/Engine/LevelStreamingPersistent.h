--- conflicted
+++ resolved
@@ -17,19 +17,11 @@
 
 
 	// Begin ULevelStreaming Interface
-<<<<<<< HEAD
-	virtual bool ShouldBeLoaded() override
-	{
-		return true;
-	}
-	virtual bool ShouldBeVisible() override
-=======
 	virtual bool ShouldBeLoaded() const override
 	{
 		return true;
 	}
 	virtual bool ShouldBeVisible() const override
->>>>>>> cce8678d
 	{
 		return true;
 	}
