// Copyright 1998-2015 Epic Games, Inc. All Rights Reserved.

#pragma once
#include "HeadMountedDisplayFunctionLibrary.generated.h"

UENUM()
namespace EOrientPositionSelector
{
	enum Type
	{
		Orientation UMETA(DisplayName = "Orientation"),
		Position UMETA(DisplayName = "Position"),
		OrientationAndPosition UMETA(DisplayName = "Orientation and Position")
	};
}

UCLASS()
class ENGINE_API UHeadMountedDisplayFunctionLibrary : public UBlueprintFunctionLibrary
{
	GENERATED_UCLASS_BODY()

	/**
	 * Returns whether or not we are currently using the head mounted display.
	 *
	 * @return (Boolean)  status of HMD
	 */
	UFUNCTION(BlueprintPure, Category="Input|HeadMountedDisplay")
	static bool IsHeadMountedDisplayEnabled();

	/**
	 * Switches to/from using HMD and stereo rendering.
	 *
	 * @param bEnable			(in) 'true' to enable HMD / stereo; 'false' otherwise
	 * @return (Boolean)		True, if the request was successful.
	 */
	UFUNCTION(BlueprintCallable, Category="Input|HeadMountedDisplay")
	static bool EnableHMD(bool bEnable);

	/**
	 * Grabs the current orientation and position for the HMD.  If positional tracking is not available, DevicePosition will be a zero vector
	 *
	 * @param DeviceRotation	(out) The device's current rotation
	 * @param DevicePosition	(out) The device's current position, in its own tracking space
	 */
	UFUNCTION(BlueprintPure, Category="Input|HeadMountedDisplay")
	static void GetOrientationAndPosition(FRotator& DeviceRotation, FVector& DevicePosition);

	/**
	 * If the HMD supports positional tracking, whether or not we are currently being tracked	
	 */
 	UFUNCTION(BlueprintPure, Category="Input|HeadMountedDisplay")
	static bool HasValidTrackingPosition();

	/**
	 * If the HMD has a positional tracking camera, this will return the game-world location of the camera, as well as the parameters for the bounding region of tracking.
	 * This allows an in-game representation of the legal positional tracking range.  All values will be zeroed if the camera is not available or the HMD does not support it.
	 *
	 * @param CameraOrigin		(out) Origin, in world-space, of the tracking camera
	 * @param CameraRotation	(out) Rotation, in world-space, of the tracking camera
	 * @param HFOV				(out) Field-of-view, horizontal, in degrees, of the valid tracking zone of the camera
	 * @param VFOV				(out) Field-of-view, vertical, in degrees, of the valid tracking zone of the camera
	 * @param CameraDistance	(out) Nominal distance to camera, in world-space
	 * @param NearPlane			(out) Near plane distance of the tracking volume, in world-space
	 * @param FarPlane			(out) Far plane distance of the tracking volume, in world-space
	 */
	UFUNCTION(BlueprintPure, Category="Input|HeadMountedDisplay")
	static void GetPositionalTrackingCameraParameters(FVector& CameraOrigin, FRotator& CameraRotation, float& HFOV, float& VFOV, float& CameraDistance, float& NearPlane, float&FarPlane);

	/**
	 * Returns true, if HMD is in low persistence mode. 'false' otherwise.
	 */
	UFUNCTION(BlueprintPure, Category="Input|HeadMountedDisplay")
	static bool IsInLowPersistenceMode();

	/**
	 * Switches between low and full persistence modes.
	 *
	 * @param bEnable			(in) 'true' to enable low persistence mode; 'false' otherwise
	 */
	UFUNCTION(BlueprintCallable, Category="Input|HeadMountedDisplay")
	static void EnableLowPersistenceMode(bool bEnable);

	/** 
	 * Resets orientation by setting roll and pitch to 0, assuming that current yaw is forward direction and assuming
	 * current position as a 'zero-point' (for positional tracking). 
	 *
	 * @param Yaw				(in) the desired yaw to be set after orientation reset.
	 * @param Options			(in) specifies either position, orientation or both should be reset.
	 */
	UFUNCTION(BlueprintCallable, Category="Input|HeadMountedDisplay")
	static void ResetOrientationAndPosition(float Yaw = 0.f, EOrientPositionSelector::Type Options = EOrientPositionSelector::OrientationAndPosition);

	/** 
	 * Sets near and far clipping planes (NCP and FCP) for stereo rendering. Similar to 'stereo ncp= fcp' console command, but NCP and FCP set by this
	 * call won't be saved in .ini file.
	 *
	 * @param Near				(in) Near clipping plane, in centimeters
	 * @param Far				(in) Far clipping plane, in centimeters
	 */
	UFUNCTION(BlueprintCallable, Category="Input|HeadMountedDisplay")
	static void SetClippingPlanes(float Near, float Far);

	/** 
	 * Sets screen percentage to be used in VR mode.
	 *
	 * @param ScreenPercentage	(in) Specifies the screen percentage to be used in VR mode. Use 0.0f value to reset to default value.
	 */
	static void SetScreenPercentage(float ScreenPercentage = 0.0f);

	/** 
	 * Returns screen percentage to be used in VR mode.
	 *
	 * @return (float)	The screen percentage to be used in VR mode.
	 */
	UFUNCTION(BlueprintPure, Category = "Input|HeadMountedDisplay")
	static float GetScreenPercentage();
<<<<<<< HEAD
=======


	/**
	* Sets the World to Meters scale, which changes the scale of the world as perceived by the player
	*
	* @param NewScale	Specifies how many Unreal units correspond to one meter in the real world
	*/
	UFUNCTION(BlueprintCallable, Category = "Input|HeadMountedDisplay", meta = (WorldContext = "WorldContext"))
	static void SetWorldToMetersScale(UObject* WorldContext, float NewScale = 100.f);

	/**
	* Returns the World to Meters scale, which corresponds to the scale of the world as perceived by the player
	*
	* @return	How many Unreal units correspond to one meter in the real world
	*/
	UFUNCTION(BlueprintPure, Category = "Input|HeadMountedDisplay", meta = (WorldContext = "WorldContext"))
	static float GetWorldToMetersScale(UObject* WorldContext);
>>>>>>> a8a797ea
};<|MERGE_RESOLUTION|>--- conflicted
+++ resolved
@@ -114,8 +114,6 @@
 	 */
 	UFUNCTION(BlueprintPure, Category = "Input|HeadMountedDisplay")
 	static float GetScreenPercentage();
-<<<<<<< HEAD
-=======
 
 
 	/**
@@ -133,5 +131,4 @@
 	*/
 	UFUNCTION(BlueprintPure, Category = "Input|HeadMountedDisplay", meta = (WorldContext = "WorldContext"))
 	static float GetWorldToMetersScale(UObject* WorldContext);
->>>>>>> a8a797ea
 };