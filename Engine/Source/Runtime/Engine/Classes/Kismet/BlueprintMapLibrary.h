--- conflicted
+++ resolved
@@ -95,13 +95,8 @@
 	static void Map_Clear(const TMap<int32, int32>& TargetMap);
 
 	/** 
-<<<<<<< HEAD
-	 * Not exposed to users. Supports setting a map property on an object by name.
-	 */
-=======
 	* Not exposed to users. Supports setting a map property on an object by name.
 	*/
->>>>>>> 9f6ccf49
 	UFUNCTION(BlueprintCallable, CustomThunk, meta=(BlueprintInternalUseOnly = "true", MapParam = "Value"))
 	static void SetMapPropertyByName(UObject* Object, FName PropertyName, const TMap<int32, int32>& Value);
 
@@ -350,11 +345,7 @@
 		P_NATIVE_END;
 	}
 
-<<<<<<< HEAD
-	static bool GenericMap_Add(const void* TargetMap, const UMapProperty* MapProperty, const void* KeyPtr, const void* ValuePtr);
-=======
 	static void GenericMap_Add(const void* TargetMap, const UMapProperty* MapProperty, const void* KeyPtr, const void* ValuePtr);
->>>>>>> 9f6ccf49
 	static bool GenericMap_Remove(const void* TargetMap, const UMapProperty* MapProperty, const void* KeyPtr);
 	static bool GenericMap_Find(const void* TargetMap, const UMapProperty* MapProperty, const void* KeyPtr, void* ValuePtr);
 	static void GenericMap_Keys(const void* MapAddr, const UMapProperty* MapProperty, const void* ArrayAddr, const UArrayProperty* ArrayProperty);
