--- conflicted
+++ resolved
@@ -158,11 +158,6 @@
 	virtual FBoxSphereBounds CalcBounds(const FTransform& LocalToWorld) const override;
 	//~ End USceneComponent Interface.
 
-<<<<<<< HEAD
-	// Begin UObject interface.
-	virtual void PostLoad() override;
-	// End UObject interface.
-=======
 	//~ Begin UObject Interface.
 	virtual void PostLoad() override;
 	virtual bool NeedsLoadForServer() const override
@@ -170,7 +165,6 @@
 		return false;
 	}
 	//~ End UObject interface.
->>>>>>> 73f66985
 };
 
 
