--- conflicted
+++ resolved
@@ -15,11 +15,7 @@
 	/** Center frequency in Hz for band 0 */
 	UPROPERTY(EditAnywhere, Category = Band0, meta = (ClampMin = "0.0", ClampMax = "20000.0", UIMin = "0.0", UIMax = "20000.0"))
 	float FrequencyCenter0;
-<<<<<<< HEAD
-
-=======
 	
->>>>>>> e58dcb1b
 	/** Boost/cut of band 0 */
 	UPROPERTY(EditAnywhere, Category = Band0, meta = (ClampMin = "0.0", ClampMax = "10.0", UIMin = "0.0", UIMax = "10.0"))
 	float Gain0;
@@ -86,16 +82,10 @@
 	void Interpolate( float InterpValue, const FAudioEQEffect& Start, const FAudioEQEffect& End );
 		
 	/** 
-<<<<<<< HEAD
-	* Clamp all settings are in range
-	*/
-	void ClampValues( void );
-=======
 	* Clamp all settings in range
 	*/
 	void ClampValues();
 
->>>>>>> e58dcb1b
 };
 
 /**
