// Copyright 1998-2017 Epic Games, Inc. All Rights Reserved.

#pragma once

#include "CoreMinimal.h"
#include "UObject/ObjectMacros.h"
#include "Misc/Guid.h"
#include "RenderCommandFence.h"
#include "Templates/ScopedPointer.h"
#include "Materials/MaterialInterface.h"
#include "MaterialShared.h"
#include "MaterialExpressionIO.h"
#include "Materials/MaterialExpressionMaterialFunctionCall.h"
#include "Materials/MaterialFunction.h"
#include "UniquePtr.h"

#include "Material.generated.h"

class ITargetPlatform;
class UMaterialExpressionComment;
class UPhysicalMaterial;
class USubsurfaceProfile;
class UTexture;

#if WITH_EDITOR

/** struct used for annotations when a materials 'used with' flags have changed and need saving */
struct FMaterialsWithDirtyUsageFlags
{
	/** store the flags that have been changed since last save, each bit represents a flag */
	uint32 MaterialFlagsThatHaveChanged;

	FMaterialsWithDirtyUsageFlags():
	MaterialFlagsThatHaveChanged(0)
	{
	}

	/**
	 * Determine if this annotation is the default
	 * @return true is this is a default annotation
	 */
	FORCEINLINE bool IsDefault()
	{
		return MaterialFlagsThatHaveChanged == DefaultAnnotation.MaterialFlagsThatHaveChanged;
	}

	/** Mark the specificed flag as changed in this annotation */
	void MarkUsageFlagDirty(EMaterialUsage UsageFlag);

	/** Query the annotation to see if the specified flag has been changed */	
	bool IsUsageFlagDirty(EMaterialUsage UsageFlag);

	/** Default state for annotations (no flags changed)*/
	static const FMaterialsWithDirtyUsageFlags DefaultAnnotation;
};
#endif

/** Defines how the GBuffer channels are getting manipulated by a decal material pass. Actual index is used to control shader parameters so don't change order. */
UENUM()
enum EDecalBlendMode
{
	/** Blend full material, updating the GBuffer, does not work for baked lighting. */
	DBM_Translucent UMETA(DisplayName="Translucent"),
	/** Modulate BaseColor, blend rest, updating the GBuffer, does not work for baked lighting. */
	DBM_Stain UMETA(DisplayName="Stain"),
	/** Only blend normal, updating the GBuffer, does not work for baked lighting. */
	DBM_Normal UMETA(DisplayName="Normal"),
	/** Additive emissive only. */
	DBM_Emissive UMETA(DisplayName="Emissive"),

	/** Non metal, put into DBuffer to work for baked lighting as well (becomes DBM_TranslucentNormal if normal is not hooked up). */
	DBM_DBuffer_ColorNormalRoughness UMETA(DisplayName="DBuffer Translucent Color,Normal,Roughness"),
	/** Non metal, put into DBuffer to work for baked lighting as well. */
	DBM_DBuffer_Color UMETA(DisplayName="DBuffer Translucent Color"),
	/** Non metal, put into DBuffer to work for baked lighting as well (becomes DBM_DBuffer_Color if normal is not hooked up). */
	DBM_DBuffer_ColorNormal UMETA(DisplayName="DBuffer Translucent Color,Normal"),
	/** Non metal, put into DBuffer to work for baked lighting as well. */
	DBM_DBuffer_ColorRoughness UMETA(DisplayName="DBuffer Translucent Color,Roughness"),
	/** Non metal, put into DBuffer to work for baked lighting as well. */
	DBM_DBuffer_Normal UMETA(DisplayName="DBuffer Translucent Normal"),
	/** Non metal, put into DBuffer to work for baked lighting as well (becomes DBM_DBuffer_Roughness if normal is not hooked up). */
	DBM_DBuffer_NormalRoughness UMETA(DisplayName="DBuffer Translucent Normal,Roughness"),
	/** Non metal, put into DBuffer to work for baked lighting as well. */
	DBM_DBuffer_Roughness UMETA(DisplayName="DBuffer Translucent Roughness"),

	/** Output signed distance in Opacity depending on LightVector. Note: Can be costly, no shadow casting but receiving, no per pixel normal yet, no quality settings yet */
	DBM_Volumetric_DistanceFunction UMETA(DisplayName="Volumetric Distance Function (experimental)"),

	DBM_MAX,
};

inline bool IsDBufferDecalBlendMode(EDecalBlendMode In)
{
	switch(In)
	{
		case DBM_DBuffer_ColorNormalRoughness:
		case DBM_DBuffer_Color:
		case DBM_DBuffer_ColorNormal:
		case DBM_DBuffer_ColorRoughness:
		case DBM_DBuffer_Normal:
		case DBM_DBuffer_NormalRoughness:
		case DBM_DBuffer_Roughness:
			return true;
	}

	return false;
}

/** Defines how the material reacts on DBuffer decals, later we can expose more variants between None and Default. */
UENUM()
enum EMaterialDecalResponse
{
	/** Do not receive decals (Later we still can read the DBuffer channels to customize the effect, this frees up some interpolators). */
	MDR_None UMETA(DisplayName="None"),

	/** Receive Decals, applies all DBuffer channels, assumes the decal is non metal and mask the subsurface scattering. */
	MDR_ColorNormalRoughness UMETA(DisplayName="Color Normal Roughness"),
	/** Receive Decals, applies color DBuffer channels, assumes the decal is non metal and mask the subsurface scattering. */
	MDR_Color UMETA(DisplayName="Color"),
	/** Receive Decals, applies all DBuffer channels, assumes the decal is non metal and mask the subsurface scattering. */
	MDR_ColorNormal UMETA(DisplayName="Color Normal"),
	/** Receive Decals, applies all DBuffer channels, assumes the decal is non metal and mask the subsurface scattering. */
	MDR_ColorRoughness UMETA(DisplayName="Color Roughness"),
	/** Receive Decals, applies all DBuffer channels, assumes the decal is non metal and mask the subsurface scattering. */
	MDR_Normal UMETA(DisplayName="Normal"),
	/** Receive Decals, applies all DBuffer channels, assumes the decal is non metal and mask the subsurface scattering. */
	MDR_NormalRoughness UMETA(DisplayName="Normal Roughness"),
	/** Receive Decals, applies all DBuffer channels, assumes the decal is non metal and mask the subsurface scattering. */
	MDR_Roughness UMETA(DisplayName="Roughness"),
	MDR_MAX
};

// Material input structs.
//@warning: manually mirrored in MaterialShared.h
#if !CPP      //noexport struct
USTRUCT(noexport)
struct FMaterialInput
{
#if WITH_EDITORONLY_DATA
	/** Material expression that this input is connected to, or NULL if not connected. */
	UPROPERTY()
	class UMaterialExpression* Expression;
#endif

	/** Index into Expression's outputs array that this input is connected to. */
	UPROPERTY()
	int32 OutputIndex;

	/** 
	 * Optional name of the input.  
	 * Note that this is the only member which is not derived from the output currently connected. 
	 */
	UPROPERTY()
	FString InputName;

	UPROPERTY()
	int32 Mask;

	UPROPERTY()
	int32 MaskR;

	UPROPERTY()
	int32 MaskG;

	UPROPERTY()
	int32 MaskB;

	UPROPERTY()
	int32 MaskA;

	/** Material expression name that this input is connected to, or None if not connected. Used only in cooked builds */
	UPROPERTY()
	FName ExpressionName;

};
#endif

#if !CPP      //noexport struct
USTRUCT(noexport)
struct FColorMaterialInput : public FMaterialInput
{
	UPROPERTY()
	uint32 UseConstant:1;

	UPROPERTY()
	FColor Constant;

};
#endif

#if !CPP      //noexport struct
USTRUCT(noexport)
struct FScalarMaterialInput : public FMaterialInput
{
	UPROPERTY()
	uint32 UseConstant:1;

	UPROPERTY()
	float Constant;

};
#endif

#if !CPP      //noexport struct
USTRUCT(noexport)
struct FVectorMaterialInput : public FMaterialInput
{
	UPROPERTY()
	uint32 UseConstant:1;

	UPROPERTY()
	FVector Constant;

};
#endif

#if !CPP      //noexport struct
USTRUCT(noexport)
struct FVector2MaterialInput : public FMaterialInput
{
	UPROPERTY()
	uint32 UseConstant:1;

	UPROPERTY()
	float ConstantX;

	UPROPERTY()
	float ConstantY;

};
#endif


/** Stores information about a function that this material references, used to know when the material needs to be recompiled. */
USTRUCT()
struct FMaterialFunctionInfo
{
	GENERATED_USTRUCT_BODY()

	/** Id that the function had when this material was last compiled. */
	UPROPERTY()
	FGuid StateId;

	/** The function which this material has a dependency on. */
	UPROPERTY()
	class UMaterialFunction* Function;

	FMaterialFunctionInfo()
		: Function(NULL)
	{}
};

/** Stores information about a parameter collection that this material references, used to know when the material needs to be recompiled. */
USTRUCT()
struct FMaterialParameterCollectionInfo
{
	GENERATED_USTRUCT_BODY()

	/** Id that the collection had when this material was last compiled. */
	UPROPERTY()
	FGuid StateId;

	/** The collection which this material has a dependency on. */
	UPROPERTY()
	class UMaterialParameterCollection* ParameterCollection;

	FMaterialParameterCollectionInfo()
		: ParameterCollection(NULL)
	{}

	bool operator==(const FMaterialParameterCollectionInfo& Other) const
	{
		return StateId == Other.StateId && ParameterCollection == Other.ParameterCollection;
	}
};

/**
 * A Material is an asset which can be applied to a mesh to control the visual look of the scene. 
 * When light from the scene hits the surface, the shading model of the material is used to calculate how that light interacts with the surface. 
 *
 * Warning: Creating new materials directly increases shader compile times!  Consider creating a Material Instance off of an existing material instead.
 */
UCLASS(hidecategories=Object, MinimalAPI, BlueprintType)
class UMaterial : public UMaterialInterface
{
	GENERATED_UCLASS_BODY()

	// Physics.
	
	/** Physical material to use for this graphics material. Used for sounds, effects etc.*/
	UPROPERTY(EditAnywhere, Category=PhysicalMaterial)
	class UPhysicalMaterial* PhysMaterial;

	// Reflection.
	
	UPROPERTY()
	FColorMaterialInput DiffuseColor_DEPRECATED;

	UPROPERTY()
	FColorMaterialInput SpecularColor_DEPRECATED;

	UPROPERTY()
	FColorMaterialInput BaseColor;

	UPROPERTY()
	FScalarMaterialInput Metallic;

	UPROPERTY()
	FScalarMaterialInput Specular;

	UPROPERTY()
	FScalarMaterialInput Roughness;

	UPROPERTY()
	FVectorMaterialInput Normal;

	// Emission.
	UPROPERTY()
	FColorMaterialInput EmissiveColor;

	// Transmission.
	UPROPERTY()
	FScalarMaterialInput Opacity;

	UPROPERTY()
	FScalarMaterialInput OpacityMask;

	/** 
	 * The domain that the material's attributes will be evaluated in. 
	 * Certain pieces of material functionality are only valid in certain domains, for example vertex normal is only valid on a surface.
	 */
	UPROPERTY(EditAnywhere, BlueprintReadOnly, Category=Material, AssetRegistrySearchable)
	TEnumAsByte<enum EMaterialDomain> MaterialDomain;

	/** Determines how the material's color is blended with background colors. */
	UPROPERTY(BlueprintReadOnly, EditAnywhere, Category=Material, AssetRegistrySearchable)
	TEnumAsByte<enum EBlendMode> BlendMode;

	/** Defines how the GBuffer chanels are getting manipulated by a decal material pass. (only with MaterialDomain == MD_DeferredDecal) */
	UPROPERTY(EditAnywhere, Category=Material)
	TEnumAsByte<enum EDecalBlendMode> DecalBlendMode;

	/** 
	 * Defines how the material reacts on DBuffer decals (Affects look, performance and texture/sample usage).
	 * Non DBuffer Decals can be disabled on the primitive (e.g. static mesh)
	 */
	UPROPERTY(EditAnywhere, BlueprintReadOnly, Category=Material, AdvancedDisplay, meta=(DisplayName = "Decal Response (DBuffer)"), AssetRegistrySearchable)
	TEnumAsByte<enum EMaterialDecalResponse> MaterialDecalResponse;

private:
	/** Determines how inputs are combined to create the material's final color. */
	UPROPERTY(EditAnywhere, Category=Material, AssetRegistrySearchable)
	TEnumAsByte<enum EMaterialShadingModel> ShadingModel;
public:

	/** If BlendMode is BLEND_Masked, the surface is not rendered where OpacityMask < OpacityMaskClipValue. */
	UPROPERTY(EditAnywhere, Category=Material, AdvancedDisplay)
	float OpacityMaskClipValue;

	/** Adds to world position in the vertex shader. */
	UPROPERTY()
	FVectorMaterialInput WorldPositionOffset;

	/** Offset in world space applied to tessellated vertices. */
	UPROPERTY()
	FVectorMaterialInput WorldDisplacement;

	/** Multiplies the tessellation factors applied when a tessellation mode is set. */
	UPROPERTY()
	FScalarMaterialInput TessellationMultiplier;

	/** Inner material color, only used for ShadingModel=Subsurface */
	UPROPERTY()
	FColorMaterialInput SubsurfaceColor;

	/**  */
	UPROPERTY()
	FScalarMaterialInput ClearCoat;

	/**  */
	UPROPERTY()
	FScalarMaterialInput ClearCoatRoughness;

	/** output ambient occlusion to the GBuffer */
	UPROPERTY()
	FScalarMaterialInput AmbientOcclusion;

	/**
	 * output refraction index for translucent rendering
	 * Air:1.0 Water:1.333 Ice:1.3 Glass:~1.6 Diamond:2.42
	 */
	UPROPERTY()
	FScalarMaterialInput Refraction;

	/** 
	 * These inputs are evaluated in the vertex shader and allow artists to do arbitrary vertex shader operations and access them in the pixel shader.
	 * When unconnected or hidden they default to passing through the vertex UVs.
	 */
	UPROPERTY()
	FVector2MaterialInput CustomizedUVs[8];

	UPROPERTY()
	FMaterialAttributesInput MaterialAttributes;

	UPROPERTY()
	FScalarMaterialInput PixelDepthOffset;

	/** Indicates that the material should be rendered in the SeparateTranslucency Pass (not affected by DOF, requires bAllowSeparateTranslucency to be set in .ini). */
	UPROPERTY(EditAnywhere, Category=Translucency, meta=(DisplayName = "Separate Translucency"), AdvancedDisplay)
	uint32 bEnableSeparateTranslucency:1;

	/** Indicates that the translucent material should not be affected by bloom or DOF. (Note: Depth testing is not available) */
	UPROPERTY(EditAnywhere, Category = Translucency, meta = (DisplayName = "Mobile Separate Translucency"), AdvancedDisplay)
	uint32 bEnableMobileSeparateTranslucency : 1;

	/**
	 * Indicates that the material should be rendered using responsive anti-aliasing. Improves sharpness of small moving particles such as sparks.
	 * Only use for small moving features because it will cause aliasing of the background.
	 */
	UPROPERTY(EditAnywhere, Category=Translucency, meta=(DisplayName = "Responsive AA"), AdvancedDisplay)
	uint32 bEnableResponsiveAA:1;

	/** SSR on translucency */
	UPROPERTY(EditAnywhere, Category=Translucency, meta=(DisplayName = "Screen Space Reflections"))
	uint32 bScreenSpaceReflections:1;

	/** Indicates that the material should be rendered without backface culling and the normal should be flipped for backfaces. */
	UPROPERTY(EditAnywhere, Category=Material)
	uint32 TwoSided:1;

	/** Whether meshes rendered with the material should support dithered LOD transitions. */
<<<<<<< HEAD
	UPROPERTY(EditAnywhere, Category=Material, AdvancedDisplay, meta = (DisplayName = "Dithered LOD Transition"))
	uint32 DitheredLODTransition:1;
=======
	UPROPERTY(EditAnywhere, Category = Material, AdvancedDisplay, meta = (DisplayName = "Dithered LOD Transition"))
	uint32 DitheredLODTransition : 1;
>>>>>>> 50b84fc1

	/** Dither opacity mask. When combined with Temporal AA this can be used as a form of limited translucency which supports all lighting features. */
	UPROPERTY(EditAnywhere, Category=Material, AdvancedDisplay)
	uint32 DitherOpacityMask:1;

	/** Whether the material should allow outputting negative emissive color values.  Only allowed on unlit materials. */
	UPROPERTY(EditAnywhere, Category=Material, AdvancedDisplay)
	uint32 bAllowNegativeEmissiveColor:1;

	/** Number of customized UV inputs to display.  Unconnected customized UV inputs will just pass through the vertex UVs. */
	UPROPERTY(EditAnywhere, Category=Material, AdvancedDisplay, meta=(ClampMin=0))
	int32 NumCustomizedUVs;

	/** Sets the lighting mode that will be used on this material if it is translucent. */
	UPROPERTY(EditAnywhere, Category=Translucency, meta=(DisplayName = "Lighting Mode"))
	TEnumAsByte<enum ETranslucencyLightingMode> TranslucencyLightingMode;

	/** 
	 * Useful for artificially increasing the influence of the normal on the lighting result for translucency.
	 * A value larger than 1 increases the influence of the normal, a value smaller than 1 makes the lighting more ambient.
	 */
	UPROPERTY(EditAnywhere, Category=Translucency, meta=(DisplayName = "Directional Lighting Intensity"))
	float TranslucencyDirectionalLightingIntensity;

	/** Allows a translucenct material to be used with custom depth writing by compiling additional shaders. */
	UPROPERTY(EditAnywhere, Category=Translucency, AdvancedDisplay, meta=(DisplayName = "Allow Custom Depth Writes"))
	uint32 AllowTranslucentCustomDepthWrites:1;

	/** Scale used to make translucent shadows more or less opaque than the material's actual opacity. */
	UPROPERTY(EditAnywhere, Category=TranslucencySelfShadowing, meta=(DisplayName = "Shadow Density Scale"))
	float TranslucentShadowDensityScale;

	/** 
	 * Scale used to make translucent self-shadowing more or less opaque than the material's shadow on other objects. 
	 * This is only used when the object is casting a volumetric translucent shadow.
	 */
	UPROPERTY(EditAnywhere, Category=TranslucencySelfShadowing, meta=(DisplayName = "Self Shadow Density Scale"))
	float TranslucentSelfShadowDensityScale;

	/** Used to make a second self shadow gradient, to add interesting shading in the shadow of the first. */
	UPROPERTY(EditAnywhere, Category=TranslucencySelfShadowing, meta=(DisplayName = "Second Density Scale"))
	float TranslucentSelfShadowSecondDensityScale;

	/** Controls the strength of the second self shadow gradient. */
	UPROPERTY(EditAnywhere, Category=TranslucencySelfShadowing, meta=(DisplayName = "Second Opacity"))
	float TranslucentSelfShadowSecondOpacity;

	/** 
	 * Controls how diffuse the material's backscattering is when using the MSM_Subsurface shading model.
	 * Larger exponents give a less diffuse look (smaller, brighter backscattering highlight).
	 * This is only used when the object is casting a volumetric translucent shadow from a directional light.
	 */
	UPROPERTY(EditAnywhere, Category=TranslucencySelfShadowing, meta=(DisplayName = "Backscattering Exponent"))
	float TranslucentBackscatteringExponent;

	/** 
	 * Colored extinction factor used to approximate multiple scattering in dense volumes. 
	 * This is only used when the object is casting a volumetric translucent shadow.
	 */
	UPROPERTY(EditAnywhere, Category=TranslucencySelfShadowing, meta=(DisplayName = "Multiple Scattering Extinction"))
	FLinearColor TranslucentMultipleScatteringExtinction;

	/** Local space distance to bias the translucent shadow.  Positive values move the shadow away from the light. */
	UPROPERTY(EditAnywhere, Category=TranslucencySelfShadowing, meta=(DisplayName = "Start Offset"))
	float TranslucentShadowStartOffset;

	/** Whether to draw on top of opaque pixels even if behind them. This only has meaning for translucency. */
	UPROPERTY(EditAnywhere, Category=Translucency, AdvancedDisplay)
	uint32 bDisableDepthTest:1;

	/** Whether to generate spherical normals for particles that use this material. */
	UPROPERTY(EditAnywhere, Category=Material, AdvancedDisplay)
	uint32 bGenerateSphericalParticleNormals:1;

	/**
	 * Whether the material takes a tangent space normal or a world space normal as input.
	 * (TangentSpace requires extra instructions but is often more convenient).
	 */
	UPROPERTY(EditAnywhere, Category=Material, AdvancedDisplay)
	uint32 bTangentSpaceNormal:1;

	/**
	 * If enabled, the material's emissive colour is injected into the LightPropagationVolume
	 */
	UPROPERTY(EditAnywhere, BlueprintReadWrite, Category=Material, meta=(DisplayName = "Emissive (Dynamic Area Light)"), AdvancedDisplay)
	uint32 bUseEmissiveForDynamicAreaLighting : 1;

	/**
	 * If enabled, the material's opacity defines how much GI is blocked when using the LightPropagationVolume feature
	 */
	UPROPERTY(EditAnywhere, BlueprintReadWrite, Category=Material, meta=(DisplayName = "Block Global Illumination"), AdvancedDisplay)
	uint32 bBlockGI : 1;

	/** 
	 * This is a special usage flag that allows a material to be assignable to any primitive type.
	 * This is useful for materials used by code to implement certain viewmodes, for example the default material or lighting only material.
	 * The cost is that nearly 20x more shaders will be compiled for the material than the average material, which will greatly increase shader compile time and memory usage.
	 * This flag should only be enabled when absolutely necessary, and is purposefully not exposed to the UI to prevent abuse.
	 */
	UPROPERTY(duplicatetransient)
	uint32 bUsedAsSpecialEngineMaterial:1;

	/** 
	 * Indicates that the material and its instances can be use with skeletal meshes.  
	 * This will result in the shaders required to support skeletal meshes being compiled which will increase shader compile time and memory usage.
	 */
	UPROPERTY(EditAnywhere, BlueprintReadOnly, Category=Usage)
	uint32 bUsedWithSkeletalMesh:1;

	/** 
	 * Indicates that the material and its instances can be use with editor compositing  
	 * This will result in the shaders required to support editor compositing being compiled which will increase shader compile time and memory usage.
	 */
	UPROPERTY(EditAnywhere, BlueprintReadOnly, Category=Usage)
	uint32 bUsedWithEditorCompositing:1;

	/** 
	 * Indicates that the material and its instances can be use with particle sprites 
	 * This will result in the shaders required to support particle sprites being compiled which will increase shader compile time and memory usage.
	 */
	UPROPERTY(EditAnywhere, BlueprintReadOnly, Category=Usage)
	uint32 bUsedWithParticleSprites:1;

	/** 
	 * Indicates that the material and its instances can be use with beam trails
	 * This will result in the shaders required to support beam trails being compiled which will increase shader compile time and memory usage.
	 */
	UPROPERTY(EditAnywhere, BlueprintReadOnly, Category=Usage)
	uint32 bUsedWithBeamTrails:1;

	/** 
	 * Indicates that the material and its instances can be use with mesh particles
	 * This will result in the shaders required to support mesh particles being compiled which will increase shader compile time and memory usage.
	 */
	UPROPERTY(EditAnywhere, BlueprintReadOnly, Category=Usage)
	uint32 bUsedWithMeshParticles:1;


	/**
	* Indicates that the material and its instances can be use with Niagara sprites (meshes and ribbons, respectively)
	* This will result in the shaders required to support Niagara sprites being compiled which will increase shader compile time and memory usage.
	*/
	UPROPERTY(EditAnywhere, BlueprintReadOnly, Category = Usage)
	uint32 bUsedWithNiagaraSprites : 1;

	UPROPERTY(EditAnywhere, BlueprintReadOnly, Category = Usage)
	uint32 bUsedWithNiagaraRibbons : 1;

	UPROPERTY(EditAnywhere, BlueprintReadOnly, Category = Usage)
	uint32 bUsedWithNiagaraMeshParticles : 1;



	/** 
	 * Indicates that the material and its instances can be use with static lighting
	 * This will result in the shaders required to support static lighting being compiled which will increase shader compile time and memory usage.
	 */
	UPROPERTY(EditAnywhere, BlueprintReadOnly, Category=Usage)
	uint32 bUsedWithStaticLighting:1;

	/** 
	 * Indicates that the material and its instances can be use with morph targets
	 * This will result in the shaders required to support morph targets being compiled which will increase shader compile time and memory usage.
	 */
	UPROPERTY(EditAnywhere, BlueprintReadOnly, Category=Usage)
	uint32 bUsedWithMorphTargets:1;

	/** 
	 * Indicates that the material and its instances can be use with spline meshes
	 * This will result in the shaders required to support spline meshes being compiled which will increase shader compile time and memory usage.
	 */
	UPROPERTY(EditAnywhere, BlueprintReadOnly, Category=Usage)
	uint32 bUsedWithSplineMeshes:1;

	/** 
	 * Indicates that the material and its instances can be use with instanced static meshes
	 * This will result in the shaders required to support instanced static meshes being compiled which will increase shader compile time and memory usage.
	 */
	UPROPERTY(EditAnywhere, BlueprintReadOnly, Category=Usage)
	uint32 bUsedWithInstancedStaticMeshes:1;

	/** 
	 * Indicates that the material and its instances can be use with distortion
	 * This will result in the shaders required to support distortion being compiled which will increase shader compile time and memory usage.
	 */
	UPROPERTY(EditAnywhere, BlueprintReadOnly, Category=Usage)
	uint32 bUsesDistortion:1;

	/** 
	 * Indicates that the material and its instances can be use with clothing
	 * This will result in the shaders required to support clothing being compiled which will increase shader compile time and memory usage.
	 */
	UPROPERTY(EditAnywhere, BlueprintReadOnly, Category=Usage)
	uint32 bUsedWithClothing:1;

	/** 
	 * Indicates that the material and its instances can be use with Slate UI and UMG
	 * This will result in the shaders required to support UI materials being compiled which will increase shader compile time and memory usage.
	 */
	UPROPERTY()
	uint32 bUsedWithUI_DEPRECATED:1;

	/** 
	 * Whether to automatically set usage flags based on what the material is applied to in the editor.
	 * It can be useful to disable this on a base material with many instances, where adding another usage flag accidentally (eg bUsedWithSkeletalMeshes) can add a lot of shader permutations.
	 */
	UPROPERTY(EditAnywhere, BlueprintReadOnly, Category=Usage, AdvancedDisplay)
	uint32 bAutomaticallySetUsageInEditor:1;

	/* Forces the material to be completely rough. Saves a number of instructions and one sampler. */
	UPROPERTY(EditAnywhere, BlueprintReadOnly, Category=Material, AdvancedDisplay)
	uint32 bFullyRough:1;

	/** 
	 *	Forces this material to use full (highp) precision in the pixel shader.
	 *	This is slower than the default (mediump) but can be used to work around precision-related rendering errors.
	 *	This setting has no effect on older mobile devices that do not support high precision. 
	 */
	UPROPERTY(EditAnywhere, BlueprintReadOnly, Category = Mobile)
	uint32 bUseFullPrecision : 1;

	/* Use lightmap directionality and per pixel normals. If disabled, lighting from lightmaps will be flat but cheaper. */
	UPROPERTY(EditAnywhere, BlueprintReadOnly, Category=Mobile)
	uint32 bUseLightmapDirectionality:1;

	/* 
	 * Forward renderer: enables multiple parallax-corrected reflection captures that blend together.
	 * Mobile renderer: blend between nearest 3 reflection captures, but reduces the number of samplers available to the material as two more samplers will be used for reflection cubemaps.
	 */
	UPROPERTY(EditAnywhere, BlueprintReadOnly, Category = ForwardShading, meta = (DisplayName = "High Quality Reflections"))
	uint32 bUseHQForwardReflections : 1;

	/* Enables planar reflection when using the forward renderer or mobile. Enabling this setting reduces the number of samplers available to the material as one more sampler will be used for the planar reflection. */
	UPROPERTY(EditAnywhere, BlueprintReadOnly, Category = ForwardShading, meta = (DisplayName = "Planar Reflections"))
	uint32 bUsePlanarForwardReflections : 1;

	/* Reduce roughness based on screen space normal changes. */
	UPROPERTY(EditAnywhere, BlueprintReadOnly, Category=Material, AdvancedDisplay)
	uint32 bNormalCurvatureToRoughness : 1;

	/** The type of tessellation to apply to this object.  Note D3D11 required for anything except MTM_NoTessellation. */
	UPROPERTY(EditAnywhere, BlueprintReadOnly, Category=Tessellation)
	TEnumAsByte<enum EMaterialTessellationMode> D3D11TessellationMode;

	/** Prevents cracks in the surface of the mesh when using tessellation. */
	UPROPERTY(EditAnywhere, BlueprintReadOnly, Category=Tessellation, meta=(DisplayName = "Crack Free Displacement"))
	uint32 bEnableCrackFreeDisplacement:1;

	/** Enables adaptive tessellation, which tries to maintain a uniform number of pixels per triangle. */
	UPROPERTY(EditAnywhere, BlueprintReadOnly, Category=Tessellation, meta=(DisplayName = "Adaptive Tessellation"))
	uint32 bEnableAdaptiveTessellation:1;

	UPROPERTY(EditAnywhere, Category=Tessellation)
	float MaxDisplacement;

	/** Enables a wireframe view of the mesh the material is applied to.  */
	UPROPERTY(EditAnywhere, Category=Material, AdvancedDisplay)
	uint32 Wireframe:1;

	/** Skips outputting velocity during the base pass. */
	UPROPERTY(EditAnywhere, Category=Material, AdvancedDisplay, meta=(DisplayName = "Support accurate velocities from Vertex Deformation"))
	uint32 bOutputVelocityOnBasePass:1;

	UPROPERTY()
	int32 EditorX;

	UPROPERTY()
	int32 EditorY;

	UPROPERTY()
	int32 EditorPitch;

	UPROPERTY()
	int32 EditorYaw;

	/** Array of material expressions, excluding Comments.  Used by the material editor. */
	UPROPERTY()
	TArray<class UMaterialExpression*> Expressions;

#if WITH_EDITORONLY_DATA
	/** Array of comments associated with this material; viewed in the material editor. */
	UPROPERTY()
	TArray<class UMaterialExpressionComment*> EditorComments;

#endif // WITH_EDITORONLY_DATA
	/** Array of all functions this material depends on. */
	UPROPERTY()
	TArray<struct FMaterialFunctionInfo> MaterialFunctionInfos;

	/** Array of all parameter collections this material depends on. */
	UPROPERTY()
	TArray<struct FMaterialParameterCollectionInfo> MaterialParameterCollectionInfos;

	/** true if this Material can be assumed Opaque when set to masked. */
	UPROPERTY()
	uint32 bCanMaskedBeAssumedOpaque : 1;

	/** true if Material is masked and uses custom opacity */
	UPROPERTY()
	uint32 bIsMasked_DEPRECATED:1;

	/** true if Material is the preview material used in the material editor. */
	UPROPERTY(transient, duplicatetransient)
	uint32 bIsPreviewMaterial:1;

	/** when true, the material attributes pin is used instead of the regular pins. */
	UPROPERTY(EditAnywhere, Category=Material)
	uint32 bUseMaterialAttributes:1;

	/** When true, translucent materials are fogged. Defaults to true. */
	UPROPERTY(EditAnywhere, Category=Translucency, meta=(DisplayName = "Apply Fogging"))
	uint32 bUseTranslucencyVertexFog:1;

	/** When true, translucent materials have fog computed for every pixel, which costs more but fixes artifacts due to low tessellation. */
	UPROPERTY(EditAnywhere, Category=Translucency)
	uint32 bComputeFogPerPixel:1;

	/** If true the compilation environment will be changed to remove the global COMPILE_SHADERS_FOR_DEVELOPMENT flag. */
	UPROPERTY(transient, duplicatetransient)
	uint32 bAllowDevelopmentShaderCompile:1;

	/** true if this is a special material used for stats by the material editor. */
	UPROPERTY(transient, duplicatetransient)
	uint32 bIsMaterialEditorStatsMaterial:1;

	/** true if we have printed a warning about material usage for a given usage flag. */
	UPROPERTY(transient, duplicatetransient)
	uint32 UsageFlagWarnings;
	
	/** Where the node is inserted in the (post processing) graph, only used if domain is PostProcess */
	UPROPERTY(EditAnywhere, BlueprintReadWrite, Category=PostProcessMaterial, meta=(DisplayName = "Blendable Location"))
	TEnumAsByte<enum EBlendableLocation> BlendableLocation;

	/** If multiple nodes with the same  type are inserted at the same point, this defined order and if they get combined, only used if domain is PostProcess */
	UPROPERTY(EditAnywhere, BlueprintReadWrite, Category=PostProcessMaterial, meta=(DisplayName = "Blendable Priority"))
	int32 BlendablePriority;

	/** If this is enabled, the blendable will output alpha */
	UPROPERTY(EditAnywhere, BlueprintReadWrite, Category = PostProcessMaterial, meta = (DisplayName = "Output Alpha"))
	bool BlendableOutputAlpha;

	/** Controls how the Refraction input is interpreted and how the refraction offset into scene color is computed for this material. */
	UPROPERTY(EditAnywhere, Category=Refraction)
	TEnumAsByte<enum ERefractionMode> RefractionMode;

	/** This is the refraction depth bias, larger values offset distortion to prevent closer objects from rendering into the distorted surface at acute viewing angles but increases the disconnect between surface and where the refraction starts. */
	UPROPERTY(EditAnywhere, Category=Refraction)
	float RefractionDepthBias;

	/** 
	 * Guid that uniquely identifies this material. 
	 * Any changes to the state of the material that do not appear separately in the shadermap DDC keys must cause this guid to be regenerated!
	 * For example, a modification to the Expressions array.
	 * Code changes that cause the guid to be regenerated on load should be avoided, as that requires a resave of the content to stop recompiling every load.
	 */
	UPROPERTY()
	FGuid StateId;

	/** 
	 * FMaterialRenderProxy derivatives that represent this material to the renderer, when the renderer needs to fetch parameter values. 
	 * Second instance is used when selected, third when hovered.
	 */
	class FDefaultMaterialInstance* DefaultMaterialInstances[3];

	/** Used to detect duplicate parameters.  Does not contain parameters in referenced functions! */
	TMap<FName, TArray<UMaterialExpression*> > EditorParameters;

#if WITH_EDITORONLY_DATA
	/** EdGraph based representation of the Material */
	class UMaterialGraph*	MaterialGraph;
#endif //WITH_EDITORONLY_DATA

private:

	/** Inline material resources serialized from disk. To be processed on game thread in PostLoad. */
	TArray<FMaterialResource> LoadedMaterialResources;

	/** 
	 * Material resources used for rendering this material.
	 * There need to be as many entries in this array as can be used simultaneously for rendering.  
	 * For example the material needs to support being rendered at different quality levels and feature levels within the same process.
	 * These are always valid and non-null, but only the entries affected by CacheResourceShadersForRendering are actually valid for rendering.
	 */
	FMaterialResource* MaterialResources[EMaterialQualityLevel::Num][ERHIFeatureLevel::Num];
#if WITH_EDITOR
	/** Material resources being cached for cooking. */
	TMap<const class ITargetPlatform*, TArray<FMaterialResource*>> CachedMaterialResourcesForCooking;
#endif
	/** Fence used to guarantee that the RT is finished using various resources in this UMaterial before cleanup. */
	FRenderCommandFence ReleaseFence;

	/** 
	 * Cached texture references from all expressions in the material (including nested functions). 
	 * This is used to link uniform texture expressions which were stored in the DDC with the UTextures that they reference.
	 */
	UPROPERTY(transient)
	TArray<UTexture*> ExpressionTextureReferences;

#if WITH_EDITORONLY_DATA
	UPROPERTY()
	TArray<FGuid> ReferencedTextureGuids;

#endif // WITH_EDITORONLY_DATA
public:

	//~ Begin UMaterialInterface Interface.
	ENGINE_API virtual UMaterial* GetMaterial() override;
	ENGINE_API virtual const UMaterial* GetMaterial() const override;
	ENGINE_API virtual const UMaterial* GetMaterial_Concurrent(TMicRecursionGuard& RecursionGuard) const override;
	ENGINE_API virtual bool GetParameterDesc(FName ParameterName, FString& OutDesc) const override;
	ENGINE_API virtual bool GetVectorParameterValue(FName ParameterName,FLinearColor& OutValue) const override;
	ENGINE_API virtual bool GetScalarParameterValue(FName ParameterName,float& OutValue) const override;
	ENGINE_API virtual bool GetTextureParameterValue(FName ParameterName,class UTexture*& OutValue) const override;
	ENGINE_API virtual bool GetFontParameterValue(FName ParameterName,class UFont*& OutFontValue,int32& OutFontPage) const override;
	ENGINE_API virtual bool GetGroupName(FName ParameterName, FName& OutDesc) const override;
	ENGINE_API virtual bool GetRefractionSettings(float& OutBiasValue) const override;
	ENGINE_API virtual FMaterialRenderProxy* GetRenderProxy(bool Selected, bool bHovered=false) const override;
	ENGINE_API virtual UPhysicalMaterial* GetPhysicalMaterial() const override;
	ENGINE_API virtual void GetUsedTextures(TArray<UTexture*>& OutTextures, EMaterialQualityLevel::Type QualityLevel, bool bAllQualityLevels, ERHIFeatureLevel::Type FeatureLevel, bool bAllFeatureLevels) const override;
	ENGINE_API virtual void GetUsedTexturesAndIndices(TArray<UTexture*>& OutTextures, TArray< TArray<int32> >& OutIndices, EMaterialQualityLevel::Type QualityLevel, ERHIFeatureLevel::Type FeatureLevel) const override;
	ENGINE_API virtual void OverrideTexture( const UTexture* InTextureToOverride, UTexture* OverrideTexture, ERHIFeatureLevel::Type InFeatureLevel ) override;
	ENGINE_API virtual void OverrideVectorParameterDefault(FName ParameterName, const FLinearColor& Value, bool bOverride, ERHIFeatureLevel::Type FeatureLevel) override;
	ENGINE_API virtual void OverrideScalarParameterDefault(FName ParameterName, float Value, bool bOverride, ERHIFeatureLevel::Type FeatureLevel) override;
	ENGINE_API virtual float GetScalarParameterDefault(FName ParameterName, ERHIFeatureLevel::Type FeatureLevel) override;
	ENGINE_API virtual bool CheckMaterialUsage(const EMaterialUsage Usage, const bool bSkipPrim = false) override;
	ENGINE_API virtual bool CheckMaterialUsage_Concurrent(const EMaterialUsage Usage, const bool bSkipPrim = false) const override;
	ENGINE_API virtual FMaterialResource* AllocateResource();
	ENGINE_API virtual FMaterialResource* GetMaterialResource(ERHIFeatureLevel::Type InFeatureLevel, EMaterialQualityLevel::Type QualityLevel = EMaterialQualityLevel::Num) override;
	ENGINE_API virtual const FMaterialResource* GetMaterialResource(ERHIFeatureLevel::Type InFeatureLevel, EMaterialQualityLevel::Type QualityLevel = EMaterialQualityLevel::Num) const override;
	ENGINE_API virtual bool GetStaticSwitchParameterValue(FName ParameterName,bool &OutValue,FGuid &OutExpressionGuid) const override;
	ENGINE_API virtual bool GetStaticComponentMaskParameterValue(FName ParameterName, bool &R, bool &G, bool &B, bool &A, FGuid &OutExpressionGuid) const override;
	ENGINE_API virtual bool GetTerrainLayerWeightParameterValue(FName ParameterName, int32& OutWeightmapIndex, FGuid &OutExpressionGuid) const override;
	ENGINE_API virtual bool UpdateLightmassTextureTracking() override;
#if WITH_EDITOR
	ENGINE_API virtual bool GetTexturesInPropertyChain(EMaterialProperty InProperty, TArray<UTexture*>& OutTextures, 
		TArray<FName>* OutTextureParamNames, class FStaticParameterSet* InStaticParameterSet) override;
#endif
	ENGINE_API virtual void RecacheUniformExpressions() const override;

	ENGINE_API virtual float GetOpacityMaskClipValue() const override;
	ENGINE_API virtual EBlendMode GetBlendMode() const override;
	ENGINE_API virtual EMaterialShadingModel GetShadingModel() const override;
	ENGINE_API virtual bool IsTwoSided() const override;
	ENGINE_API virtual bool IsDitheredLODTransition() const override;
	ENGINE_API virtual bool IsTranslucencyWritingCustomDepth() const override;
	ENGINE_API virtual bool IsMasked() const override;
	ENGINE_API virtual bool IsUIMaterial() const { return MaterialDomain == MD_UI; }
	ENGINE_API virtual USubsurfaceProfile* GetSubsurfaceProfile_Internal() const override;

	ENGINE_API void SetShadingModel(EMaterialShadingModel NewModel) {ShadingModel = NewModel;}
	ENGINE_API bool GetScalarParameterSliderMinMax(FName ParameterName, float& OutMinSlider, float& OutMaxSlider) const;

	/** Checks to see if an input property should be active, based on the state of the material */
	ENGINE_API virtual bool IsPropertyActive(EMaterialProperty InProperty) const override;
#if WITH_EDITOR
	/** Allows material properties to be compiled with the option of being overridden by the material attributes input. */
	ENGINE_API virtual int32 CompilePropertyEx( class FMaterialCompiler* Compiler, const FGuid& AttributeID ) override;
#endif // WITH_EDITOR
	ENGINE_API virtual void ForceRecompileForRendering() override;
	//~ End UMaterialInterface Interface.

	//~ Begin UObject Interface
	ENGINE_API virtual void PreSave(const class ITargetPlatform* TargetPlatform) override;
	ENGINE_API virtual void PostInitProperties() override;
	ENGINE_API virtual void Serialize(FArchive& Ar) override;
	ENGINE_API virtual void PostDuplicate(bool bDuplicateForPIE) override;
	ENGINE_API virtual void PostLoad() override;
#if WITH_EDITOR
	ENGINE_API virtual void BeginCacheForCookedPlatformData( const ITargetPlatform *TargetPlatform ) override;
	ENGINE_API virtual bool IsCachedCookedPlatformDataLoaded( const ITargetPlatform* TargetPlatform ) override;
	ENGINE_API virtual void ClearCachedCookedPlatformData( const ITargetPlatform *TargetPlatform ) override;
	ENGINE_API virtual void ClearAllCachedCookedPlatformData() override;
#endif
#if WITH_EDITOR
	ENGINE_API virtual void PreEditChange(UProperty* PropertyAboutToChange) override;
	ENGINE_API virtual void PostEditChangeProperty(FPropertyChangedEvent& PropertyChangedEvent) override;
	ENGINE_API virtual bool CanEditChange(const UProperty* InProperty) const override;
#endif // WITH_EDITOR
	ENGINE_API virtual void BeginDestroy() override;
	ENGINE_API virtual bool IsReadyForFinishDestroy() override;
	ENGINE_API virtual void FinishDestroy() override;
	ENGINE_API virtual void GetResourceSizeEx(FResourceSizeEx& CumulativeResourceSize) override;
	ENGINE_API static void AddReferencedObjects(UObject* InThis, FReferenceCollector& Collector);
	ENGINE_API virtual bool CanBeClusterRoot() const override;
	ENGINE_API virtual void GetAssetRegistryTags(TArray<FAssetRegistryTag>& OutTags) const override;
	//~ End UObject Interface

#if WITH_EDITOR
	/** Cancels any currently outstanding compilation jobs for this material. Useful in the material editor when some edits superceds existing, in flight compilation jobs.*/
	ENGINE_API virtual void CancelOutstandingCompilation();
#endif // WITH_EDITOR

	/**
	 * Return the default material, loading it if necessary
	 */
	ENGINE_API static UMaterial* GetDefaultMaterial(EMaterialDomain Domain);

	/**
	 * Returns true if the material is one of the default materials.
	 */
	ENGINE_API bool IsDefaultMaterial() const;

	/** 
	 * Releases rendering resources used by this material. 
	 * This should only be called directly if the material will not be deleted through the GC system afterward.
	 * FlushRenderingCommands() must have been called before this.
	 */
	ENGINE_API void ReleaseResources();

	/** Checks to see if the Usage flag has an annotation marking it as needing to be saved */
	ENGINE_API bool IsUsageFlagDirty(EMaterialUsage Usage);
	
	/** Useful to customize rendering if that case (e.g. hide the object) */
	ENGINE_API bool IsCompilingOrHadCompileError(ERHIFeatureLevel::Type InFeatureLevel);


#if !(UE_BUILD_SHIPPING || UE_BUILD_TEST)
	/**
	 * Output to the log which materials and textures are used by this material.
	 * @param Indent	Number of tabs to put before the log.
	 */
	ENGINE_API virtual void LogMaterialsAndTextures(FOutputDevice& Ar, int32 Indent) const override;
#endif

	/**
	 *	Returns all the Guids related to this material. For material instances, this includes the parent hierarchy.
	 *  Used for versioning as parent changes don't update the child instance Guids.
	 *
	 *	@param	bIncludeTextures	Whether to include the referenced texture Guids.
	 *	@param	OutGuids			The list of all resource guids affecting the precomputed lighting system and texture streamer.
	 */
	ENGINE_API virtual void GetLightingGuidChain(bool bIncludeTextures, TArray<FGuid>& OutGuids) const override;

private:
	void BackwardsCompatibilityInputConversion();

	/** Handles setting up an annotation for this object if a flag has changed value */
	void MarkUsageFlagDirty(EMaterialUsage Usage, bool CurrentValue, bool NewValue);

	/** Sets the value associated with the given usage flag. */
	void SetUsageByFlag(const EMaterialUsage Usage, const bool NewValue);

	/** Sets up transient properties in MaterialResources. */
	void UpdateResourceAllocations();

	/** to share code for PostLoad() and PostEditChangeProperty(), and UMaterialInstance::InitResources(), needs to be refactored */
	void PropagateDataToMaterialProxy();

#if WITH_EDITOR
	/** Marks the material's package dirty in order to make a material usage change set during map load persistent. 
	  * This couldn't be done during map load as loading cannot mark packages dirty. Invoked manually by the user 
	  * from the Map Check message log.
	  */
	void FixupMaterialUsageAfterLoad();
#endif

public:

	/** @return the name of the given usage flag. */
	FString GetUsageName(const EMaterialUsage Usage) const;

	/** @return the value associated with the given usage flag. */
	ENGINE_API bool GetUsageByFlag(const EMaterialUsage Usage) const;


	/**
	 * Set the given usage flag.
	 * @param bNeedsRecompile - true if the material was recompiled for the usage change
	 * @param Usage - The usage flag to set
	 * @param bSkipPrim - Bypass the primitive type checks
	 * @return bool - true if the material can be used for rendering with the given type.
	 */
	ENGINE_API bool SetMaterialUsage(bool &bNeedsRecompile, const EMaterialUsage Usage, const bool bSkipPrim = false);

	/**
	 * Tests to see if this material needs a usage flag update
	 * @param Usage - The usage flag to set
	 * @param bOutHasUsage - if we don't need to call SMU, then this is what SMU would have returned
	 * @return bool - true if we need to call SetMaterialUsage
	 */
	ENGINE_API bool NeedsSetMaterialUsage_Concurrent(bool &bOutHasUsage, const EMaterialUsage Usage) const;

	/**
	 * @param	OutParameterNames		Storage array for the parameter names we are returning.
	 * @param	OutParameterIds			Storage array for the parameter id's we are returning.
	 *
	 * @return	Returns a array of parameter names used in this material for the specified expression type.
	 */
	template<typename ExpressionType>
	void GetAllParameterNames(TArray<FName>& OutParameterNames, TArray<FGuid>& OutParameterIds) const
	{
		for (int32 ExpressionIndex = 0; ExpressionIndex < Expressions.Num(); ExpressionIndex++)
		{
			const UMaterialExpressionMaterialFunctionCall* FunctionExpression = Cast<const UMaterialExpressionMaterialFunctionCall>(Expressions[ExpressionIndex]);

			if (FunctionExpression)
			{
				if (FunctionExpression->MaterialFunction)
				{
					FunctionExpression->MaterialFunction->GetAllParameterNames<ExpressionType>(OutParameterNames, OutParameterIds);
				}
			}
			else
			{
				const ExpressionType* ParameterExpression = Cast<const ExpressionType>(Expressions[ExpressionIndex]);

				if (ParameterExpression)
				{
					ParameterExpression->GetAllParameterNames(OutParameterNames, OutParameterIds);
				}
			}
		}

		check(OutParameterNames.Num() == OutParameterIds.Num());
	}
	
	ENGINE_API void GetAllVectorParameterNames(TArray<FName> &OutParameterNames, TArray<FGuid> &OutParameterIds) const;
	ENGINE_API void GetAllScalarParameterNames(TArray<FName> &OutParameterNames, TArray<FGuid> &OutParameterIds) const;
	ENGINE_API void GetAllTextureParameterNames(TArray<FName> &OutParameterNames, TArray<FGuid> &OutParameterIds) const;
	ENGINE_API void GetAllFontParameterNames(TArray<FName> &OutParameterNames, TArray<FGuid> &OutParameterIds) const;
	ENGINE_API void GetAllStaticSwitchParameterNames(TArray<FName> &OutParameterNames, TArray<FGuid> &OutParameterIds) const;
	ENGINE_API void GetAllStaticComponentMaskParameterNames(TArray<FName> &OutParameterNames, TArray<FGuid> &OutParameterIds) const;

	/** Returns the material's decal blend mode, calculated from the DecalBlendMode property and what inputs are connected. */
	uint32 GetDecalBlendMode() const { return DecalBlendMode; }

	/** Returns the material's decal response mode */
	uint32 GetMaterialDecalResponse() const { return MaterialDecalResponse; }

	/**
	 * Attempt to find a expression by its GUID.
	 */
	template<typename ExpressionType>
	ExpressionType* FindExpressionByGUID(const FGuid &InGUID)
	{
		return FindExpressionByGUIDRecursive<ExpressionType>(InGUID, Expressions);
	}

	/* Get all expressions of the requested type */
	template<typename ExpressionType>
	void GetAllExpressionsOfType(TArray<const ExpressionType*>& OutExpressions) const
	{
		for (int32 ExpressionIndex = 0; ExpressionIndex < Expressions.Num(); ExpressionIndex++)
		{
			ExpressionType* ExpressionPtr = Cast<ExpressionType>(Expressions[ExpressionIndex]);
			if (ExpressionPtr)
			{
				OutExpressions.Add(ExpressionPtr);
			}
		}
	}

	/** Get all expressions of the requested type, recursing through any function expressions in the material */
	template<typename ExpressionType>
	void GetAllExpressionsInMaterialAndFunctionsOfType(TArray<ExpressionType*>& OutExpressions) const
	{
		for (UMaterialExpression* Expression : Expressions)
		{
			ExpressionType* ExpressionOfType = Cast<ExpressionType>(Expression);
			if (ExpressionOfType)
			{
				OutExpressions.Add(ExpressionOfType);
			}

			UMaterialExpressionMaterialFunctionCall* ExpressionFunctionCall = Cast<UMaterialExpressionMaterialFunctionCall>(Expression);
			if (ExpressionFunctionCall && ExpressionFunctionCall->MaterialFunction)
			{
				TArray<UMaterialFunction*> Functions;
				Functions.Add(ExpressionFunctionCall->MaterialFunction);

				ExpressionFunctionCall->MaterialFunction->GetDependentFunctions(Functions);

				// Handle nested functions
				for (UMaterialFunction* Function : Functions)
				{
					for (UMaterialExpression* FunctionExpression : Function->FunctionExpressions)
					{
						ExpressionType* FunctionExpressionOfType = Cast<ExpressionType>(FunctionExpression);
						if (FunctionExpressionOfType)
						{
							OutExpressions.Add(FunctionExpressionOfType);
						}
					}
				}
			}
		}
	}

	/** Checks if the material contains an expression of the requested type, recursing through any function expressions in the material */
	template<typename ExpressionType>
	bool HasAnyExpressionsInMaterialAndFunctionsOfType() const
	{
		for (UMaterialExpression* Expression : Expressions)
		{
			ExpressionType* ExpressionOfType = Cast<ExpressionType>(Expression);
			if (ExpressionOfType)
			{
				return true;
			}

			UMaterialExpressionMaterialFunctionCall* ExpressionFunctionCall = Cast<UMaterialExpressionMaterialFunctionCall>(Expression);
			if (ExpressionFunctionCall && ExpressionFunctionCall->MaterialFunction)
			{
				TArray<UMaterialFunction*> Functions;
				Functions.Add(ExpressionFunctionCall->MaterialFunction);

				ExpressionFunctionCall->MaterialFunction->GetDependentFunctions(Functions);

				// Handle nested functions
				for (UMaterialFunction* Function : Functions)
				{
					for (UMaterialExpression* FunctionExpression : Function->FunctionExpressions)
					{
						ExpressionType* FunctionExpressionOfType = Cast<ExpressionType>(FunctionExpression);
						if (FunctionExpressionOfType)
						{
							return true;
						}
					}
				}
			}
		}

		return false;
	}

	/** Determines whether each quality level has different nodes by inspecting the material's expressions. 
	* Or is required by the material quality setting overrides.
	* @param	QualityLevelsUsed	output array of used quality levels.
	* @param	ShaderPlatform	The shader platform to use for the quality settings.
	*/
	void GetQualityLevelUsage(TArray<bool, TInlineAllocator<EMaterialQualityLevel::Num> >& QualityLevelsUsed, EShaderPlatform ShaderPlatform);

	/** Determines whether each quality level has different nodes by inspecting the material's expressions.
	* @param	QualityLevelsUsed	output array of used quality levels.
	*/
	void GetQualityLevelNodeUsage(TArray<bool, TInlineAllocator<EMaterialQualityLevel::Num> >& OutQualityLevelsUsed);

	/**
	 * Cache the expression texture references for this UMaterial 
	 * if the cache is not filled then it will rebuild the texture references
	 * see also RebuildExpressionTextureReferences
	 */
	void CacheExpressionTextureReferences();

private:
	/**
	 * Flush existing resource shader maps and resets the material resource's Ids.
	 */
	ENGINE_API virtual void FlushResourceShaderMaps();

	/** 
	 * Rebuild the MaterialFunctionInfos array with the current state of the material's function dependencies,
	 * And updates any function call nodes in this material so their inputs and outputs stay valid.
	 */
	void RebuildMaterialFunctionInfo();

	/** 
	 * Rebuild the MaterialParameterCollectionInfos array with the current state of the material's parameter collection dependencies.
	 */
	void RebuildMaterialParameterCollectionInfo();

	/** Rebuild ExpressionTextureReferences with all textures referenced by expressions in this material. */
	void RebuildExpressionTextureReferences();

	/** 
	 * Cache resource shaders for rendering. 
	 * If a matching shader map is not found in memory or the DDC, a new one will be compiled.
	 * The results will be applied to this FMaterial in the renderer when they are finished compiling.
	 * Note: This modifies material variables used for rendering and is assumed to be called within a FMaterialUpdateContext!
	 */
	void CacheResourceShadersForRendering(bool bRegenerateId);

	/**
	 * Cache resource shaders for cooking on the given shader platform.
	 * If a matching shader map is not found in memory or the DDC, a new one will be compiled.
	 * This does not apply completed results to the renderer scenes.
	 * Caller is responsible for deleting OutCachedMaterialResources.
	 * Note: This modifies material variables used for rendering and is assumed to be called within a FMaterialUpdateContext!
	 */
	void CacheResourceShadersForCooking(EShaderPlatform Platform, TArray<FMaterialResource*>& OutCachedMaterialResources);

	/** Caches shader maps for an array of material resources. */
	void CacheShadersForResources(EShaderPlatform ShaderPlatform, const TArray<FMaterialResource*>& ResourcesToCache, bool bApplyCompletedShaderMapForRendering);

	/**
	 * If there is some texture reference used by a TextureProperty node in any expressions, this function
	 * will extract the current hash of TextureReferencesHash into a string  then append the texture guid used by the node
	 * and recompute a new hash.
	 */
	void GetForceRecompileTextureIdsHash(FSHAHash &TextureReferencesHash);

public:
	bool IsTextureForceRecompileCacheRessource(UTexture *Texture);

#if WITH_EDITOR
	/* Recompute the ddc cache key and reload the material in case the key is not the same.
	 * It will also make sure lightmass texture reference are up to date
	 */
	void UpdateMaterialShaderCacheAndTextureReferences();
#endif

	/**
	 * Go through every material, flush the specified types and re-initialize the material's shader maps.
	 */
	ENGINE_API static void UpdateMaterialShaders(TArray<FShaderType*>& ShaderTypesToFlush, TArray<const FShaderPipelineType*>& ShaderPipelineTypesToFlush, TArray<const FVertexFactoryType*>& VFTypesToFlush, EShaderPlatform ShaderPlatform);

	/** 
	 * Backs up all material shaders to memory through serialization, organized by FMaterialShaderMap. 
	 * This will also clear all FMaterialShaderMap references to FShaders.
	 */
	ENGINE_API static void BackupMaterialShadersToMemory(TMap<class FMaterialShaderMap*, TUniquePtr<TArray<uint8> > >& ShaderMapToSerializedShaderData);

	/** 
	 * Recreates FShaders for FMaterialShaderMap's from the serialized data.  Shader maps may not be complete after this due to changes in the shader keys.
	 */
	ENGINE_API static void RestoreMaterialShadersFromMemory(const TMap<class FMaterialShaderMap*, TUniquePtr<TArray<uint8> > >& ShaderMapToSerializedShaderData);

	/** Builds a map from UMaterialInterface name to the shader maps that are needed for rendering on the given platform. */
	ENGINE_API static void CompileMaterialsForRemoteRecompile(
		const TArray<UMaterialInterface*>& MaterialsToCompile,
		EShaderPlatform ShaderPlatform, 
		TMap<FString, TArray<TRefCountPtr<class FMaterialShaderMap> > >& OutShaderMaps);

	/**
	 * Add an expression node that represents a parameter to the list of material parameters.
	 * @param	Expression	Pointer to the node that is going to be inserted if it's a parameter type.
	 */
	ENGINE_API virtual bool AddExpressionParameter(UMaterialExpression* Expression, TMap<FName, TArray<UMaterialExpression*> >& ParameterTypeMap);

	/**
	 * Removes an expression node that represents a parameter from the list of material parameters.
	 * @param	Expression	Pointer to the node that is going to be removed if it's a parameter type.
	 */
	ENGINE_API virtual bool RemoveExpressionParameter(UMaterialExpression* Expression);

	/**
	 * A parameter with duplicates has to update its peers so that they all have the same value. If this step isn't performed then
	 * the expression nodes will not accurately display the final compiled material.
	 * @param	Parameter	Pointer to the expression node whose state needs to be propagated.
	 */
	ENGINE_API virtual void PropagateExpressionParameterChanges(UMaterialExpression* Parameter);

	/**
	 * Remove the expression from the editor parameters list (if it exists) and then re-adds it.
	 * @param	Expression	The expression node that represents a parameter that needs updating.
	 */
	ENGINE_API virtual void UpdateExpressionParameterName(UMaterialExpression* Expression);

	/**
	 * Iterate through all of the expression nodes in the material and finds any parameters to put in EditorParameters.
	 */
	ENGINE_API virtual void BuildEditorParameterList();

	/**
	 * Return whether the provided expression parameter has duplicates.
	 * @param	Expression	The expression parameter to check for duplicates.
	 */
	ENGINE_API virtual bool HasDuplicateParameters(const UMaterialExpression* Expression);

	/**
	 * Return whether the provided expression dynamic parameter has duplicates.
	 * @param	Expression	The expression dynamic parameter to check for duplicates.
	 */
	ENGINE_API virtual bool HasDuplicateDynamicParameters(const UMaterialExpression* Expression);

	/**
	 * Iterate through all of the expression nodes and fix up changed properties on
	 * matching dynamic parameters when a change occurs.
	 *
	 * @param	Expression	The expression dynamic parameter.
	 */
	ENGINE_API virtual void UpdateExpressionDynamicParameters(const UMaterialExpression* Expression);

	/**
	 * Get the name of a parameter.
	 * @param	Expression	The expression to retrieve the name from.
	 * @param	OutName		The variable that will hold the parameter name.
	 * @return	true if the expression is a parameter with a name.
	 */
	static bool GetExpressionParameterName(const UMaterialExpression* Expression, FName& OutName);

	/**
	 * Copy the values of an expression parameter to another expression parameter of the same class.
	 *
	 * @param	Source			The source parameter.
	 * @param	Destination		The destination parameter that will receive Source's values.
	 */
	static bool CopyExpressionParameters(UMaterialExpression* Source, UMaterialExpression* Destination);

	/**
	 * Return whether the provided expression node is a parameter.
	 *
	 * @param	Expression	The expression node to inspect.
	 */
	ENGINE_API static bool IsParameter(const UMaterialExpression* Expression);

	/**
	 * Return whether the provided expression node is a dynamic parameter.
	 *
	 * @param	Expression	The expression node to inspect.
	 */
	ENGINE_API static bool IsDynamicParameter(const UMaterialExpression* Expression);

	/** Returns an array of the guids of functions used in this material, with the call hierarchy flattened. */
	void GetReferencedFunctionIds(TArray<FGuid>& OutIds) const;

	/** Returns an array of the guids of parameter collections used in this material. */
	void GetReferencedParameterCollectionIds(TArray<FGuid>& OutIds) const;

	/* Helper functions for text output of properties. */
	static const TCHAR* GetMaterialShadingModelString(EMaterialShadingModel InMaterialShadingModel);
	static EMaterialShadingModel GetMaterialShadingModelFromString(const TCHAR* InMaterialShadingModelStr);
	static const TCHAR* GetBlendModeString(EBlendMode InBlendMode);
	static EBlendMode GetBlendModeFromString(const TCHAR* InBlendModeStr);

	/**
	*	Get the expression input for the given property
	*
	*	@param	InProperty				The material property chain to inspect, such as MP_BaseColor.
	*
	*	@return	FExpressionInput*		A pointer to the expression input of the property specified, 
	*									or NULL if an invalid property was requested (some properties have been removed from UI, those return NULL).
	*/
	ENGINE_API FExpressionInput* GetExpressionInputForProperty(EMaterialProperty InProperty);

	/* Returns any UMaterialExpressionCustomOutput expressions */
	ENGINE_API void GetAllCustomOutputExpressions(TArray<class UMaterialExpressionCustomOutput*>& OutCustomOutputs) const;
	ENGINE_API void GetAllExpressionsForCustomInterpolators(TArray<class UMaterialExpression*>& OutExpressions) const;

#if WITH_EDITOR
	/**
	 *	Get all referenced expressions (returns the chains for all properties).
	 *
	 *	@param	OutExpressions			The array to fill in all of the expressions.
	 *	@param	InStaticParameterSet	Optional static parameter set - if supplied only walk the StaticSwitch branches according to it.
	 *
	 *	@return	bool					true if successful, false if not.
	 */
	ENGINE_API virtual bool GetAllReferencedExpressions(TArray<UMaterialExpression*>& OutExpressions, class FStaticParameterSet* InStaticParameterSet);

	/**
	 *	Get the expression chain for the given property (ie fill in the given array with all expressions in the chain).
	 *
	 *	@param	InProperty				The material property chain to inspect, such as MP_BaseColor.
	 *	@param	OutExpressions			The array to fill in all of the expressions.
	 *	@param	InStaticParameterSet	Optional static parameter set - if supplied only walk the StaticSwitch branches according to it.
	 *
	 *	@return	bool					true if successful, false if not.
	 */
	ENGINE_API virtual bool GetExpressionsInPropertyChain(EMaterialProperty InProperty, 
		TArray<UMaterialExpression*>& OutExpressions, class FStaticParameterSet* InStaticParameterSet);
#endif

	/** Appends textures referenced by expressions, including nested functions. */
	ENGINE_API void AppendReferencedTextures(TArray<UTexture*>& InOutTextures) const;

protected:

#if WITH_EDITOR
	/**
	 *	Recursively retrieve the expressions contained in the chain of the given expression.
	 *
	 *	@param	InExpression			The expression to start at.
	 *	@param	InOutProcessedInputs	An array of processed expression inputs. (To avoid circular loops causing infinite recursion)
	 *	@param	OutExpressions			The array to fill in all of the expressions.
	 *	@param	InStaticParameterSet	Optional static parameter set - if supplied only walk the StaticSwitch branches according to it.
	 *
	 *	@return	bool					true if successful, false if not.
	 */
	ENGINE_API virtual bool RecursiveGetExpressionChain(UMaterialExpression* InExpression, TArray<FExpressionInput*>& InOutProcessedInputs, 
		TArray<UMaterialExpression*>& OutExpressions, class FStaticParameterSet* InStaticParameterSet);

	/**
	*	Recursively update the bRealtimePreview for each expression based on whether it is connected to something that is time-varying.
	*	This is determined based on the result of UMaterialExpression::NeedsRealtimePreview();
	*
	*	@param	InExpression				The expression to start at.
	*	@param	InOutExpressionsToProcess	Array of expressions we still need to process.
	*
	*/
	void RecursiveUpdateRealtimePreview(UMaterialExpression* InExpression, TArray<UMaterialExpression*>& InOutExpressionsToProcess);
#endif

public:
	bool HasNormalConnected() const { return Normal.IsConnected(); }

	static void NotifyCompilationFinished(UMaterialInterface* Material);

	DECLARE_EVENT_OneParam( UMaterial, FMaterialCompilationFinished, UMaterialInterface* );
	ENGINE_API static FMaterialCompilationFinished& OnMaterialCompilationFinished();

	// For all materials, UMaterial::CacheResourceShadersForRendering
	ENGINE_API static void AllMaterialsCacheResourceShadersForRendering();

#if WITH_EDITORONLY_DATA
	/**
	 * Flip the X coordinates of a material's expressions and space them out more
	 *
	 * @param	Expressions		Array of material expressions
	 * @param	Comments		Array of material expression comments
	 * @param	bScaleCoords	Whether to scale the coordinates to space out nodes
	 * @param	Material		The Material to flip its home coords (optional)
	 */
	static void FlipExpressionPositions(const TArray<UMaterialExpression*>& Expressions, const TArray<UMaterialExpressionComment*>& Comments, bool bScaleCoords, UMaterial* Material = NULL);

	/**
	 * Shifts the positions of comments so that they are aligned correctly with other expressions
	 *
	 * @param	Comments	Array of comments to fix
	 */
	static void FixCommentPositions(const TArray<UMaterialExpressionComment*>& Comments);

	/**
	 * Checks whether a Material is arranged in the old style, with inputs flowing from right to left
	 */
	bool HasFlippedCoordinates();
#endif //WITH_EDITORONLY_DATA

private:
	static FMaterialCompilationFinished MaterialCompilationFinishedEvent;

	friend class FLightmassMaterialProxy;
	/** Class that knows how to update Materials */
	friend class FMaterialUpdateContext;
	friend class FMaterialResource;
	friend class FMaterialEditor;

	// DO NOT CALL outside of FMaterialEditor!
	ENGINE_API static void ForceNoCompilationInPostLoad(bool bForceNoCompilation);

	/* Helper function to help finding expression GUID taking into account UMaterialExpressionMaterialFunctionCall */
	template<typename ExpressionType>
	ExpressionType* FindExpressionByGUIDRecursive(const FGuid &InGUID, const TArray<UMaterialExpression*>& InMaterialExpression)
	{
		for (int32 ExpressionIndex = 0; ExpressionIndex < InMaterialExpression.Num(); ++ExpressionIndex)
		{
			UMaterialExpression* ExpressionPtr = InMaterialExpression[ExpressionIndex];
			UMaterialExpressionMaterialFunctionCall* MaterialFunctionCall = Cast<UMaterialExpressionMaterialFunctionCall>(ExpressionPtr);

			if (MaterialFunctionCall != nullptr)
			{
				if (MaterialFunctionCall->MaterialFunction != nullptr)
				{
					return FindExpressionByGUIDRecursive<ExpressionType>(InGUID, MaterialFunctionCall->MaterialFunction->FunctionExpressions);
				}
			}
			else if (ExpressionPtr && ExpressionPtr->bIsParameterExpression && ExpressionPtr->GetParameterExpressionId() == InGUID)
			{
				return Cast<ExpressionType>(ExpressionPtr);
			}
		}

		return nullptr;
	}

};


<|MERGE_RESOLUTION|>--- conflicted
+++ resolved
@@ -429,13 +429,8 @@
 	uint32 TwoSided:1;
 
 	/** Whether meshes rendered with the material should support dithered LOD transitions. */
-<<<<<<< HEAD
-	UPROPERTY(EditAnywhere, Category=Material, AdvancedDisplay, meta = (DisplayName = "Dithered LOD Transition"))
-	uint32 DitheredLODTransition:1;
-=======
 	UPROPERTY(EditAnywhere, Category = Material, AdvancedDisplay, meta = (DisplayName = "Dithered LOD Transition"))
 	uint32 DitheredLODTransition : 1;
->>>>>>> 50b84fc1
 
 	/** Dither opacity mask. When combined with Temporal AA this can be used as a form of limited translucency which supports all lighting features. */
 	UPROPERTY(EditAnywhere, Category=Material, AdvancedDisplay)
