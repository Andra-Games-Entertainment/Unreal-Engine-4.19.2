--- conflicted
+++ resolved
@@ -897,21 +897,15 @@
 	bool GetPolyFlags(NavNodeRef PolyID, uint16& PolyFlags, uint16& AreaFlags) const;
 	bool GetPolyFlags(NavNodeRef PolyID, FNavMeshNodeFlags& Flags) const;
 
-<<<<<<< HEAD
+	/** Finds all polys connected with specified one */
+	bool GetPolyNeighbors(NavNodeRef PolyID, TArray<FNavigationPortalEdge>& Neighbors) const;
+
 	/** Finds all polys connected with specified one, results expressed as array of NavNodeRefs */
 	bool GetPolyNeighbors(NavNodeRef PolyID, TArray<NavNodeRef>& Neighbors) const;
 
-=======
-	/** Finds all polys connected with specified one */
-	bool GetPolyNeighbors(NavNodeRef PolyID, TArray<FNavigationPortalEdge>& Neighbors) const;
-
-	/** Finds all polys connected with specified one, results expressed as array of NavNodeRefs */
-	bool GetPolyNeighbors(NavNodeRef PolyID, TArray<NavNodeRef>& Neighbors) const;
-
 	/** Finds edges of specified poly */
 	bool GetPolyEdges(NavNodeRef PolyID, TArray<FNavigationPortalEdge>& Neighbors) const;
 
->>>>>>> 73f66985
 	/** Finds closest point constrained to given poly */
 	bool GetClosestPointOnPoly(NavNodeRef PolyID, const FVector& TestPt, FVector& PointOnPoly) const;
 
@@ -993,14 +987,7 @@
 protected:
 
 	void UpdatePolyRefBitsPreview();
-<<<<<<< HEAD
-
-	/** Returns query extent including adjustments for voxelization error compensation */
-	FVector GetModifiedQueryExtent(const FVector& QueryExtent) const;
-
-=======
-	
->>>>>>> 73f66985
+	
 	/** Spawns an ARecastNavMesh instance, and configures it if AgentProps != NULL */
 	static ARecastNavMesh* SpawnInstance(UNavigationSystem* NavSys, const FNavDataConfig* AgentProps = NULL);
 
