--- conflicted
+++ resolved
@@ -951,26 +951,6 @@
 		}
 	}
 
-
-	if (IsCurrentlyGameViewport())
-	{
-		FSlateApplication& SlateApp = FSlateApplication::Get();
-
-		const bool bPermanentCapture =
-			(ViewportClient->CaptureMouseOnClick() == EMouseCaptureMode::CapturePermanently) ||
-			(ViewportClient->CaptureMouseOnClick() == EMouseCaptureMode::CapturePermanently_IncludingInitialMouseDown);
-
-		if (SlateApp.IsActive() && !ViewportClient->IgnoreInput() && bPermanentCapture)
-		{
-			TSharedRef<SViewport> ViewportWidgetRef = ViewportWidget.Pin().ToSharedRef();
-
-			FWidgetPath PathToWidget;
-			SlateApp.GeneratePathToWidgetUnchecked(ViewportWidgetRef, PathToWidget);
-
-			return AcquireFocusAndCapture(GetSizeXY() / 2);
-		}
-	}
-
 	return CurrentReplyState;
 }
 
@@ -1068,11 +1048,7 @@
 	return (BufferedSlateHandles.Num() != 0) ? BufferedSlateHandles[CurrentBufferedTargetIndex] : nullptr;
 }
 
-<<<<<<< HEAD
-void FSceneViewport::ResizeFrame(uint32 NewWindowSizeX, uint32 NewWindowSizeY, EWindowMode::Type NewWindowMode, int32 InPosX, int32 InPosY)
-=======
 void FSceneViewport::ResizeFrame(uint32 NewWindowSizeX, uint32 NewWindowSizeY, EWindowMode::Type NewWindowMode)
->>>>>>> aaefee4c
 {
 	// Resizing the window directly is only supported in the game
 	if( FApp::IsGame() && NewWindowSizeX > 0 && NewWindowSizeY > 0 )
@@ -1083,8 +1059,6 @@
 		if( WindowToResize.IsValid() )
 		{
 			NewWindowMode = GetWindowModeType(NewWindowMode);
-<<<<<<< HEAD
-=======
 
 			const FVector2D WindowPos = WindowToResize->GetPositionInScreen();
 			const FVector2D WindowSize = WindowToResize->GetClientSizeInScreen();
@@ -1127,7 +1101,6 @@
 			{
 				NewWindowPos = BestWorkArea.GetTopLeft();
 			}
->>>>>>> aaefee4c
 
 			// If we're going into windowed fullscreen mode, we always want the window to fill the entire screen.
 			// When we calculate the scene view, we'll check the fullscreen mode and configure the screen percentage
@@ -1136,17 +1109,6 @@
 			{
 				FDisplayMetrics DisplayMetrics;
 				FSlateApplication::Get().GetInitialDisplayMetrics(DisplayMetrics);
-<<<<<<< HEAD
-				NewWindowSizeX = DisplayMetrics.PrimaryDisplayWidth;
-				NewWindowSizeY = DisplayMetrics.PrimaryDisplayHeight;
-			}
-
-			// Resize window
-			FVector2D WindowPos = WindowToResize->GetPositionInScreen();
-			FVector2D WindowSize = WindowToResize->GetClientSizeInScreen();
-			FVector2D NewWindowSize(NewWindowSizeX, NewWindowSizeY);
-			TOptional<FVector2D> NewWindowPos;
-=======
 
 				// todo: this assumes that all your displays have the same resolution as your primary display
 				// we need a way to query the display size for a rect (the work area size isn't the same thing), but for now we force the window to be on the primary display
@@ -1155,7 +1117,6 @@
 				NewWindowSize.X = DisplayMetrics.PrimaryDisplayWidth;
 				NewWindowSize.Y = DisplayMetrics.PrimaryDisplayHeight;
 			}
->>>>>>> aaefee4c
 
 			IHeadMountedDisplay::MonitorInfo MonitorInfo;
 			if (GEngine->HMDDevice.IsValid() && GEngine->HMDDevice->GetHMDMonitorInfo(MonitorInfo))
@@ -1168,10 +1129,7 @@
 				}
 			}
 
-<<<<<<< HEAD
-=======
 			// Resize window
->>>>>>> aaefee4c
 			if (NewWindowSize != WindowSize || (NewWindowPos.IsSet() && NewWindowPos != WindowPos) || NewWindowMode != WindowMode)
 			{
 				WindowToResize->SetWindowMode(NewWindowMode);
@@ -1187,22 +1145,14 @@
 			}
 
 			// Resize viewport
-<<<<<<< HEAD
-			FVector2D ViewportSize(SizeX, SizeY);
-=======
 // @HSL_CHANGE_BEGIN - ngreen@hardsuitlabs.com - 5/31/2016 - Fixing windowed mode
 			FVector2D ViewportSize = WindowToResize->GetWindowSizeFromClientSize(FVector2D(SizeX, SizeY));
 // @HSL_CHANGE_END - ngreen@hardsuitlabs.com - 5/31/2016
->>>>>>> aaefee4c
 			FVector2D NewViewportSize = WindowToResize->GetViewportSize();
 
 			if (NewViewportSize != ViewportSize || NewWindowMode != WindowMode)
 			{
-<<<<<<< HEAD
-				ResizeViewport(NewViewportSize.X, NewViewportSize.Y, NewWindowMode, 0, 0);
-=======
 				ResizeViewport(NewViewportSize.X, NewViewportSize.Y, NewWindowMode);
->>>>>>> aaefee4c
 			}
 
 			// Resize backbuffer
@@ -1419,11 +1369,7 @@
 	// If we dont have the ViewportRHI then we need to get it before rendering
 	// Note, we need ViewportRHI even if UseSeparateRenderTarget() is true when stereo rendering
 	// is enabled.
-<<<<<<< HEAD
-	if (!IsValidRef(ViewportRHI) && (!UseSeparateRenderTarget() || (GEngine->StereoRenderingDevice.IsValid() && GEngine->StereoRenderingDevice->IsStereoEnabled())))
-=======
 	if (!IsValidRef(ViewportRHI) && (!UseSeparateRenderTarget() || (GEngine->StereoRenderingDevice.IsValid() && GEngine->StereoRenderingDevice->IsStereoEnabled())) )
->>>>>>> aaefee4c
 	{
 		// Get the viewport for this window from the renderer so we can render directly to the backbuffer
 		TSharedPtr<FSlateRenderer> Renderer = FSlateApplication::Get().GetRenderer();
