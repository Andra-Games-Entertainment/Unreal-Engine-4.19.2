--- conflicted
+++ resolved
@@ -1061,12 +1061,6 @@
 
 											// Set this flag to emulate things that would happen in the SDO case when this flag is set (e.g. - not setting 'bHasBeenCreated').
 											ArPortFlags |= PPF_Duplicate;
-<<<<<<< HEAD
-
-											// Set this flag to ensure that we also serialize any deprecated properties.
-											ArPortFlags |= PPF_UseDeprecatedProperties;
-=======
->>>>>>> 50b84fc1
 										}
 									};
 
