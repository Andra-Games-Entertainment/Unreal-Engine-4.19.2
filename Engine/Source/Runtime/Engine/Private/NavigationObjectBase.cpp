// Copyright 1998-2014 Epic Games, Inc. All Rights Reserved.

#include "EnginePrivate.h"

DEFINE_LOG_CATEGORY_STATIC(LogNavigationPoint, Log, All);

ANavigationObjectBase::ANavigationObjectBase(const class FPostConstructInitializeProperties& PCIP)
	: Super(PCIP)
{
	CapsuleComponent = PCIP.CreateDefaultSubobject<UCapsuleComponent>(this, TEXT("CollisionCapsule"));
	CapsuleComponent->ShapeColor = FColor(255, 138, 5, 255);
	CapsuleComponent->bDrawOnlyIfSelected = true;
	CapsuleComponent->InitCapsuleSize(50.0f, 50.0f);
	CapsuleComponent->BodyInstance.bEnableCollision_DEPRECATED = false;
	CapsuleComponent->SetCollisionProfileName(UCollisionProfile::NoCollision_ProfileName);
	CapsuleComponent->bShouldCollideWhenPlacing = true;
	CapsuleComponent->bShouldUpdatePhysicsVolume = true;
	CapsuleComponent->Mobility = EComponentMobility::Static;
	RootComponent = CapsuleComponent;
	bCollideWhenPlacing = true;

	GoodSprite = PCIP.CreateEditorOnlyDefaultSubobject<UBillboardComponent>(this, TEXT("Sprite"));
<<<<<<< HEAD
#if WITH_EDITORONLY_DATA
	if (GoodSprite)
	{
		GoodSprite->Sprite = ConstructorStatics.NavigationTextureObject.Get();
		GoodSprite->bHiddenInGame = true;
		GoodSprite->SpriteInfo.Category = ConstructorStatics.ID_Navigation;
		GoodSprite->SpriteInfo.DisplayName = ConstructorStatics.NAME_Navigation;
		GoodSprite->AttachParent = CapsuleComponent;
		GoodSprite->bAbsoluteScale = true;
	}
#endif // WITH_EDITORONLY_DATA
=======
>>>>>>> 5338f086

	BadSprite = PCIP.CreateEditorOnlyDefaultSubobject<UBillboardComponent>(this, TEXT("Sprite2"));

#if WITH_EDITORONLY_DATA
	if (!IsRunningCommandlet())
	{
<<<<<<< HEAD
		BadSprite->Sprite = ConstructorStatics.BadNavigationTextureObject.Get();
		BadSprite->bHiddenInGame = true;
		BadSprite->SpriteInfo.Category = ConstructorStatics.ID_Navigation;
		BadSprite->SpriteInfo.DisplayName = ConstructorStatics.NAME_Navigation;
		BadSprite->bAbsoluteScale = true;
		BadSprite->AttachParent = CapsuleComponent;
=======
		// Structure to hold one-time initialization
		struct FConstructorStatics
		{
			ConstructorHelpers::FObjectFinderOptional<UTexture2D> NavigationTextureObject;
			FName ID_Navigation;
			FText NAME_Navigation;
			ConstructorHelpers::FObjectFinderOptional<UTexture2D> BadNavigationTextureObject;
			FConstructorStatics()
				: NavigationTextureObject(TEXT("/Engine/EditorResources/S_NavP"))
				, ID_Navigation(TEXT("Navigation"))
				, NAME_Navigation(NSLOCTEXT("SpriteCategory", "Navigation", "Navigation"))
				, BadNavigationTextureObject(TEXT("/Engine/EditorResources/Bad"))
			{
			}
		};
		static FConstructorStatics ConstructorStatics;

		if (GoodSprite)
		{
			GoodSprite->Sprite = ConstructorStatics.NavigationTextureObject.Get();
			GoodSprite->bHiddenInGame = true;
			GoodSprite->SpriteInfo.Category = ConstructorStatics.ID_Navigation;
			GoodSprite->SpriteInfo.DisplayName = ConstructorStatics.NAME_Navigation;
			GoodSprite->AttachParent = CapsuleComponent;
			GoodSprite->bAbsoluteScale = true;
			GoodSprite->bIsScreenSizeScaled = true;
		}

		if (BadSprite)
		{
			BadSprite->Sprite = ConstructorStatics.BadNavigationTextureObject.Get();
			BadSprite->bHiddenInGame = true;
			BadSprite->SpriteInfo.Category = ConstructorStatics.ID_Navigation;
			BadSprite->SpriteInfo.DisplayName = ConstructorStatics.NAME_Navigation;
			BadSprite->bAbsoluteScale = true;
			BadSprite->AttachParent = CapsuleComponent;
			BadSprite->bIsScreenSizeScaled = true;
		}
>>>>>>> 5338f086
	}
#endif // WITH_EDITORONLY_DATA
}

void ANavigationObjectBase::GetSimpleCollisionCylinder(float& CollisionRadius, float& CollisionHalfHeight) const
{
	if (RootComponent == CapsuleComponent && IsRootComponentCollisionRegistered())
	{
		// Note: assuming vertical orientation
		CapsuleComponent->GetScaledCapsuleSize(CollisionRadius, CollisionHalfHeight);
	}
	else
	{
		Super::GetSimpleCollisionCylinder(CollisionRadius, CollisionHalfHeight);
	}
}

#if	WITH_EDITOR
void ANavigationObjectBase::PostEditMove( bool bFinished )
{
	if( bFinished )
	{
		if ( GetWorld()->IsNavigationRebuilt() )
		{
			UE_LOG(LogNavigationPoint, Log, TEXT("PostEditMove Clear paths rebuilt"));
		}

		// Validate collision
		Validate();
	}
	
	MarkComponentsRenderStateDirty();
	Super::PostEditMove( bFinished );
}

void ANavigationObjectBase::PostEditUndo()
{
	Super::PostEditUndo();
	
	// undo can move the object without calling post edit move, we need to validate on any movement
	Validate();
}

#endif // WITH_EDITOR

class APhysicsVolume* ANavigationObjectBase::GetNavPhysicsVolume()
{
	if ( CapsuleComponent.IsValid() )
	{
		return CapsuleComponent->GetPhysicsVolume();
	}	

	return GetWorld()->GetDefaultPhysicsVolume();
}

bool ANavigationObjectBase::ShouldBeBased()
{
	APhysicsVolume * PhysicsVolume = GetNavPhysicsVolume();
	return ((PhysicsVolume == NULL || !PhysicsVolume->bWaterVolume) && CapsuleComponent);
}

void ANavigationObjectBase::FindBase()
{
	if ( GetWorld()->HasBegunPlay() )
	{
		return;
	}

	if( ShouldBeBased() )
	{
		// not using find base, because don't want to fail if LD has navigationpoint slightly interpenetrating floor
		FHitResult Hit(1.f);
		
		const float Radius = CapsuleComponent->GetScaledCapsuleRadius();
		FVector const CollisionSlice(Radius, Radius, 1.f);
		
		// check for placement
		const FVector TraceStart = GetActorLocation();
		const FVector TraceEnd = GetActorLocation() - FVector(0.f,0.f, 4.f * CapsuleComponent->GetScaledCapsuleHalfHeight());

		static FName NAME_NavFindBase = FName(TEXT("NavFindBase"));

		GetWorld()->SweepSingle( Hit, TraceStart, TraceEnd, FQuat::Identity, FCollisionShape::MakeBox(CollisionSlice), FCollisionQueryParams(NAME_NavFindBase, false), FCollisionObjectQueryParams(ECC_WorldStatic));

		// @fixme, ensure object is on the navmesh?
// 		if( Hit.Actor != NULL )
// 		{
// 			if (Hit.Normal.Z > Scout->WalkableFloorZ)
// 			{
// 				const FVector HitLocation = TraceStart + (TraceEnd - TraceStart) * Hit.Time;
// 				TeleportTo(HitLocation + FVector(0.f,0.f,CapsuleComponent->GetScaledCapsuleHalfHeight()-2.f), GetActorRotation(), false, true);
// 			}
// 			else
// 			{
// 				Hit.Actor = NULL;
// 			}
// 		}

		if (GoodSprite.IsValid())
		{
			GoodSprite->SetVisibility(true);
		}
		if (BadSprite.IsValid())
		{
			BadSprite->SetVisibility(false);
		}
	}
}


void ANavigationObjectBase::Validate()
{
	if ( ShouldBeBased() && (GoodSprite || BadSprite) )
	{
		FVector OrigLocation = GetActorLocation();
		const float Radius = CapsuleComponent->GetScaledCapsuleRadius();
		FVector const Slice(Radius, Radius, 1.f);

		bool bResult = true;

		// Check for adjustment
		FHitResult Hit(ForceInit);
		const FVector TraceStart = GetActorLocation();
		const FVector TraceEnd = GetActorLocation() - FVector(0.f,0.f, 4.f * CapsuleComponent->GetScaledCapsuleHalfHeight());
		GetWorld()->SweepSingle(Hit, TraceStart, TraceEnd, FQuat::Identity, ECC_Pawn, FCollisionShape::MakeBox(Slice), FCollisionQueryParams(NAME_None, false, this));
		if( Hit.GetActor() != NULL )
		{
			const FVector HitLocation = TraceStart + (TraceEnd - TraceStart) * Hit.Time;
			FVector Dest = HitLocation + FVector(0.f,0.f,CapsuleComponent->GetScaledCapsuleHalfHeight()-2.f);

			// Move actor (TEST ONLY) to see if navigation point moves
			TeleportTo( Dest, GetActorRotation(), false, true );

			// If only adjustment was down towards the floor, then it is a valid placement
			FVector NewLocation = GetActorLocation();
			bResult = ( NewLocation.X == OrigLocation.X &&  
				NewLocation.Y == OrigLocation.Y && 
				NewLocation.Z <= OrigLocation.Z );

			// Move actor back to original position
			TeleportTo( OrigLocation, GetActorRotation(), false, true );
		}	
		
		// Update sprites by result
		if( GoodSprite )
		{
			GoodSprite->SetVisibility(bResult);
		}
		if( BadSprite )
		{
			BadSprite->SetVisibility(!bResult);
		}
	}

	// Force update of icon
	MarkComponentsRenderStateDirty();
}

void ANavigationObjectBase::GetMoveGoalReachTest(class AActor* MovingActor, const FVector& MoveOffset, FVector& GoalOffset, float& GoalRadius, float& GoalHalfHeight) const
{
	GoalOffset = FVector::ZeroVector;
	GetSimpleCollisionCylinder(GoalRadius, GoalHalfHeight);	
}<|MERGE_RESOLUTION|>--- conflicted
+++ resolved
@@ -20,34 +20,12 @@
 	bCollideWhenPlacing = true;
 
 	GoodSprite = PCIP.CreateEditorOnlyDefaultSubobject<UBillboardComponent>(this, TEXT("Sprite"));
-<<<<<<< HEAD
-#if WITH_EDITORONLY_DATA
-	if (GoodSprite)
-	{
-		GoodSprite->Sprite = ConstructorStatics.NavigationTextureObject.Get();
-		GoodSprite->bHiddenInGame = true;
-		GoodSprite->SpriteInfo.Category = ConstructorStatics.ID_Navigation;
-		GoodSprite->SpriteInfo.DisplayName = ConstructorStatics.NAME_Navigation;
-		GoodSprite->AttachParent = CapsuleComponent;
-		GoodSprite->bAbsoluteScale = true;
-	}
-#endif // WITH_EDITORONLY_DATA
-=======
->>>>>>> 5338f086
 
 	BadSprite = PCIP.CreateEditorOnlyDefaultSubobject<UBillboardComponent>(this, TEXT("Sprite2"));
 
 #if WITH_EDITORONLY_DATA
 	if (!IsRunningCommandlet())
 	{
-<<<<<<< HEAD
-		BadSprite->Sprite = ConstructorStatics.BadNavigationTextureObject.Get();
-		BadSprite->bHiddenInGame = true;
-		BadSprite->SpriteInfo.Category = ConstructorStatics.ID_Navigation;
-		BadSprite->SpriteInfo.DisplayName = ConstructorStatics.NAME_Navigation;
-		BadSprite->bAbsoluteScale = true;
-		BadSprite->AttachParent = CapsuleComponent;
-=======
 		// Structure to hold one-time initialization
 		struct FConstructorStatics
 		{
@@ -86,7 +64,6 @@
 			BadSprite->AttachParent = CapsuleComponent;
 			BadSprite->bIsScreenSizeScaled = true;
 		}
->>>>>>> 5338f086
 	}
 #endif // WITH_EDITORONLY_DATA
 }
