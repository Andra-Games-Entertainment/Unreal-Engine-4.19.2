// Copyright 1998-2016 Epic Games, Inc. All Rights Reserved.

#include "EnginePrivate.h"
#include "DynamicMeshBuilder.h"
#include "SceneManagement.h"
#include "StaticMeshResources.h"
#include "EngineModule.h"
#include "SceneUtils.h"
#include "MeshBatch.h"
#include "RendererInterface.h"
#include "Engine/LightMapTexture2D.h"

/** Emits draw events for a given FMeshBatch and the FPrimitiveSceneProxy corresponding to that mesh element. */
#if WANTS_DRAW_MESH_EVENTS

void BeginMeshDrawEvent_Inner(FRHICommandList& RHICmdList, const FPrimitiveSceneProxy* PrimitiveSceneProxy, const FMeshBatch& Mesh, TDrawEvent<FRHICommandList>& MeshEvent)
{
	// Only show material and resource name at the top level
	if (PrimitiveSceneProxy)
	{
		BEGIN_DRAW_EVENTF(
			RHICmdList, 
			MaterialEvent, 
			MeshEvent, 
			TEXT("%s %s"), 
			// Note: this is the parent's material name, not the material instance
			*Mesh.MaterialRenderProxy->GetMaterial(PrimitiveSceneProxy ? PrimitiveSceneProxy->GetScene().GetFeatureLevel() : GMaxRHIFeatureLevel)->GetFriendlyName(),
			PrimitiveSceneProxy->GetResourceName().IsValid() ? *PrimitiveSceneProxy->GetResourceName().ToString() : TEXT(""));

			// Show Actor, level and resource name inside the material name
			// These are separate draw events since some platforms have a limit on draw event length
			// Note: empty leaf events are culled from profilegpu by default so these won't show up
			{
				//SCOPED_CONDITIONAL_DRAW_EVENTF(RHICmdList, LevelEvent, PrimitiveSceneProxy->GetLevelName() != NAME_None, PrimitiveSceneProxy->GetLevelName().IsValid() ? *PrimitiveSceneProxy->GetLevelName().ToString() : TEXT(""));
			}
			//SCOPED_CONDITIONAL_DRAW_EVENTF(RHICmdList, OwnerEvent,PrimitiveSceneProxy->GetOwnerName() != NAME_None, *PrimitiveSceneProxy->GetOwnerName().ToString());
	}
	else
	{
		BEGIN_DRAW_EVENTF(
			RHICmdList, 
			MaterialEvent, 
			MeshEvent, 
			// Note: this is the parent's material name, not the material instance
			*Mesh.MaterialRenderProxy->GetMaterial(GMaxRHIFeatureLevel)->GetFriendlyName());
	}
}

#endif

void DrawPlane10x10(class FPrimitiveDrawInterface* PDI,const FMatrix& ObjectToWorld, float Radii, FVector2D UVMin, FVector2D UVMax, const FMaterialRenderProxy* MaterialRenderProxy, uint8 DepthPriorityGroup)
{
	// -> TileCount * TileCount * 2 triangles
	const uint32 TileCount = 10;

	FDynamicMeshBuilder MeshBuilder;

	// todo: reserve or better cache the mesh

	float Step = 2.0f / TileCount;

	for(int32 y = 0; y < TileCount; ++y)
	{
		// implemented this way to avoid cracks, could be optimized
		float y0 = y * Step - 1.0f;
		float y1 = (y + 1) * Step - 1.0f;

		float V0 = FMath::Lerp(UVMin.Y, UVMax.Y, y0 * 0.5f + 0.5f);
		float V1 = FMath::Lerp(UVMin.Y, UVMax.Y, y1 * 0.5f + 0.5f);

		for(int32 x = 0; x < TileCount; ++x)
		{
			// implemented this way to avoid cracks, could be optimized
			float x0 = x * Step - 1.0f;
			float x1 = (x + 1) * Step - 1.0f;

			float U0 = FMath::Lerp(UVMin.X, UVMax.X, x0 * 0.5f + 0.5f);
			float U1 = FMath::Lerp(UVMin.X, UVMax.X, x1 * 0.5f + 0.5f);

			// Calculate verts for a face pointing down Z
			MeshBuilder.AddVertex(FVector(x0, y0, 0), FVector2D(U0, V0), FVector(1, 0, 0), FVector(0, 1, 0), FVector(0, 0, 1), FColor::White);
			MeshBuilder.AddVertex(FVector(x0, y1, 0), FVector2D(U0, V1), FVector(1, 0, 0), FVector(0, 1, 0), FVector(0, 0, 1), FColor::White);
			MeshBuilder.AddVertex(FVector(x1, y1, 0), FVector2D(U1, V1), FVector(1, 0, 0), FVector(0, 1, 0), FVector(0, 0, 1), FColor::White);
			MeshBuilder.AddVertex(FVector(x1, y0, 0), FVector2D(U1, V0), FVector(1, 0, 0), FVector(0, 1, 0), FVector(0, 0, 1), FColor::White);

			int Index = (x + y * TileCount) * 4;
			MeshBuilder.AddTriangle(Index + 0, Index + 1, Index + 2);
			MeshBuilder.AddTriangle(Index + 0, Index + 2, Index + 3);
		}
	}	

	MeshBuilder.Draw(PDI, FScaleMatrix(Radii) * ObjectToWorld, MaterialRenderProxy, DepthPriorityGroup, 0.f);
}


void GetBoxMesh(const FMatrix& BoxToWorld,const FVector& Radii,const FMaterialRenderProxy* MaterialRenderProxy,uint8 DepthPriorityGroup,int32 ViewIndex,FMeshElementCollector& Collector)
{
	// Calculate verts for a face pointing down Z
	FVector Positions[4] =
	{
		FVector(-1, -1, +1),
		FVector(-1, +1, +1),
		FVector(+1, +1, +1),
		FVector(+1, -1, +1)
	};
	FVector2D UVs[4] =
	{
		FVector2D(0,0),
		FVector2D(0,1),
		FVector2D(1,1),
		FVector2D(1,0),
	};

	// Then rotate this face 6 times
	FRotator FaceRotations[6];
	FaceRotations[0] = FRotator(0,		0,	0);
	FaceRotations[1] = FRotator(90.f,	0,	0);
	FaceRotations[2] = FRotator(-90.f,	0,  0);
	FaceRotations[3] = FRotator(0,		0,	90.f);
	FaceRotations[4] = FRotator(0,		0,	-90.f);
	FaceRotations[5] = FRotator(180.f,	0,	0);

	FDynamicMeshBuilder MeshBuilder;

	for(int32 f=0; f<6; f++)
	{
		FMatrix FaceTransform = FRotationMatrix(FaceRotations[f]);

		int32 VertexIndices[4];
		for(int32 VertexIndex = 0;VertexIndex < 4;VertexIndex++)
		{
			VertexIndices[VertexIndex] = MeshBuilder.AddVertex(
				FaceTransform.TransformPosition( Positions[VertexIndex] ),
				UVs[VertexIndex],
				FaceTransform.TransformVector(FVector(1,0,0)),
				FaceTransform.TransformVector(FVector(0,1,0)),
				FaceTransform.TransformVector(FVector(0,0,1)),
				FColor::White
				);
		}

		MeshBuilder.AddTriangle(VertexIndices[0],VertexIndices[1],VertexIndices[2]);
		MeshBuilder.AddTriangle(VertexIndices[0],VertexIndices[2],VertexIndices[3]);
	}

	MeshBuilder.GetMesh(FScaleMatrix(Radii) * BoxToWorld,MaterialRenderProxy,DepthPriorityGroup,false,false,ViewIndex,Collector);
}

void DrawBox(FPrimitiveDrawInterface* PDI,const FMatrix& BoxToWorld,const FVector& Radii,const FMaterialRenderProxy* MaterialRenderProxy,uint8 DepthPriorityGroup)
{
	// Calculate verts for a face pointing down Z
	FVector Positions[4] =
	{
		FVector(-1, -1, +1),
		FVector(-1, +1, +1),
		FVector(+1, +1, +1),
		FVector(+1, -1, +1)
	};
	FVector2D UVs[4] =
	{
		FVector2D(0,0),
		FVector2D(0,1),
		FVector2D(1,1),
		FVector2D(1,0),
	};

	// Then rotate this face 6 times
	FRotator FaceRotations[6];
	FaceRotations[0] = FRotator(0,		0,	0);
	FaceRotations[1] = FRotator(90.f,	0,	0);
	FaceRotations[2] = FRotator(-90.f,	0,  0);
	FaceRotations[3] = FRotator(0,		0,	90.f);
	FaceRotations[4] = FRotator(0,		0,	-90.f);
	FaceRotations[5] = FRotator(180.f,	0,	0);

	FDynamicMeshBuilder MeshBuilder;

	for(int32 f=0; f<6; f++)
	{
		FMatrix FaceTransform = FRotationMatrix(FaceRotations[f]);

		int32 VertexIndices[4];
		for(int32 VertexIndex = 0;VertexIndex < 4;VertexIndex++)
		{
			VertexIndices[VertexIndex] = MeshBuilder.AddVertex(
				FaceTransform.TransformPosition( Positions[VertexIndex] ),
				UVs[VertexIndex],
				FaceTransform.TransformVector(FVector(1,0,0)),
				FaceTransform.TransformVector(FVector(0,1,0)),
				FaceTransform.TransformVector(FVector(0,0,1)),
				FColor::White
				);
		}

		MeshBuilder.AddTriangle(VertexIndices[0],VertexIndices[1],VertexIndices[2]);
		MeshBuilder.AddTriangle(VertexIndices[0],VertexIndices[2],VertexIndices[3]);
	}

	MeshBuilder.Draw(PDI,FScaleMatrix(Radii) * BoxToWorld,MaterialRenderProxy,DepthPriorityGroup,0.f);
}

void GetHalfSphereMesh(const FVector& Center, const FVector& Radii, int32 NumSides, int32 NumRings, float StartAngle, float EndAngle, const FMaterialRenderProxy* MaterialRenderProxy, uint8 DepthPriority, 
					bool bDisableBackfaceCulling, int32 ViewIndex, FMeshElementCollector& Collector,bool bUseSelectionOutline,HHitProxy* HitProxy)
{
	// Use a mesh builder to draw the sphere.
	FDynamicMeshBuilder MeshBuilder;
	{
		// The first/last arc are on top of each other.
		int32 NumVerts = (NumSides + 1) * (NumRings + 1);
		FDynamicMeshVertex* Verts = (FDynamicMeshVertex*)FMemory::Malloc(NumVerts * sizeof(FDynamicMeshVertex));

		// Calculate verts for one arc
		FDynamicMeshVertex* ArcVerts = (FDynamicMeshVertex*)FMemory::Malloc((NumRings + 1) * sizeof(FDynamicMeshVertex));

		for (int32 i = 0; i<NumRings + 1; i++)
		{
			FDynamicMeshVertex* ArcVert = &ArcVerts[i];

			float angle = StartAngle + ((float)i / NumRings) * (EndAngle-StartAngle);

			// Note- unit sphere, so position always has mag of one. We can just use it for normal!			
			ArcVert->Position.X = 0.0f;
			ArcVert->Position.Y = FMath::Sin(angle);
			ArcVert->Position.Z = FMath::Cos(angle);

			ArcVert->SetTangents(
				FVector(1, 0, 0),
				FVector(0.0f, -ArcVert->Position.Z, ArcVert->Position.Y),
				ArcVert->Position
				);

			ArcVert->TextureCoordinate.X = 0.0f;
			ArcVert->TextureCoordinate.Y = ((float)i / NumRings);
		}

		// Then rotate this arc NumSides+1 times.
		for (int32 s = 0; s<NumSides + 1; s++)
		{
			FRotator ArcRotator(0, 360.f * (float)s / NumSides, 0);
			FRotationMatrix ArcRot(ArcRotator);
			float XTexCoord = ((float)s / NumSides);

			for (int32 v = 0; v<NumRings + 1; v++)
			{
				int32 VIx = (NumRings + 1)*s + v;

				Verts[VIx].Position = ArcRot.TransformPosition(ArcVerts[v].Position);

				Verts[VIx].SetTangents(
					ArcRot.TransformVector(ArcVerts[v].TangentX),
					ArcRot.TransformVector(ArcVerts[v].GetTangentY()),
					ArcRot.TransformVector(ArcVerts[v].TangentZ)
					);

				Verts[VIx].TextureCoordinate.X = XTexCoord;
				Verts[VIx].TextureCoordinate.Y = ArcVerts[v].TextureCoordinate.Y;
			}
		}

		// Add all of the vertices we generated to the mesh builder.
		for (int32 VertIdx = 0; VertIdx < NumVerts; VertIdx++)
		{
			MeshBuilder.AddVertex(Verts[VertIdx]);
		}

		// Add all of the triangles we generated to the mesh builder.
		for (int32 s = 0; s<NumSides; s++)
		{
			int32 a0start = (s + 0) * (NumRings + 1);
			int32 a1start = (s + 1) * (NumRings + 1);

			for (int32 r = 0; r<NumRings; r++)
			{
				MeshBuilder.AddTriangle(a0start + r + 0, a1start + r + 0, a0start + r + 1);
				MeshBuilder.AddTriangle(a1start + r + 0, a1start + r + 1, a0start + r + 1);
			}
		}

		// Free our local copy of verts and arc verts
		FMemory::Free(Verts);
		FMemory::Free(ArcVerts);
	}
	MeshBuilder.GetMesh(FScaleMatrix(Radii) * FTranslationMatrix(Center), MaterialRenderProxy, DepthPriority, bDisableBackfaceCulling, false, bUseSelectionOutline, ViewIndex, Collector, HitProxy);
}

void GetSphereMesh(const FVector& Center, const FVector& Radii, int32 NumSides, int32 NumRings, const FMaterialRenderProxy* MaterialRenderProxy, uint8 DepthPriority,
					bool bDisableBackfaceCulling, int32 ViewIndex, FMeshElementCollector& Collector)
{
	GetSphereMesh(Center, Radii, NumSides, NumRings, MaterialRenderProxy, DepthPriority, bDisableBackfaceCulling, ViewIndex, Collector, true, NULL);
}

extern ENGINE_API void GetSphereMesh(const FVector& Center, const FVector& Radii, int32 NumSides, int32 NumRings, const FMaterialRenderProxy* MaterialRenderProxy, uint8 DepthPriority,
	bool bDisableBackfaceCulling, int32 ViewIndex, FMeshElementCollector& Collector, bool bUseSelectionOutline, HHitProxy* HitProxy)
{
	GetHalfSphereMesh(Center, Radii, NumSides, NumRings, 0, PI, MaterialRenderProxy, DepthPriority, bDisableBackfaceCulling, ViewIndex, Collector, bUseSelectionOutline, HitProxy);
}

void DrawSphere(FPrimitiveDrawInterface* PDI,const FVector& Center,const FVector& Radii,int32 NumSides,int32 NumRings,const FMaterialRenderProxy* MaterialRenderProxy,uint8 DepthPriority,bool bDisableBackfaceCulling)
{
	// Use a mesh builder to draw the sphere.
	FDynamicMeshBuilder MeshBuilder;
	{
		// The first/last arc are on top of each other.
		int32 NumVerts = (NumSides+1) * (NumRings+1);
		FDynamicMeshVertex* Verts = (FDynamicMeshVertex*)FMemory::Malloc( NumVerts * sizeof(FDynamicMeshVertex) );

		// Calculate verts for one arc
		FDynamicMeshVertex* ArcVerts = (FDynamicMeshVertex*)FMemory::Malloc( (NumRings+1) * sizeof(FDynamicMeshVertex) );

		for(int32 i=0; i<NumRings+1; i++)
		{
			FDynamicMeshVertex* ArcVert = &ArcVerts[i];

			float angle = ((float)i/NumRings) * PI;

			// Note- unit sphere, so position always has mag of one. We can just use it for normal!			
			ArcVert->Position.X = 0.0f;
			ArcVert->Position.Y = FMath::Sin(angle);
			ArcVert->Position.Z = FMath::Cos(angle);

			ArcVert->SetTangents(
				FVector(1,0,0),
				FVector(0.0f,-ArcVert->Position.Z,ArcVert->Position.Y),
				ArcVert->Position
				);

			ArcVert->TextureCoordinate.X = 0.0f;
			ArcVert->TextureCoordinate.Y = ((float)i/NumRings);
		}

		// Then rotate this arc NumSides+1 times.
		for(int32 s=0; s<NumSides+1; s++)
		{
			FRotator ArcRotator(0, 360.f * (float)s/NumSides, 0);
			FRotationMatrix ArcRot( ArcRotator );
			float XTexCoord = ((float)s/NumSides);

			for(int32 v=0; v<NumRings+1; v++)
			{
				int32 VIx = (NumRings+1)*s + v;

				Verts[VIx].Position = ArcRot.TransformPosition( ArcVerts[v].Position );
				
				Verts[VIx].SetTangents(
					ArcRot.TransformVector( ArcVerts[v].TangentX ),
					ArcRot.TransformVector( ArcVerts[v].GetTangentY() ),
					ArcRot.TransformVector( ArcVerts[v].TangentZ )
					);

				Verts[VIx].TextureCoordinate.X = XTexCoord;
				Verts[VIx].TextureCoordinate.Y = ArcVerts[v].TextureCoordinate.Y;
			}
		}

		// Add all of the vertices we generated to the mesh builder.
		for(int32 VertIdx=0; VertIdx < NumVerts; VertIdx++)
		{
			MeshBuilder.AddVertex(Verts[VertIdx]);
		}
		
		// Add all of the triangles we generated to the mesh builder.
		for(int32 s=0; s<NumSides; s++)
		{
			int32 a0start = (s+0) * (NumRings+1);
			int32 a1start = (s+1) * (NumRings+1);

			for(int32 r=0; r<NumRings; r++)
			{
				MeshBuilder.AddTriangle(a0start + r + 0, a1start + r + 0, a0start + r + 1);
				MeshBuilder.AddTriangle(a1start + r + 0, a1start + r + 1, a0start + r + 1);
			}
		}

		// Free our local copy of verts and arc verts
		FMemory::Free(Verts);
		FMemory::Free(ArcVerts);
	}
	MeshBuilder.Draw(PDI, FScaleMatrix( Radii ) * FTranslationMatrix( Center ), MaterialRenderProxy, DepthPriority,bDisableBackfaceCulling);
}

FVector CalcConeVert(float Angle1, float Angle2, float AzimuthAngle)
{
	float ang1 = FMath::Clamp<float>(Angle1, 0.01f, (float)PI - 0.01f);
	float ang2 = FMath::Clamp<float>(Angle2, 0.01f, (float)PI - 0.01f);

	float sinX_2 = FMath::Sin(0.5f * ang1);
	float sinY_2 = FMath::Sin(0.5f * ang2);

	float sinSqX_2 = sinX_2 * sinX_2;
	float sinSqY_2 = sinY_2 * sinY_2;

	float tanX_2 = FMath::Tan(0.5f * ang1);
	float tanY_2 = FMath::Tan(0.5f * ang2);


	float phi = FMath::Atan2(FMath::Sin(AzimuthAngle)*sinY_2, FMath::Cos(AzimuthAngle)*sinX_2);
	float sinPhi = FMath::Sin(phi);
	float cosPhi = FMath::Cos(phi);
	float sinSqPhi = sinPhi*sinPhi;
	float cosSqPhi = cosPhi*cosPhi;

	float rSq, r, Sqr, alpha, beta;

	rSq = sinSqX_2*sinSqY_2 / (sinSqX_2*sinSqPhi + sinSqY_2*cosSqPhi);
	r = FMath::Sqrt(rSq);
	Sqr = FMath::Sqrt(1 - rSq);
	alpha = r*cosPhi;
	beta = r*sinPhi;

	FVector ConeVert;

	ConeVert.X = (1 - 2 * rSq);
	ConeVert.Y = 2 * Sqr*alpha;
	ConeVert.Z = 2 * Sqr*beta;

	return ConeVert;
}

void BuildConeVerts(float Angle1, float Angle2, float Scale, float XOffset, int32 NumSides, TArray<FDynamicMeshVertex>& OutVerts, TArray<int32>& OutIndices)
{
	TArray<FVector> ConeVerts;
	ConeVerts.AddUninitialized(NumSides);

	for (int32 i = 0; i < NumSides; i++)
	{
		float Fraction = (float)i / (float)(NumSides);
		float Azi = 2.f*PI*Fraction;
		ConeVerts[i] = (CalcConeVert(Angle1, Angle2, Azi) * Scale) + FVector(XOffset,0,0);
	}

	for (int32 i = 0; i < NumSides; i++)
	{
		// Normal of the current face 
		FVector TriTangentZ = ConeVerts[(i + 1) % NumSides] ^ ConeVerts[i]; // aka triangle normal
		FVector TriTangentY = ConeVerts[i];
		FVector TriTangentX = TriTangentZ ^ TriTangentY;


		FDynamicMeshVertex V0, V1, V2;

		V0.Position = FVector(0) + FVector(XOffset,0,0);
		V0.TextureCoordinate.X = 0.0f;
		V0.TextureCoordinate.Y = (float)i / NumSides;
		V0.SetTangents(TriTangentX, TriTangentY, FVector(-1, 0, 0));
		int32 I0 = OutVerts.Add(V0);

		V1.Position = ConeVerts[i];
		V1.TextureCoordinate.X = 1.0f;
		V1.TextureCoordinate.Y = (float)i / NumSides;
		FVector TriTangentZPrev = ConeVerts[i] ^ ConeVerts[i == 0 ? NumSides - 1 : i - 1]; // Normal of the previous face connected to this face
		V1.SetTangents(TriTangentX, TriTangentY, (TriTangentZPrev + TriTangentZ).GetSafeNormal());
		int32 I1 = OutVerts.Add(V1);

		V2.Position = ConeVerts[(i + 1) % NumSides];
		V2.TextureCoordinate.X = 1.0f;
		V2.TextureCoordinate.Y = (float)((i + 1) % NumSides) / NumSides;
		FVector TriTangentZNext = ConeVerts[(i + 2) % NumSides] ^ ConeVerts[(i + 1) % NumSides]; // Normal of the next face connected to this face
		V2.SetTangents(TriTangentX, TriTangentY, (TriTangentZNext + TriTangentZ).GetSafeNormal());
		int32 I2 = OutVerts.Add(V2);

		// Flip winding for negative scale
		if(Scale >= 0.f)
		{
			OutIndices.Add(I0);
			OutIndices.Add(I1);
			OutIndices.Add(I2);
		}
		else
		{
			OutIndices.Add(I0);
			OutIndices.Add(I2);
			OutIndices.Add(I1);
		}
	}
}

void DrawCone(FPrimitiveDrawInterface* PDI,const FMatrix& ConeToWorld, float Angle1, float Angle2, int32 NumSides, bool bDrawSideLines, const FLinearColor& SideLineColor, const FMaterialRenderProxy* MaterialRenderProxy, uint8 DepthPriority)
{
	TArray<FDynamicMeshVertex> MeshVerts;
	TArray<int32> MeshIndices;
	BuildConeVerts(Angle1, Angle2, 1.f, 0.f, NumSides, MeshVerts, MeshIndices);

	FDynamicMeshBuilder MeshBuilder;
	MeshBuilder.AddVertices(MeshVerts);
	MeshBuilder.AddTriangles(MeshIndices);
	MeshBuilder.Draw(PDI, ConeToWorld, MaterialRenderProxy, DepthPriority, 0.f);

	if(bDrawSideLines)
	{
		TArray<FVector> ConeVerts;
		ConeVerts.AddUninitialized(NumSides);

		// Draw lines down major directions
		for(int32 i=0; i<4; i++)
		{
			float Fraction = (float)i / (float)(4);
			float Azi = 2.f*PI*Fraction;
			FVector ConeVert = CalcConeVert(Angle1, Angle2, Azi);
			PDI->DrawLine( ConeToWorld.GetOrigin(), ConeToWorld.TransformPosition(ConeVert), SideLineColor, DepthPriority );
		}
	}
}


void BuildCylinderVerts(const FVector& Base, const FVector& XAxis, const FVector& YAxis, const FVector& ZAxis, float Radius, float HalfHeight, int32 Sides, TArray<FDynamicMeshVertex>& OutVerts, TArray<int32>& OutIndices)
{
	const float	AngleDelta = 2.0f * PI / Sides;
	FVector	LastVertex = Base + XAxis * Radius;

	FVector2D TC = FVector2D(0.0f, 0.0f);
	float TCStep = 1.0f / Sides;

	FVector TopOffset = HalfHeight * ZAxis;

	int32 BaseVertIndex = OutVerts.Num();

	//Compute vertices for base circle.
	for (int32 SideIndex = 0; SideIndex < Sides; SideIndex++)
	{
		const FVector Vertex = Base + (XAxis * FMath::Cos(AngleDelta * (SideIndex + 1)) + YAxis * FMath::Sin(AngleDelta * (SideIndex + 1))) * Radius;
		FVector Normal = Vertex - Base;
		Normal.Normalize();

		FDynamicMeshVertex MeshVertex;

		MeshVertex.Position = Vertex - TopOffset;
		MeshVertex.TextureCoordinate = TC;

		MeshVertex.SetTangents(
			-ZAxis,
			(-ZAxis) ^ Normal,
			Normal
			);

		OutVerts.Add(MeshVertex); //Add bottom vertex

		LastVertex = Vertex;
		TC.X += TCStep;
	}

	LastVertex = Base + XAxis * Radius;
	TC = FVector2D(0.0f, 1.0f);

	//Compute vertices for the top circle
	for (int32 SideIndex = 0; SideIndex < Sides; SideIndex++)
	{
		const FVector Vertex = Base + (XAxis * FMath::Cos(AngleDelta * (SideIndex + 1)) + YAxis * FMath::Sin(AngleDelta * (SideIndex + 1))) * Radius;
		FVector Normal = Vertex - Base;
		Normal.Normalize();

		FDynamicMeshVertex MeshVertex;

		MeshVertex.Position = Vertex + TopOffset;
		MeshVertex.TextureCoordinate = TC;

		MeshVertex.SetTangents(
			-ZAxis,
			(-ZAxis) ^ Normal,
			Normal
			);

		OutVerts.Add(MeshVertex); //Add top vertex

		LastVertex = Vertex;
		TC.X += TCStep;
	}

	//Add top/bottom triangles, in the style of a fan.
	//Note if we wanted nice rendering of the caps then we need to duplicate the vertices and modify
	//texture/tangent coordinates.
	for (int32 SideIndex = 1; SideIndex < Sides; SideIndex++)
	{
		int32 V0 = BaseVertIndex;
		int32 V1 = BaseVertIndex + SideIndex;
		int32 V2 = BaseVertIndex + ((SideIndex + 1) % Sides);

		//bottom
		OutIndices.Add(V0);
		OutIndices.Add(V1);
		OutIndices.Add(V2);

		// top
		OutIndices.Add(Sides + V2);
		OutIndices.Add(Sides + V1);
		OutIndices.Add(Sides + V0);
	}

	//Add sides.

	for (int32 SideIndex = 0; SideIndex < Sides; SideIndex++)
	{
		int32 V0 = BaseVertIndex + SideIndex;
		int32 V1 = BaseVertIndex + ((SideIndex + 1) % Sides);
		int32 V2 = V0 + Sides;
		int32 V3 = V1 + Sides;

		OutIndices.Add(V0);
		OutIndices.Add(V2);
		OutIndices.Add(V1);

		OutIndices.Add(V2);
		OutIndices.Add(V3);
		OutIndices.Add(V1);
	}

}


void GetCylinderMesh(const FVector& Base, const FVector& XAxis, const FVector& YAxis, const FVector& ZAxis,
				  float Radius, float HalfHeight, int32 Sides, const FMaterialRenderProxy* MaterialRenderProxy, uint8 DepthPriority, int32 ViewIndex, FMeshElementCollector& Collector)
{
	GetCylinderMesh( FMatrix::Identity, Base, XAxis, YAxis, ZAxis, Radius, HalfHeight, Sides, MaterialRenderProxy, DepthPriority, ViewIndex, Collector );
}

void GetCylinderMesh(const FMatrix& CylToWorld, const FVector& Base, const FVector& XAxis, const FVector& YAxis, const FVector& ZAxis, float Radius, float HalfHeight, int32 Sides, const FMaterialRenderProxy* MaterialRenderProxy, uint8 DepthPriority, int32 ViewIndex, FMeshElementCollector& Collector)
{
	TArray<FDynamicMeshVertex> MeshVerts;
	TArray<int32> MeshIndices;
	BuildCylinderVerts(Base, XAxis, YAxis, ZAxis, Radius, HalfHeight, Sides, MeshVerts, MeshIndices);


	FDynamicMeshBuilder MeshBuilder;
	MeshBuilder.AddVertices(MeshVerts);
	MeshBuilder.AddTriangles(MeshIndices);

	MeshBuilder.GetMesh(CylToWorld, MaterialRenderProxy, DepthPriority, false, false, ViewIndex, Collector);
}

void GetConeMesh(const FMatrix& LocalToWorld, float AngleWidth, float AngleHeight, int32 NumSides, const FMaterialRenderProxy* MaterialRenderProxy, uint8 DepthPriority, int32 ViewIndex, FMeshElementCollector& Collector)
{
	TArray<FDynamicMeshVertex> MeshVerts;
	TArray<int32> MeshIndices;
	BuildConeVerts(AngleWidth * PI / 180, AngleHeight * PI / 180, 1.f, 0.f, 16, MeshVerts, MeshIndices);
	FDynamicMeshBuilder MeshBuilder;
	MeshBuilder.AddVertices(MeshVerts);
	MeshBuilder.AddTriangles(MeshIndices);
	MeshBuilder.GetMesh(LocalToWorld, MaterialRenderProxy, SDPG_World, false, false, ViewIndex, Collector);
}

void GetCapsuleMesh(const FVector& Origin, const FVector& XAxis, const FVector& YAxis, const FVector& ZAxis, const FLinearColor& Color, float Radius, float HalfHeight, int32 NumSides, const FMaterialRenderProxy* MaterialRenderProxy, uint8 DepthPriority, bool bDisableBackfaceCulling, int32 ViewIndex, FMeshElementCollector& Collector)
{
	const float HalfAxis = FMath::Max<float>(HalfHeight - Radius, 1.f);
	const FVector BottomEnd = Origin + Radius * ZAxis;
	const FVector TopEnd = BottomEnd + (2 * HalfAxis) * ZAxis;
	const float CylinderHalfHeight = (TopEnd - BottomEnd).Size() * 0.5;
	const FVector CylinderLocation = BottomEnd + CylinderHalfHeight * ZAxis;

	GetHalfSphereMesh(TopEnd, FVector(Radius), NumSides, 16, 0, PI / 2, MaterialRenderProxy, DepthPriority, bDisableBackfaceCulling, ViewIndex, Collector);
	GetCylinderMesh(CylinderLocation, XAxis, YAxis, ZAxis, Radius, CylinderHalfHeight, NumSides, MaterialRenderProxy, DepthPriority, ViewIndex, Collector);
	GetHalfSphereMesh(BottomEnd, FVector(Radius), NumSides, 16, PI / 2, PI, MaterialRenderProxy, DepthPriority, bDisableBackfaceCulling, ViewIndex, Collector);
}


void DrawCylinder(FPrimitiveDrawInterface* PDI,const FVector& Base, const FVector& XAxis, const FVector& YAxis, const FVector& ZAxis,
	float Radius, float HalfHeight, int32 Sides, const FMaterialRenderProxy* MaterialRenderProxy, uint8 DepthPriority)
{
	DrawCylinder( PDI, FMatrix::Identity, Base, XAxis, YAxis, ZAxis, Radius, HalfHeight, Sides, MaterialRenderProxy, DepthPriority );
}

void DrawCylinder(FPrimitiveDrawInterface* PDI, const FMatrix& CylToWorld, const FVector& Base, const FVector& XAxis, const FVector& YAxis, const FVector& ZAxis, float Radius, float HalfHeight, int32 Sides, const FMaterialRenderProxy* MaterialRenderProxy, uint8 DepthPriority)
{
	TArray<FDynamicMeshVertex> MeshVerts;
	TArray<int32> MeshIndices;
	BuildCylinderVerts(Base, XAxis, YAxis, ZAxis, Radius, HalfHeight, Sides, MeshVerts, MeshIndices);


	FDynamicMeshBuilder MeshBuilder;
	MeshBuilder.AddVertices(MeshVerts);
	MeshBuilder.AddTriangles(MeshIndices);

	MeshBuilder.Draw(PDI, CylToWorld, MaterialRenderProxy, DepthPriority,0.f);
}

void DrawDisc(class FPrimitiveDrawInterface* PDI,const FVector& Base,const FVector& XAxis,const FVector& YAxis,FColor Color,float Radius,int32 NumSides,const FMaterialRenderProxy* MaterialRenderProxy, uint8 DepthPriority)
{
	check (NumSides >= 3);

	const float	AngleDelta = 2.0f * PI / NumSides;

	FVector2D TC = FVector2D(0.0f, 0.0f);
	float TCStep = 1.0f / NumSides;
	
	FVector ZAxis = (XAxis) ^ YAxis;

	FDynamicMeshBuilder MeshBuilder;

	//Compute vertices for base circle.
	for(int32 SideIndex = 0;SideIndex < NumSides;SideIndex++)
	{
		const FVector Vertex = Base + (XAxis * FMath::Cos(AngleDelta * (SideIndex)) + YAxis * FMath::Sin(AngleDelta * (SideIndex))) * Radius;
		FVector Normal = Vertex - Base;
		Normal.Normalize();

		FDynamicMeshVertex MeshVertex;
		MeshVertex.Position = Vertex;
		MeshVertex.Color = Color;
		MeshVertex.TextureCoordinate = TC;
		MeshVertex.TextureCoordinate.X += TCStep * SideIndex;

		MeshVertex.SetTangents(
			-ZAxis,
			(-ZAxis) ^ Normal,
			Normal
			);

		MeshBuilder.AddVertex(MeshVertex); //Add bottom vertex
	}
	
	//Add top/bottom triangles, in the style of a fan.
	for(int32 SideIndex = 0; SideIndex < NumSides-1; SideIndex++)
	{
		int32 V0 = 0;
		int32 V1 = SideIndex;
		int32 V2 = (SideIndex + 1);

		MeshBuilder.AddTriangle(V0, V1, V2);
		MeshBuilder.AddTriangle(V0, V2, V1);
	}

	MeshBuilder.Draw(PDI, FMatrix::Identity, MaterialRenderProxy, DepthPriority,0.f);
}

void DrawFlatArrow(class FPrimitiveDrawInterface* PDI,const FVector& Base,const FVector& XAxis,const FVector& YAxis,FColor Color,float Length,int32 Width, const FMaterialRenderProxy* MaterialRenderProxy, uint8 DepthPriority, float Thickness)
{
	float DistanceFromBaseToHead = Length/3.0f;
	float DistanceFromBaseToTip = DistanceFromBaseToHead*2.0f;
	float WidthOfBase = Width;
	float WidthOfHead = 2*Width;

	FVector ArrowPoints[7];
	//base points
	ArrowPoints[0] = Base - YAxis*(WidthOfBase*.5f);
	ArrowPoints[1] = Base + YAxis*(WidthOfBase*.5f);
	//inner head
	ArrowPoints[2] = ArrowPoints[0] + XAxis*DistanceFromBaseToHead;
	ArrowPoints[3] = ArrowPoints[1] + XAxis*DistanceFromBaseToHead;
	//outer head
	ArrowPoints[4] = ArrowPoints[2] - YAxis*(WidthOfBase*.5f);
	ArrowPoints[5] = ArrowPoints[3] + YAxis*(WidthOfBase*.5f);
	//tip
	ArrowPoints[6] = Base + XAxis*Length;

	//Draw lines
	{
		//base
		PDI->DrawLine(ArrowPoints[0], ArrowPoints[1], Color, DepthPriority);
		//base sides
		PDI->DrawLine(ArrowPoints[0], ArrowPoints[2], Color, DepthPriority);
		PDI->DrawLine(ArrowPoints[1], ArrowPoints[3], Color, DepthPriority);
		//head base
		PDI->DrawLine(ArrowPoints[2], ArrowPoints[4], Color, DepthPriority);
		PDI->DrawLine(ArrowPoints[3], ArrowPoints[5], Color, DepthPriority);
		//head sides
		PDI->DrawLine(ArrowPoints[4], ArrowPoints[6], Color, DepthPriority);
		PDI->DrawLine(ArrowPoints[5], ArrowPoints[6], Color, DepthPriority);

	}

	FDynamicMeshBuilder MeshBuilder;

	//Compute vertices for base circle.
	for(int32 i = 0; i< 7; ++i)
	{
		FDynamicMeshVertex MeshVertex;
		MeshVertex.Position = ArrowPoints[i];
		MeshVertex.Color = Color;
		MeshVertex.TextureCoordinate = FVector2D(0.0f, 0.0f);;
		MeshVertex.SetTangents(XAxis^YAxis, YAxis, XAxis);
		MeshBuilder.AddVertex(MeshVertex); //Add bottom vertex
	}
	
	//Add triangles / double sided
	{
		MeshBuilder.AddTriangle(0, 2, 1); //base
		MeshBuilder.AddTriangle(0, 1, 2); //base
		MeshBuilder.AddTriangle(1, 2, 3); //base
		MeshBuilder.AddTriangle(1, 3, 2); //base
		MeshBuilder.AddTriangle(4, 5, 6); //head
		MeshBuilder.AddTriangle(4, 6, 5); //head
	}

	MeshBuilder.Draw(PDI, FMatrix::Identity, MaterialRenderProxy, DepthPriority, 0.f);
}

// Line drawing utility functions.

void DrawWireBox(FPrimitiveDrawInterface* PDI, const FBox& Box, const FLinearColor& Color, uint8 DepthPriority, float Thickness, float DepthBias, bool bScreenSpace)
{
	FVector	B[2],P,Q;
	int32 i,j;

	B[0]=Box.Min;
	B[1]=Box.Max;

	for( i=0; i<2; i++ ) for( j=0; j<2; j++ )
	{
		P.X=B[i].X; Q.X=B[i].X;
		P.Y=B[j].Y; Q.Y=B[j].Y;
		P.Z=B[0].Z; Q.Z=B[1].Z;
		PDI->DrawLine(P, Q, Color, DepthPriority, Thickness, DepthBias, bScreenSpace);

		P.Y=B[i].Y; Q.Y=B[i].Y;
		P.Z=B[j].Z; Q.Z=B[j].Z;
		P.X=B[0].X; Q.X=B[1].X;
		PDI->DrawLine(P, Q, Color, DepthPriority, Thickness, DepthBias, bScreenSpace);

		P.Z=B[i].Z; Q.Z=B[i].Z;
		P.X=B[j].X; Q.X=B[j].X;
		P.Y=B[0].Y; Q.Y=B[1].Y;
		PDI->DrawLine(P, Q, Color, DepthPriority, Thickness, DepthBias, bScreenSpace);
	}
}


void DrawWireBox(FPrimitiveDrawInterface* PDI, const FMatrix& Matrix, const FBox& Box, const FLinearColor& Color, uint8 DepthPriority, float Thickness, float DepthBias, bool bScreenSpace)
{
	FVector B[ 2 ];
	B[ 0 ] = Box.Min;
	B[ 1 ] = Box.Max;

	for( int i = 0; i < 2; i++ )
	{
		for( int j = 0; j < 2; j++ )
		{
			FVector P, Q;

			P.X = B[ i ].X; Q.X = B[ i ].X;
			P.Y = B[ j ].Y; Q.Y = B[ j ].Y;
			P.Z = B[ 0 ].Z; Q.Z = B[ 1 ].Z;
			P = Matrix.TransformPosition( P ); Q = Matrix.TransformPosition( Q );
			PDI->DrawLine(P, Q, Color, DepthPriority, Thickness, DepthBias, bScreenSpace);

			P.Y = B[ i ].Y; Q.Y = B[ i ].Y;
			P.Z = B[ j ].Z; Q.Z = B[ j ].Z;
			P.X = B[ 0 ].X; Q.X = B[ 1 ].X;
			P = Matrix.TransformPosition( P ); Q = Matrix.TransformPosition( Q );
			PDI->DrawLine(P, Q, Color, DepthPriority, Thickness, DepthBias, bScreenSpace);

			P.Z = B[ i ].Z; Q.Z = B[ i ].Z;
			P.X = B[ j ].X; Q.X = B[ j ].X;
			P.Y = B[ 0 ].Y; Q.Y = B[ 1 ].Y;
			P = Matrix.TransformPosition( P ); Q = Matrix.TransformPosition( Q );
			PDI->DrawLine(P, Q, Color, DepthPriority, Thickness, DepthBias, bScreenSpace);
		}
	}
}


void DrawCircle(FPrimitiveDrawInterface* PDI, const FVector& Base, const FVector& X, const FVector& Y, const FLinearColor& Color, float Radius, int32 NumSides, uint8 DepthPriority, float Thickness, float DepthBias, bool bScreenSpace)
{
	const float	AngleDelta = 2.0f * PI / NumSides;
	FVector	LastVertex = Base + X * Radius;

	for(int32 SideIndex = 0;SideIndex < NumSides;SideIndex++)
	{
		const FVector Vertex = Base + (X * FMath::Cos(AngleDelta * (SideIndex + 1)) + Y * FMath::Sin(AngleDelta * (SideIndex + 1))) * Radius;
		PDI->DrawLine(LastVertex, Vertex, Color, DepthPriority, Thickness, DepthBias, bScreenSpace);
		LastVertex = Vertex;
	}
}

void DrawArc(FPrimitiveDrawInterface* PDI, const FVector Base, const FVector X, const FVector Y, const float MinAngle, const float MaxAngle, const float Radius, const int32 Sections, const FLinearColor& Color, uint8 DepthPriority)
{
	float AngleStep = (MaxAngle - MinAngle)/((float)(Sections));
	float CurrentAngle = MinAngle;

	FVector LastVertex = Base + Radius * ( FMath::Cos(CurrentAngle * (PI/180.0f)) * X + FMath::Sin(CurrentAngle * (PI/180.0f)) * Y );
	CurrentAngle += AngleStep;

	for(int32 i=0; i<Sections; i++)
	{
		FVector ThisVertex = Base + Radius * ( FMath::Cos(CurrentAngle * (PI/180.0f)) * X + FMath::Sin(CurrentAngle * (PI/180.0f)) * Y );
		PDI->DrawLine( LastVertex, ThisVertex, Color, DepthPriority );
		LastVertex = ThisVertex;
		CurrentAngle += AngleStep;
	}
}

void DrawWireSphere(class FPrimitiveDrawInterface* PDI, const FVector& Base, const FLinearColor& Color, float Radius, int32 NumSides, uint8 DepthPriority, float Thickness, float DepthBias, bool bScreenSpace)
{
	DrawCircle(PDI, Base, FVector(1,0,0), FVector(0,1,0), Color, Radius, NumSides, DepthPriority, Thickness, DepthBias, bScreenSpace);
	DrawCircle(PDI, Base, FVector(1, 0, 0), FVector(0, 0, 1), Color, Radius, NumSides, DepthPriority, Thickness, DepthBias, bScreenSpace);
	DrawCircle(PDI, Base, FVector(0, 1, 0), FVector(0, 0, 1), Color, Radius, NumSides, DepthPriority, Thickness, DepthBias, bScreenSpace);
}

void DrawWireSphereAutoSides(class FPrimitiveDrawInterface* PDI, const FVector& Base, const FLinearColor& Color, float Radius, uint8 DepthPriority, float Thickness, float DepthBias, bool bScreenSpace)
{
	// Guess a good number of sides
	int32 NumSides =  FMath::Clamp<int32>(Radius/4.f, 16, 64);
	DrawWireSphere(PDI, Base, Color, Radius, NumSides, DepthPriority, Thickness, DepthBias, bScreenSpace);
}

void DrawWireSphere(class FPrimitiveDrawInterface* PDI, const FTransform& Transform, const FLinearColor& Color, float Radius, int32 NumSides, uint8 DepthPriority, float Thickness, float DepthBias, bool bScreenSpace)
{
	DrawCircle(PDI, Transform.GetLocation(), Transform.GetScaledAxis(EAxis::X), Transform.GetScaledAxis(EAxis::Y), Color, Radius, NumSides, SDPG_World, Thickness, DepthBias, bScreenSpace);
	DrawCircle(PDI, Transform.GetLocation(), Transform.GetScaledAxis(EAxis::X), Transform.GetScaledAxis(EAxis::Z), Color, Radius, NumSides, SDPG_World, Thickness, DepthBias, bScreenSpace);
	DrawCircle(PDI, Transform.GetLocation(), Transform.GetScaledAxis(EAxis::Y), Transform.GetScaledAxis(EAxis::Z), Color, Radius, NumSides, SDPG_World, Thickness, DepthBias, bScreenSpace);
}


void DrawWireSphereAutoSides(class FPrimitiveDrawInterface* PDI, const FTransform& Transform, const FLinearColor& Color, float Radius, uint8 DepthPriority, float Thickness, float DepthBias, bool bScreenSpace)
{
	// Guess a good number of sides
	int32 NumSides =  FMath::Clamp<int32>(Radius/4.f, 16, 64);
	DrawWireSphere(PDI, Transform, Color, Radius, NumSides, DepthPriority, Thickness, DepthBias, bScreenSpace);
}

void DrawWireCylinder(FPrimitiveDrawInterface* PDI, const FVector& Base, const FVector& X, const FVector& Y, const FVector& Z, const FLinearColor& Color, float Radius, float HalfHeight, int32 NumSides, uint8 DepthPriority, float Thickness, float DepthBias, bool bScreenSpace)
{
	const float	AngleDelta = 2.0f * PI / NumSides;
	FVector	LastVertex = Base + X * Radius;

	for(int32 SideIndex = 0;SideIndex < NumSides;SideIndex++)
	{
		const FVector Vertex = Base + (X * FMath::Cos(AngleDelta * (SideIndex + 1)) + Y * FMath::Sin(AngleDelta * (SideIndex + 1))) * Radius;

		PDI->DrawLine(LastVertex - Z * HalfHeight, Vertex - Z * HalfHeight, Color, DepthPriority, Thickness, DepthBias, bScreenSpace);
		PDI->DrawLine(LastVertex + Z * HalfHeight, Vertex + Z * HalfHeight, Color, DepthPriority, Thickness, DepthBias, bScreenSpace);
		PDI->DrawLine(LastVertex - Z * HalfHeight, LastVertex + Z * HalfHeight, Color, DepthPriority, Thickness, DepthBias, bScreenSpace);

		LastVertex = Vertex;
	}
}


static void DrawHalfCircle(FPrimitiveDrawInterface* PDI, const FVector& Base, const FVector& X, const FVector& Y, const FLinearColor& Color, float Radius, int32 NumSides, float Thickness, float DepthBias, bool bScreenSpace)
{
	const float	AngleDelta = (float)PI / ((float)NumSides);
	FVector	LastVertex = Base + X * Radius;

	for(int32 SideIndex = 0; SideIndex < NumSides; SideIndex++)
	{
		const FVector	Vertex = Base + (X * FMath::Cos(AngleDelta * (SideIndex + 1)) + Y * FMath::Sin(AngleDelta * (SideIndex + 1))) * Radius;
		PDI->DrawLine(LastVertex, Vertex, Color, SDPG_World, Thickness, DepthBias, bScreenSpace);
		LastVertex = Vertex;
	}	
}

void DrawWireCapsule(FPrimitiveDrawInterface* PDI, const FVector& Base, const FVector& X, const FVector& Y, const FVector& Z, const FLinearColor& Color, float Radius, float HalfHeight, int32 NumSides, uint8 DepthPriority, float Thickness, float DepthBias, bool bScreenSpace)
{
	const FVector Origin = Base;
	const FVector XAxis = X.GetSafeNormal();
	const FVector YAxis = Y.GetSafeNormal();
	const FVector ZAxis = Z.GetSafeNormal();

	// because we are drawing a capsule we have to have room for the "domed caps"
	const float XScale = X.Size();
	const float YScale = Y.Size();
	const float ZScale = Z.Size();
	float CapsuleRadius = Radius * FMath::Max(XScale,YScale);
	HalfHeight *= ZScale;
	CapsuleRadius = FMath::Clamp(CapsuleRadius, 0.f, HalfHeight);	//cap radius based on total height
	HalfHeight -= CapsuleRadius;
	HalfHeight = FMath::Max( 0.0f, HalfHeight );

	// Draw top and bottom circles
	const FVector TopEnd = Origin + (HalfHeight * ZAxis);
	const FVector BottomEnd = Origin - (HalfHeight * ZAxis);

	DrawCircle(PDI, TopEnd, XAxis, YAxis, Color, CapsuleRadius, NumSides, DepthPriority, Thickness, DepthBias, bScreenSpace);
	DrawCircle(PDI, BottomEnd, XAxis, YAxis, Color, CapsuleRadius, NumSides, DepthPriority, Thickness, DepthBias, bScreenSpace);

	// Draw domed caps
	DrawHalfCircle(PDI, TopEnd, YAxis, ZAxis, Color, CapsuleRadius, NumSides / 2, Thickness, DepthBias, bScreenSpace);
	DrawHalfCircle(PDI, TopEnd, XAxis, ZAxis, Color, CapsuleRadius, NumSides / 2, Thickness, DepthBias, bScreenSpace);

	const FVector NegZAxis = -ZAxis;

	DrawHalfCircle(PDI, BottomEnd, YAxis, NegZAxis, Color, CapsuleRadius, NumSides / 2, Thickness, DepthBias, bScreenSpace);
	DrawHalfCircle(PDI, BottomEnd, XAxis, NegZAxis, Color, CapsuleRadius, NumSides / 2, Thickness, DepthBias, bScreenSpace);

	// we set NumSides to 4 as it makes a nicer looking capsule as we only draw 2 HalfCircles above
	const int32 NumCylinderLines = 4;

	// Draw lines for the cylinder portion 
	const float	AngleDelta = 2.0f * PI / NumCylinderLines;
	FVector	LastVertex = Base + XAxis * CapsuleRadius;

	for( int32 SideIndex = 0; SideIndex < NumCylinderLines; SideIndex++ )
	{
		const FVector Vertex = Base + (XAxis * FMath::Cos(AngleDelta * (SideIndex + 1)) + YAxis * FMath::Sin(AngleDelta * (SideIndex + 1))) * CapsuleRadius;

		PDI->DrawLine(LastVertex - ZAxis * HalfHeight, LastVertex + ZAxis * HalfHeight, Color, DepthPriority, Thickness, DepthBias, bScreenSpace);

		LastVertex = Vertex;
	}
}

void DrawWireCone(FPrimitiveDrawInterface* PDI, TArray<FVector>& Verts, const FTransform& Transform, float ConeRadius, float ConeAngle, int32 ConeSides, const FLinearColor& Color, uint8 DepthPriority, float Thickness, float DepthBias, bool bScreenSpace)
{
	static const float TwoPI = 2.0f * PI;
	static const float ToRads = PI / 180.0f;
	static const float MaxAngle = 89.0f * ToRads + 0.001f;
	const float ClampedConeAngle = FMath::Clamp(ConeAngle * ToRads, 0.001f, MaxAngle);
	const float SinClampedConeAngle = FMath::Sin( ClampedConeAngle );
	const float CosClampedConeAngle = FMath::Cos( ClampedConeAngle );
	const FVector ConeDirection(1,0,0);
	const FVector ConeUpVector(0,1,0);
	const FVector ConeLeftVector(0,0,1);

	Verts.AddUninitialized( ConeSides );

	for ( int32 i = 0 ; i < Verts.Num() ; ++i )
	{
		const float Theta = static_cast<float>( (TwoPI * i) / Verts.Num() );
		Verts[i] = (ConeDirection * (ConeRadius * CosClampedConeAngle)) +
			((SinClampedConeAngle * ConeRadius * FMath::Cos( Theta )) * ConeUpVector) +
			((SinClampedConeAngle * ConeRadius * FMath::Sin( Theta )) * ConeLeftVector);
	}

	// Transform to world space.
	for ( int32 i = 0 ; i < Verts.Num() ; ++i )
	{
		Verts[i] = Transform.TransformPosition( Verts[i] );
	}

	// Draw spokes.
	for ( int32 i = 0 ; i < Verts.Num(); ++i )
	{
		PDI->DrawLine(Transform.GetLocation(), Verts[i], Color, DepthPriority, Thickness, DepthBias, bScreenSpace);
	}

	// Draw rim.
	for ( int32 i = 0 ; i < Verts.Num()-1 ; ++i )
	{
		PDI->DrawLine(Verts[i], Verts[i + 1], Color, DepthPriority, Thickness, DepthBias, bScreenSpace);
	}
	PDI->DrawLine(Verts[Verts.Num() - 1], Verts[0], Color, DepthPriority, Thickness, DepthBias, bScreenSpace);
}

void DrawWireCone(FPrimitiveDrawInterface* PDI, TArray<FVector>& Verts, const FMatrix& Transform, float ConeRadius, float ConeAngle, int32 ConeSides, const FLinearColor& Color, uint8 DepthPriority, float Thickness, float DepthBias, bool bScreenSpace)
{
	DrawWireCone(PDI, Verts, FTransform(Transform), ConeRadius, ConeAngle, ConeSides, Color, DepthPriority, Thickness, DepthBias, bScreenSpace);
}

void DrawWireSphereCappedCone(FPrimitiveDrawInterface* PDI, const FTransform& Transform, float ConeRadius, float ConeAngle, int32 ConeSides, int32 ArcFrequency, int32 CapSegments, const FLinearColor& Color, uint8 DepthPriority)
{
	// The cap only works if there are an even number of verts generated so add another if needed 
	if ((ConeSides & 0x1) != 0)
	{
		++ConeSides;
	}

	TArray<FVector> Verts;
	DrawWireCone(PDI, Verts, Transform, ConeRadius, ConeAngle, ConeSides, Color, DepthPriority, 0);

	// Draw arcs
	int32 ArcCount = (int32)(Verts.Num() / 2);
	for ( int32 i = 0; i < ArcCount; i += ArcFrequency )
	{
		const FVector X = Transform.GetUnitAxis( EAxis::X );
		FVector Y = Verts[i] - Verts[ArcCount + i]; Y.Normalize();

		DrawArc(PDI, Transform.GetTranslation(), X, Y, -ConeAngle, ConeAngle, ConeRadius, CapSegments, Color, DepthPriority);
	}
}


void DrawWireChoppedCone(FPrimitiveDrawInterface* PDI,const FVector& Base,const FVector& X,const FVector& Y,const FVector& Z,const FLinearColor& Color,float Radius, float TopRadius,float HalfHeight,int32 NumSides,uint8 DepthPriority)
{
	const float	AngleDelta = 2.0f * PI / NumSides;
	FVector	LastVertex = Base + X * Radius;
	FVector LastTopVertex = Base + X * TopRadius;

	for(int32 SideIndex = 0;SideIndex < NumSides;SideIndex++)
	{
		const FVector Vertex = Base + (X * FMath::Cos(AngleDelta * (SideIndex + 1)) + Y * FMath::Sin(AngleDelta * (SideIndex + 1))) * Radius;
		const FVector TopVertex = Base + (X * FMath::Cos(AngleDelta * (SideIndex + 1)) + Y * FMath::Sin(AngleDelta * (SideIndex + 1))) * TopRadius;	

		PDI->DrawLine(LastVertex - Z * HalfHeight,Vertex - Z * HalfHeight,Color,DepthPriority);
		PDI->DrawLine(LastTopVertex + Z * HalfHeight,TopVertex + Z * HalfHeight,Color,DepthPriority);
		PDI->DrawLine(LastVertex - Z * HalfHeight,LastTopVertex + Z * HalfHeight,Color,DepthPriority);

		LastVertex = Vertex;
		LastTopVertex = TopVertex;
	}
}

void DrawOrientedWireBox(FPrimitiveDrawInterface* PDI, const FVector& Base, const FVector& X, const FVector& Y, const FVector& Z, FVector Extent, const FLinearColor& Color, uint8 DepthPriority, float Thickness, float DepthBias, bool bScreenSpace)
{
	FVector	B[2],P,Q;

	FMatrix M(X, Y, Z, Base);
	B[0] = -Extent;
	B[1] = Extent;

	for (int32 i = 0; i < 2; i++)
	{
		for (int32 j = 0; j < 2; j++)
		{
			P.X = B[i].X; Q.X = B[i].X;
			P.Y = B[j].Y; Q.Y = B[j].Y;
			P.Z = B[0].Z; Q.Z = B[1].Z;
			P = M.TransformPosition(P);
			Q = M.TransformPosition(Q);
			PDI->DrawLine(P, Q, Color, DepthPriority, Thickness, DepthBias, bScreenSpace);

			P.Y = B[i].Y; Q.Y = B[i].Y;
			P.Z = B[j].Z; Q.Z = B[j].Z;
			P.X = B[0].X; Q.X = B[1].X;
			P = M.TransformPosition(P);
			Q = M.TransformPosition(Q);
			PDI->DrawLine(P, Q, Color, DepthPriority, Thickness, DepthBias, bScreenSpace);

			P.Z = B[i].Z; Q.Z = B[i].Z;
			P.X = B[j].X; Q.X = B[j].X;
			P.Y = B[0].Y; Q.Y = B[1].Y;
			P = M.TransformPosition(P);
			Q = M.TransformPosition(Q);
			PDI->DrawLine(P, Q, Color, DepthPriority, Thickness, DepthBias, bScreenSpace);
		}
	}
}


void DrawCoordinateSystem(FPrimitiveDrawInterface* PDI, FVector const& AxisLoc, FRotator const& AxisRot, float Scale, uint8 DepthPriority, float Thickness)
{
	FRotationMatrix R(AxisRot);
	FVector const X = R.GetScaledAxis( EAxis::X );
	FVector const Y = R.GetScaledAxis( EAxis::Y );
	FVector const Z = R.GetScaledAxis( EAxis::Z );

	PDI->DrawLine(AxisLoc, AxisLoc + X*Scale, FLinearColor::Red, DepthPriority, Thickness );
	PDI->DrawLine(AxisLoc, AxisLoc + Y*Scale, FLinearColor::Green, DepthPriority, Thickness );
	PDI->DrawLine(AxisLoc, AxisLoc + Z*Scale, FLinearColor::Blue, DepthPriority, Thickness );
}

void DrawDirectionalArrow(FPrimitiveDrawInterface* PDI,const FMatrix& ArrowToWorld,const FLinearColor& InColor,float Length,float ArrowSize,uint8 DepthPriority,float Thickness)
{
	PDI->DrawLine(ArrowToWorld.TransformPosition(FVector(Length,0,0)),ArrowToWorld.TransformPosition(FVector::ZeroVector),InColor,DepthPriority,Thickness);
	PDI->DrawLine(ArrowToWorld.TransformPosition(FVector(Length,0,0)),ArrowToWorld.TransformPosition(FVector(Length-ArrowSize,+ArrowSize,+ArrowSize)),InColor,DepthPriority,Thickness);
	PDI->DrawLine(ArrowToWorld.TransformPosition(FVector(Length,0,0)),ArrowToWorld.TransformPosition(FVector(Length-ArrowSize,+ArrowSize,-ArrowSize)),InColor,DepthPriority,Thickness);
	PDI->DrawLine(ArrowToWorld.TransformPosition(FVector(Length,0,0)),ArrowToWorld.TransformPosition(FVector(Length-ArrowSize,-ArrowSize,+ArrowSize)),InColor,DepthPriority,Thickness);
	PDI->DrawLine(ArrowToWorld.TransformPosition(FVector(Length,0,0)),ArrowToWorld.TransformPosition(FVector(Length-ArrowSize,-ArrowSize,-ArrowSize)),InColor,DepthPriority,Thickness);
}

void DrawConnectedArrow(class FPrimitiveDrawInterface* PDI, const FMatrix& ArrowToWorld, const FLinearColor& Color, float ArrowHeight, float ArrowWidth, uint8 DepthPriority, float Thickness, int32 NumSpokes)
{
	float RotPerSpoke = (2.0f * PI) / (float)NumSpokes;
	FQuat Rotator(FVector(1.0f, 0.0f, 0.0f), RotPerSpoke);

	FVector Origin = ArrowToWorld.GetOrigin();
	FVector SpokePoint = FVector(-ArrowHeight, ArrowWidth, 0);
	for(int32 CurrSpoke = 0 ; CurrSpoke < NumSpokes ; ++CurrSpoke)
	{
		PDI->DrawLine(Origin, ArrowToWorld.TransformPosition(SpokePoint), Color, DepthPriority, Thickness);
		FVector PrevPoint = SpokePoint;
		SpokePoint = Rotator.RotateVector(SpokePoint);
		PDI->DrawLine(ArrowToWorld.TransformPosition(PrevPoint), ArrowToWorld.TransformPosition(SpokePoint), Color, DepthPriority, Thickness);
	}
}

void DrawWireStar(FPrimitiveDrawInterface* PDI,const FVector& Position, float Size, const FLinearColor& Color,uint8 DepthPriority)
{
	PDI->DrawLine(Position + Size * FVector(1,0,0), Position - Size * FVector(1,0,0), Color, DepthPriority);
	PDI->DrawLine(Position + Size * FVector(0,1,0), Position - Size * FVector(0,1,0), Color, DepthPriority);
	PDI->DrawLine(Position + Size * FVector(0,0,1), Position - Size * FVector(0,0,1), Color, DepthPriority);
}

void DrawDashedLine(FPrimitiveDrawInterface* PDI, const FVector& Start, const FVector& End, const FLinearColor& Color, float DashSize, uint8 DepthPriority, float DepthBias)
{
	FVector LineDir = End - Start;
	float LineLeft = (End - Start).Size();
	if (LineLeft)
	{
		LineDir /= LineLeft;
	}

	const int32 nLines = FMath::CeilToInt(LineLeft / (DashSize*2));
	PDI->AddReserveLines(DepthPriority, nLines, DepthBias != 0);

	const FVector Dash = (DashSize * LineDir);

	FVector DrawStart = Start;
	while (LineLeft > DashSize)
	{
		const FVector DrawEnd = DrawStart + Dash;

		PDI->DrawLine(DrawStart, DrawEnd, Color, DepthPriority, 0.0f, DepthBias);

		LineLeft -= 2*DashSize;
		DrawStart = DrawEnd + Dash;
	}
	if (LineLeft > 0.0f)
	{
		const FVector DrawEnd = End;

		PDI->DrawLine(DrawStart, DrawEnd, Color, DepthPriority, 0.0f, DepthBias);
	}
}

void DrawWireDiamond(FPrimitiveDrawInterface* PDI,const FMatrix& DiamondMatrix, float Size, const FLinearColor& InColor,uint8 DepthPriority)
{
	const FVector TopPoint = DiamondMatrix.TransformPosition( FVector(0,0,1) * Size );
	const FVector BottomPoint = DiamondMatrix.TransformPosition( FVector(0,0,-1) * Size );

	const float OneOverRootTwo = FMath::Sqrt(0.5f);

	FVector SquarePoints[4];
	SquarePoints[0] = DiamondMatrix.TransformPosition( FVector(1,1,0) * Size * OneOverRootTwo );
	SquarePoints[1] = DiamondMatrix.TransformPosition( FVector(1,-1,0) * Size * OneOverRootTwo );
	SquarePoints[2] = DiamondMatrix.TransformPosition( FVector(-1,-1,0) * Size * OneOverRootTwo );
	SquarePoints[3] = DiamondMatrix.TransformPosition( FVector(-1,1,0) * Size * OneOverRootTwo );

	PDI->DrawLine(TopPoint, SquarePoints[0], InColor, DepthPriority);
	PDI->DrawLine(TopPoint, SquarePoints[1], InColor, DepthPriority);
	PDI->DrawLine(TopPoint, SquarePoints[2], InColor, DepthPriority);
	PDI->DrawLine(TopPoint, SquarePoints[3], InColor, DepthPriority);

	PDI->DrawLine(BottomPoint, SquarePoints[0], InColor, DepthPriority);
	PDI->DrawLine(BottomPoint, SquarePoints[1], InColor, DepthPriority);
	PDI->DrawLine(BottomPoint, SquarePoints[2], InColor, DepthPriority);
	PDI->DrawLine(BottomPoint, SquarePoints[3], InColor, DepthPriority);

	PDI->DrawLine(SquarePoints[0], SquarePoints[1], InColor, DepthPriority);
	PDI->DrawLine(SquarePoints[1], SquarePoints[2], InColor, DepthPriority);
	PDI->DrawLine(SquarePoints[2], SquarePoints[3], InColor, DepthPriority);
	PDI->DrawLine(SquarePoints[3], SquarePoints[0], InColor, DepthPriority);
}

static FLinearColor ApplySelectionIntensity(const FLinearColor& FinalColor, bool bSelected, bool bHovered, bool bUseOverlayIntensity)
{
	static const float BaseIntensity = 0.5f;
	static const float SelectedIntensity = 0.5f;
	static const float HoverIntensity = 0.15f;

	const float OverlayIntensity = bUseOverlayIntensity ? GEngine->SelectionHighlightIntensity : 1.0f;
	float ResultingIntensity = bSelected ? SelectedIntensity : (bHovered ? HoverIntensity : 0.0f);

	ResultingIntensity = (ResultingIntensity * OverlayIntensity) + BaseIntensity;

	FLinearColor ret = FinalColor * FMath::Pow(ResultingIntensity, 2.2f);
	ret.A = FinalColor.A;

	return ret;
}

FLinearColor GetSelectionColor(const FLinearColor& BaseColor,bool bSelected,bool bHovered, bool bUseOverlayIntensity)
{
	FLinearColor FinalColor = BaseColor;
	if( bSelected )
	{
		FinalColor = GEngine->GetSelectedMaterialColor();
	}

	return ApplySelectionIntensity(FinalColor, bSelected, bHovered, bUseOverlayIntensity );

}

FLinearColor GetViewSelectionColor(const FLinearColor& BaseColor, const FSceneView& View, bool bSelected, bool bHovered, bool bUseOverlayIntensity, bool bIndividuallySelected)
{
	FLinearColor FinalColor = BaseColor;
#if WITH_EDITOR
	if (View.bHasSelectedComponents && !bIndividuallySelected)
	{
		FinalColor = GEngine->GetSubduedSelectionOutlineColor();
	}
	else if( bSelected )
#endif
	{
		FinalColor = GEngine->GetSelectedMaterialColor();
	}

	return ApplySelectionIntensity(FinalColor, bSelected, bHovered, bUseOverlayIntensity );
}

bool IsRichView(const FSceneViewFamily& ViewFamily)
{
	// Flags which make the view rich when absent.
	if( !ViewFamily.EngineShowFlags.LOD ||
		!ViewFamily.EngineShowFlags.IndirectLightingCache ||
		!ViewFamily.EngineShowFlags.Lighting ||
		!ViewFamily.EngineShowFlags.Materials)
	{
		return true;
	}

	// Flags which make the view rich when present.
	if( ViewFamily.EngineShowFlags.LightComplexity ||
		ViewFamily.EngineShowFlags.ShaderComplexity ||
		ViewFamily.EngineShowFlags.StationaryLightOverlap ||
		ViewFamily.EngineShowFlags.BSPSplit ||
		ViewFamily.EngineShowFlags.LightMapDensity ||
		ViewFamily.EngineShowFlags.VertexDensities ||
		ViewFamily.EngineShowFlags.PropertyColoration ||
		ViewFamily.EngineShowFlags.MeshEdges ||
		ViewFamily.EngineShowFlags.LightInfluences ||
		ViewFamily.EngineShowFlags.Wireframe ||
		ViewFamily.EngineShowFlags.LevelColoration ||
		ViewFamily.EngineShowFlags.LODColoration)
	{
		return true;
	}

	return false;
}

void ApplyViewModeOverrides(
	int32 ViewIndex,
	const FEngineShowFlags& EngineShowFlags,
	ERHIFeatureLevel::Type FeatureLevel,
	const FPrimitiveSceneProxy* PrimitiveSceneProxy,
	bool bSelected,
	FMeshBatch& Mesh,
	FMeshElementCollector& Collector
	)
{
#if !(UE_BUILD_SHIPPING || UE_BUILD_TEST)

	// If debug viewmodes are not allowed, skip all of the debug viewmode handling
	if (!AllowDebugViewmodes())
	{
		return;
	}

	if (EngineShowFlags.Wireframe)
	{
		// In wireframe mode, draw the edges of the mesh with the specified wireframe color, or
		// with the level or property color if level or property coloration is enabled.
		FLinearColor BaseColor( PrimitiveSceneProxy->GetWireframeColor() );
		if (EngineShowFlags.PropertyColoration)
		{
			BaseColor = PrimitiveSceneProxy->GetPropertyColor();
		}
		else if (EngineShowFlags.LevelColoration)
		{
			BaseColor = PrimitiveSceneProxy->GetLevelColor();
		}

		if (Mesh.MaterialRenderProxy->GetMaterial(FeatureLevel)->MaterialModifiesMeshPosition_RenderThread())
		{
			// If the material is mesh-modifying, we cannot rely on substitution
			auto WireframeMaterialInstance = new FOverrideSelectionColorMaterialRenderProxy(
				Mesh.MaterialRenderProxy,
				GetSelectionColor( BaseColor, bSelected, Mesh.MaterialRenderProxy->IsHovered(), /*bUseOverlayIntensity=*/false)
				);

			Mesh.bWireframe = true;
			Mesh.MaterialRenderProxy = WireframeMaterialInstance;
			Collector.RegisterOneFrameMaterialProxy(WireframeMaterialInstance);
		}
		else
		{
			auto WireframeMaterialInstance = new FColoredMaterialRenderProxy(
				GEngine->WireframeMaterial->GetRenderProxy(Mesh.MaterialRenderProxy->IsSelected(), Mesh.MaterialRenderProxy->IsHovered()),
				GetSelectionColor( BaseColor, bSelected, Mesh.MaterialRenderProxy->IsHovered(), /*bUseOverlayIntensity=*/false)
				);

			Mesh.bWireframe = true;
			Mesh.MaterialRenderProxy = WireframeMaterialInstance;
			Collector.RegisterOneFrameMaterialProxy(WireframeMaterialInstance);
		}
	}
	else if (EngineShowFlags.LODColoration)
<<<<<<< HEAD
	{
		if (!Mesh.IsTranslucent(FeatureLevel) && GEngine->LODColorationColors.Num()  > 0)
		{
			int32 lodColorationIndex =  FMath::Clamp((int32)Mesh.VisualizeLODIndex, 0, GEngine->LODColorationColors.Num() - 1);
	
			bool bLit = Mesh.MaterialRenderProxy->GetMaterial(FeatureLevel)->GetShadingModel() != MSM_Unlit;
			const UMaterial* LODColorationMaterial = (bLit && EngineShowFlags.Lighting) ? GEngine->LevelColorationLitMaterial : GEngine->LevelColorationUnlitMaterial;

			auto LODColorationMaterialInstance = new FColoredMaterialRenderProxy(
				LODColorationMaterial->GetRenderProxy( Mesh.MaterialRenderProxy->IsSelected(), Mesh.MaterialRenderProxy->IsHovered() ),
				GetSelectionColor(GEngine->LODColorationColors[lodColorationIndex], bSelected, Mesh.MaterialRenderProxy->IsHovered() )
				);

			Mesh.MaterialRenderProxy = LODColorationMaterialInstance;
			Collector.RegisterOneFrameMaterialProxy(LODColorationMaterialInstance);
		}
	}
	else if (EngineShowFlags.LightComplexity)
=======
>>>>>>> 73f66985
	{
		if (!Mesh.IsTranslucent(FeatureLevel) && GEngine->LODColorationColors.Num()  > 0)
		{
			int32 lodColorationIndex =  FMath::Clamp((int32)Mesh.VisualizeLODIndex, 0, GEngine->LODColorationColors.Num() - 1);
	
			bool bLit = Mesh.MaterialRenderProxy->GetMaterial(FeatureLevel)->GetShadingModel() != MSM_Unlit;
			const UMaterial* LODColorationMaterial = (bLit && EngineShowFlags.Lighting) ? GEngine->LevelColorationLitMaterial : GEngine->LevelColorationUnlitMaterial;

			auto LODColorationMaterialInstance = new FColoredMaterialRenderProxy(
				LODColorationMaterial->GetRenderProxy( Mesh.MaterialRenderProxy->IsSelected(), Mesh.MaterialRenderProxy->IsHovered() ),
				GetSelectionColor(GEngine->LODColorationColors[lodColorationIndex], bSelected, Mesh.MaterialRenderProxy->IsHovered() )
				);

			Mesh.MaterialRenderProxy = LODColorationMaterialInstance;
			Collector.RegisterOneFrameMaterialProxy(LODColorationMaterialInstance);
		}
	}
	else if (!EngineShowFlags.Materials)
	{
		// Don't render unlit translucency when in 'lighting only' viewmode.
		if (Mesh.MaterialRenderProxy->GetMaterial(FeatureLevel)->GetShadingModel() != MSM_Unlit
			// Don't render translucency in 'lighting only', since the viewmode works by overriding with an opaque material
			// This would cause a mismatch of the material's blend mode with the primitive's view relevance,
			// And make faint particles block the view
			&& !IsTranslucentBlendMode(Mesh.MaterialRenderProxy->GetMaterial(FeatureLevel)->GetBlendMode()))
		{
			// When materials aren't shown, apply the same basic material to all meshes.
			bool bTextureMapped = false;
			FVector2D LMResolution;

			if (EngineShowFlags.LightMapDensity && Mesh.LCI)
			{
				auto Interaction = Mesh.LCI->GetLightMapInteraction(FeatureLevel);
				auto Texture = Interaction.GetTexture(AllowHighQualityLightmaps(FeatureLevel));

				if (Interaction.GetType() == LMIT_Texture && Texture)
				{
					LMResolution.X = Texture->GetSizeX();
					LMResolution.Y = Texture->GetSizeY();
					bTextureMapped = true;
				}
			}

			if (bTextureMapped == false)
			{
				FMaterialRenderProxy* RenderProxy = GEngine->LevelColorationLitMaterial->GetRenderProxy(Mesh.MaterialRenderProxy->IsSelected(),Mesh.MaterialRenderProxy->IsHovered());
				auto LightingOnlyMaterialInstance = new FColoredMaterialRenderProxy(
					RenderProxy,
					GEngine->LightingOnlyBrightness
					);

				Mesh.MaterialRenderProxy = LightingOnlyMaterialInstance;
				Collector.RegisterOneFrameMaterialProxy(LightingOnlyMaterialInstance);
			}
			else
			{
				FMaterialRenderProxy* RenderProxy = GEngine->LightingTexelDensityMaterial->GetRenderProxy(Mesh.MaterialRenderProxy->IsSelected(),Mesh.MaterialRenderProxy->IsHovered());
				auto LightingDensityMaterialInstance = new FLightingDensityMaterialRenderProxy(
					RenderProxy,
					GEngine->LightingOnlyBrightness,
					LMResolution
					);

				Mesh.MaterialRenderProxy = LightingDensityMaterialInstance;
				Collector.RegisterOneFrameMaterialProxy(LightingDensityMaterialInstance);
			}
		}
	}
	else
	{	
		if (EngineShowFlags.PropertyColoration)
		{
			// In property coloration mode, override the mesh's material with a color that was chosen based on property value.
			const UMaterial* PropertyColorationMaterial = EngineShowFlags.Lighting ? GEngine->LevelColorationLitMaterial : GEngine->LevelColorationUnlitMaterial;

			auto PropertyColorationMaterialInstance = new FColoredMaterialRenderProxy(
				PropertyColorationMaterial->GetRenderProxy(Mesh.MaterialRenderProxy->IsSelected(), Mesh.MaterialRenderProxy->IsHovered()),
				GetSelectionColor(PrimitiveSceneProxy->GetPropertyColor(),bSelected,Mesh.MaterialRenderProxy->IsHovered())
				);

			Mesh.MaterialRenderProxy = PropertyColorationMaterialInstance;
			Collector.RegisterOneFrameMaterialProxy(PropertyColorationMaterialInstance);
		}
		else if (EngineShowFlags.LevelColoration)
		{
			const UMaterial* LevelColorationMaterial = EngineShowFlags.Lighting ? GEngine->LevelColorationLitMaterial : GEngine->LevelColorationUnlitMaterial;
			// Draw the mesh with level coloration.
			auto LevelColorationMaterialInstance = new FColoredMaterialRenderProxy(
				LevelColorationMaterial->GetRenderProxy(Mesh.MaterialRenderProxy->IsSelected(), Mesh.MaterialRenderProxy->IsHovered()),
				GetSelectionColor(PrimitiveSceneProxy->GetLevelColor(),bSelected,Mesh.MaterialRenderProxy->IsHovered())
				);
			Mesh.MaterialRenderProxy = LevelColorationMaterialInstance;
			Collector.RegisterOneFrameMaterialProxy(LevelColorationMaterialInstance);
		}
		else if (EngineShowFlags.BSPSplit
			&& PrimitiveSceneProxy->ShowInBSPSplitViewmode())
		{
			// Determine unique color for model component.
			FLinearColor BSPSplitColor;
			FRandomStream RandomStream(GetTypeHash(PrimitiveSceneProxy->GetPrimitiveComponentId().PrimIDValue));
			BSPSplitColor.R = RandomStream.GetFraction();
			BSPSplitColor.G = RandomStream.GetFraction();
			BSPSplitColor.B = RandomStream.GetFraction();
			BSPSplitColor.A = 1.0f;

			// Piggy back on the level coloration material.
			const UMaterial* BSPSplitMaterial = EngineShowFlags.Lighting ? GEngine->LevelColorationLitMaterial : GEngine->LevelColorationUnlitMaterial;
			
			// Draw BSP mesh with unique color for each model component.
			auto BSPSplitMaterialInstance = new FColoredMaterialRenderProxy(
				BSPSplitMaterial->GetRenderProxy(Mesh.MaterialRenderProxy->IsSelected(), Mesh.MaterialRenderProxy->IsHovered()),
				GetSelectionColor(BSPSplitColor,bSelected,Mesh.MaterialRenderProxy->IsHovered())
				);
			Mesh.MaterialRenderProxy = BSPSplitMaterialInstance;
			Collector.RegisterOneFrameMaterialProxy(BSPSplitMaterialInstance);
		}
		else if (PrimitiveSceneProxy->HasStaticLighting() && !PrimitiveSceneProxy->HasValidSettingsForStaticLighting())
		{
			auto InvalidSettingsMaterialInstance = new FColoredMaterialRenderProxy(
				GEngine->InvalidLightmapSettingsMaterial->GetRenderProxy(bSelected),
				GetSelectionColor(PrimitiveSceneProxy->GetLevelColor(),bSelected,Mesh.MaterialRenderProxy->IsHovered())
				);
			Mesh.MaterialRenderProxy = InvalidSettingsMaterialInstance;
			Collector.RegisterOneFrameMaterialProxy(InvalidSettingsMaterialInstance);
		}

		//Draw a wireframe overlay last, if requested
		if (EngineShowFlags.MeshEdges)
		{
			FMeshBatch& MeshEdgeElement = Collector.AllocateMesh();
			MeshEdgeElement = Mesh;
			// Avoid infinite recursion
			MeshEdgeElement.bCanApplyViewModeOverrides = false;

			// Draw the mesh's edges in blue, on top of the base geometry.
			if (MeshEdgeElement.MaterialRenderProxy->GetMaterial(FeatureLevel)->MaterialModifiesMeshPosition_RenderThread())
			{
				// If the material is mesh-modifying, we cannot rely on substitution
				auto WireframeMaterialInstance = new FOverrideSelectionColorMaterialRenderProxy(
					MeshEdgeElement.MaterialRenderProxy,
					PrimitiveSceneProxy->GetWireframeColor()
					);

				MeshEdgeElement.bWireframe = true;
				MeshEdgeElement.MaterialRenderProxy = WireframeMaterialInstance;
				Collector.RegisterOneFrameMaterialProxy(WireframeMaterialInstance);
			}
			else
			{
				auto WireframeMaterialInstance = new FColoredMaterialRenderProxy(
					GEngine->WireframeMaterial->GetRenderProxy(MeshEdgeElement.MaterialRenderProxy->IsSelected(), MeshEdgeElement.MaterialRenderProxy->IsHovered()),
					PrimitiveSceneProxy->GetWireframeColor()
					);

				MeshEdgeElement.bWireframe = true;
				MeshEdgeElement.MaterialRenderProxy = WireframeMaterialInstance;
				Collector.RegisterOneFrameMaterialProxy(WireframeMaterialInstance);
			}

			Collector.AddMesh(ViewIndex, MeshEdgeElement);
		}
	}
#endif
}

void ClampUVs(FVector2D* UVs, int32 NumUVs)
{
	const float FudgeFactor = 0.1f;
	FVector2D Bias(0.0f,0.0f);

	float MinU = UVs[0].X;
	float MinV = UVs[0].Y;
	for (int32 i = 1; i < NumUVs; ++i)
	{
		MinU = FMath::Min(MinU,UVs[i].X);
		MinV = FMath::Min(MinU,UVs[i].Y);
	}

	if (MinU < -FudgeFactor || MinU > (1.0f+FudgeFactor))
	{
		Bias.X = FMath::FloorToFloat(MinU);
	}
	if (MinV < -FudgeFactor || MinV > (1.0f+FudgeFactor))
	{
		Bias.Y = FMath::FloorToFloat(MinV);
	}

	for (int32 i = 0; i < NumUVs; i++)
	{
		UVs[i] += Bias;
	}
}

bool IsUVOutOfBounds(FVector2D UV)
{
	const float FudgeFactor = 1.0f/1024.0f;
	return (UV.X < -FudgeFactor || UV.X > (1.0f+FudgeFactor))
		|| (UV.Y < -FudgeFactor || UV.Y > (1.0f+FudgeFactor));
}

template<class VertexBufferType, class IndexBufferType>
void DrawUVsInternal(FViewport* InViewport, FCanvas* InCanvas, int32 InTextYPos, const int32 LODLevel, int32 UVChannel, TArray<FVector2D> SelectedEdgeTexCoords, VertexBufferType& VertexBuffer, IndexBufferType& Indices )
{
	//draw a string showing what UV channel and LOD is being displayed
	InCanvas->DrawShadowedString( 
		6,
		InTextYPos,
		*FText::Format( NSLOCTEXT("UnrealEd", "UVOverlay_F", "Showing UV channel {0} for LOD {1}"), FText::AsNumber(UVChannel), FText::AsNumber(LODLevel) ).ToString(),
		GEngine->GetSmallFont(),
		FLinearColor::White
		);
	InTextYPos += 18;

	if( ( ( uint32 )UVChannel < VertexBuffer.GetNumTexCoords() ) )
	{
		//calculate scaling
		const uint32 BorderWidth = 5;
		const uint32 MinY = InTextYPos + BorderWidth;
		const uint32 MinX = BorderWidth;
		const FVector2D UVBoxOrigin(MinX, MinY);
		const FVector2D BoxOrigin( MinX - 1, MinY - 1 );
		const uint32 UVBoxScale = FMath::Min(InViewport->GetSizeXY().X - MinX, InViewport->GetSizeXY().Y - MinY) - BorderWidth;
		const uint32 BoxSize = UVBoxScale + 2;
		FCanvasBoxItem BoxItem( BoxOrigin, FVector2D( BoxSize, BoxSize ) );
		BoxItem.SetColor( FLinearColor::Black );
		InCanvas->DrawItem( BoxItem );

		//draw triangles
		uint32 NumIndices = Indices.Num();
		FCanvasLineItem LineItem;
		for (uint32 i = 0; i < NumIndices - 2; i += 3)
		{
			FVector2D UVs[3];
			bool bOutOfBounds[3];

			for (int32 Corner=0; Corner<3; Corner++)
			{
				UVs[Corner] = ( VertexBuffer.GetVertexUV( Indices[ i + Corner ], UVChannel ) );
				bOutOfBounds[Corner] = IsUVOutOfBounds(UVs[Corner]);
			}

			// Clamp the UV triangle to the [0,1] range (with some fudge).
			ClampUVs(UVs,3);

			for (int32 Edge=0; Edge<3; Edge++)
			{
				int32 Corner1 = Edge;
				int32 Corner2 = (Edge + 1) % 3;
				FLinearColor Color = (bOutOfBounds[Corner1] || bOutOfBounds[Corner2]) ? FLinearColor( 0.6f, 0.0f, 0.0f ) : FLinearColor::White;
				LineItem.SetColor( Color );
				LineItem.Draw( InCanvas, UVs[Corner1] * UVBoxScale + UVBoxOrigin, UVs[Corner2] * UVBoxScale + UVBoxOrigin );
			}
		}

		// Draw any edges that are currently selected by the user
		if( SelectedEdgeTexCoords.Num() > 0 )
		{
			LineItem.SetColor( FLinearColor::Yellow );
			for(int32 UVIndex = 0; UVIndex < SelectedEdgeTexCoords.Num(); UVIndex += 2)
			{
				FVector2D UVs[2];
				UVs[0] = ( SelectedEdgeTexCoords[UVIndex] );
				UVs[1] = ( SelectedEdgeTexCoords[UVIndex + 1] );
				ClampUVs(UVs,2);
				
				LineItem.Draw( InCanvas, UVs[0] * UVBoxScale + UVBoxOrigin, UVs[1] * UVBoxScale + UVBoxOrigin );
			}
		}
	}
}

void DrawUVs(FViewport* InViewport, FCanvas* InCanvas, int32 InTextYPos, const int32 LODLevel, int32 UVChannel, TArray<FVector2D> SelectedEdgeTexCoords, FStaticMeshRenderData* StaticMeshRenderData, FStaticLODModel* SkeletalMeshRenderData )
{
	if(StaticMeshRenderData)
	{
		FIndexArrayView IndexBuffer = StaticMeshRenderData->LODResources[LODLevel].IndexBuffer.GetArrayView();
		DrawUVsInternal(InViewport, InCanvas, InTextYPos, LODLevel, UVChannel, SelectedEdgeTexCoords, StaticMeshRenderData->LODResources[LODLevel].VertexBuffer, IndexBuffer);
	}
	else if(SkeletalMeshRenderData)
	{
		TArray<uint32> IndexBuffer;
		SkeletalMeshRenderData->MultiSizeIndexContainer.GetIndexBuffer(IndexBuffer);
		DrawUVsInternal(InViewport, InCanvas, InTextYPos, LODLevel, UVChannel, SelectedEdgeTexCoords, SkeletalMeshRenderData->VertexBufferGPUSkin, IndexBuffer);
	}
	else
	{
		check(false); // Must supply either StaticMeshRenderData or SkeletalMeshRenderData
	}
}<|MERGE_RESOLUTION|>--- conflicted
+++ resolved
@@ -1352,27 +1352,6 @@
 		}
 	}
 	else if (EngineShowFlags.LODColoration)
-<<<<<<< HEAD
-	{
-		if (!Mesh.IsTranslucent(FeatureLevel) && GEngine->LODColorationColors.Num()  > 0)
-		{
-			int32 lodColorationIndex =  FMath::Clamp((int32)Mesh.VisualizeLODIndex, 0, GEngine->LODColorationColors.Num() - 1);
-	
-			bool bLit = Mesh.MaterialRenderProxy->GetMaterial(FeatureLevel)->GetShadingModel() != MSM_Unlit;
-			const UMaterial* LODColorationMaterial = (bLit && EngineShowFlags.Lighting) ? GEngine->LevelColorationLitMaterial : GEngine->LevelColorationUnlitMaterial;
-
-			auto LODColorationMaterialInstance = new FColoredMaterialRenderProxy(
-				LODColorationMaterial->GetRenderProxy( Mesh.MaterialRenderProxy->IsSelected(), Mesh.MaterialRenderProxy->IsHovered() ),
-				GetSelectionColor(GEngine->LODColorationColors[lodColorationIndex], bSelected, Mesh.MaterialRenderProxy->IsHovered() )
-				);
-
-			Mesh.MaterialRenderProxy = LODColorationMaterialInstance;
-			Collector.RegisterOneFrameMaterialProxy(LODColorationMaterialInstance);
-		}
-	}
-	else if (EngineShowFlags.LightComplexity)
-=======
->>>>>>> 73f66985
 	{
 		if (!Mesh.IsTranslucent(FeatureLevel) && GEngine->LODColorationColors.Num()  > 0)
 		{
