--- conflicted
+++ resolved
@@ -718,124 +718,6 @@
 	}
 }
 
-<<<<<<< HEAD
-/** Used to store lightmap data during RerunConstructionScripts */
-class FAtmospherePrecomputeInstanceData : public FSceneComponentInstanceData
-{
-public:
-	FAtmospherePrecomputeInstanceData(const UAtmosphericFogComponent* SourceComponent)
-		: FSceneComponentInstanceData(SourceComponent)
-	{}
-
-	virtual ~FAtmospherePrecomputeInstanceData()
-	{}
-
-	virtual void ApplyToComponent(UActorComponent* Component, const ECacheApplyPhase CacheApplyPhase) override
-	{
-		FSceneComponentInstanceData::ApplyToComponent(Component, CacheApplyPhase);
-		CastChecked<UAtmosphericFogComponent>(Component)->ApplyComponentInstanceData(this);
-	}
-
-	struct FAtmospherePrecomputeParameters PrecomputeParameter;
-
-	FByteBulkData TransmittanceData;
-	FByteBulkData IrradianceData;
-	FByteBulkData InscatterData;
-};
-
-FName UAtmosphericFogComponent::GetComponentInstanceDataType() const
-{
-	static const FName InstanceDataTypeName(TEXT("AtmospherePrecomputedInstanceData"));
-	return InstanceDataTypeName;
-}
-
-// Backup the precomputed data before re-running Blueprint construction script
-FActorComponentInstanceData* UAtmosphericFogComponent::GetComponentInstanceData() const
-{
-	FActorComponentInstanceData* InstanceData = nullptr;
-
-	if (TransmittanceData.GetElementCount() && IrradianceData.GetElementCount() && InscatterData.GetElementCount() && PrecomputeCounter.GetValue() == EValid)
-	{
-		// Allocate new struct for holding light map data
-		 FAtmospherePrecomputeInstanceData* PrecomputedData = new FAtmospherePrecomputeInstanceData(this);
-		 InstanceData = PrecomputedData;
-
-		// Fill in info
-		PrecomputedData->PrecomputeParameter = PrecomputeParams;
-		{
-			int32 TotalByte = TransmittanceData.GetBulkDataSize();
-			PrecomputedData->TransmittanceData.Lock(LOCK_READ_WRITE);
-			void* OutData = PrecomputedData->TransmittanceData.Realloc(TotalByte);
-			TransmittanceData.GetCopy(&OutData, false);
-			PrecomputedData->TransmittanceData.Unlock();
-		}
-
-		{
-			int32 TotalByte = IrradianceData.GetBulkDataSize();
-			PrecomputedData->IrradianceData.Lock(LOCK_READ_WRITE);
-			void* OutData = PrecomputedData->IrradianceData.Realloc(TotalByte);
-			IrradianceData.GetCopy(&OutData, false);
-			PrecomputedData->IrradianceData.Unlock();
-		}
-
-		{
-			int32 TotalByte = InscatterData.GetBulkDataSize();
-			PrecomputedData->InscatterData.Lock(LOCK_READ_WRITE);
-			void* OutData = PrecomputedData->InscatterData.Realloc(TotalByte);
-			InscatterData.GetCopy(&OutData, false);
-			PrecomputedData->InscatterData.Unlock();
-		}
-	}
-	else
-	{
-		InstanceData = Super::GetComponentInstanceData();
-	}
-
-	return InstanceData;
-}
-
-// Restore the precomputed data after re-running Blueprint construction script
-void UAtmosphericFogComponent::ApplyComponentInstanceData(FAtmospherePrecomputeInstanceData* PrecomputedData)
-{
-	check(PrecomputedData);
-
-	if (PrecomputedData->PrecomputeParameter != GetPrecomputeParameters())
-	{
-		return;
-	}
-
-	FComponentReregisterContext ReregisterContext(this);
-	ReleaseResource();
-
-	{
-		int32 TotalByte = PrecomputedData->TransmittanceData.GetBulkDataSize();
-		TransmittanceData.Lock(LOCK_READ_WRITE);
-		void* OutData = TransmittanceData.Realloc(TotalByte);
-		PrecomputedData->TransmittanceData.GetCopy(&OutData, false);
-		TransmittanceData.Unlock();
-	}
-
-	{
-		int32 TotalByte = PrecomputedData->IrradianceData.GetBulkDataSize();
-		IrradianceData.Lock(LOCK_READ_WRITE);
-		void* OutData = IrradianceData.Realloc(TotalByte);
-		PrecomputedData->IrradianceData.GetCopy(&OutData, false);
-		IrradianceData.Unlock();
-	}
-
-	{
-		int32 TotalByte = PrecomputedData->InscatterData.GetBulkDataSize();
-		InscatterData.Lock(LOCK_READ_WRITE);
-		void* OutData = InscatterData.Realloc(TotalByte);
-		PrecomputedData->InscatterData.GetCopy(&OutData, false);
-		InscatterData.Unlock();
-	}
-
-	PrecomputeCounter.Set(EValid);
-	InitResource();
-}
-=======
->>>>>>> cce8678d
 
 /**
  * Gets called any time cvars change (on the main thread), we check if r.Atmosphere has changed and update the components.
