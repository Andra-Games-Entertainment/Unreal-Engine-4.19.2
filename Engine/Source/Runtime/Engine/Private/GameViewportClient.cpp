--- conflicted
+++ resolved
@@ -28,6 +28,8 @@
 /** The lightmap used by the currently selected component, if it's a static mesh component. */
 extern ENGINE_API FLightMap2D* GDebugSelectedLightmap;
 
+/** Delegate called at the end of the frame when a screenshot is captured */
+FOnScreenshotCaptured UGameViewportClient::ScreenshotCapturedDelegate;
 
 DEFINE_STAT(STAT_UIDrawingTime);
 
@@ -271,6 +273,31 @@
 	return bResult;
 }
 
+void UGameViewportClient::MouseEnter(FViewport* Viewport, int32 x, int32 y)
+{
+	Super::MouseEnter(Viewport, x, y);
+
+	if (GetDefault<UInputSettings>()->bUseMouseForTouch)
+	{
+		FSlateApplication::Get().SetGameIsFakingTouchEvents(true);
+	}
+}
+
+void UGameViewportClient::MouseLeave(FViewport* Viewport)
+{
+	Super::MouseLeave(Viewport);
+
+	if (GetDefault<UInputSettings>()->bUseMouseForTouch)
+	{
+		UE_LOG(LogTemp, Log, TEXT("MouseLeave"));
+		FIntPoint LastViewportCursorPos;
+		Viewport->GetMousePos(LastViewportCursorPos, false);
+		const FVector2D CurrentCursorPos = FSlateApplication::Get().GetCursorPos();
+		FSlateApplication::Get().SetCursorPos(FVector2D(LastViewportCursorPos.X,LastViewportCursorPos.Y));
+		FSlateApplication::Get().SetGameIsFakingTouchEvents(false);
+		FSlateApplication::Get().SetCursorPos(CurrentCursorPos);
+	}
+}
 
 FVector2D UGameViewportClient::GetMousePosition()
 {
@@ -815,6 +842,12 @@
 							DebugCanvasObject->SceneView = View;
 							PlayerController->MyHUD->SetCanvas(CanvasObject, DebugCanvasObject);
 							PlayerController->MyHUD->PostRender();
+							
+							// Put these pointers back as if a blueprint breakpoint hits during HUD PostRender they can
+							// have been changed
+							CanvasObject->Canvas = SceneCanvas;
+							DebugCanvasObject->Canvas = DebugCanvas;
+
 							// A side effect of PostRender is that the playercontroller could be destroyed
 							if (!PlayerController->IsPendingKill())
 							{
@@ -940,16 +973,7 @@
 		{
 			if (ScreenshotCapturedDelegate.IsBound())
 			{
-<<<<<<< HEAD
-				ScreenshotCapturedDelegate.Execute(InViewport->GetSizeXY().X, InViewport->GetSizeXY().Y, Bitmap);
-				ScreenshotCapturedDelegate.Unbind();
-			}
-			else if ( PNGScreenshotCapturedDelegate.IsBound() && FPaths::GetExtension(ScreenShotName).ToLower() == TEXT("png") )
-			{
-				PNGScreenshotCapturedDelegate.Execute(InViewport->GetSizeXY().X, InViewport->GetSizeXY().Y, Bitmap, ScreenShotName);
-=======
 				ScreenshotCapturedDelegate.Broadcast(InViewport->GetSizeXY().X, InViewport->GetSizeXY().Y, Bitmap);
->>>>>>> 5338f086
 			}
 			else
 			{
@@ -1030,6 +1054,11 @@
 void UGameViewportClient::ReceivedFocus(FViewport* InViewport)
 {
 	InViewport->CaptureJoystickInput(true);
+
+	if (GetDefault<UInputSettings>()->bUseMouseForTouch)
+	{
+		FSlateApplication::Get().SetGameIsFakingTouchEvents(true);
+	}
 }
 
 bool UGameViewportClient::IsFocused(FViewport* InViewport)
@@ -1040,6 +1069,8 @@
 void UGameViewportClient::CloseRequested(FViewport* InViewport)
 {
 	check(InViewport == Viewport);
+
+	FSlateApplication::Get().SetGameIsFakingTouchEvents(false);
 
 	SetViewportFrame(NULL);
 
