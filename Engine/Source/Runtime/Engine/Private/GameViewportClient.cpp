// Copyright 1998-2015 Epic Games, Inc. All Rights Reserved.

#include "EnginePrivate.h"
#include "Engine/Console.h"
#include "GameFramework/HUD.h"
#include "ParticleDefinitions.h"
#include "FXSystem.h"
#include "SubtitleManager.h"
#include "ImageUtils.h"
#include "RenderCore.h"
#include "ColorList.h"
#include "SlateBasics.h"
#include "SceneViewExtension.h"
#include "IHeadMountedDisplay.h"
#include "SVirtualJoystick.h"
#include "SceneViewport.h"
#include "EngineModule.h"
#include "AudioDevice.h"
#include "Sound/SoundWave.h"
#include "Engine/GameInstance.h"
#include "HighResScreenshot.h"
#include "Particles/ParticleSystemComponent.h"
#include "Runtime/GameLiveStreaming/Public/IGameLiveStreaming.h"
#include "BufferVisualizationData.h"
#include "RendererInterface.h"
#include "GameFramework/InputSettings.h"
#include "Components/LineBatchComponent.h"
#include "Debug/DebugDrawService.h"
#include "Components/BrushComponent.h"
#include "Engine/GameEngine.h"
#include "UserWidget.h"
#include "GameFramework/GameUserSettings.h"
#include "Runtime/Engine/Classes/Engine/UserInterfaceSettings.h"
#include "SGameLayerManager.h"

#define LOCTEXT_NAMESPACE "GameViewport"

#define LOCTEXT_NAMESPACE "GameViewport"

/** This variable allows forcing full screen of the first player controller viewport, even if there are multiple controllers plugged in and no cinematic playing. */
bool GForceFullscreen = false;

/** Whether to visualize the lightmap selected by the Debug Camera. */
extern ENGINE_API bool GShowDebugSelectedLightmap;
/** The currently selected component in the actor. */
extern ENGINE_API UPrimitiveComponent* GDebugSelectedComponent;
/** The lightmap used by the currently selected component, if it's a static mesh component. */
extern ENGINE_API class FLightMap2D* GDebugSelectedLightmap;

/** Delegate called at the end of the frame when a screenshot is captured */
FOnScreenshotCaptured UGameViewportClient::ScreenshotCapturedDelegate;

/** Delegate called when the game viewport is created. */
FSimpleMulticastDelegate UGameViewportClient::CreatedDelegate;

/** A list of all the stat names which are enabled for this viewport (static so they persist between runs) */
TArray<FString> UGameViewportClient::EnabledStats;

/** The number of GameViewportClients which have enabled 'show collision' */
int32 UGameViewportClient::NumViewportsShowingCollision = 0;

/** Those sound stat flags which are enabled on this viewport */
FViewportClient::ESoundShowFlags::Type UGameViewportClient::SoundShowFlags = FViewportClient::ESoundShowFlags::Disabled;

/**
 * UI Stats
 */
DECLARE_CYCLE_STAT(TEXT("UI Drawing Time"),STAT_UIDrawingTime,STATGROUP_UI);

static TAutoConsoleVariable<int32> CVarSetBlackBordersEnabled(
	TEXT("r.BlackBorders"),
	0,
	TEXT("To draw black borders around the rendered image\n")
	TEXT("(prevents artifacts from post processing passes that read outside of the image e.g. PostProcessAA)\n")
	TEXT("in pixels, 0:off"),
	ECVF_Default);


/**
 * Draw debug info on a game scene view.
 */
class FGameViewDrawer : public FViewElementDrawer
{
public:
	/**
	 * Draws debug info using the given draw interface.
	 */
	virtual void Draw(const FSceneView* View,FPrimitiveDrawInterface* PDI)
	{
#if !(UE_BUILD_SHIPPING || UE_BUILD_TEST)
		// Draw a wireframe sphere around the selected lightmap, if requested.
		if ( GShowDebugSelectedLightmap && GDebugSelectedComponent && GDebugSelectedLightmap )
		{
			float Radius = GDebugSelectedComponent->Bounds.SphereRadius;
			int32 Sides = FMath::Clamp<int32>( FMath::TruncToInt(Radius*Radius*4.0f*PI/(80.0f*80.0f)), 8, 200 );
			DrawWireSphere( PDI, GDebugSelectedComponent->Bounds.Origin, FColor(255,130,0), GDebugSelectedComponent->Bounds.SphereRadius, Sides, SDPG_Foreground );
		}
#endif
	}
};

UGameViewportClient::UGameViewportClient(const FObjectInitializer& ObjectInitializer)
	: Super(ObjectInitializer)
	, EngineShowFlags(ESFIM_Game)
	, CurrentBufferVisualizationMode(NAME_None)
	, HighResScreenshotDialog(NULL)
	, bIgnoreInput(false)
	, MouseCaptureMode(EMouseCaptureMode::CapturePermanently)
	, bHideCursorDuringCapture(false)
	, AudioDeviceHandle(INDEX_NONE)
	, bHasAudioFocus(false)
{

	TitleSafeZone.MaxPercentX = 0.9f;
	TitleSafeZone.MaxPercentY = 0.9f;
	TitleSafeZone.RecommendedPercentX = 0.8f;
	TitleSafeZone.RecommendedPercentY = 0.8f;

	bIsPlayInEditorViewport = false;
	ViewModeIndex = VMI_Lit;

	SplitscreenInfo.Init(FSplitscreenData(), ESplitScreenType::SplitTypeCount);

	SplitscreenInfo[ESplitScreenType::None].PlayerData.Add(FPerPlayerSplitscreenData(1.0f, 1.0f, 0.0f, 0.0f));

	SplitscreenInfo[ESplitScreenType::TwoPlayer_Horizontal].PlayerData.Add(FPerPlayerSplitscreenData(1.0f, 0.5f, 0.0f, 0.0f));
	SplitscreenInfo[ESplitScreenType::TwoPlayer_Horizontal].PlayerData.Add(FPerPlayerSplitscreenData(1.0f, 0.5f, 0.0f, 0.5f));

	SplitscreenInfo[ESplitScreenType::TwoPlayer_Vertical].PlayerData.Add(FPerPlayerSplitscreenData(0.5f, 1.0f, 0.0f, 0.0f));
	SplitscreenInfo[ESplitScreenType::TwoPlayer_Vertical].PlayerData.Add(FPerPlayerSplitscreenData(0.5f, 1.0f, 0.5f, 0.0f));

	SplitscreenInfo[ESplitScreenType::ThreePlayer_FavorTop].PlayerData.Add(FPerPlayerSplitscreenData(1.0f, 0.5f, 0.0f, 0.0f));
	SplitscreenInfo[ESplitScreenType::ThreePlayer_FavorTop].PlayerData.Add(FPerPlayerSplitscreenData(0.5f, 0.5f, 0.0f, 0.5f));
	SplitscreenInfo[ESplitScreenType::ThreePlayer_FavorTop].PlayerData.Add(FPerPlayerSplitscreenData(0.5f, 0.5f, 0.5f, 0.5f));

	SplitscreenInfo[ESplitScreenType::ThreePlayer_FavorBottom].PlayerData.Add(FPerPlayerSplitscreenData(0.5f, 0.5f, 0.0f, 0.0f));
	SplitscreenInfo[ESplitScreenType::ThreePlayer_FavorBottom].PlayerData.Add(FPerPlayerSplitscreenData(0.5f, 0.5f, 0.5f, 0.0f));
	SplitscreenInfo[ESplitScreenType::ThreePlayer_FavorBottom].PlayerData.Add(FPerPlayerSplitscreenData(1.0f, 0.5f, 0.0f, 0.5f));

	SplitscreenInfo[ESplitScreenType::FourPlayer].PlayerData.Add(FPerPlayerSplitscreenData(0.5f, 0.5f, 0.0f, 0.0f));
	SplitscreenInfo[ESplitScreenType::FourPlayer].PlayerData.Add(FPerPlayerSplitscreenData(0.5f, 0.5f, 0.5f, 0.0f));
	SplitscreenInfo[ESplitScreenType::FourPlayer].PlayerData.Add(FPerPlayerSplitscreenData(0.5f, 0.5f, 0.0f, 0.5f));
	SplitscreenInfo[ESplitScreenType::FourPlayer].PlayerData.Add(FPerPlayerSplitscreenData(0.5f, 0.5f, 0.5f, 0.5f));

	MaxSplitscreenPlayers = 4;
	bSuppressTransitionMessage = true;

	if (HasAnyFlags(RF_ClassDefaultObject) == false)
	{
		StatUnitData = new FStatUnitData();
		StatHitchesData = new FStatHitchesData();
		FCoreDelegates::StatCheckEnabled.AddUObject(this, &UGameViewportClient::HandleViewportStatCheckEnabled);
		FCoreDelegates::StatEnabled.AddUObject(this, &UGameViewportClient::HandleViewportStatEnabled);
		FCoreDelegates::StatDisabled.AddUObject(this, &UGameViewportClient::HandleViewportStatDisabled);
		FCoreDelegates::StatDisableAll.AddUObject(this, &UGameViewportClient::HandleViewportStatDisableAll);
	}
}


UGameViewportClient::~UGameViewportClient()
{
	if (EngineShowFlags.Collision)
	{
		EngineShowFlags.Collision = false;
		ToggleShowCollision();
	}

	FCoreDelegates::StatCheckEnabled.RemoveAll(this);
	FCoreDelegates::StatEnabled.RemoveAll(this);
	FCoreDelegates::StatDisabled.RemoveAll(this);
	FCoreDelegates::StatDisableAll.RemoveAll(this);
	if (StatHitchesData)
	{
		delete StatHitchesData;
		StatHitchesData = NULL;
	}
	if (StatUnitData)
	{
		delete StatUnitData;
		StatUnitData = NULL;
	}

}


void UGameViewportClient::PostInitProperties()
{
	Super::PostInitProperties();
	EngineShowFlags = FEngineShowFlags(ESFIM_Game);
}

void UGameViewportClient::BeginDestroy()
{
	if (GEngine)
	{
		class FAudioDeviceManager* AudioDeviceManager = GEngine->GetAudioDeviceManager();
		if (AudioDeviceManager)
		{
			AudioDeviceManager->ShutdownAudioDevice(AudioDeviceHandle);
		}
	}

	RemoveAllViewportWidgets();
	Super::BeginDestroy();
}


void UGameViewportClient::DetachViewportClient()
{
	ViewportConsole = NULL;
	RemoveAllViewportWidgets();
	RemoveFromRoot();
}

FSceneViewport* UGameViewportClient::GetGameViewport()
{
	return static_cast<FSceneViewport*>(Viewport);
}

TSharedPtr<class SViewport> UGameViewportClient::GetGameViewportWidget()
{
	FSceneViewport* SceneViewport = GetGameViewport();
	if (SceneViewport != nullptr)
	{
		TWeakPtr<SViewport> WeakViewportWidget = SceneViewport->GetViewportWidget();
		TSharedPtr<SViewport> ViewportWidget = WeakViewportWidget.Pin();
		return ViewportWidget;
	}
	return nullptr;
}

void UGameViewportClient::Tick( float DeltaTime )
{
	TickDelegate.Broadcast(DeltaTime);
}

FString UGameViewportClient::ConsoleCommand( const FString& Command)
{
	FString TruncatedCommand = Command.Left(1000);
	FConsoleOutputDevice ConsoleOut(ViewportConsole);
	Exec( GetWorld(), *TruncatedCommand,ConsoleOut);
	return *ConsoleOut;
}

void UGameViewportClient::Init(struct FWorldContext& WorldContext, UGameInstance* OwningGameInstance, bool bCreateNewAudioDevice)
{
	// set reference to world context
	WorldContext.AddRef(World);

	// remember our game instance
	GameInstance = OwningGameInstance;

	// Create the cursor Widgets
	UUserInterfaceSettings* UISettings = GetMutableDefault<UUserInterfaceSettings>(UUserInterfaceSettings::StaticClass());

<<<<<<< HEAD
=======
	if (GEngine)
	{
		FAudioDeviceManager* AudioDeviceManager = GEngine->GetAudioDeviceManager();
		if (AudioDeviceManager)
		{
			FAudioDevice* NewAudioDevice = AudioDeviceManager->CreateAudioDevice(AudioDeviceHandle, bCreateNewAudioDevice);
			if (NewAudioDevice)
			{
				if (NewAudioDevice->Init())
				{
					// Set the base mix of the new device based on the world settings of the world
					if (World)
					{
						NewAudioDevice->SetDefaultBaseSoundMix(World->GetWorldSettings()->DefaultBaseSoundMix);

						// Set the world's audio device handle to use so that sounds which play in that world will use the correct audio device
						World->SetAudioDeviceHandle(AudioDeviceHandle);
					}

					// Set this audio device handle on the world context so future world's set onto the world context
					// will pass the audio device handle to them and audio will play on the correct audio device
					WorldContext.AudioDeviceHandle = AudioDeviceHandle;
				}
				else
				{
					// Shut it down if we failed to initialize
					AudioDeviceManager->ShutdownAudioDevice(AudioDeviceHandle);
				}
			}
		}
	}
	
>>>>>>> cce8678d
	AddCursor(EMouseCursor::Default, UISettings->DefaultCursor);
	AddCursor(EMouseCursor::TextEditBeam, UISettings->TextEditBeamCursor);
	AddCursor(EMouseCursor::Crosshairs, UISettings->CrosshairsCursor);
	AddCursor(EMouseCursor::GrabHand, UISettings->GrabHandCursor);
	AddCursor(EMouseCursor::GrabHandClosed, UISettings->GrabHandClosedCursor);
	AddCursor(EMouseCursor::SlashedCircle, UISettings->SlashedCircleCursor);
}

UWorld* UGameViewportClient::GetWorld() const
{
	return World;
}

UGameInstance* UGameViewportClient::GetGameInstance() const
{
	return GameInstance;
}

bool UGameViewportClient::InputKey(FViewport* InViewport, int32 ControllerId, FKey Key, EInputEvent EventType, float AmountDepressed, bool bGamepad)
{
	if (IgnoreInput())
	{
		return false;
	}

	if (Key == EKeys::Enter && EventType == EInputEvent::IE_Pressed && FSlateApplication::Get().GetModifierKeys().IsAltDown() && GetDefault<UInputSettings>()->bAltEnterTogglesFullscreen)
	{
		HandleToggleFullscreenCommand();
		return true;
	}

	if (InViewport->IsPlayInEditorViewport() && Key.IsGamepadKey())
	{
		GEngine->RemapGamepadControllerIdForPIE(this, ControllerId);
	}

	// route to subsystems that care
	bool bResult = (ViewportConsole ? ViewportConsole->InputKey(ControllerId, Key, EventType, AmountDepressed, bGamepad) : false);
	if (!bResult)
	{
		ULocalPlayer* const TargetPlayer = GEngine->GetLocalPlayerFromControllerId(this, ControllerId);
		if (TargetPlayer && TargetPlayer->PlayerController)
		{
			bResult = TargetPlayer->PlayerController->InputKey(Key, EventType, AmountDepressed, bGamepad);
		}

		// A gameviewport is always considered to have responded to a mouse buttons to avoid throttling
		if (!bResult && Key.IsMouseButton())
		{
			bResult = true;
		}
	}

	// For PIE, let the next PIE window handle the input if we didn't
	// (this allows people to use multiple controllers to control each window)
	if (!bResult && ControllerId > 0 && InViewport->IsPlayInEditorViewport())
	{
		UGameViewportClient *NextViewport = GEngine->GetNextPIEViewport(this);
		if (NextViewport)
		{
			bResult = NextViewport->InputKey(InViewport, ControllerId-1, Key, EventType, AmountDepressed, bGamepad);
		}
	}

	return bResult;
}


bool UGameViewportClient::InputAxis(FViewport* InViewport, int32 ControllerId, FKey Key, float Delta, float DeltaTime, int32 NumSamples, bool bGamepad)
{
	if (IgnoreInput())
	{
		return false;
	}

	bool bResult = false;

	if (InViewport->IsPlayInEditorViewport() && Key.IsGamepadKey())
	{
		GEngine->RemapGamepadControllerIdForPIE(this, ControllerId);
	}

	// Don't allow mouse/joystick input axes while in PIE and the console has forced the cursor to be visible.  It's
	// just distracting when moving the mouse causes mouse look while you are trying to move the cursor over a button
	// in the editor!
	if( !( InViewport->IsSlateViewport() && InViewport->IsPlayInEditorViewport() ) || ViewportConsole == NULL || !ViewportConsole->ConsoleActive() )
	{
		// route to subsystems that care
		if (ViewportConsole != NULL)
		{
			bResult = ViewportConsole->InputAxis(ControllerId, Key, Delta, DeltaTime, NumSamples, bGamepad);
		}
		if (!bResult)
		{
			ULocalPlayer* const TargetPlayer = GEngine->GetLocalPlayerFromControllerId(this, ControllerId);
			if (TargetPlayer && TargetPlayer->PlayerController)
			{
				bResult = TargetPlayer->PlayerController->InputAxis(Key, Delta, DeltaTime, NumSamples, bGamepad);
			}
		}

		// For PIE, let the next PIE window handle the input if we didn't
		// (this allows people to use multiple controllers to control each window)
		if (!bResult && ControllerId > 0 && InViewport->IsPlayInEditorViewport())
		{
			UGameViewportClient *NextViewport = GEngine->GetNextPIEViewport(this);
			if (NextViewport)
			{
				bResult = NextViewport->InputAxis(InViewport, ControllerId-1, Key, Delta, DeltaTime, NumSamples, bGamepad);
			}
		}

		if( InViewport->IsSlateViewport() && InViewport->IsPlayInEditorViewport() )
		{
			// Absorb all keys so game input events are not routed to the Slate editor frame
			bResult = true;
		}
	}

	return bResult;
}


bool UGameViewportClient::InputChar(FViewport* InViewport, int32 ControllerId, TCHAR Character)
{
	if (IgnoreInput())
	{
		return false;
	}

	// should probably just add a ctor to FString that takes a TCHAR
	FString CharacterString;
	CharacterString += Character;

	// route to subsystems that care
	bool bResult = (ViewportConsole ? ViewportConsole->InputChar(ControllerId, CharacterString) : false);

	if( InViewport->IsSlateViewport() && InViewport->IsPlayInEditorViewport() )
	{
		// Absorb all keys so game input events are not routed to the Slate editor frame
		bResult = true;
	}

	return bResult;
}

bool UGameViewportClient::InputTouch(FViewport* InViewport, int32 ControllerId, uint32 Handle, ETouchType::Type Type, const FVector2D& TouchLocation, FDateTime DeviceTimestamp, uint32 TouchpadIndex)
{
	if (IgnoreInput())
	{
		return false;
	}

	// route to subsystems that care
	bool bResult = (ViewportConsole ? ViewportConsole->InputTouch(ControllerId, Handle, Type, TouchLocation, DeviceTimestamp, TouchpadIndex) : false);
	if (!bResult)
	{
		ULocalPlayer* const TargetPlayer = GEngine->GetLocalPlayerFromControllerId(this, ControllerId);
		if (TargetPlayer && TargetPlayer->PlayerController)
		{
			bResult = TargetPlayer->PlayerController->InputTouch(Handle, Type, TouchLocation, DeviceTimestamp, TouchpadIndex);
		}
	}

	return bResult;
}

bool UGameViewportClient::InputMotion(FViewport* InViewport, int32 ControllerId, const FVector& Tilt, const FVector& RotationRate, const FVector& Gravity, const FVector& Acceleration)
{
	if (IgnoreInput())
	{
		return false;
	}

	// route to subsystems that care
	bool bResult = false;

	ULocalPlayer* const TargetPlayer = GEngine->GetLocalPlayerFromControllerId(this, ControllerId);
	if (TargetPlayer && TargetPlayer->PlayerController)
	{
		bResult = TargetPlayer->PlayerController->InputMotion(Tilt, RotationRate, Gravity, Acceleration);
	}

	return bResult;
}

void UGameViewportClient::SetIsSimulateInEditorViewport(bool bInIsSimulateInEditorViewport)
{
	if (GetDefault<UInputSettings>()->bUseMouseForTouch)
	{
		FSlateApplication::Get().SetGameIsFakingTouchEvents(!bInIsSimulateInEditorViewport);
	}

	for (ULocalPlayer* LocalPlayer : GetOuterUEngine()->GetGamePlayers(this))
	{
		if (LocalPlayer->PlayerController)
		{
			if (bInIsSimulateInEditorViewport)
			{
				LocalPlayer->PlayerController->CleanupGameViewport();
			}
			else
			{
				LocalPlayer->PlayerController->CreateTouchInterface();
			}
		}
	}
}

void UGameViewportClient::MouseEnter(FViewport* InViewport, int32 x, int32 y)
{
	Super::MouseEnter(InViewport, x, y);

	if (GetDefault<UInputSettings>()->bUseMouseForTouch && !GetGameViewport()->GetPlayInEditorIsSimulate())
	{
		FSlateApplication::Get().SetGameIsFakingTouchEvents(true);
	}
}

void UGameViewportClient::MouseLeave(FViewport* InViewport)
{
	Super::MouseLeave(InViewport);

	if (InViewport && GetDefault<UInputSettings>()->bUseMouseForTouch)
	{
		FIntPoint LastViewportCursorPos;
		InViewport->GetMousePos(LastViewportCursorPos, false);
		FVector2D CursorPos(LastViewportCursorPos.X, LastViewportCursorPos.Y);
		FSlateApplication::Get().SetGameIsFakingTouchEvents(false, &CursorPos);
	}
}

bool UGameViewportClient::GetMousePosition(FVector2D& MousePosition) const
{
	bool bGotMousePosition = false;

	if (Viewport && FSlateApplication::Get().IsMouseAttached())
	{
		FIntPoint MousePos;
		Viewport->GetMousePos(MousePos);
		if (MousePos.X >= 0 && MousePos.Y >= 0)
		{
			MousePosition = FVector2D(MousePos);
			bGotMousePosition = true;
		}
	}

	return bGotMousePosition;
}

FVector2D UGameViewportClient::GetMousePosition() const
{
	FVector2D MousePosition;
	if (!GetMousePosition(MousePosition))
	{
		MousePosition = FVector2D::ZeroVector;
	}

	return MousePosition;
}


bool UGameViewportClient::RequiresUncapturedAxisInput() const
{
	bool bRequired = false;
	if (Viewport != NULL && Viewport->HasFocus())
	{
		if (ViewportConsole && ViewportConsole->ConsoleActive())
		{
			bRequired = true;
		}
		else if (GetWorld() && GetWorld()->GetFirstPlayerController())
		{
			bRequired = GetWorld()->GetFirstPlayerController()->ShouldShowMouseCursor();
		}
	}

	return bRequired;
}


EMouseCursor::Type UGameViewportClient::GetCursor(FViewport* InViewport, int32 X, int32 Y)
{
	//bool bIsPlayingMovie = false;//GetMoviePlayer()->IsMovieCurrentlyPlaying();

#if !PLATFORM_WINDOWS
	bool bIsWithinTitleBar = false;
#else
	POINT CursorPos = { X, Y };
	RECT WindowRect;

	bool bIsWithinWindow = true;

	// For Slate based windows the viewport doesnt have access to the OS window handle and shouln't need it
	bool bIsWithinTitleBar = false;
	if( InViewport->GetWindow() )
	{
		ClientToScreen( (HWND)InViewport->GetWindow(), &CursorPos );
		GetWindowRect( (HWND)InViewport->GetWindow(), &WindowRect );
		bIsWithinWindow = ( CursorPos.x >= WindowRect.left && CursorPos.x <= WindowRect.right &&
			CursorPos.y >= WindowRect.top && CursorPos.y <= WindowRect.bottom );

		// The user is mousing over the title bar if Y is less than zero and within the window rect
		bIsWithinTitleBar = Y < 0 && bIsWithinWindow;
	}

#endif

	if ((!InViewport->HasMouseCapture() && !InViewport->HasFocus()) || (ViewportConsole && ViewportConsole->ConsoleActive()))
	{
		return EMouseCursor::Default;
	}
	else if ( /*(!bIsPlayingMovie) && */(InViewport->IsFullscreen() || !bIsWithinTitleBar) ) //bIsPlayingMovie has always false value
	{
		if (GetWorld() && GetWorld()->GetFirstPlayerController())
		{
			return GetWorld()->GetFirstPlayerController()->GetMouseCursor();
		}

		return EMouseCursor::None;
	}

	return FViewportClient::GetCursor(InViewport, X, Y);
}

void UGameViewportClient::AddCursor(EMouseCursor::Type Cursor, const FStringClassReference& CursorClass)
{
	if ( CursorClass.IsValid() )
	{
		UClass* Class = CursorClass.TryLoadClass<UUserWidget>();
		if ( Class )
		{
			UUserWidget* UserWidget = CreateWidget<UUserWidget>(GetGameInstance(), Class);
			if ( ensure(UserWidget) )
			{
				CursorWidgets.Add(Cursor, UserWidget->TakeWidget());
			}
		}
		else
		{
			FMessageLog("PIE").Error(FText::Format(LOCTEXT("CursorClassNotFoundFormat", "The cursor class '{0}' was not found, check your custom cursor settings."), FText::FromString(CursorClass.ToString())));
		}
	}
}

<<<<<<< HEAD
TOptional<TSharedRef<SWidget>> UGameViewportClient::MapCursor(FViewport* Viewport, const FCursorReply& CursorReply)
=======
TOptional<TSharedRef<SWidget>> UGameViewportClient::MapCursor(FViewport* InViewport, const FCursorReply& CursorReply)
>>>>>>> cce8678d
{
	const TSharedRef<SWidget>* CursorWidgetPtr = CursorWidgets.Find(CursorReply.GetCursorType());
	if (CursorWidgetPtr != nullptr)
	{
		return *CursorWidgetPtr;
	}
	return TOptional<TSharedRef<SWidget>>();
}

void UGameViewportClient::SetDropDetail(float DeltaSeconds)
{
	if (GEngine && GetWorld())
	{
		float FrameTime = 0.0f;
		if (FPlatformProperties::SupportsWindowedMode() == false)
		{
			FrameTime	= FPlatformTime::ToSeconds(FMath::Max3<uint32>( GRenderThreadTime, GGameThreadTime, GGPUFrameTime ));
			// If DeltaSeconds is bigger than 34 ms we can take it into account as we're not VSYNCing in that case.
			if( DeltaSeconds > 0.034 )
			{
				FrameTime = FMath::Max( FrameTime, DeltaSeconds );
			}
		}
		else
		{
			FrameTime = DeltaSeconds;
		}
		const float FrameRate	= FrameTime > 0 ? 1 / FrameTime : 0;

		// Drop detail if framerate is below threshold.
		GetWorld()->bDropDetail		= FrameRate < FMath::Clamp(GEngine->MinDesiredFrameRate, 1.f, 100.f) && !FApp::IsBenchmarking() && !FApp::UseFixedTimeStep();
		GetWorld()->bAggressiveLOD	= FrameRate < FMath::Clamp(GEngine->MinDesiredFrameRate - 5.f, 1.f, 100.f) && !FApp::IsBenchmarking() && !FApp::UseFixedTimeStep();

		// this is slick way to be able to do something based on the frametime and whether we are bound by one thing or another
#if 0 
		// so where we check to see if we are above some threshold and below 150 ms (any thing above that is usually blocking loading of some sort)
		// also we don't want to do the auto trace when we are blocking on async loading
		if ((0.070 < FrameTime) && (FrameTime < 0.150) && IsAsyncLoading() == false && GetWorld()->bRequestedBlockOnAsyncLoading == false && (GetWorld()->GetTimeSeconds() > 30.0f))
		{
			// now check to see if we have done a trace in the last 30 seconds otherwise we will just trace ourselves to death
			static float LastTraceTime = -9999.0f;
			if( (LastTraceTime+30.0f < GetWorld()->GetTimeSeconds()))
			{
				LastTraceTime = GetWorld()->GetTimeSeconds();
				UE_LOG(LogPlayerManagement, Warning, TEXT("Auto Trace initiated!! FrameTime: %f"), FrameTime );

				// do what ever action you want here (e.g. trace <type>, GShouldLogOutAFrameOfMoveActor = true, c.f. LevelTick.cpp for more)
				//GShouldLogOutAFrameOfMoveActor = true;

#if !WITH_EDITORONLY_DATA
				UE_LOG(LogPlayerManagement, Warning, TEXT("    GGameThreadTime: %d GRenderThreadTime: %d "), GGameThreadTime, GRenderThreadTime );
#endif // WITH_EDITORONLY_DATA
			}
		}
#endif // 0 
	}
}


void UGameViewportClient::SetViewportFrame( FViewportFrame* InViewportFrame )
{
	ViewportFrame = InViewportFrame;
	SetViewport( ViewportFrame ? ViewportFrame->GetViewport() : NULL );
}


void UGameViewportClient::SetViewport( FViewport* InViewport )
{
	FViewport* PreviousViewport = Viewport;
	Viewport = InViewport;

	if ( PreviousViewport == NULL && Viewport != NULL )
	{
		// ensure that the player's Origin and Size members are initialized the moment we get a viewport
		LayoutPlayers();
	}
}

void UGameViewportClient::GetViewportSize( FVector2D& out_ViewportSize ) const
{
	if ( Viewport != NULL )
	{
		out_ViewportSize.X = Viewport->GetSizeXY().X;
		out_ViewportSize.Y = Viewport->GetSizeXY().Y;
	}
}

bool UGameViewportClient::IsFullScreenViewport() const
{
	return Viewport->IsFullscreen();
}

bool UGameViewportClient::ShouldForceFullscreenViewport() const
{
	bool bResult = false;
	if ( GForceFullscreen )
	{
		bResult = true;
	}
	else if ( GetOuterUEngine()->GetNumGamePlayers(this) == 0 )
	{
		bResult = true;
	}
	else if ( GetWorld() )
	{
		if ( GetWorld()->bIsDefaultLevel )
		{
			bResult = true;
		}
		else
		{
			APlayerController* PlayerController = GetWorld()->GetFirstPlayerController();
			if( ( PlayerController ) && ( PlayerController->bCinematicMode ) )
			{
				bResult = true;
			}
		}
	}
	return bResult;
}

/** Util to find named canvas in transient package, and create if not found */
static UCanvas* GetCanvasByName(FName CanvasName)
{
	// Cache to avoid FString/FName conversions/compares
	static TMap<FName, UCanvas*> CanvasMap;
	UCanvas** FoundCanvas = CanvasMap.Find(CanvasName);
	if (!FoundCanvas)
	{
		UCanvas* CanvasObject = FindObject<UCanvas>(GetTransientPackage(),*CanvasName.ToString());
		if( !CanvasObject )
		{
			CanvasObject = NewObject<UCanvas>(GetTransientPackage(), CanvasName);
			CanvasObject->AddToRoot();
		}

		CanvasMap.Add(CanvasName, CanvasObject);
		return CanvasObject;
	}

	return *FoundCanvas;
}

void UGameViewportClient::Draw(FViewport* InViewport, FCanvas* SceneCanvas)
{
	//Valid SceneCanvas is required.  Make this explicit.
	check(SceneCanvas);

	BeginDrawDelegate.Broadcast();

	FCanvas* DebugCanvas = InViewport->GetDebugCanvas();

	// Create a temporary canvas if there isn't already one.
	static FName CanvasObjectName(TEXT("CanvasObject"));
	UCanvas* CanvasObject = GetCanvasByName(CanvasObjectName);
	CanvasObject->Canvas = SceneCanvas;		

	// Create temp debug canvas object
	static FName DebugCanvasObjectName(TEXT("DebugCanvasObject"));
	UCanvas* DebugCanvasObject = GetCanvasByName(DebugCanvasObjectName);
	DebugCanvasObject->Canvas = DebugCanvas;	
	DebugCanvasObject->Init(InViewport->GetSizeXY().X, InViewport->GetSizeXY().Y, NULL);

	const bool bStereoRendering = GEngine->HMDDevice.IsValid() && GEngine->IsStereoscopic3D(InViewport);
	if (DebugCanvas)
	{
		DebugCanvas->SetScaledToRenderTarget(bStereoRendering);
		DebugCanvas->SetStereoRendering(bStereoRendering);
	}
	if (SceneCanvas)
	{
		SceneCanvas->SetScaledToRenderTarget(bStereoRendering);
		SceneCanvas->SetStereoRendering(bStereoRendering);
	}

	bool bUIDisableWorldRendering = false;
	FGameViewDrawer GameViewDrawer;
	
	// create the view family for rendering the world scene to the viewport's render target
	FSceneViewFamilyContext ViewFamily(FSceneViewFamily::ConstructionValues( 	
		InViewport,
		GetWorld()->Scene,
		EngineShowFlags)
		.SetRealtimeUpdate(true));

	// Allow HMD to modify the view later, just before rendering
	if (GEngine->HMDDevice.IsValid() && GEngine->IsStereoscopic3D(InViewport))
	{
		auto HmdViewExt = GEngine->HMDDevice->GetViewExtension();
		if (HmdViewExt.IsValid())
		{
			ViewFamily.ViewExtensions.Add(HmdViewExt);
			HmdViewExt->SetupViewFamily(ViewFamily);
		}
	}

	if (bStereoRendering)
	{
		// Allow HMD to modify screen settings
		GEngine->HMDDevice->UpdateScreenSettings(Viewport);
	}

	ESplitScreenType::Type SplitScreenConfig = GetCurrentSplitscreenConfiguration();
	EngineShowFlagOverride(ESFIM_Game, (EViewModeIndex)ViewModeIndex, ViewFamily.EngineShowFlags, NAME_None, SplitScreenConfig != ESplitScreenType::None);

	if (ViewFamily.EngineShowFlags.VisualizeBuffer && AllowDebugViewmodes())
	{
		// Process the buffer visualization console command
		FName NewBufferVisualizationMode = NAME_None;
		static IConsoleVariable* ICVar = IConsoleManager::Get().FindConsoleVariable(FBufferVisualizationData::GetVisualizationTargetConsoleCommandName());
		if (ICVar)
		{
			static const FName OverviewName = TEXT("Overview");
			FString ModeNameString = ICVar->GetString();
			FName ModeName = *ModeNameString;
			if (ModeNameString.IsEmpty() || ModeName == OverviewName || ModeName == NAME_None)
			{
				NewBufferVisualizationMode = NAME_None;
			}
			else
			{
				if (GetBufferVisualizationData().GetMaterial(ModeName) == NULL)
				{
					// Mode is out of range, so display a message to the user, and reset the mode back to the previous valid one
					UE_LOG(LogConsoleResponse, Warning, TEXT("Buffer visualization mode '%s' does not exist"), *ModeNameString);
					NewBufferVisualizationMode = CurrentBufferVisualizationMode;
					// todo: cvars are user settings, here the cvar state is used to avoid log spam and to auto correct for the user (likely not what the user wants)
					ICVar->Set(*NewBufferVisualizationMode.GetPlainNameString(), ECVF_SetByCode);
				}
				else
				{
					NewBufferVisualizationMode = ModeName;
				}
			}
		}

		if (NewBufferVisualizationMode != CurrentBufferVisualizationMode)
		{
			CurrentBufferVisualizationMode = NewBufferVisualizationMode;
		}
	}

	TMap<ULocalPlayer*,FSceneView*> PlayerViewMap;

	FAudioDevice* AudioDevice = GetWorld()->GetAudioDevice();

	bool bReverbSettingsFound = false;
	FReverbSettings ReverbSettings;
	class AAudioVolume* AudioVolume = nullptr;

	for (FLocalPlayerIterator Iterator(GEngine, GetWorld()); Iterator; ++Iterator)
	{
		ULocalPlayer* LocalPlayer = *Iterator;
		if (LocalPlayer)
		{
			APlayerController* PlayerController = LocalPlayer->PlayerController;

			const bool bEnableStereo = GEngine->IsStereoscopic3D(InViewport);
			int32 NumViews = bEnableStereo ? 2 : 1;

			for (int i = 0; i < NumViews; ++i)
			{
				// Calculate the player's view information.
				FVector		ViewLocation;
				FRotator	ViewRotation;

				EStereoscopicPass PassType = !bEnableStereo ? eSSP_FULL : ((i == 0) ? eSSP_LEFT_EYE : eSSP_RIGHT_EYE);

				FSceneView* View = LocalPlayer->CalcSceneView(&ViewFamily, ViewLocation, ViewRotation, InViewport, &GameViewDrawer, PassType);

				if (View)
				{
					if (View->Family->EngineShowFlags.Wireframe)
					{
						// Wireframe color is emissive-only, and mesh-modifying materials do not use material substitution, hence...
						View->DiffuseOverrideParameter = FVector4(0.f, 0.f, 0.f, 0.f);
						View->SpecularOverrideParameter = FVector4(0.f, 0.f, 0.f, 0.f);
					}
					else if (View->Family->EngineShowFlags.OverrideDiffuseAndSpecular)
					{
						View->DiffuseOverrideParameter = FVector4(GEngine->LightingOnlyBrightness.R, GEngine->LightingOnlyBrightness.G, GEngine->LightingOnlyBrightness.B, 0.0f);
						View->SpecularOverrideParameter = FVector4(.1f, .1f, .1f, 0.0f);
					}
					else if (View->Family->EngineShowFlags.ReflectionOverride)
					{
						View->DiffuseOverrideParameter = FVector4(0.f, 0.f, 0.f, 0.f);
						View->SpecularOverrideParameter = FVector4(1, 1, 1, 0.0f);
						View->NormalOverrideParameter = FVector4(0, 0, 1, 0.0f);
						View->RoughnessOverrideParameter = FVector2D(0.0f, 0.0f);
					}

					if (!View->Family->EngineShowFlags.Diffuse)
					{
						View->DiffuseOverrideParameter = FVector4(0.f, 0.f, 0.f, 0.f);
					}

					if (!View->Family->EngineShowFlags.Specular)
					{
						View->SpecularOverrideParameter = FVector4(0.f, 0.f, 0.f, 0.f);
					}

					View->CurrentBufferVisualizationMode = CurrentBufferVisualizationMode;

					View->CameraConstrainedViewRect = View->UnscaledViewRect;

					// If this is the primary drawing pass, update things that depend on the view location
					if (i == 0)
					{
						// Save the location of the view.
						LocalPlayer->LastViewLocation = ViewLocation;

						PlayerViewMap.Add(LocalPlayer, View);

						// Update the listener.
						if (AudioDevice != NULL && PlayerController != NULL)
						{
							bool bUpdateListenerPosition = true;

							// If the main audio device is used for multiple PIE viewport clients, we only
							// want to update the main audio device listener position if it is in focus
							if (GEngine)
							{
								FAudioDeviceManager* AudioDeviceManager = GEngine->GetAudioDeviceManager();

								// If there is more than one world referencing the main audio device
								if (AudioDeviceManager->GetNumMainAudioDeviceWorlds() > 1)
								{
									uint32 MainAudioDeviceHandle = GEngine->GetAudioDeviceHandle();
									if (AudioDevice->DeviceHandle == MainAudioDeviceHandle && !bHasAudioFocus)
									{
										bUpdateListenerPosition = false;
									}
								}
							}

							if (bUpdateListenerPosition)
							{
								FVector Location;
								FVector ProjFront;
								FVector ProjRight;
								PlayerController->GetAudioListenerPosition(/*out*/ Location, /*out*/ ProjFront, /*out*/ ProjRight);

								FTransform ListenerTransform(FRotationMatrix::MakeFromXY(ProjFront, ProjRight));
								ListenerTransform.SetTranslation(Location);
								ListenerTransform.NormalizeRotation();

								bReverbSettingsFound = true;

								FReverbSettings PlayerReverbSettings;
								FInteriorSettings PlayerInteriorSettings;
								class AAudioVolume* PlayerAudioVolume = GetWorld()->GetAudioSettings(Location, &PlayerReverbSettings, &PlayerInteriorSettings);

								if (AudioVolume == nullptr || (PlayerAudioVolume != nullptr && PlayerAudioVolume->Priority > AudioVolume->Priority))
								{
									AudioVolume = PlayerAudioVolume;
									ReverbSettings = PlayerReverbSettings;
								}

								uint32 ViewportIndex = PlayerViewMap.Num() - 1;
								AudioDevice->SetListener(ViewportIndex, ListenerTransform, (View->bCameraCut ? 0.f : GetWorld()->GetDeltaSeconds()), PlayerAudioVolume, PlayerInteriorSettings);
							}
						}
					}

					// Add view information for resource streaming.
					IStreamingManager::Get().AddViewInformation(View->ViewMatrices.ViewOrigin, View->ViewRect.Width(), View->ViewRect.Width() * View->ViewMatrices.ProjMatrix.M[0][0]);
					GetWorld()->ViewLocationsRenderedLastFrame.Add(View->ViewMatrices.ViewOrigin);
				}
			}
		}
	}

	if (bReverbSettingsFound)
	{
		AudioDevice->SetReverbSettings( AudioVolume, ReverbSettings );
	}

	// Update level streaming.
	GetWorld()->UpdateLevelStreaming();

	// Draw the player views.
	if (!bDisableWorldRendering && !bUIDisableWorldRendering && PlayerViewMap.Num() > 0) //-V560
	{
		GetRendererModule().BeginRenderingViewFamily(SceneCanvas,&ViewFamily);
	}

	// Clear areas of the rendertarget (backbuffer) that aren't drawn over by the views.
	{
		// Find largest rectangle bounded by all rendered views.
		uint32 MinX=InViewport->GetSizeXY().X, MinY=InViewport->GetSizeXY().Y, MaxX=0, MaxY=0;
		uint32 TotalArea = 0;
		for( int32 ViewIndex = 0; ViewIndex < ViewFamily.Views.Num(); ++ViewIndex )
		{
			const FSceneView* View = ViewFamily.Views[ViewIndex];

			FIntRect UpscaledViewRect = View->UnscaledViewRect;

			MinX = FMath::Min<uint32>(UpscaledViewRect.Min.X, MinX);
			MinY = FMath::Min<uint32>(UpscaledViewRect.Min.Y, MinY);
			MaxX = FMath::Max<uint32>(UpscaledViewRect.Max.X, MaxX);
			MaxY = FMath::Max<uint32>(UpscaledViewRect.Max.Y, MaxY);
			TotalArea += FMath::TruncToInt(UpscaledViewRect.Width()) * FMath::TruncToInt(UpscaledViewRect.Height());
		}

		// To draw black borders around the rendered image (prevents artifacts from post processing passes that read outside of the image e.g. PostProcessAA)
		{
			int32 BlackBorders = FMath::Clamp(CVarSetBlackBordersEnabled.GetValueOnGameThread(), 0, 10);

			if(ViewFamily.Views.Num() == 1 && BlackBorders)
			{
				MinX += BlackBorders;
				MinY += BlackBorders;
				MaxX -= BlackBorders;
				MaxY -= BlackBorders;
				TotalArea = (MaxX - MinX) * (MaxY - MinY);
			}
		}

		// If the views don't cover the entire bounding rectangle, clear the entire buffer.
		if ( ViewFamily.Views.Num() == 0 || TotalArea != (MaxX-MinX)*(MaxY-MinY) || bDisableWorldRendering )
		{
			SceneCanvas->DrawTile(0,0,InViewport->GetSizeXY().X,InViewport->GetSizeXY().Y,0.0f,0.0f,1.0f,1.f,FLinearColor::Black,NULL,false);
		}
		else
		{
			// clear left
			if( MinX > 0 )
			{
				SceneCanvas->DrawTile(0,0,MinX,InViewport->GetSizeXY().Y,0.0f,0.0f,1.0f,1.f,FLinearColor::Black,NULL,false);
			}
			// clear right
			if( MaxX < (uint32)InViewport->GetSizeXY().X )
			{
				SceneCanvas->DrawTile(MaxX,0,InViewport->GetSizeXY().X,InViewport->GetSizeXY().Y,0.0f,0.0f,1.0f,1.f,FLinearColor::Black,NULL,false);
			}
			// clear top
			if( MinY > 0 )
			{
				SceneCanvas->DrawTile(MinX,0,MaxX,MinY,0.0f,0.0f,1.0f,1.f,FLinearColor::Black,NULL,false);
			}
			// clear bottom
			if( MaxY < (uint32)InViewport->GetSizeXY().Y )
			{
				SceneCanvas->DrawTile(MinX,MaxY,MaxX,InViewport->GetSizeXY().Y,0.0f,0.0f,1.0f,1.f,FLinearColor::Black,NULL,false);
			}
		}
	}
	
	// Remove temporary debug lines.
	if (GetWorld()->LineBatcher != NULL)
	{
		GetWorld()->LineBatcher->Flush();
	}

	if (GetWorld()->ForegroundLineBatcher != NULL)
	{
		GetWorld()->ForegroundLineBatcher->Flush();
	}

	// Draw FX debug information.
	if (GetWorld()->FXSystem)
	{
		GetWorld()->FXSystem->DrawDebug(SceneCanvas);
	}

	// Render the UI.
	{
		SCOPE_CYCLE_COUNTER(STAT_UIDrawingTime);

		// render HUD
		bool bDisplayedSubtitles = false;
		for( FConstPlayerControllerIterator Iterator = GetWorld()->GetPlayerControllerIterator(); Iterator; ++Iterator )
		{
			APlayerController* PlayerController = *Iterator;
			if (PlayerController)
			{
				ULocalPlayer* LocalPlayer = Cast<ULocalPlayer>(PlayerController->Player);
				if( LocalPlayer )
				{
					FSceneView* View = PlayerViewMap.FindRef(LocalPlayer);
					if (View != NULL)
					{
						// rendering to directly to viewport target
						FVector CanvasOrigin(FMath::TruncToFloat(View->UnscaledViewRect.Min.X), FMath::TruncToInt(View->UnscaledViewRect.Min.Y), 0.f);
												
						CanvasObject->Init(View->UnscaledViewRect.Width(), View->UnscaledViewRect.Height(), View);

						// Set the canvas transform for the player's view rectangle.
						SceneCanvas->PushAbsoluteTransform(FTranslationMatrix(CanvasOrigin));
						CanvasObject->ApplySafeZoneTransform();						

						// Render the player's HUD.
						if( PlayerController->MyHUD )
						{
							SCOPE_CYCLE_COUNTER(STAT_HudTime);

							DebugCanvasObject->SceneView = View;
							PlayerController->MyHUD->SetCanvas(CanvasObject, DebugCanvasObject);

							PlayerController->MyHUD->PostRender();
							
							// Put these pointers back as if a blueprint breakpoint hits during HUD PostRender they can
							// have been changed
							CanvasObject->Canvas = SceneCanvas;
							DebugCanvasObject->Canvas = DebugCanvas;

							// A side effect of PostRender is that the playercontroller could be destroyed
							if (!PlayerController->IsPendingKill())
							{
								PlayerController->MyHUD->SetCanvas(NULL, NULL);
							}
						}

						if (DebugCanvas != NULL )
						{
							DebugCanvas->PushAbsoluteTransform(FTranslationMatrix(CanvasOrigin));
							UDebugDrawService::Draw(ViewFamily.EngineShowFlags, InViewport, View, DebugCanvas);
							DebugCanvas->PopTransform();
						}

						CanvasObject->PopSafeZoneTransform();
						SceneCanvas->PopTransform();						

						// draw subtitles
						if (!bDisplayedSubtitles)
						{
							FVector2D MinPos(0.f, 0.f);
							FVector2D MaxPos(1.f, 1.f);
							GetSubtitleRegion(MinPos, MaxPos);

							const uint32 SizeX = SceneCanvas->GetRenderTarget()->GetSizeXY().X;
							const uint32 SizeY = SceneCanvas->GetRenderTarget()->GetSizeXY().Y;
							FIntRect SubtitleRegion(FMath::TruncToInt(SizeX * MinPos.X), FMath::TruncToInt(SizeY * MinPos.Y), FMath::TruncToInt(SizeX * MaxPos.X), FMath::TruncToInt(SizeY * MaxPos.Y));
							FSubtitleManager::GetSubtitleManager()->DisplaySubtitles( SceneCanvas, SubtitleRegion, GetWorld()->GetAudioTimeSeconds() );
							bDisplayedSubtitles = true;
						}
					}
				}
			}
		}

		//ensure canvas has been flushed before rendering UI
		SceneCanvas->Flush_GameThread();
		if (DebugCanvas != NULL)
		{
			DebugCanvas->Flush_GameThread();
		}

		DrawnDelegate.Broadcast();

		// Allow the viewport to render additional stuff
		PostRender(DebugCanvasObject);
		
		// Render the console.
		if (ViewportConsole)
		{
			ViewportConsole->PostRender_Console(DebugCanvasObject);
		}
	}


	// Grab the player camera location and orientation so we can pass that along to the stats drawing code.
	FVector PlayerCameraLocation = FVector::ZeroVector;
	FRotator PlayerCameraRotation = FRotator::ZeroRotator;
	{
		for( FConstPlayerControllerIterator Iterator = GetWorld()->GetPlayerControllerIterator(); Iterator; ++Iterator )
		{
			(*Iterator)->GetPlayerViewPoint( PlayerCameraLocation, PlayerCameraRotation );
		}
	}

	DrawStatsHUD( GetWorld(), InViewport, DebugCanvas, DebugCanvasObject, DebugProperties, PlayerCameraLocation, PlayerCameraRotation );

	if (GEngine->IsStereoscopic3D(InViewport))
	{
#if !UE_BUILD_SHIPPING
		if (GEngine->HMDDevice.IsValid())
		{
			GEngine->HMDDevice->DrawDebug(DebugCanvasObject);
		}
#endif
	}

	EndDrawDelegate.Broadcast();
}

void UGameViewportClient::ProcessScreenShots(FViewport* InViewport)
{
	if (GIsDumpingMovie || FScreenshotRequest::IsScreenshotRequested() || GIsHighResScreenshot)
	{
		TArray<FColor> Bitmap;

		bool bShowUI = false;
		TSharedPtr<SWindow> WindowPtr = GetWindow();
		if (!GIsDumpingMovie && (FScreenshotRequest::ShouldShowUI() && WindowPtr.IsValid()))
		{
			bShowUI = true;
		}
		else if( GIsDumpingMovie && WindowPtr.IsValid() && !GEngine->MatineeScreenshotOptions.bHideHud )
		{
			bShowUI = true;
		}

		bool bScreenshotSuccessful = false;
		FIntVector Size(InViewport->GetSizeXY().X, InViewport->GetSizeXY().Y, 0);
		if( bShowUI && FSlateApplication::IsInitialized() )
		{
			TSharedRef<SWidget> WindowRef = WindowPtr.ToSharedRef();
			bScreenshotSuccessful = FSlateApplication::Get().TakeScreenshot( WindowRef, Bitmap, Size);
			GScreenshotResolutionX = Size.X;
			GScreenshotResolutionY = Size.Y;
		}
		else
		{
			bScreenshotSuccessful = GetViewportScreenShot(InViewport, Bitmap);
		}

		if (bScreenshotSuccessful)
		{
			if (ScreenshotCapturedDelegate.IsBound())
			{
				ScreenshotCapturedDelegate.Broadcast(Size.X, Size.Y, Bitmap);
			}
			else
			{
				FString ScreenShotName = FScreenshotRequest::GetFilename();
				if (GIsDumpingMovie && ScreenShotName.IsEmpty())
				{
					// Request a new screenshot with a formatted name
					bShowUI = false;
					const bool bAddFilenameSuffix = true;
					FScreenshotRequest::RequestScreenshot(FString(), bShowUI, bAddFilenameSuffix);
					ScreenShotName = FScreenshotRequest::GetFilename();
				}

				GetHighResScreenshotConfig().MergeMaskIntoAlpha(Bitmap);
				
				FIntRect SourceRect(0, 0, GScreenshotResolutionX, GScreenshotResolutionY);
				if (GIsHighResScreenshot)
				{
					SourceRect = GetHighResScreenshotConfig().CaptureRegion;
				}

				if (!FPaths::GetExtension(ScreenShotName).IsEmpty())
				{
					ScreenShotName = FPaths::GetBaseFilename(ScreenShotName, false);
					ScreenShotName += TEXT(".png");
				}

				// Save the contents of the array to a png file.
				TArray<uint8> CompressedBitmap;
				FImageUtils::CompressImageArray(Size.X, Size.Y, Bitmap, CompressedBitmap);
				FFileHelper::SaveArrayToFile(CompressedBitmap, *ScreenShotName);

//				FFileHelper::CreateBitmap(*ScreenShotName, InViewport->GetSizeXY().X, InViewport->GetSizeXY().Y, Bitmap.GetData(), &SourceRect, &IFileManager::Get(), NULL, bWriteAlpha);
			}
		}

		FScreenshotRequest::Reset();
		// Reeanble screen messages - if we are NOT capturing a movie
		GAreScreenMessagesEnabled = GScreenMessagesRestoreState;
	}
}

void UGameViewportClient::Precache()
{
	if(!GIsEditor)
	{
		// Precache sounds...
		if (FAudioDevice* AudioDevice = GetWorld()->GetAudioDevice())
		{
			UE_LOG(LogPlayerManagement, Log, TEXT("Precaching sounds..."));
			for(TObjectIterator<USoundWave> It;It;++It)
			{
				USoundWave* SoundWave = *It;
				AudioDevice->Precache( SoundWave );
			}
			UE_LOG(LogPlayerManagement, Log, TEXT("Precaching sounds completed..."));
		}
	}

	// Log time till first precache is finished.
	static bool bIsFirstCallOfFunction = true;
	if( bIsFirstCallOfFunction )
	{
		UE_LOG(LogPlayerManagement, Log, TEXT("%5.2f seconds passed since startup."),FPlatformTime::Seconds()-GStartTime);
		bIsFirstCallOfFunction = false;
	}
}

TOptional<bool> UGameViewportClient::QueryShowFocus(const EFocusCause InFocusCause) const
{
	UUserInterfaceSettings* UISettings = GetMutableDefault<UUserInterfaceSettings>(UUserInterfaceSettings::StaticClass());
	
	if ( UISettings->RenderFocusRule == ERenderFocusRule::Never ||
		(UISettings->RenderFocusRule == ERenderFocusRule::NonPointer && InFocusCause == EFocusCause::Mouse) ||
		(UISettings->RenderFocusRule == ERenderFocusRule::NavigationOnly && InFocusCause != EFocusCause::Navigation))
	{
		return false;
	}

	return true;
}

void UGameViewportClient::LostFocus(FViewport* InViewport)
{
	// We need to reset some key inputs, since keyup events will sometimes not be processed (such as going into immersive/maximized mode).  
	// Resetting them will prevent them from "sticking"
	UWorld* const ViewportWorld = GetWorld();
	if (ViewportWorld)
	{
		for (FConstPlayerControllerIterator Iterator = ViewportWorld->GetPlayerControllerIterator(); Iterator; ++Iterator)
		{
			APlayerController* const PlayerController = *Iterator;
			if (PlayerController)
			{
				PlayerController->FlushPressedKeys();
			}
		}
	}

	if (GEngine && GEngine->GetAudioDeviceManager())
	{
		bHasAudioFocus = false;
	}
}

void UGameViewportClient::ReceivedFocus(FViewport* InViewport)
{
	if (GetDefault<UInputSettings>()->bUseMouseForTouch && !GetGameViewport()->GetPlayInEditorIsSimulate())
	{
		FSlateApplication::Get().SetGameIsFakingTouchEvents(true);
	}

	if (GEngine && GEngine->GetAudioDeviceManager())
	{ 
		GEngine->GetAudioDeviceManager()->SetActiveDevice(AudioDeviceHandle);
		bHasAudioFocus = true;
	}
}

bool UGameViewportClient::IsFocused(FViewport* InViewport)
{
	return InViewport->HasFocus() || InViewport->HasMouseCapture();
}

void UGameViewportClient::CloseRequested(FViewport* InViewport)
{
	check(InViewport == Viewport);

	FSlateApplication::Get().SetGameIsFakingTouchEvents(false);
	
	// broadcast close request to anyone that registered an interest
	CloseRequestedDelegate.ExecuteIfBound(InViewport);

	SetViewportFrame(NULL);

	// If this viewport has a high res screenshot window attached to it, close it
	if (HighResScreenshotDialog.IsValid())
	{
		HighResScreenshotDialog.Pin()->RequestDestroyWindow();
		HighResScreenshotDialog = NULL;
	}
}

bool UGameViewportClient::IsOrtho() const
{
	return false;
}

void UGameViewportClient::PostRender(UCanvas* Canvas)
{
	if( bShowTitleSafeZone )
	{
		DrawTitleSafeArea(Canvas);
	}

	// Draw the transition screen.
	DrawTransition(Canvas);

	// Draw default web cam.  This only will draw something if a web camera is currently enabled in the live streaming settings
	// and the user has activated it.  Also, the game may override this functionality entirely, and draw the web cam video itself.
	IGameLiveStreaming::Get().DrawSimpleWebCamVideo( Canvas );
}

void UGameViewportClient::PeekTravelFailureMessages(UWorld* InWorld, ETravelFailure::Type FailureType, const FString& ErrorString)
{
	UE_LOG(LogNet, Warning, TEXT("Travel Failure: [%s]: %s"), ETravelFailure::ToString(FailureType), *ErrorString);
}

void UGameViewportClient::PeekNetworkFailureMessages(UWorld *InWorld, UNetDriver *NetDriver, ENetworkFailure::Type FailureType, const FString& ErrorString)
{
	UE_LOG(LogNet, Warning, TEXT("Network Failure: %s[%s]: %s"), NetDriver ? *NetDriver->NetDriverName.ToString() : TEXT("NULL"), ENetworkFailure::ToString(FailureType), *ErrorString);
}

void UGameViewportClient::SSSwapControllers()
{
#if !UE_BUILD_SHIPPING
	const int32 TmpControllerID = GetOuterUEngine()->GetFirstGamePlayer(this)->GetControllerId();

	for (int32 Idx=0; Idx<GetOuterUEngine()->GetNumGamePlayers(this)-1; ++Idx)
	{
		GetOuterUEngine()->GetGamePlayer(this, Idx)->SetControllerId(GetOuterUEngine()->GetGamePlayer(this, Idx+1)->GetControllerId());
	}
	GetOuterUEngine()->GetGamePlayer(this, GetOuterUEngine()->GetNumGamePlayers(this)-1)->SetControllerId(TmpControllerID);
#endif
}

void UGameViewportClient::ShowTitleSafeArea()
{
#if !UE_BUILD_SHIPPING
	bShowTitleSafeZone = !bShowTitleSafeZone;
#endif
}

void UGameViewportClient::SetConsoleTarget(int32 PlayerIndex)
{
#if !UE_BUILD_SHIPPING
	if (ViewportConsole)
	{
		if(PlayerIndex >= 0 && PlayerIndex < GetOuterUEngine()->GetNumGamePlayers(this))
		{
			ViewportConsole->ConsoleTargetPlayer = GetOuterUEngine()->GetGamePlayer(this, PlayerIndex);
		}
		else
		{
			ViewportConsole->ConsoleTargetPlayer = NULL;
		}
	}
#endif
}


ULocalPlayer* UGameViewportClient::SetupInitialLocalPlayer(FString& OutError)
{
	check(GetOuterUEngine()->ConsoleClass != NULL);

	ActiveSplitscreenType = ESplitScreenType::None;

#if !UE_BUILD_SHIPPING
	// Create the viewport's console.
	ViewportConsole = NewObject<UConsole>(this, GetOuterUEngine()->ConsoleClass);
	// register console to get all log messages
	GLog->AddOutputDevice(ViewportConsole);
#endif // !UE_BUILD_SHIPPING

	// Keep an eye on any network or server travel failures
	GEngine->OnTravelFailure().AddUObject(this, &UGameViewportClient::PeekTravelFailureMessages);
	GEngine->OnNetworkFailure().AddUObject(this, &UGameViewportClient::PeekNetworkFailureMessages);

	UGameInstance * ViewportGameInstance = GEngine->GetWorldContextFromGameViewportChecked(this).OwningGameInstance;

	if ( !ensure( ViewportGameInstance != NULL ) )
	{
		return NULL;
	}

	// Create the initial player - this is necessary or we can't render anything in-game.
	return ViewportGameInstance->CreateInitialPlayer(OutError);
}

ULocalPlayer* UGameViewportClient::CreatePlayer(int32 ControllerId, FString& OutError, bool bSpawnActor)
{
	UGameInstance * ViewportGameInstance = GEngine->GetWorldContextFromGameViewportChecked(this).OwningGameInstance;
	return (ViewportGameInstance != NULL) ? ViewportGameInstance->CreateLocalPlayer(ControllerId, OutError, bSpawnActor) : NULL;
}

bool UGameViewportClient::RemovePlayer(class ULocalPlayer* ExPlayer)
{
	UGameInstance * ViewportGameInstance = GEngine->GetWorldContextFromGameViewportChecked(this).OwningGameInstance;
	return (ViewportGameInstance != NULL) ? ViewportGameInstance->RemoveLocalPlayer(ExPlayer) : false;
}

void UGameViewportClient::UpdateActiveSplitscreenType()
{
	ESplitScreenType::Type SplitType = ESplitScreenType::None;
	const int32 NumPlayers = GEngine->GetNumGamePlayers(GetWorld());
	const UGameMapsSettings* Settings = GetDefault<UGameMapsSettings>();

	if (Settings->bUseSplitscreen && !bDisableSplitScreenOverride)
	{
		switch (NumPlayers)
		{
		case 0:
		case 1:
			SplitType = ESplitScreenType::None;
			break;

		case 2:
			switch (Settings->TwoPlayerSplitscreenLayout)
			{
			case ETwoPlayerSplitScreenType::Horizontal:
				SplitType = ESplitScreenType::TwoPlayer_Horizontal;
				break;

			case ETwoPlayerSplitScreenType::Vertical:
				SplitType = ESplitScreenType::TwoPlayer_Vertical;
				break;

			default:
				check(0);
			}
			break;

		case 3:
			switch (Settings->ThreePlayerSplitscreenLayout)
			{
			case EThreePlayerSplitScreenType::FavorTop:
				SplitType = ESplitScreenType::ThreePlayer_FavorTop;
				break;

			case EThreePlayerSplitScreenType::FavorBottom:
				SplitType = ESplitScreenType::ThreePlayer_FavorBottom;
				break;

			default:
				check(0);
			}
			break;

		default:
			ensure(NumPlayers == 4);
			SplitType = ESplitScreenType::FourPlayer;
			break;
		}
	}
	else
	{
		SplitType = ESplitScreenType::None;
	}

	ActiveSplitscreenType = SplitType;
}

void UGameViewportClient::LayoutPlayers()
{
	UpdateActiveSplitscreenType();
	const ESplitScreenType::Type SplitType = GetCurrentSplitscreenConfiguration();
	
	// Initialize the players
	const TArray<ULocalPlayer*>& PlayerList = GetOuterUEngine()->GetGamePlayers(this);

	for ( int32 PlayerIdx = 0; PlayerIdx < PlayerList.Num(); PlayerIdx++ )
	{
		if ( SplitType < SplitscreenInfo.Num() && PlayerIdx < SplitscreenInfo[SplitType].PlayerData.Num() )
		{
			PlayerList[PlayerIdx]->Size.X =	SplitscreenInfo[SplitType].PlayerData[PlayerIdx].SizeX;
			PlayerList[PlayerIdx]->Size.Y =	SplitscreenInfo[SplitType].PlayerData[PlayerIdx].SizeY;
			PlayerList[PlayerIdx]->Origin.X =	SplitscreenInfo[SplitType].PlayerData[PlayerIdx].OriginX;
			PlayerList[PlayerIdx]->Origin.Y =	SplitscreenInfo[SplitType].PlayerData[PlayerIdx].OriginY;
		}
		else
		{
			PlayerList[PlayerIdx]->Size.X =	0.f;
			PlayerList[PlayerIdx]->Size.Y =	0.f;
			PlayerList[PlayerIdx]->Origin.X =	0.f;
			PlayerList[PlayerIdx]->Origin.Y =	0.f;
		}
	}
}

void UGameViewportClient::SetDisableSplitscreenOverride( const bool bDisabled )
{
	bDisableSplitScreenOverride = bDisabled;
	LayoutPlayers();
}

void UGameViewportClient::GetSubtitleRegion(FVector2D& MinPos, FVector2D& MaxPos)
{
	MaxPos.X = 1.0f;
	MaxPos.Y = (GetOuterUEngine()->GetNumGamePlayers(this) == 1) ? 0.9f : 0.5f;
}


int32 UGameViewportClient::ConvertLocalPlayerToGamePlayerIndex( ULocalPlayer* LPlayer )
{
	return GetOuterUEngine()->GetGamePlayers(this).Find( LPlayer );
}

bool UGameViewportClient::HasTopSafeZone( int32 LocalPlayerIndex )
{
	switch ( GetCurrentSplitscreenConfiguration() )
	{
	case ESplitScreenType::None:
	case ESplitScreenType::TwoPlayer_Vertical:
		return true;

	case ESplitScreenType::TwoPlayer_Horizontal:
	case ESplitScreenType::ThreePlayer_FavorTop:
		return (LocalPlayerIndex == 0) ? true : false;

	case ESplitScreenType::ThreePlayer_FavorBottom:
	case ESplitScreenType::FourPlayer:
		return (LocalPlayerIndex < 2) ? true : false;
	}

	return false;
}

bool UGameViewportClient::HasBottomSafeZone( int32 LocalPlayerIndex )
{
	switch ( GetCurrentSplitscreenConfiguration() )
	{
	case ESplitScreenType::None:
	case ESplitScreenType::TwoPlayer_Vertical:
		return true;

	case ESplitScreenType::TwoPlayer_Horizontal:
	case ESplitScreenType::ThreePlayer_FavorTop:
		return (LocalPlayerIndex == 0) ? false : true;

	case ESplitScreenType::ThreePlayer_FavorBottom:
	case ESplitScreenType::FourPlayer:
		return (LocalPlayerIndex > 1) ? true : false;
	}

	return false;
}

bool UGameViewportClient::HasLeftSafeZone( int32 LocalPlayerIndex )
{
	switch ( GetCurrentSplitscreenConfiguration() )
	{
	case ESplitScreenType::None:
	case ESplitScreenType::TwoPlayer_Horizontal:
		return true;

	case ESplitScreenType::TwoPlayer_Vertical:
		return (LocalPlayerIndex == 0) ? true : false;

	case ESplitScreenType::ThreePlayer_FavorTop:
		return (LocalPlayerIndex < 2) ? true : false;

	case ESplitScreenType::ThreePlayer_FavorBottom:
	case ESplitScreenType::FourPlayer:
		return (LocalPlayerIndex == 0 || LocalPlayerIndex == 2) ? true : false;
	}

	return false;
}

bool UGameViewportClient::HasRightSafeZone( int32 LocalPlayerIndex )
{
	switch ( GetCurrentSplitscreenConfiguration() )
	{
	case ESplitScreenType::None:
	case ESplitScreenType::TwoPlayer_Horizontal:
		return true;

	case ESplitScreenType::TwoPlayer_Vertical:
	case ESplitScreenType::ThreePlayer_FavorBottom:
		return (LocalPlayerIndex > 0) ? true : false;

	case ESplitScreenType::ThreePlayer_FavorTop:
		return (LocalPlayerIndex == 1) ? false : true;

	case ESplitScreenType::FourPlayer:
		return (LocalPlayerIndex == 0 || LocalPlayerIndex == 2) ? false : true;
	}

	return false;
}


void UGameViewportClient::GetPixelSizeOfScreen( float& Width, float& Height, UCanvas* Canvas, int32 LocalPlayerIndex )
{
	switch ( GetCurrentSplitscreenConfiguration() )
	{
	case ESplitScreenType::None:
		Width = Canvas->ClipX;
		Height = Canvas->ClipY;
		return;
	case ESplitScreenType::TwoPlayer_Horizontal:
		Width = Canvas->ClipX;
		Height = Canvas->ClipY * 2;
		return;
	case ESplitScreenType::TwoPlayer_Vertical:
		Width = Canvas->ClipX * 2;
		Height = Canvas->ClipY;
		return;
	case ESplitScreenType::ThreePlayer_FavorTop:
		if (LocalPlayerIndex == 0)
		{
			Width = Canvas->ClipX;
		}
		else
		{
			Width = Canvas->ClipX * 2;
		}
		Height = Canvas->ClipY * 2;
		return;
	case ESplitScreenType::ThreePlayer_FavorBottom:
		if (LocalPlayerIndex == 2)
		{
			Width = Canvas->ClipX;
		}
		else
		{
			Width = Canvas->ClipX * 2;
		}
		Height = Canvas->ClipY * 2;
		return;
	case ESplitScreenType::FourPlayer:
		Width = Canvas->ClipX * 2;
		Height = Canvas->ClipY * 2;
		return;
	}
}

void UGameViewportClient::CalculateSafeZoneValues( float& Horizontal, float& Vertical, UCanvas* Canvas, int32 LocalPlayerIndex, bool bUseMaxPercent )
{

	float XSafeZoneToUse = bUseMaxPercent ? TitleSafeZone.MaxPercentX : TitleSafeZone.RecommendedPercentX;
	float YSafeZoneToUse = bUseMaxPercent ? TitleSafeZone.MaxPercentY : TitleSafeZone.RecommendedPercentY;

	float ScreenWidth, ScreenHeight;
	GetPixelSizeOfScreen( ScreenWidth, ScreenHeight, Canvas, LocalPlayerIndex );
	Horizontal = (ScreenWidth * (1 - XSafeZoneToUse) / 2.0f);
	Vertical = (ScreenHeight * (1 - YSafeZoneToUse) / 2.0f);
}


bool UGameViewportClient::CalculateDeadZoneForAllSides( ULocalPlayer* LPlayer, UCanvas* Canvas, float& fTopSafeZone, float& fBottomSafeZone, float& fLeftSafeZone, float& fRightSafeZone, bool bUseMaxPercent )
{
	// save separate - if the split screen is in bottom right, then

	if ( LPlayer != NULL )
	{
		int32 LocalPlayerIndex = ConvertLocalPlayerToGamePlayerIndex( LPlayer );

		if ( LocalPlayerIndex != -1 )
		{
			// see if this player should have a safe zone for any particular zonetype
			bool bHasTopSafeZone = HasTopSafeZone( LocalPlayerIndex );
			bool bHasBottomSafeZone = HasBottomSafeZone( LocalPlayerIndex );
			bool bHasLeftSafeZone = HasLeftSafeZone( LocalPlayerIndex );
			bool bHasRightSafeZone = HasRightSafeZone( LocalPlayerIndex );

			// if they need a safezone, then calculate it and save it
			if ( bHasTopSafeZone || bHasBottomSafeZone || bHasLeftSafeZone || bHasRightSafeZone)
			{
				// calculate the safezones
				float HorizSafeZoneValue, VertSafeZoneValue;
				CalculateSafeZoneValues( HorizSafeZoneValue, VertSafeZoneValue, Canvas, LocalPlayerIndex, bUseMaxPercent );

				if (bHasTopSafeZone)
				{
					fTopSafeZone = VertSafeZoneValue;
				}
				else
				{
					fTopSafeZone = 0.f;
				}

				if (bHasBottomSafeZone)
				{
					fBottomSafeZone = VertSafeZoneValue;
				}
				else
				{
					fBottomSafeZone = 0.f;
				}

				if (bHasLeftSafeZone)
				{
					fLeftSafeZone = HorizSafeZoneValue;
				}
				else
				{
					fLeftSafeZone = 0.f;
				}

				if (bHasRightSafeZone)
				{
					fRightSafeZone = HorizSafeZoneValue;
				}
				else
				{
					fRightSafeZone = 0.f;
				}

				return true;
			}
		}
	}
	return false;
}

void UGameViewportClient::DrawTitleSafeArea( UCanvas* Canvas )
{	
	// red colored max safe area box
	Canvas->SetDrawColor(255,0,0,255);
	float X = Canvas->ClipX * (1 - TitleSafeZone.MaxPercentX) / 2.0f;
	float Y = Canvas->ClipY * (1 - TitleSafeZone.MaxPercentY) / 2.0f;
	FCanvasBoxItem BoxItem( FVector2D( X, Y ), FVector2D( Canvas->ClipX * TitleSafeZone.MaxPercentX, Canvas->ClipY * TitleSafeZone.MaxPercentY ) );
	BoxItem.SetColor( FLinearColor::Red );
	Canvas->DrawItem( BoxItem );
		
	// yellow colored recommended safe area box
	X = Canvas->ClipX * (1 - TitleSafeZone.RecommendedPercentX) / 2.0f;
	Y = Canvas->ClipY * (1 - TitleSafeZone.RecommendedPercentY) / 2.0f;
	BoxItem.SetColor( FLinearColor::Yellow );
	BoxItem.Size = FVector2D( Canvas->ClipX * TitleSafeZone.RecommendedPercentX, Canvas->ClipY * TitleSafeZone.RecommendedPercentY );
	Canvas->DrawItem( BoxItem, X, Y );
}

void UGameViewportClient::DrawTransition(UCanvas* Canvas)
{
	if (bSuppressTransitionMessage == false)
	{
		switch (GetOuterUEngine()->TransitionType)
		{
		case TT_Loading:
			DrawTransitionMessage(Canvas, NSLOCTEXT("GameViewportClient", "LoadingMessage", "LOADING").ToString());
			break;
		case TT_Saving:
			DrawTransitionMessage(Canvas, NSLOCTEXT("GameViewportClient", "SavingMessage", "SAVING").ToString());
			break;
		case TT_Connecting:
			DrawTransitionMessage(Canvas, NSLOCTEXT("GameViewportClient", "ConnectingMessage", "CONNECTING").ToString());
			break;
		case TT_Precaching:
			DrawTransitionMessage(Canvas, NSLOCTEXT("GameViewportClient", "PrecachingMessage", "PRECACHING").ToString());
			break;
		case TT_Paused:
			DrawTransitionMessage(Canvas, NSLOCTEXT("GameViewportClient", "PausedMessage", "PAUSED").ToString());
			break;
		case TT_WaitingToConnect:
			DrawTransitionMessage(Canvas, TEXT("Waiting to connect...")); // Temp - localization of the FString messages is broke atm. Loc this when its fixed.
			break;
		}
	}
}

void UGameViewportClient::DrawTransitionMessage(UCanvas* Canvas,const FString& Message)
{
	UFont* Font = GEngine->GetLargeFont();
	FCanvasTextItem TextItem( FVector2D::ZeroVector, FText::GetEmpty(), Font, FLinearColor::Blue);
	TextItem.EnableShadow( FLinearColor::Black );
	TextItem.Text = FText::FromString(Message);
	float XL, YL;
	Canvas->StrLen( Font , Message, XL, YL );
	Canvas->DrawItem( TextItem, 0.5f * (Canvas->ClipX - XL), 0.66f * Canvas->ClipY - YL * 0.5f );	
}

void UGameViewportClient::NotifyPlayerAdded( int32 PlayerIndex, ULocalPlayer* AddedPlayer )
{
	LayoutPlayers();

	TSharedPtr< IGameLayerManager > GameLayerManager(GameLayerManagerPtr.Pin());
	if ( GameLayerManager.IsValid() )
	{
		GameLayerManager->NotifyPlayerAdded(PlayerIndex, AddedPlayer);
	}

	PlayerAddedDelegate.Broadcast( PlayerIndex );
}

void UGameViewportClient::NotifyPlayerRemoved( int32 PlayerIndex, ULocalPlayer* RemovedPlayer )
{
	LayoutPlayers();

	TSharedPtr< IGameLayerManager > GameLayerManager(GameLayerManagerPtr.Pin());
	if ( GameLayerManager.IsValid() )
	{
		GameLayerManager->NotifyPlayerRemoved(PlayerIndex, RemovedPlayer);
	}

	PlayerRemovedDelegate.Broadcast( PlayerIndex );
}

void UGameViewportClient::AddViewportWidgetContent( TSharedRef<SWidget> ViewportContent, const int32 ZOrder )
{
	TSharedPtr< SOverlay > PinnedViewportOverlayWidget( ViewportOverlayWidget.Pin() );
	if( ensure( PinnedViewportOverlayWidget.IsValid() ) )
	{
		// NOTE: Returns FSimpleSlot but we're ignoring here.  Could be used for alignment though.
		PinnedViewportOverlayWidget->AddSlot( ZOrder )
			[
				ViewportContent
			];
	}
}

void UGameViewportClient::RemoveViewportWidgetContent( TSharedRef<SWidget> ViewportContent )
{
	TSharedPtr< SOverlay > PinnedViewportOverlayWidget( ViewportOverlayWidget.Pin() );
	if( PinnedViewportOverlayWidget.IsValid() )
	{
		PinnedViewportOverlayWidget->RemoveSlot( ViewportContent );
	}
}

void UGameViewportClient::AddViewportWidgetForPlayer(ULocalPlayer* Player, TSharedRef<SWidget> ViewportContent, const int32 ZOrder)
{
	TSharedPtr< IGameLayerManager > GameLayerManager(GameLayerManagerPtr.Pin());
	if ( GameLayerManager.IsValid() )
	{
		GameLayerManager->AddWidgetForPlayer(Player, ViewportContent, ZOrder);
	}
}

void UGameViewportClient::RemoveViewportWidgetForPlayer(ULocalPlayer* Player, TSharedRef<SWidget> ViewportContent)
{
	TSharedPtr< IGameLayerManager > GameLayerManager(GameLayerManagerPtr.Pin());
	if ( GameLayerManager.IsValid() )
	{
		GameLayerManager->RemoveWidgetForPlayer(Player, ViewportContent);
	}
}

void UGameViewportClient::RemoveAllViewportWidgets()
{
	CursorWidgets.Empty();

	TSharedPtr< SOverlay > PinnedViewportOverlayWidget( ViewportOverlayWidget.Pin() );
	if( PinnedViewportOverlayWidget.IsValid() )
	{
		PinnedViewportOverlayWidget->ClearChildren();
	}

	TSharedPtr< IGameLayerManager > GameLayerManager(GameLayerManagerPtr.Pin());
	if ( GameLayerManager.IsValid() )
		{
		GameLayerManager->ClearWidgets();
	}
}

void UGameViewportClient::VerifyPathRenderingComponents()
{
	const bool bShowPaths = !!EngineShowFlags.Navigation;

	UWorld* const ViewportWorld = GetWorld();

	// make sure nav mesh has a rendering component
	ANavigationData* const NavData = (ViewportWorld && ViewportWorld->GetNavigationSystem() != nullptr)
		? ViewportWorld->GetNavigationSystem()->GetMainNavData(FNavigationSystem::DontCreate)
		: NULL;

	if(NavData && NavData->RenderingComp == NULL)
	{
		NavData->RenderingComp = NavData->ConstructRenderingComponent();
		if (NavData->RenderingComp)
		{
			NavData->RenderingComp->SetVisibility(bShowPaths);
			NavData->RenderingComp->RegisterComponent();
		}
	}

	if(NavData == NULL)
	{
		UE_LOG(LogPlayerManagement, Warning, TEXT("No NavData found when calling UGameViewportClient::VerifyPathRenderingComponents()"));
	}
}



bool UGameViewportClient::Exec( UWorld* InWorld, const TCHAR* Cmd,FOutputDevice& Ar)
{
	if ( FParse::Command(&Cmd,TEXT("FORCEFULLSCREEN")) )
	{
		return HandleForceFullscreenCommand( Cmd, Ar );
	}
	else if( FParse::Command(&Cmd,TEXT("SHOW")) )
	{
		return HandleShowCommand( Cmd, Ar, InWorld );
	}
	else if( FParse::Command(&Cmd,TEXT("SHOWLAYER")) )
	{
		return HandleShowLayerCommand( Cmd, Ar, InWorld );
	}
	else if (FParse::Command(&Cmd,TEXT("VIEWMODE")))
	{
		return HandleViewModeCommand( Cmd, Ar, InWorld );
	}
	else if (FParse::Command(&Cmd, TEXT("NEXTVIEWMODE")))
	{
		return HandleNextViewModeCommand( Cmd, Ar, InWorld );
	}
	else if (FParse::Command(&Cmd, TEXT("PREVVIEWMODE")))
	{
		return HandlePrevViewModeCommand( Cmd, Ar, InWorld );
	}
#if WITH_EDITOR
	else if( FParse::Command( &Cmd, TEXT("ShowMouseCursor") ) )
	{
		return HandleShowMouseCursorCommand( Cmd, Ar );
	}
#endif
	else if( FParse::Command(&Cmd,TEXT("PRECACHE")) )
	{
		return HandlePreCacheCommand( Cmd, Ar );
	}
	else if( FParse::Command(&Cmd,TEXT("TOGGLE_FULLSCREEN")) || FParse::Command(&Cmd,TEXT("FULLSCREEN")) )
	{
		return HandleToggleFullscreenCommand();
	}	
	else if( FParse::Command(&Cmd,TEXT("SETRES")) )
	{
		return HandleSetResCommand( Cmd, Ar );
	}
	else if( FParse::Command(&Cmd,TEXT("HighResShot")) )
	{
		return HandleHighresScreenshotCommand( Cmd, Ar );
	}
	else if( FParse::Command(&Cmd,TEXT("HighResShotUI")) )
	{
		return HandleHighresScreenshotUICommand( Cmd, Ar );
	}
	else if( FParse::Command(&Cmd,TEXT("SHOT")) || FParse::Command(&Cmd,TEXT("SCREENSHOT")) )
	{
		return HandleScreenshotCommand( Cmd, Ar );	
	}
	else if ( FParse::Command(&Cmd, TEXT("BUGSCREENSHOTWITHHUDINFO")) )
	{
		return HandleBugScreenshotwithHUDInfoCommand( Cmd, Ar );
	}
	else if ( FParse::Command(&Cmd,TEXT("BUGSCREENSHOT")) )
	{
		return HandleBugScreenshotCommand( Cmd, Ar );
	}
	else if( FParse::Command(&Cmd,TEXT("KILLPARTICLES")) )
	{
		return HandleKillParticlesCommand( Cmd, Ar );	
	}
	else if( FParse::Command(&Cmd,TEXT("FORCESKELLOD")) )
	{
		return HandleForceSkelLODCommand( Cmd, Ar, InWorld );
	}
	else if (FParse::Command(&Cmd, TEXT("DISPLAY")))
	{
		return HandleDisplayCommand( Cmd, Ar );
	}
	else if (FParse::Command(&Cmd, TEXT("DISPLAYALL")))
	{
		return HandleDisplayAllCommand( Cmd, Ar );
	}
	else if (FParse::Command(&Cmd, TEXT("DISPLAYALLLOCATION")))
	{
		return HandleDisplayAllLocationCommand( Cmd, Ar );
	}
	else if (FParse::Command(&Cmd, TEXT("DISPLAYALLROTATION")))
	{
		return HandleDisplayAllRotationCommand( Cmd, Ar );
	}
	else if (FParse::Command(&Cmd, TEXT("DISPLAYCLEAR")))
	{
		return HandleDisplayClearCommand( Cmd, Ar );
	}
	else if(FParse::Command(&Cmd, TEXT("TEXTUREDEFRAG")))
	{
		return HandleTextureDefragCommand( Cmd, Ar );
	}
	else if (FParse::Command(&Cmd, TEXT("TOGGLEMIPFADE")))
	{
		return HandleToggleMIPFadeCommand( Cmd, Ar );
	}
	else if (FParse::Command(&Cmd, TEXT("PAUSERENDERCLOCK")))
	{
		return HandlePauseRenderClockCommand( Cmd, Ar );
	}

	if(ProcessConsoleExec(Cmd,Ar,NULL))
	{
		return true;
	}
	else if ( GameInstance && GameInstance->Exec(InWorld, Cmd, Ar) )
	{
		return true;
	}
	else if( GEngine->Exec( InWorld, Cmd,Ar) )
	{
		return true;
	}
	else
	{
		return false;
	}
}

bool UGameViewportClient::HandleForceFullscreenCommand( const TCHAR* Cmd, FOutputDevice& Ar )
{
	GForceFullscreen = !GForceFullscreen;
	return true;
}

/** Contains the previous state of a primitive before turning on collision visibility */
struct CollVisibilityState
{
	bool bHiddenInGame;
	bool bVisible;

	CollVisibilityState(bool InHidden, bool InVisible) :
		bHiddenInGame(InHidden),
		bVisible(InVisible)
	{
	}
};

typedef TMap<TWeakObjectPtr<UPrimitiveComponent>, CollVisibilityState> CollisionComponentVisibilityMap;
CollisionComponentVisibilityMap& GetCollisionComponentVisibilityMap()
{
	static CollisionComponentVisibilityMap Mapping;
	return Mapping;
}

bool UGameViewportClient::HandleShowCommand( const TCHAR* Cmd, FOutputDevice& Ar, UWorld* InWorld )
{
#if UE_BUILD_SHIPPING
	// don't allow show flags in net games, but on con
	if ( InWorld->GetNetMode() != NM_Standalone || (GEngine->GetWorldContextFromWorldChecked(InWorld).PendingNetGame != NULL) )
	{
		return true;
	}
	// the effects of this cannot be easily reversed, so prevent the user from playing network games without restarting to avoid potential exploits
	GDisallowNetworkTravel = true;
#endif // UE_BUILD_SHIPPING

	// First, look for skeletal mesh show commands

	bool bUpdateSkelMeshCompDebugFlags = false;
	static bool bShowSkelBones = false;
	static bool bShowPrePhysSkelBones = false;

	if(FParse::Command(&Cmd,TEXT("BONES")))
	{
		bShowSkelBones = !bShowSkelBones;
		bUpdateSkelMeshCompDebugFlags = true;
	}
	else if(FParse::Command(&Cmd,TEXT("PREPHYSBONES")))
	{
		bShowPrePhysSkelBones = !bShowPrePhysSkelBones;
		bUpdateSkelMeshCompDebugFlags = true;
	}

	// If we changed one of the skel mesh debug show flags, set it on each of the components in the World.
	if(bUpdateSkelMeshCompDebugFlags)
	{
		for (TObjectIterator<USkeletalMeshComponent> It; It; ++It)
		{
			USkeletalMeshComponent* SkelComp = *It;
			if( SkelComp->GetScene() == InWorld->Scene )
			{
				SkelComp->bDisplayBones = bShowSkelBones;
				SkelComp->bShowPrePhysBones = bShowPrePhysSkelBones;
				SkelComp->MarkRenderStateDirty();
			}
		}

		// Now we are done.
		return true;
	}

	// EngineShowFlags
	{
		int32 FlagIndex = FEngineShowFlags::FindIndexByName(Cmd);

		if(FlagIndex != -1)
		{
			bool bCanBeToggled = true;

			if(GIsEditor)
			{
				if(!FEngineShowFlags::CanBeToggledInEditor(Cmd))
				{
					bCanBeToggled = false;
				}
			}

			bool bIsACollisionFlag = FEngineShowFlags::IsNameThere(Cmd, TEXT("Collision"));

			if(bCanBeToggled)
			{
				bool bOldState = EngineShowFlags.GetSingleFlag(FlagIndex);

				EngineShowFlags.SetSingleFlag(FlagIndex, !bOldState);

				if(FEngineShowFlags::IsNameThere(Cmd, TEXT("Navigation,Cover")))
				{
					VerifyPathRenderingComponents();
				}
					
				if(FEngineShowFlags::IsNameThere(Cmd, TEXT("Volumes")))
				{
					// TODO: Investigate why this is doesn't appear to work
					if (AllowDebugViewmodes())
					{
						ToggleShowVolumes();
					}
					else
					{
						Ar.Logf(TEXT("Debug viewmodes not allowed on consoles by default.  See AllowDebugViewmodes()."));
					}
				}
			}

			if(bIsACollisionFlag)
			{
				ToggleShowCollision();
			}

			return true;
		}
	}

	// create a sorted list of showflags
	TSet<FString> LinesToSort;
	{
		struct FIterSink
		{
			FIterSink(TSet<FString>& InLinesToSort, const FEngineShowFlags InEngineShowFlags) : LinesToSort(InLinesToSort), EngineShowFlags(InEngineShowFlags)
			{
			}

			bool OnEngineShowFlag(uint32 InIndex, const FString& InName)
			{
				FString Value = FString::Printf(TEXT("%s=%d"), *InName, EngineShowFlags.GetSingleFlag(InIndex) ? 1 : 0);
				LinesToSort.Add(Value);
				return true;
			}

			TSet<FString>& LinesToSort;
			const FEngineShowFlags EngineShowFlags;
		};

		FIterSink Sink(LinesToSort, EngineShowFlags);

		FEngineShowFlags::IterateAllFlags(Sink);
	}	

	LinesToSort.Sort( TLess<FString>() );

	for(TSet<FString>::TConstIterator It(LinesToSort); It; ++It)
	{
		const FString Value = *It;

		Ar.Logf(TEXT("%s"), *Value);
	}

	return true;
}

TOptional<EPopupMethod> UGameViewportClient::OnQueryPopupMethod() const
{
	return EPopupMethod::UseCurrentWindow;
}

<<<<<<< HEAD
=======
void UGameViewportClient::ToggleShowVolumes()
{
	// Don't allow 'show collision' and 'show volumes' at the same time, so turn collision off
	if (EngineShowFlags.Volumes && EngineShowFlags.Collision)
	{
		EngineShowFlags.Collision = false;
		ToggleShowCollision();
	}

	// Iterate over all brushes
	for (TObjectIterator<UBrushComponent> It; It; ++It)
	{
		UBrushComponent* BrushComponent = *It;
		AVolume* Owner = Cast<AVolume>(BrushComponent->GetOwner());

		// Only bother with volume brushes that belong to the world's scene
		if (Owner && BrushComponent->GetScene() == GetWorld()->Scene)
		{
			// We're expecting this to be in the game at this point
			check(Owner->GetWorld()->IsGameWorld());

			// Toggle visibility of this volume
			if (BrushComponent->IsVisible())
			{
				BrushComponent->SetVisibility(false);
				BrushComponent->SetHiddenInGame(true);
			}
			else
			{
				BrushComponent->SetVisibility(true);
				BrushComponent->SetHiddenInGame(false);
			}
		}
	}
}

>>>>>>> cce8678d
void UGameViewportClient::ToggleShowCollision()
{
	// special case: for the Engine.Collision flag, we need to un-hide any primitive components that collide so their collision geometry gets rendered
	const bool bIsShowingCollision = EngineShowFlags.Collision;

	if (bIsShowingCollision)
	{
		// Don't allow 'show collision' and 'show volumes' at the same time, so turn collision off
		if (EngineShowFlags.Volumes)
		{
			EngineShowFlags.Volumes = false;
			ToggleShowVolumes();
		}

		NumViewportsShowingCollision++;
		ShowCollisionOnSpawnedActorsDelegateHandle = GetWorld()->AddOnActorSpawnedHandler(FOnActorSpawned::FDelegate::CreateUObject(this, &UGameViewportClient::ShowCollisionOnSpawnedActors));
	}
	else
	{
		NumViewportsShowingCollision--;
		check(NumViewportsShowingCollision >= 0);
		GetWorld()->RemoveOnActorSpawnedHandler(ShowCollisionOnSpawnedActorsDelegateHandle);
	}

	CollisionComponentVisibilityMap& Mapping = GetCollisionComponentVisibilityMap();

	// Restore state to any object in the map above
	for (CollisionComponentVisibilityMap::TIterator It(Mapping); It; ++It)
	{
		TWeakObjectPtr<UPrimitiveComponent>& PrimitiveComponent = It.Key();
		if (PrimitiveComponent.IsValid())
		{
			const CollVisibilityState& VisState = It.Value();
			PrimitiveComponent->SetHiddenInGame(VisState.bHiddenInGame);
			PrimitiveComponent->SetVisibility(VisState.bVisible);
		}
	}
	Mapping.Empty();

	if (NumViewportsShowingCollision > 0)
	{
		for (TObjectIterator<UPrimitiveComponent> It; It; ++It)
		{
			UPrimitiveComponent* PrimitiveComponent = *It;
			if (!PrimitiveComponent->IsVisible() && PrimitiveComponent->IsCollisionEnabled() && PrimitiveComponent->GetScene() == GetWorld()->Scene)
			{
				if (PrimitiveComponent->GetOwner() && PrimitiveComponent->GetOwner()->GetWorld() && PrimitiveComponent->GetOwner()->GetWorld()->IsGameWorld())
				{
					// Save state before modifying the collision visibility
					Mapping.Add(PrimitiveComponent, CollVisibilityState(PrimitiveComponent->bHiddenInGame, PrimitiveComponent->bVisible));
					PrimitiveComponent->SetHiddenInGame(false);
					PrimitiveComponent->SetVisibility(true);
				}
			}
		}
	}

#if !(UE_BUILD_SHIPPING || UE_BUILD_TEST)
	if (EngineShowFlags.Collision)
	{
		for (FLocalPlayerIterator It((UEngine*)GetOuter(), GetWorld()); It; ++It)
		{
			APlayerController* PC = It->PlayerController;
			if (PC != NULL && PC->GetPawn() != NULL)
			{
				PC->ClientMessage(FString::Printf(TEXT("!!!! Player Pawn %s Collision Info !!!!"), *PC->GetPawn()->GetName()));
				if (PC->GetPawn()->GetMovementBase())
				{
					PC->ClientMessage(FString::Printf(TEXT("Base %s"), *PC->GetPawn()->GetMovementBase()->GetName()));
				}
				TArray<AActor*> Touching;
				PC->GetPawn()->GetOverlappingActors(Touching);
				for (int32 i = 0; i < Touching.Num(); i++)
				{
					PC->ClientMessage(FString::Printf(TEXT("Touching %d: %s"), i, *Touching[i]->GetName()));
				}
			}
		}
	}
#endif
}

void UGameViewportClient::ShowCollisionOnSpawnedActors(AActor* Actor)
{
	CollisionComponentVisibilityMap& Mapping = GetCollisionComponentVisibilityMap();

	TInlineComponentArray<UPrimitiveComponent*> Components;
	check(Actor != nullptr);
	Actor->GetComponents(Components);

	for (auto Component : Components)
	{
		if (!Mapping.Contains(Component) && !Component->IsVisible() && Component->IsCollisionEnabled() && Component->GetScene() == GetWorld()->Scene)
		{
			check(Component->GetOwner() && Component->GetOwner()->GetWorld() && Component->GetOwner()->GetWorld()->IsGameWorld());

			// Save state before modifying the collision visibility
			Mapping.Add(Component, CollVisibilityState(Component->bHiddenInGame, Component->bVisible));
			Component->SetHiddenInGame(false);
			Component->SetVisibility(true);
		}
	}
}

bool UGameViewportClient::HandleShowLayerCommand( const TCHAR* Cmd, FOutputDevice& Ar, UWorld* InWorld )
{
	FString LayerName = FParse::Token(Cmd, 0);
	bool bPrintValidEntries = false;

	if (LayerName.IsEmpty())
	{
		Ar.Logf(TEXT("Missing layer name."));
		bPrintValidEntries = true;
	}
	else
	{
		int32 NumActorsToggled = 0;
		FName LayerFName = FName(*LayerName);

		for (FActorIterator It(InWorld); It; ++It)
		{
			AActor* Actor = *It;
			
			if (Actor->Layers.Contains(LayerFName))
			{
				NumActorsToggled++;
				// Note: overriding existing hidden property, ideally this would be something orthogonal
				Actor->bHidden = !Actor->bHidden;

				Actor->MarkComponentsRenderStateDirty();
			}
		}

		Ar.Logf(TEXT("Toggled visibility of %u actors"), NumActorsToggled);
		bPrintValidEntries = NumActorsToggled == 0;
	}

	if (bPrintValidEntries)
	{
		TArray<FName> LayerNames;

		for (FActorIterator It(InWorld); It; ++It)
		{
			AActor* Actor = *It;

			for (int32 LayerIndex = 0; LayerIndex < Actor->Layers.Num(); LayerIndex++)
			{
				LayerNames.AddUnique(Actor->Layers[LayerIndex]);
			}
		}

		Ar.Logf(TEXT("Valid layer names:"));

		for (int32 LayerIndex = 0; LayerIndex < LayerNames.Num(); LayerIndex++)
		{
			Ar.Logf(TEXT("   %s"), *LayerNames[LayerIndex].ToString());
		}
	}

	return true;
}

bool UGameViewportClient::HandleViewModeCommand( const TCHAR* Cmd, FOutputDevice& Ar, UWorld* InWorld )
{
#if !UE_BUILD_DEBUG
	// If there isn't a cheat manager, exit out
	bool bCheatsEnabled = false;
	for (FLocalPlayerIterator It((UEngine*)GetOuter(), InWorld); It; ++It)
	{
		if (It->PlayerController != NULL && It->PlayerController->CheatManager != NULL)
		{
			bCheatsEnabled = true;
			break;
		}
	}
	if (!bCheatsEnabled)
	{
		return true;
	}
#endif
	FString ViewModeName = FParse::Token(Cmd, 0);

	if(!ViewModeName.IsEmpty())
	{
		uint32 i = 0;
		for(; i < VMI_Max; ++i)
		{
			if(ViewModeName == GetViewModeName((EViewModeIndex)i))
			{
				ViewModeIndex = i;
				Ar.Logf(TEXT("Set new viewmode: %s"), GetViewModeName((EViewModeIndex)ViewModeIndex));
				break;
			}
		}
		if(i == VMI_Max)
		{
			Ar.Logf(TEXT("Error: view mode not recognized: %s"), *ViewModeName);
		}
	}
	else
	{
		Ar.Logf(TEXT("Current view mode: %s"), GetViewModeName((EViewModeIndex)ViewModeIndex));

		FString ViewModes;
		for(uint32 i = 0; i < VMI_Max; ++i)
		{
			if(i != 0)
			{
				ViewModes += TEXT(", ");
			}
			ViewModes += GetViewModeName((EViewModeIndex)i);
		}
		Ar.Logf(TEXT("Available view modes: %s"), *ViewModes);
	}

	if (ViewModeIndex == VMI_StationaryLightOverlap)
	{
		Ar.Logf(TEXT("This view mode is currently not supported in game."));
		ViewModeIndex = VMI_Lit;
	}

	if (FPlatformProperties::SupportsWindowedMode() == false)
	{
		if(ViewModeIndex == VMI_Unlit
			|| ViewModeIndex == VMI_ShaderComplexity
			|| ViewModeIndex == VMI_StationaryLightOverlap
			|| ViewModeIndex == VMI_Lit_DetailLighting
			|| ViewModeIndex == VMI_ReflectionOverride)
		{
			Ar.Logf(TEXT("This view mode is currently not supported on consoles."));
			ViewModeIndex = VMI_Lit;
		}
	}
	if (ViewModeIndex != VMI_Lit && !AllowDebugViewmodes())
	{
		Ar.Logf(TEXT("Debug viewmodes not allowed on consoles by default.  See AllowDebugViewmodes()."));
		ViewModeIndex = VMI_Lit;
	}

	ApplyViewMode((EViewModeIndex)ViewModeIndex, true, EngineShowFlags);

	return true;
}

bool UGameViewportClient::HandleNextViewModeCommand( const TCHAR* Cmd, FOutputDevice& Ar, UWorld* InWorld )
{
#if !UE_BUILD_DEBUG
	// If there isn't a cheat manager, exit out
	bool bCheatsEnabled = false;
	for (FLocalPlayerIterator It((UEngine*)GetOuter(), InWorld); It; ++It)
	{
		if (It->PlayerController != NULL && It->PlayerController->CheatManager != NULL)
		{
			bCheatsEnabled = true;
			break;
		}
	}
	if (!bCheatsEnabled)
	{
		return true;
	}
#endif
	ViewModeIndex = ViewModeIndex + 1;

	// wrap around
	if(ViewModeIndex == VMI_Max)
	{
		ViewModeIndex = 0;
	}

	Ar.Logf(TEXT("New view mode: %s"), GetViewModeName((EViewModeIndex)ViewModeIndex));
	ApplyViewMode((EViewModeIndex)ViewModeIndex, true, EngineShowFlags);
	return true;
}

bool UGameViewportClient::HandlePrevViewModeCommand( const TCHAR* Cmd, FOutputDevice& Ar, UWorld* InWorld )
{
#if !UE_BUILD_DEBUG
	// If there isn't a cheat manager, exit out
	bool bCheatsEnabled = false;
	for (FLocalPlayerIterator It((UEngine*)GetOuter(), InWorld); It; ++It)
	{
		if (It->PlayerController != NULL && It->PlayerController->CheatManager != NULL)
		{
			bCheatsEnabled = true;
			break;
		}
	}
	if (!bCheatsEnabled)
	{
		return true;
	}
#endif
	ViewModeIndex = ViewModeIndex - 1;

	// wrap around
	if(ViewModeIndex < 0)
	{
		ViewModeIndex = VMI_Max - 1;
	}

	Ar.Logf(TEXT("New view mode: %s"), GetViewModeName((EViewModeIndex)ViewModeIndex));
	ApplyViewMode((EViewModeIndex)ViewModeIndex, true, EngineShowFlags);
	return true;
}

#if WITH_EDITOR
bool UGameViewportClient::HandleShowMouseCursorCommand( const TCHAR* Cmd, FOutputDevice& Ar )
{
	FSlateApplication::Get().ClearKeyboardFocus( EFocusCause::SetDirectly );
	FSlateApplication::Get().ResetToDefaultInputSettings();
	return true;
}
#endif // WITH_EDITOR

bool UGameViewportClient::HandlePreCacheCommand( const TCHAR* Cmd, FOutputDevice& Ar )
{
	Precache();
	return true;
}

bool UGameViewportClient::SetDisplayConfiguration(const FIntPoint* Dimensions, EWindowMode::Type WindowMode)
{
	if (Viewport == NULL || ViewportFrame == NULL)
	{
		return true;
	}

	UGameEngine* GameEngine = Cast<UGameEngine>(GEngine);
	
	if (GameEngine)
	{
		UGameUserSettings* UserSettings = GameEngine->GetGameUserSettings();

		UserSettings->SetFullscreenMode(WindowMode);

		if (Dimensions)
		{
			UserSettings->SetScreenResolution(*Dimensions);
		}

		UserSettings->ApplySettings(false);
	}
	else
	{
		int32 NewX = GSystemResolution.ResX;
		int32 NewY = GSystemResolution.ResY;

		if (Dimensions)
		{
			NewX = Dimensions->X;
			NewY = Dimensions->Y;
		}
	
		FSystemResolution::RequestResolutionChange(NewX, NewY, WindowMode);
	}

	return true;
}

bool UGameViewportClient::HandleToggleFullscreenCommand()
{
	auto CVar = IConsoleManager::Get().FindTConsoleVariableDataInt(TEXT("r.FullScreenMode"));
	check(CVar);
	auto FullScreenMode = CVar->GetValueOnGameThread() == 0 ? EWindowMode::Fullscreen : EWindowMode::WindowedFullscreen;
	FullScreenMode = Viewport->IsFullscreen() ? EWindowMode::Windowed : FullScreenMode;
	if (GEngine->HMDDevice.IsValid() && GEngine->HMDDevice->IsHMDEnabled())
	{
		if (!GEngine->HMDDevice->IsFullscreenAllowed())
		{
			FullScreenMode = Viewport->IsFullscreen() ? EWindowMode::Windowed : EWindowMode::WindowedMirror;
		}
		else
		{
			FullScreenMode = Viewport->IsFullscreen() ? EWindowMode::Windowed : EWindowMode::Fullscreen;
		}
	}
	FSystemResolution::RequestResolutionChange(GSystemResolution.ResX, GSystemResolution.ResY, FullScreenMode);
	return true;
}

bool UGameViewportClient::HandleSetResCommand( const TCHAR* Cmd, FOutputDevice& Ar )
{
	if(Viewport && ViewportFrame)
	{
		int32 X=FCString::Atoi(Cmd);
		const TCHAR* CmdTemp = FCString::Strchr(Cmd,'x') ? FCString::Strchr(Cmd,'x')+1 : FCString::Strchr(Cmd,'X') ? FCString::Strchr(Cmd,'X')+1 : TEXT("");
		int32 Y=FCString::Atoi(CmdTemp);
		Cmd = CmdTemp;
		EWindowMode::Type WindowMode;
		if (GEngine->HMDDevice.IsValid() && GEngine->HMDDevice->IsHMDEnabled() && !GEngine->HMDDevice->IsFullscreenAllowed())
		{
			WindowMode = Viewport->IsFullscreen() ? EWindowMode::WindowedMirror : EWindowMode::Windowed;
		}
		else
		{
			WindowMode = Viewport->IsFullscreen() ? EWindowMode::Fullscreen : EWindowMode::Windowed;
		}
		if(FCString::Strchr(Cmd,'w') || FCString::Strchr(Cmd,'W'))
		{
			if(FCString::Strchr(Cmd, 'f') || FCString::Strchr(Cmd, 'F'))
			{
				WindowMode = EWindowMode::WindowedFullscreen;
			}
			else if (FCString::Strchr(Cmd, 'm') || FCString::Strchr(Cmd, 'M'))
			{
				WindowMode = EWindowMode::WindowedMirror;
			}
			else
			{
				WindowMode = EWindowMode::Windowed;
			}
			
		}
		else if(FCString::Strchr(Cmd,'f') || FCString::Strchr(Cmd,'F'))
		{
			WindowMode = EWindowMode::Fullscreen;
		}
		if( X && Y )
		{
			FSystemResolution::RequestResolutionChange(X, Y, WindowMode);
		}
	}
	return true;
}

bool UGameViewportClient::HandleHighresScreenshotCommand( const TCHAR* Cmd, FOutputDevice& Ar )
{
	if(Viewport)
	{
		if (GetHighResScreenshotConfig().ParseConsoleCommand(Cmd, Ar))
		{
			Viewport->TakeHighResScreenShot();
		}
	}
	return true;
}

bool UGameViewportClient::HandleHighresScreenshotUICommand( const TCHAR* Cmd, FOutputDevice& Ar )
{
	// Open the highres screenshot UI. When the capture region editing works properly, we can pass CaptureRegionWidget through
	// HighResScreenshotDialog = SHighResScreenshotDialog::OpenDialog(GetWorld(), Viewport, NULL /*CaptureRegionWidget*/);
	// Disabled until mouse specification UI can be used correctly
	return true;
}


bool UGameViewportClient::HandleScreenshotCommand( const TCHAR* Cmd, FOutputDevice& Ar )
{
	if(Viewport)
	{
		const bool bShowUI = FParse::Command(&Cmd, TEXT("SHOWUI"));
		const bool bAddFilenameSuffix = true;
		FScreenshotRequest::RequestScreenshot( FString(), bShowUI, bAddFilenameSuffix );

		GScreenMessagesRestoreState = GAreScreenMessagesEnabled;
		GAreScreenMessagesEnabled = false;
		GScreenshotResolutionX = Viewport->GetSizeXY().X;
		GScreenshotResolutionY = Viewport->GetSizeXY().Y;
	}
	return true;
}

bool UGameViewportClient::HandleBugScreenshotwithHUDInfoCommand( const TCHAR* Cmd, FOutputDevice& Ar )
{
	return RequestBugScreenShot(Cmd, true);
}

bool UGameViewportClient::HandleBugScreenshotCommand( const TCHAR* Cmd, FOutputDevice& Ar )
{
	return RequestBugScreenShot(Cmd, false);
}

bool UGameViewportClient::HandleKillParticlesCommand( const TCHAR* Cmd, FOutputDevice& Ar )
{
	// Don't kill in the Editor to avoid potential content clobbering.
	if( !GIsEditor )
	{
		extern bool GIsAllowingParticles;
		// Deactivate system and kill existing particles.
		for( TObjectIterator<UParticleSystemComponent> It; It; ++It )
		{
			UParticleSystemComponent* ParticleSystemComponent = *It;
			ParticleSystemComponent->DeactivateSystem();
			ParticleSystemComponent->KillParticlesForced();
		}
		// No longer initialize particles from here on out.
		GIsAllowingParticles = false;
	}
	return true;
}

bool UGameViewportClient::HandleForceSkelLODCommand( const TCHAR* Cmd, FOutputDevice& Ar, UWorld* InWorld )
{
	int32 ForceLod = 0;
	if(FParse::Value(Cmd,TEXT("LOD="),ForceLod))
	{
		ForceLod++;
	}

	for (TObjectIterator<USkeletalMeshComponent> It; It; ++It)
	{
		USkeletalMeshComponent* SkelComp = *It;
		if( SkelComp->GetScene() == InWorld->Scene && !SkelComp->IsTemplate())
		{
			SkelComp->ForcedLodModel = ForceLod;
		}
	}
	return true;
}

bool UGameViewportClient::HandleDisplayCommand( const TCHAR* Cmd, FOutputDevice& Ar )
{
	TCHAR ObjectName[256];
	TCHAR PropStr[256];
	if ( FParse::Token(Cmd, ObjectName, ARRAY_COUNT(ObjectName), true) &&
		FParse::Token(Cmd, PropStr, ARRAY_COUNT(PropStr), true) )
	{
		UObject* Obj = FindObject<UObject>(ANY_PACKAGE, ObjectName);
		if (Obj != NULL)
		{
			FName PropertyName(PropStr, FNAME_Find);
			if (PropertyName != NAME_None && FindField<UProperty>(Obj->GetClass(), PropertyName) != NULL)
			{
				FDebugDisplayProperty& NewProp = DebugProperties[DebugProperties.AddZeroed()];
				NewProp.Obj = Obj;
				NewProp.PropertyName = PropertyName;
			}
			else
			{
				Ar.Logf(TEXT("Property '%s' not found on object '%s'"), PropStr, *Obj->GetName());
			}
		}
		else
		{
			Ar.Logf(TEXT("Object not found"));
		}
	}

	return true;
}

bool UGameViewportClient::HandleDisplayAllCommand( const TCHAR* Cmd, FOutputDevice& Ar )
{
	TCHAR ClassName[256];
	TCHAR PropStr[256];
	if (FParse::Token(Cmd, ClassName, ARRAY_COUNT(ClassName), true))
	{
		bool bValidClassToken = true;
		UClass* WithinClass = NULL;
		{
			FString ClassStr(ClassName);
			int32 DotIndex = ClassStr.Find(TEXT("."));
			if (DotIndex != INDEX_NONE)
			{
				// first part is within class
				WithinClass = FindObject<UClass>(ANY_PACKAGE, *ClassStr.Left(DotIndex));
				if (WithinClass == NULL)
				{
					Ar.Logf(TEXT("Within class not found"));
					bValidClassToken = false;
				}
				else
				{
					FCString::Strncpy(ClassName, *ClassStr.Right(ClassStr.Len() - DotIndex - 1), 256);
					bValidClassToken = FCString::Strlen(ClassName) > 0;
				}
			}
		}
		if (bValidClassToken)
		{
			FParse::Token(Cmd, PropStr, ARRAY_COUNT(PropStr), true);
			UClass* Cls = FindObject<UClass>(ANY_PACKAGE, ClassName);
			if (Cls != NULL)
			{
				FName PropertyName(PropStr, FNAME_Find);
				UProperty* Prop = PropertyName != NAME_None ? FindField<UProperty>(Cls, PropertyName) : NULL;
				{
					// add all un-GCable things immediately as that list is static
					// so then we only have to iterate over dynamic things each frame
					for (TObjectIterator<UObject> It; It; ++It)
					{
						if (!GetUObjectArray().IsDisregardForGC(*It))
						{
							break;
						}
						else if (It->IsA(Cls) && !It->IsTemplate() && (WithinClass == NULL || (It->GetOuter() != NULL && It->GetOuter()->GetClass()->IsChildOf(WithinClass))))
						{
							FDebugDisplayProperty& NewProp = DebugProperties[DebugProperties.AddZeroed()];
							NewProp.Obj = *It;
							NewProp.PropertyName = PropertyName;
							if (!Prop)
							{
								NewProp.bSpecialProperty = true;
							}
						}
					}
					FDebugDisplayProperty& NewProp = DebugProperties[DebugProperties.AddZeroed()];
					NewProp.Obj = Cls;
					NewProp.WithinClass = WithinClass;
					NewProp.PropertyName = PropertyName;
					if (!Prop)
					{
						NewProp.bSpecialProperty = true;
					}
				}
			}
			else
			{
				Ar.Logf(TEXT("Object not found"));
			}
		}
	}

	return true;
}

bool UGameViewportClient::HandleDisplayAllLocationCommand( const TCHAR* Cmd, FOutputDevice& Ar )
{
	TCHAR ClassName[256];
	if (FParse::Token(Cmd, ClassName, ARRAY_COUNT(ClassName), true))
	{
		UClass* Cls = FindObject<UClass>(ANY_PACKAGE, ClassName);
		if (Cls != NULL)
		{
			// add all un-GCable things immediately as that list is static
			// so then we only have to iterate over dynamic things each frame
			for (TObjectIterator<UObject> It(true); It; ++It)
			{
				if (!GetUObjectArray().IsDisregardForGC(*It))
				{
					break;
				}
				else if (It->IsA(Cls))
				{
					FDebugDisplayProperty& NewProp = DebugProperties[DebugProperties.AddZeroed()];
					NewProp.Obj = *It;
					NewProp.PropertyName = NAME_Location;
					NewProp.bSpecialProperty = true;
				}
			}
			FDebugDisplayProperty& NewProp = DebugProperties[DebugProperties.AddZeroed()];
			NewProp.Obj = Cls;
			NewProp.PropertyName = NAME_Location;
			NewProp.bSpecialProperty = true;
		}
		else
		{
			Ar.Logf(TEXT("Object not found"));
		}
	}

	return true;
}

bool UGameViewportClient::HandleDisplayAllRotationCommand( const TCHAR* Cmd, FOutputDevice& Ar )
{
	TCHAR ClassName[256];
	if (FParse::Token(Cmd, ClassName, ARRAY_COUNT(ClassName), true))
	{
		UClass* Cls = FindObject<UClass>(ANY_PACKAGE, ClassName);
		if (Cls != NULL)
		{
			// add all un-GCable things immediately as that list is static
			// so then we only have to iterate over dynamic things each frame
			for (TObjectIterator<UObject> It(true); It; ++It)
			{
				if (!GetUObjectArray().IsDisregardForGC(*It))
				{
					break;
				}
				else if (It->IsA(Cls))
				{
					FDebugDisplayProperty& NewProp = DebugProperties[DebugProperties.AddZeroed()];
					NewProp.Obj = *It;
					NewProp.PropertyName = NAME_Rotation;
					NewProp.bSpecialProperty = true;
				}
			}
			FDebugDisplayProperty& NewProp = DebugProperties[DebugProperties.AddZeroed()];
			NewProp.Obj = Cls;
			NewProp.PropertyName = NAME_Rotation;
			NewProp.bSpecialProperty = true;
		}
		else
		{
			Ar.Logf(TEXT("Object not found"));
		}
	}

	return true;
}

bool UGameViewportClient::HandleDisplayClearCommand( const TCHAR* Cmd, FOutputDevice& Ar )
{
	DebugProperties.Empty();

	return true;
}

bool UGameViewportClient::HandleTextureDefragCommand( const TCHAR* Cmd, FOutputDevice& Ar )
{
	extern void appDefragmentTexturePool();
	appDefragmentTexturePool();
	return true;
}

bool UGameViewportClient::HandleToggleMIPFadeCommand( const TCHAR* Cmd, FOutputDevice& Ar )
{
	GEnableMipLevelFading = (GEnableMipLevelFading >= 0.0f) ? -1.0f : 1.0f;
	Ar.Logf(TEXT("Mip-fading is now: %s"), (GEnableMipLevelFading >= 0.0f) ? TEXT("ENABLED") : TEXT("DISABLED"));
	return true;
}

bool UGameViewportClient::HandlePauseRenderClockCommand( const TCHAR* Cmd, FOutputDevice& Ar )
{
	GPauseRenderingRealtimeClock = !GPauseRenderingRealtimeClock;
	Ar.Logf(TEXT("The global realtime rendering clock is now: %s"), GPauseRenderingRealtimeClock ? TEXT("PAUSED") : TEXT("RUNNING"));
	return true;
}


bool UGameViewportClient::RequestBugScreenShot(const TCHAR* Cmd, bool bDisplayHUDInfo)
{
	// find where these are really defined
	const static int32 MaxFilenameLen = 100;

	if( Viewport != NULL )
	{
		TCHAR File[MAX_SPRINTF] = TEXT("");
		for( int32 TestBitmapIndex = 0; TestBitmapIndex < 9; ++TestBitmapIndex )
		{ 
			const FString DescPlusExtension = FString::Printf( TEXT("%s%i.png"), Cmd, TestBitmapIndex );
			const FString SSFilename = CreateProfileFilename( DescPlusExtension, false );

			const FString OutputDir = FPaths::BugItDir() + FString::Printf( TEXT("%s"), Cmd) + TEXT("/");

			//UE_LOG(LogPlayerManagement, Warning, TEXT( "BugIt Looking: %s" ), *(OutputDir + SSFilename) );
			FCString::Sprintf( File, TEXT("%s"), *(OutputDir + SSFilename) );
			if( IFileManager::Get().FileSize(File) == INDEX_NONE )
			{
				UWorld* const ViewportWorld = GetWorld();
				if ( bDisplayHUDInfo && (ViewportWorld != nullptr) )
				{
					for( FConstPlayerControllerIterator Iterator = ViewportWorld->GetPlayerControllerIterator(); Iterator; ++Iterator )
					{
						APlayerController* PlayerController = *Iterator;
						if (PlayerController && PlayerController->GetHUD() )
						{
							PlayerController->GetHUD()->HandleBugScreenShot();
						}
					}
				}

				GScreenshotBitmapIndex = TestBitmapIndex; // this is safe as the UnMisc.cpp ScreenShot code will test each number before writing a file

				const bool bShowUI = true;
				const bool bAddFilenameSuffix = false;
				FScreenshotRequest::RequestScreenshot( File, bShowUI, bAddFilenameSuffix );
				break;
			}
		}
	}

	return true;
}

void UGameViewportClient::HandleViewportStatCheckEnabled(const TCHAR* InName, bool& bOutCurrentEnabled, bool& bOutOthersEnabled)
{
	// Check to see which viewports have this enabled (current, non-current)
	const bool bEnabled = IsStatEnabled(InName);
	if (GStatProcessingViewportClient == this && GEngine->GameViewport == this)
	{
		bOutCurrentEnabled = bEnabled;
	}
	else
	{
		bOutOthersEnabled |= bEnabled;
	}
}

void UGameViewportClient::HandleViewportStatEnabled(const TCHAR* InName)
{
	// Just enable this on the active viewport
	if (GStatProcessingViewportClient == this && GEngine->GameViewport == this)
	{
		SetStatEnabled(InName, true);
	}
}

void UGameViewportClient::HandleViewportStatDisabled(const TCHAR* InName)
{
	// Just disable this on the active viewport
	if (GStatProcessingViewportClient == this && GEngine->GameViewport == this)
	{
		SetStatEnabled(InName, false);
	}
}

void UGameViewportClient::HandleViewportStatDisableAll(const bool bInAnyViewport)
{
	// Disable all on either all or the current viewport (depending on the flag)
	if (bInAnyViewport || (GStatProcessingViewportClient == this && GEngine->GameViewport == this))
	{
		SetStatEnabled(NULL, false, true);
	}
}

#undef LOCTEXT_NAMESPACE<|MERGE_RESOLUTION|>--- conflicted
+++ resolved
@@ -35,8 +35,6 @@
 
 #define LOCTEXT_NAMESPACE "GameViewport"
 
-#define LOCTEXT_NAMESPACE "GameViewport"
-
 /** This variable allows forcing full screen of the first player controller viewport, even if there are multiple controllers plugged in and no cinematic playing. */
 bool GForceFullscreen = false;
 
@@ -253,8 +251,6 @@
 	// Create the cursor Widgets
 	UUserInterfaceSettings* UISettings = GetMutableDefault<UUserInterfaceSettings>(UUserInterfaceSettings::StaticClass());
 
-<<<<<<< HEAD
-=======
 	if (GEngine)
 	{
 		FAudioDeviceManager* AudioDeviceManager = GEngine->GetAudioDeviceManager();
@@ -287,7 +283,6 @@
 		}
 	}
 	
->>>>>>> cce8678d
 	AddCursor(EMouseCursor::Default, UISettings->DefaultCursor);
 	AddCursor(EMouseCursor::TextEditBeam, UISettings->TextEditBeamCursor);
 	AddCursor(EMouseCursor::Crosshairs, UISettings->CrosshairsCursor);
@@ -633,11 +628,7 @@
 	}
 }
 
-<<<<<<< HEAD
-TOptional<TSharedRef<SWidget>> UGameViewportClient::MapCursor(FViewport* Viewport, const FCursorReply& CursorReply)
-=======
 TOptional<TSharedRef<SWidget>> UGameViewportClient::MapCursor(FViewport* InViewport, const FCursorReply& CursorReply)
->>>>>>> cce8678d
 {
 	const TSharedRef<SWidget>* CursorWidgetPtr = CursorWidgets.Find(CursorReply.GetCursorType());
 	if (CursorWidgetPtr != nullptr)
@@ -2285,8 +2276,6 @@
 	return EPopupMethod::UseCurrentWindow;
 }
 
-<<<<<<< HEAD
-=======
 void UGameViewportClient::ToggleShowVolumes()
 {
 	// Don't allow 'show collision' and 'show volumes' at the same time, so turn collision off
@@ -2323,7 +2312,6 @@
 	}
 }
 
->>>>>>> cce8678d
 void UGameViewportClient::ToggleShowCollision()
 {
 	// special case: for the Engine.Collision flag, we need to un-hide any primitive components that collide so their collision geometry gets rendered
