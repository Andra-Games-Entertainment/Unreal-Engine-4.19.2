// Copyright 1998-2015 Epic Games, Inc. All Rights Reserved.

#include "EnginePrivate.h"
#include "ActorEditorUtils.h"

#if WITH_EDITOR
#include "ComponentEditorUtils.h"
#endif

namespace FActorEditorUtils
{
	bool IsABuilderBrush( const AActor* InActor )
	{
		bool bIsBuilder = false;
#if WITH_EDITOR		
		if ( InActor && InActor->GetWorld() && !InActor->HasAnyFlags(RF_ClassDefaultObject) )
		{
			ULevel* ActorLevel = InActor->GetLevel();
			if ((ActorLevel != nullptr) && (ActorLevel->Actors.Num() >= 2))
			{
				// If the builder brush exists then it will be the 2nd actor in the actors array.
				ABrush* BuilderBrush = Cast<ABrush>(ActorLevel->Actors[1]);
				// If the second actor is not a brush then it certainly cannot be the builder brush.
				if ((BuilderBrush != nullptr) && (BuilderBrush->GetBrushComponent() != nullptr) && (BuilderBrush->Brush != nullptr))
				{
					bIsBuilder = (BuilderBrush == InActor);
				}
			}			
		}
#endif
		return bIsBuilder;
	}

	bool IsAPreviewOrInactiveActor( const AActor* InActor )
	{
		UWorld* World = InActor ? InActor->GetWorld() : NULL;
		return World && (World->WorldType == EWorldType::Preview || World->WorldType == EWorldType::Inactive);
	}

	void GetEditableComponents( const AActor* InActor, TArray<UActorComponent*>& OutEditableComponents )
	{
<<<<<<< HEAD
		// If a component wasn't created by a construction script (i.e. it's native or an instance), it's editable
=======
>>>>>>> cce8678d
		TInlineComponentArray<UActorComponent*> InstanceComponents;
		InActor->GetComponents(InstanceComponents);
		for (auto Component : InstanceComponents)
		{
<<<<<<< HEAD
			if (!Component->IsCreatedByConstructionScript())
			{
				OutEditableComponents.Add(Component);
=======
#if WITH_EDITOR
			if (Component->CreationMethod == EComponentCreationMethod::Native)
			{
				// Make sure it's an exposed native component
				if (FComponentEditorUtils::CanEditNativeComponent(Component))
				{
					OutEditableComponents.Add(Component);
				}
>>>>>>> cce8678d
			}
			else if (Component->CreationMethod == EComponentCreationMethod::Instance)
#else
			if (!Component->IsCreatedByConstructionScript())
#endif
			{
				OutEditableComponents.Add(Component);
			}
		}
	}
}

<|MERGE_RESOLUTION|>--- conflicted
+++ resolved
@@ -39,19 +39,10 @@
 
 	void GetEditableComponents( const AActor* InActor, TArray<UActorComponent*>& OutEditableComponents )
 	{
-<<<<<<< HEAD
-		// If a component wasn't created by a construction script (i.e. it's native or an instance), it's editable
-=======
->>>>>>> cce8678d
 		TInlineComponentArray<UActorComponent*> InstanceComponents;
 		InActor->GetComponents(InstanceComponents);
 		for (auto Component : InstanceComponents)
 		{
-<<<<<<< HEAD
-			if (!Component->IsCreatedByConstructionScript())
-			{
-				OutEditableComponents.Add(Component);
-=======
 #if WITH_EDITOR
 			if (Component->CreationMethod == EComponentCreationMethod::Native)
 			{
@@ -60,7 +51,6 @@
 				{
 					OutEditableComponents.Add(Component);
 				}
->>>>>>> cce8678d
 			}
 			else if (Component->CreationMethod == EComponentCreationMethod::Instance)
 #else
