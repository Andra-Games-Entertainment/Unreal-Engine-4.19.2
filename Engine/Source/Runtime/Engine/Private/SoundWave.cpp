--- conflicted
+++ resolved
@@ -394,13 +394,8 @@
 		}
 	}
 
-<<<<<<< HEAD
-	// Only add this streaming sound if we're not a dedicated server or if there is an audio device manager
-	if (IsStreaming() && FPlatformProperties::SupportsAudioStreaming()) 
-=======
 	// Only add this streaming sound if the platform supports streaming
 	if (IsStreaming() && FPlatformProperties::SupportsAudioStreaming())
->>>>>>> f30f9b45
 	{
 #if WITH_EDITORONLY_DATA
 		FinishCachePlatformData();
