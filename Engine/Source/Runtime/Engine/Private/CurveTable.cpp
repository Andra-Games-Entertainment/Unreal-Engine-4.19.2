// Copyright 1998-2015 Epic Games, Inc. All Rights Reserved.

#include "EnginePrivate.h"
#include "Engine/CurveTable.h"
#include "Json.h"
#include "CsvParser.h"

DEFINE_LOG_CATEGORY(LogCurveTable);

ENGINE_API const FString FCurveTableRowHandle::Unknown(TEXT("UNKNOWN"));

DECLARE_CYCLE_STAT(TEXT("CurveTableRowHandle Eval"),STAT_CurveTableRowHandleEval,STATGROUP_Engine);


//////////////////////////////////////////////////////////////////////////
UCurveTable::UCurveTable(const FObjectInitializer& ObjectInitializer)
	: Super(ObjectInitializer)
{
}

/** Util that removes invalid chars and then make an FName */
FName UCurveTable::MakeValidName(const FString& InString)
{
	FString InvalidChars(INVALID_NAME_CHARACTERS);

	FString FixedString;
	TArray<TCHAR>& FixedCharArray = FixedString.GetCharArray();

	// Iterate over input string characters
	for(int32 CharIdx=0; CharIdx<InString.Len(); CharIdx++)
	{
		// See if this char occurs in the InvalidChars string
		FString Char = InString.Mid( CharIdx, 1 );
		if( !InvalidChars.Contains(Char) )
		{
			// Its ok, add to result
			FixedCharArray.Add(Char[0]);
		}
	}
	FixedCharArray.Add(0);

	return FName(*FixedString);
}

void UCurveTable::Serialize( FArchive& Ar )
{
	Super::Serialize(Ar); // When loading, this should load our RowCurve!	

	if(Ar.IsLoading())
	{
		int32 NumRows;
		Ar << NumRows;

		for(int32 RowIdx = 0; RowIdx < NumRows; RowIdx++)
		{
			// Load row name
			FName RowName;
			Ar << RowName;

			// Load row data
			FRichCurve* NewCurve = new FRichCurve();
			FRichCurve::StaticStruct()->SerializeTaggedProperties(Ar, (uint8*)NewCurve, FRichCurve::StaticStruct(), NULL);

			// Add to map
			RowMap.Add(RowName, NewCurve);
		}
	}
	else if(Ar.IsSaving())
	{
		int32 NumRows = RowMap.Num();
		Ar << NumRows;

		// Now iterate over rows in the map
		for ( auto RowIt = RowMap.CreateIterator(); RowIt; ++RowIt )
		{
			// Save out name
			FName RowName = RowIt.Key();
			Ar << RowName;

			// Save out data
			FRichCurve* Curve = RowIt.Value();
			FRichCurve::StaticStruct()->SerializeTaggedProperties(Ar, (uint8*)Curve, FRichCurve::StaticStruct(), NULL);
		}
	}
}

void UCurveTable::FinishDestroy()
{
	Super::FinishDestroy();

	EmptyTable(); // Free memory when UObject goes away
}

#if WITH_EDITORONLY_DATA
void UCurveTable::GetAssetRegistryTags(TArray<FAssetRegistryTag>& OutTags) const
{
	OutTags.Add( FAssetRegistryTag(SourceFileTagName(), ImportPath, FAssetRegistryTag::TT_Hidden) );

	Super::GetAssetRegistryTags(OutTags);
}
#endif

<<<<<<< HEAD
FString UCurveTable::GetTableAsString()
=======
FString UCurveTable::GetTableAsString() const
>>>>>>> cce8678d
{
	FString Result;

	if(RowMap.Num() > 0)
	{
		TArray<FName> Names;
		TArray<FRichCurve*> Curves;
		
		// get the row names and curves they represent
		RowMap.GenerateKeyArray(Names);
		RowMap.GenerateValueArray(Curves);

		// Determine the curve with the longest set of data, for headers
		int32 LongestCurveIndex = 0;
		for(int32 CurvesIdx = 1; CurvesIdx < Curves.Num(); CurvesIdx++)
		{
			if(Curves[CurvesIdx]->GetNumKeys() > Curves[LongestCurveIndex]->GetNumKeys())
			{
				LongestCurveIndex = CurvesIdx;
			}
		}

		// First row, column titles, taken from the longest curve
		Result += TEXT("---");
		for (auto It(Curves[LongestCurveIndex]->GetKeyIterator()); It; ++It)
		{
			Result += FString::Printf(TEXT(",%f"), It->Time);
		}
		Result += TEXT("\n");

		// display all the curves
		for(int32 CurvesIdx = 0; CurvesIdx < Curves.Num(); CurvesIdx++)
		{
			// show name of curve
			Result += Names[CurvesIdx].ToString();

			// show data of curve
			for (auto It(Curves[CurvesIdx]->GetKeyIterator()); It; ++It)
			{
				Result += FString::Printf(TEXT(",%f"), It->Value);
			}

			Result += TEXT("\n");
		}
	}
	else
	{
		Result += FString(TEXT("No data in row curve!\n"));
	}
	return Result;
}

FString UCurveTable::GetTableAsCSV() const
{
	FString Result;

	if(RowMap.Num() > 0)
	{
		TArray<FName> Names;
		TArray<FRichCurve*> Curves;
		
		// get the row names and curves they represent
		RowMap.GenerateKeyArray(Names);
		RowMap.GenerateValueArray(Curves);

		// Determine the curve with the longest set of data, for headers
		int32 LongestCurveIndex = 0;
		for (int32 CurvesIdx = 1; CurvesIdx < Curves.Num(); CurvesIdx++)
		{
			if(Curves[CurvesIdx]->GetNumKeys() > Curves[LongestCurveIndex]->GetNumKeys())
			{
				LongestCurveIndex = CurvesIdx;
			}
		}

		// First row, column titles, taken from the longest curve
		Result += TEXT("---");
		for (auto It(Curves[LongestCurveIndex]->GetKeyIterator()); It; ++It)
		{
			Result += FString::Printf(TEXT(",%f"), It->Time);
		}
		Result += TEXT("\n");

		// display all the curves
		for (int32 CurvesIdx = 0; CurvesIdx < Curves.Num(); CurvesIdx++)
		{
			// show name of curve
			Result += Names[CurvesIdx].ToString();

			// show data of curve
			for (auto It(Curves[CurvesIdx]->GetKeyIterator()); It; ++It)
			{
				Result += FString::Printf(TEXT(",%f"), It->Value);
			}

			Result += TEXT("\n");
		}
	}

	return Result;
}

FString UCurveTable::GetTableAsJSON() const
{
	// use the pretty print policy since these values are usually getting dumpped for check-in to P4 (or for inspection)
	FString Result;
	TSharedRef< TJsonWriter<TCHAR, TPrettyJsonPrintPolicy<TCHAR> > > JsonWriter = TJsonWriterFactory<TCHAR, TPrettyJsonPrintPolicy<TCHAR> >::Create(&Result);
	if (!WriteTableAsJSON(JsonWriter))
	{
		return TEXT("No data in row curve!\n");
	}
	JsonWriter->Close();
	return Result;
}

bool UCurveTable::WriteTableAsJSON(const TSharedRef< TJsonWriter<TCHAR, TPrettyJsonPrintPolicy<TCHAR> > >& JsonWriter) const
{
	if(RowMap.Num() <= 0)
	{
		return false;
	}
	TArray<FName> Names;
	TArray<FRichCurve*> Curves;

	// get the row names and curves they represent
	RowMap.GenerateKeyArray(Names);
	RowMap.GenerateValueArray(Curves);

	// Determine the curve with the longest set of data, for headers
	int32 LongestCurveIndex = 0;
	for(int32 CurvesIdx = 1; CurvesIdx < Curves.Num(); CurvesIdx++)
	{
		if(Curves[CurvesIdx]->GetNumKeys() > Curves[LongestCurveIndex]->GetNumKeys())
		{
			LongestCurveIndex = CurvesIdx;
		}
	}

	JsonWriter->WriteArrayStart();

	// display all the curves
	for(int32 CurvesIdx = 0; CurvesIdx < Curves.Num(); CurvesIdx++)
	{
		JsonWriter->WriteObjectStart();
		// show name of curve
		JsonWriter->WriteValue(TEXT("Name"),Names[CurvesIdx].ToString());

		// show data of curve
		auto LongIt(Curves[LongestCurveIndex]->GetKeyIterator());
		for (auto It(Curves[CurvesIdx]->GetKeyIterator()); It; ++It)
		{
			JsonWriter->WriteValue(FString::Printf(TEXT("%d"), (int32)LongIt->Time), It->Value);
			++LongIt;
		}
		JsonWriter->WriteObjectEnd();
	}

	JsonWriter->WriteArrayEnd();
	return true;
}

void UCurveTable::EmptyTable()
{
	// Iterate over all rows in table and free mem
	for ( auto RowIt = RowMap.CreateIterator(); RowIt; ++RowIt )
	{
		FRichCurve* RowData = RowIt.Value();
		delete RowData;
	}

	// Finally empty the map
	RowMap.Empty();
}


/** */
void GetCurveValues(const TArray<const TCHAR*>& Cells, TArray<float>* Values)
{
	// Need at least 2 columns, first column is skipped, will contain row names
	if(Cells.Num() >= 2)
	{
		// first element always NULL - as first column is row names
		for(int32 ColIdx = 1; ColIdx < Cells.Num(); ColIdx++)
		{
			Values->Add(FCString::Atof(Cells[ColIdx]));
		}
	}
}

TArray<FString> UCurveTable::CreateTableFromCSVString(const FString& InString, ERichCurveInterpMode InterpMode)
{
	// Array used to store problems about table creation
	TArray<FString> OutProblems;

	const FCsvParser Parser(InString);
	const FCsvParser::FRows& Rows = Parser.GetRows();

	// Must have at least 2 rows (x values + y values for at least one row)
	if(Rows.Num() <= 1)
	{
		OutProblems.Add(FString(TEXT("Too few rows.")));
		return OutProblems;
	}

	// Empty existing data
	EmptyTable();

	TArray<float> XValues;
	GetCurveValues(Rows[0], &XValues);

	// Iterate over rows
	for(int32 RowIdx = 1; RowIdx < Rows.Num(); RowIdx++)
	{
		const TArray<const TCHAR*>& Row = Rows[RowIdx];

		// Need at least 1 cells (row name)
		if(Row.Num() < 1)
		{
			OutProblems.Add(FString::Printf(TEXT("Row '%d' has too few cells."), RowIdx));
			continue;
		}

		// Get row name
		FName RowName = MakeValidName(Row[0]);

		// Check its not 'none'
		if(RowName == NAME_None)
		{
			OutProblems.Add(FString::Printf(TEXT("Row '%d' missing a name."), RowIdx));
			continue;
		}

		// Check its not a duplicate
		if(RowMap.Find(RowName) != NULL)
		{
			OutProblems.Add(FString::Printf(TEXT("Duplicate row name '%s'."), *RowName.ToString()));
			continue;
		}

		TArray<float> YValues;
		GetCurveValues(Row, &YValues);

		if(XValues.Num() != YValues.Num())
		{
			OutProblems.Add(FString::Printf(TEXT("Row '%s' does not have the right number of columns."), *RowName.ToString()));
			continue;
		}

		FRichCurve* NewCurve = new FRichCurve();
		// Now iterate over cells (skipping first cell, that was row name)
		for(int32 ColumnIdx = 0; ColumnIdx < XValues.Num(); ColumnIdx++)
		{
			FKeyHandle KeyHandle = NewCurve->AddKey(XValues[ColumnIdx], YValues[ColumnIdx]);
			NewCurve->SetKeyInterpMode(KeyHandle, InterpMode);
		}

		RowMap.Add(RowName, NewCurve);
	}

	Modify(true);
	return OutProblems;
}

TArray<FString> UCurveTable::CreateTableFromJSONString(const FString& InString, ERichCurveInterpMode InterpMode)
{
	// Array used to store problems about table creation
	TArray<FString> OutProblems;

	if (InString.IsEmpty())
	{
		OutProblems.Add(TEXT("Input data is empty."));
		return OutProblems;
	}

	TArray< TSharedPtr<FJsonValue> > ParsedTableRows;
	{
		const TSharedRef< TJsonReader<TCHAR> > JsonReader = TJsonReaderFactory<TCHAR>::Create(InString);
		if (!FJsonSerializer::Deserialize(JsonReader, ParsedTableRows) || ParsedTableRows.Num() == 0)
		{
			OutProblems.Add(FString::Printf(TEXT("Failed to parse the JSON data. Error: %s"), *JsonReader->GetErrorMessage()));
			return OutProblems;
		}
	}

	// Empty existing data
	EmptyTable();

	// Iterate over rows
	for (int32 RowIdx = 0; RowIdx < ParsedTableRows.Num(); ++RowIdx)
	{
		const TSharedPtr<FJsonValue>& ParsedTableRowValue = ParsedTableRows[RowIdx];
		TSharedPtr<FJsonObject> ParsedTableRowObject = ParsedTableRowValue->AsObject();
		if (!ParsedTableRowObject.IsValid())
		{
			OutProblems.Add(FString::Printf(TEXT("Row '%d' is not a valid JSON object."), RowIdx));
			continue;
		}

		// Get row name
		static const FString RowNameJsonKey = TEXT("Name");
		const FName RowName = MakeValidName(ParsedTableRowObject->GetStringField(RowNameJsonKey));

		// Check its not 'none'
		if (RowName == NAME_None)
		{
			OutProblems.Add(FString::Printf(TEXT("Row '%d' missing a name."), RowIdx));
			continue;
		}

		// Check its not a duplicate
		if (RowMap.Find(RowName) != NULL)
		{
			OutProblems.Add(FString::Printf(TEXT("Duplicate row name '%s'."), *RowName.ToString()));
			continue;
		}

		// Add a key for each entry in this row
		FRichCurve* NewCurve = new FRichCurve();
		for (const auto& ParsedTableRowEntry : ParsedTableRowObject->Values)
		{
			// Skip the name entry
			if (ParsedTableRowEntry.Key == RowNameJsonKey)
			{
				continue;
			}

			// Make sure we have a valid float key
			float EntryKey = 0.0f;
			if (!LexicalConversion::TryParseString(EntryKey, *ParsedTableRowEntry.Key))
			{
				OutProblems.Add(FString::Printf(TEXT("Key '%s' on row '%s' is not a float and cannot be parsed."), *ParsedTableRowEntry.Key, *RowName.ToString()));
				continue;
			}

			// Make sure we have a valid float value
			double EntryValue = 0.0;
			if (!ParsedTableRowEntry.Value->TryGetNumber(EntryValue))
			{
				OutProblems.Add(FString::Printf(TEXT("Entry '%s' on row '%s' is not a float and cannot be parsed."), *ParsedTableRowEntry.Key, *RowName.ToString()));
				continue;
			}

			FKeyHandle KeyHandle = NewCurve->AddKey(EntryKey, static_cast<float>(EntryValue));
			NewCurve->SetKeyInterpMode(KeyHandle, InterpMode);
		}

		RowMap.Add(RowName, NewCurve);
	}

	Modify(true);
	return OutProblems;
}

//////////////////////////////////////////////////////////////////////////


FRichCurve* FCurveTableRowHandle::GetCurve(const FString& ContextString) const
{
	if(CurveTable == NULL)
	{
		if (RowName != NAME_None)
		{
			UE_LOG(LogCurveTable, Warning, TEXT("FCurveTableRowHandle::FindRow : No CurveTable for row %s (%s)."), *RowName.ToString(), *ContextString);
		}
		return NULL;
	}

	return CurveTable->FindCurve(RowName, ContextString);
}

float FCurveTableRowHandle::Eval(float XValue) const
{
	SCOPE_CYCLE_COUNTER(STAT_CurveTableRowHandleEval); 

	FRichCurve* Curve = GetCurve();
	if(Curve != NULL)
	{
		return Curve->Eval(XValue);
	}

	return 0;
}

bool FCurveTableRowHandle::Eval(float XValue, float* YValue) const
{
	SCOPE_CYCLE_COUNTER(STAT_CurveTableRowHandleEval); 

	FRichCurve* Curve = GetCurve();
	if(Curve != NULL && YValue != NULL)
	{
		*YValue = Curve->Eval(XValue);
		return true;
	}

	return false;
}

bool FCurveTableRowHandle::operator==(const FCurveTableRowHandle& Other) const
{
	return ((Other.CurveTable == CurveTable) && (Other.RowName == RowName));
}

bool FCurveTableRowHandle::operator!=(const FCurveTableRowHandle& Other) const
{
	return ((Other.CurveTable != CurveTable) || (Other.RowName != RowName));
}<|MERGE_RESOLUTION|>--- conflicted
+++ resolved
@@ -100,11 +100,7 @@
 }
 #endif
 
-<<<<<<< HEAD
-FString UCurveTable::GetTableAsString()
-=======
 FString UCurveTable::GetTableAsString() const
->>>>>>> cce8678d
 {
 	FString Result;
 
