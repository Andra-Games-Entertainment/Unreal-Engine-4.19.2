// Copyright 1998-2015 Epic Games, Inc. All Rights Reserved.

#include "EnginePrivate.h"
#include "PhysicsPublic.h"
#include "Collision.h"

#include "MessageLog.h"

#if WITH_PHYSX
	#include "PhysXSupport.h"
	#include "../Collision/PhysXCollision.h"
	#include "../Collision/CollisionConversions.h"
#endif // WITH_PHYSX

#include "PhysDerivedData.h"
#include "PhysicsSerializer.h"

#define LOCTEXT_NAMESPACE "BodyInstance"

#if WITH_BOX2D
#include "../PhysicsEngine2D/Box2DIntegration.h"
#include "PhysicsEngine/BodySetup2D.h"
#include "PhysicsEngine/AggregateGeometry2D.h"
#endif	//WITH_BOX2D
#include "Components/ModelComponent.h"
#include "Components/BrushComponent.h"
#include "PhysicalMaterials/PhysicalMaterial.h"
#include "PhysicsEngine/PhysicsSettings.h"

DEFINE_STAT(STAT_InitBody);
DEFINE_STAT(STAT_InitBodyDebug);
DEFINE_STAT(STAT_InitBodySceneInteraction);
DEFINE_STAT(STAT_InitBodyPostAdd);
DEFINE_STAT(STAT_UpdatePhysFilter);
DEFINE_STAT(STAT_UpdatePhysFilterPhysX);

DEFINE_STAT(STAT_InitBodies);
DEFINE_STAT(STAT_BulkSceneAdd);
DEFINE_STAT(STAT_StaticInitBodies);

////////////////////////////////////////////////////////////////////////////
// FCollisionResponse
////////////////////////////////////////////////////////////////////////////

FCollisionResponse::FCollisionResponse()
{

}

FCollisionResponse::FCollisionResponse(ECollisionResponse DefaultResponse)
{
	SetAllChannels(DefaultResponse);
}

/** Set the response of a particular channel in the structure. */
void FCollisionResponse::SetResponse(ECollisionChannel Channel, ECollisionResponse NewResponse)
{
#if 1// @hack until PostLoad is disabled for CDO of BP WITH_EDITOR
	ECollisionResponse DefaultResponse = FCollisionResponseContainer::GetDefaultResponseContainer().GetResponse(Channel);
	if (DefaultResponse == NewResponse)
	{
		RemoveReponseFromArray(Channel);
	}
	else
	{
		AddReponseToArray(Channel, NewResponse);
	}
#endif

	ResponseToChannels.SetResponse(Channel, NewResponse);
}

/** Set all channels to the specified response */
void FCollisionResponse::SetAllChannels(ECollisionResponse NewResponse)
{
	ResponseToChannels.SetAllChannels(NewResponse);
#if 1// @hack until PostLoad is disabled for CDO of BP WITH_EDITOR
	UpdateArrayFromResponseContainer();
#endif
}

void FCollisionResponse::ReplaceChannels(ECollisionResponse OldResponse, ECollisionResponse NewResponse)
{
	ResponseToChannels.ReplaceChannels(OldResponse, NewResponse);
#if 1// @hack until PostLoad is disabled for CDO of BP WITH_EDITOR
	UpdateArrayFromResponseContainer();
#endif
}

/** Set all channels from ChannelResponse Array **/
void FCollisionResponse::SetCollisionResponseContainer(const FCollisionResponseContainer& InResponseToChannels)
{
	ResponseToChannels = InResponseToChannels;
#if 1// @hack until PostLoad is disabled for CDO of BP WITH_EDITOR
	// this is only valid case that has to be updated
	UpdateArrayFromResponseContainer();
#endif
}

void FCollisionResponse::SetResponsesArray(const TArray<FResponseChannel>& InChannelResponses)
{
#if DO_GUARD_SLOW
	// verify if the name is overlapping, if so, ensure, do not remove in debug becuase it will cause inconsistent bug between debug/release
	int32 const ResponseNum = InChannelResponses.Num();
	for (int32 I=0; I<ResponseNum; ++I)
	{
		for (int32 J=I+1; J<ResponseNum; ++J)
		{
			if (InChannelResponses[I].Channel == InChannelResponses[J].Channel)
			{
				UE_LOG(LogCollision, Warning, TEXT("Collision Channel : Redundant name exists"));
			}
		}
	}
#endif

	ResponseArray = InChannelResponses;
	UpdateResponseContainerFromArray();
}

#if 1// @hack until PostLoad is disabled for CDO of BP WITH_EDITOR
bool FCollisionResponse::RemoveReponseFromArray(ECollisionChannel Channel)
{
	// this is expensive operation, I'd love to remove names but this operation is supposed to do
	// so only allow it in editor
	// without editor, this does not have to match 
	// We'd need to save name just in case that name is gone or not
	FName ChannelName = UCollisionProfile::Get()->ReturnChannelNameFromContainerIndex(Channel);
	for (auto Iter=ResponseArray.CreateIterator(); Iter; ++Iter)
	{
		if (ChannelName == (*Iter).Channel)
		{
			ResponseArray.RemoveAt(Iter.GetIndex());
			return true;
		}
	}
	return false;
}

bool FCollisionResponse::AddReponseToArray(ECollisionChannel Channel, ECollisionResponse Response)
{
	// this is expensive operation, I'd love to remove names but this operation is supposed to do
	// so only allow it in editor
	// without editor, this does not have to match 
	FName ChannelName = UCollisionProfile::Get()->ReturnChannelNameFromContainerIndex(Channel);
	for (auto Iter=ResponseArray.CreateIterator(); Iter; ++Iter)
	{
		if (ChannelName == (*Iter).Channel)
		{
			(*Iter).Response = Response;
			return true;
		}
	}

	// if not add to the list
	ResponseArray.Add(FResponseChannel(ChannelName, Response));
	return true;
}

void FCollisionResponse::UpdateArrayFromResponseContainer()
{
	ResponseArray.Empty();

	const FCollisionResponseContainer& DefaultResponse = FCollisionResponseContainer::GetDefaultResponseContainer();

	for(int32 i=0; i<ARRAY_COUNT(ResponseToChannels.EnumArray); i++)
	{
		// if not same as default
		if ( ResponseToChannels.EnumArray[i] != DefaultResponse.EnumArray[i] )
		{
			FName ChannelName = UCollisionProfile::Get()->ReturnChannelNameFromContainerIndex(i);
			if (ChannelName != NAME_None)
			{
				FResponseChannel NewResponse;
				NewResponse.Channel = ChannelName;
				NewResponse.Response = (ECollisionResponse)ResponseToChannels.EnumArray[i];
				ResponseArray.Add(NewResponse);
			}
		}
	}
}

#endif // WITH_EDITOR

void FCollisionResponse::UpdateResponseContainerFromArray()
{
	ResponseToChannels = FCollisionResponseContainer::GetDefaultResponseContainer();

	for (auto Iter = ResponseArray.CreateIterator(); Iter; ++Iter)
	{
		FResponseChannel& Response = *Iter;

		int32 EnumIndex = UCollisionProfile::Get()->ReturnContainerIndexFromChannelName(Response.Channel);
		if ( EnumIndex != INDEX_NONE )
		{
			ResponseToChannels.SetResponse((ECollisionChannel)EnumIndex, Response.Response);
		}
		else
		{
			// otherwise remove
			ResponseArray.RemoveAt(Iter.GetIndex());
			--Iter;
		}
	}
}
////////////////////////////////////////////////////////////////////////////

FBodyInstance::FBodyInstance()
	: InstanceBodyIndex(INDEX_NONE)
	, InstanceBoneIndex(INDEX_NONE)
	, Scale3D(1.0f)
	, SceneIndexSync(0)
	, SceneIndexAsync(0)
	, CollisionProfileName(UCollisionProfile::CustomCollisionProfileName)
	, bUseCCD(false)
	, bNotifyRigidBodyCollision(false)
	, bSimulatePhysics(false)
	, bOverrideMass(false)
	, bEnableGravity(true)
	, bAutoWeld(false)
	, bWelded(false)
	, bStartAwake(true)
	, bGenerateWakeEvents(false)
	, bUpdateMassWhenScaleChanges(false)
	, bLockTranslation(true)
	, bLockRotation(true)
	, bLockXTranslation(false)
	, bLockYTranslation(false)
	, bLockZTranslation(false)
	, bLockXRotation(false)
	, bLockYRotation(false)
	, bLockZRotation(false)
#if WITH_PHYSX
	, bWokenExternally(false)
#endif // WITH_PHYSX
	, bUseAsyncScene(false)
	, bOverrideMaxDepenetrationVelocity(false)
	, bOverrideWalkableSlopeOnInstance(false)
	, MaxDepenetrationVelocity(0.f)
	, MassInKg(100.f)
	, LinearDamping(0.01)
	, AngularDamping(0.0)
	, CustomDOFPlaneNormal(FVector::ZeroVector)
	, COMNudge(ForceInit)
	, MassScale(1.f)
	, DOFConstraint(NULL)
	, WeldParent(NULL)
	, PhysMaterialOverride(NULL)
	, CustomSleepThresholdMultiplier(1.f)
	, PhysicsBlendWeight(0.f)
	, PositionSolverIterationCount(8)
#if WITH_PHYSX
	, RigidActorSync(NULL)
	, RigidActorAsync(NULL)
	, BodyAggregate(NULL)
	, RigidActorSyncId(PX_SERIAL_OBJECT_ID_INVALID)
	, RigidActorAsyncId(PX_SERIAL_OBJECT_ID_INVALID)
#endif // WITH_PHYSX
	, VelocitySolverIterationCount(1)
#if WITH_PHYSX
	, InitialLinearVelocity(0.0f)
	, PhysxUserData(this)
#endif // WITH_PHYSX
#if WITH_BOX2D
	, BodyInstancePtr(nullptr)
#endif // WITH_BOX2D
#if WITH_PHYSX
	, CurrentSceneState(BodyInstanceSceneState::NotAdded)
#endif // WITH_PHYSX
	, SleepFamily(ESleepFamily::Normal)
	, DOFMode(0)
	, CollisionEnabled(ECollisionEnabled::QueryAndPhysics)
	, ObjectType(ECC_WorldStatic)
{
	MaxAngularVelocity = UPhysicsSettings::Get()->MaxAngularVelocity;
}

FArchive& operator<<(FArchive& Ar,FBodyInstance& BodyInst)
{
	if (!Ar.IsLoading() && !Ar.IsSaving())
	{
		Ar << BodyInst.OwnerComponent;
		Ar << BodyInst.PhysMaterialOverride;
	}

	if (Ar.IsLoading() && Ar.UE4Ver() < VER_UE4_MAX_ANGULAR_VELOCITY_DEFAULT)
	{
		if(BodyInst.MaxAngularVelocity != 400.f)
		{
			BodyInst.bOverrideMaxAngularVelocity = true;
		}
	}

	return Ar;
}


/** Util for finding the parent bodyinstance of a specified body, using skeleton hierarchy */
FBodyInstance* FindParentBodyInstance(FName BodyName, USkeletalMeshComponent* SkelMeshComp)
{
	FName TestBoneName = BodyName;
	while(true)
	{
		TestBoneName = SkelMeshComp->GetParentBone(TestBoneName);
		// Bail out if parent bone not found
		if(TestBoneName == NAME_None)
		{
			return NULL;
		}

		// See if we have a body for the parent bone
		FBodyInstance* BI = SkelMeshComp->GetBodyInstance(TestBoneName);
		if(BI != NULL)
		{
			// We do - return it
			return BI;
		}

		// Don't repeat if we are already at the root!
		if(SkelMeshComp->GetBoneIndex(TestBoneName) == 0)
		{
			return NULL;
		}
	}

	return NULL;
}

FPhysScene* GetPhysicsScene(const FBodyInstance* BodyInstance)
{
	UPrimitiveComponent* OwnerComponentInst = BodyInstance->OwnerComponent.Get();
	return OwnerComponentInst ? OwnerComponentInst->GetWorld()->GetPhysicsScene() : nullptr;
}


#if WITH_PHYSX
//Determine that the shape is associated with this subbody (or root body)
bool FBodyInstance::IsShapeBoundToBody(const PxShape * PShape) const
{
	const FBodyInstance* BI = GetOriginalBodyInstance(PShape);
	return BI == this;
}

int32 FBodyInstance::GetAllShapes_AssumesLocked(TArray<PxShape*>& OutShapes) const
{
	int32 NumSyncShapes = 0;
	OutShapes.Empty();
	// grab shapes from sync actor
	if(RigidActorSync)
	{
		NumSyncShapes = RigidActorSync->getNbShapes();
		OutShapes.AddUninitialized(NumSyncShapes);
		RigidActorSync->getShapes(OutShapes.GetData(), NumSyncShapes);
	}

	// grab shapes from async actor
	if( RigidActorAsync != NULL && !HasSharedShapes())
	{
		const int32 NumAsyncShapes = RigidActorAsync->getNbShapes();
		OutShapes.AddUninitialized(NumAsyncShapes);
		RigidActorAsync->getShapes(OutShapes.GetData() + NumSyncShapes, NumAsyncShapes);
	}

	return NumSyncShapes;
}

#endif

void FBodyInstance::UpdateTriMeshVertices(const TArray<FVector> & NewPositions)
{
#if WITH_PHYSX
	if (BodySetup.IsValid())
	{
		ExecuteOnPhysicsReadWrite([&]
		{
			BodySetup->UpdateTriMeshVertices(NewPositions);

			//after updating the vertices we must call setGeometry again to update any shapes referencing the mesh

			TArray<PxShape *> PShapes;
			const int32 SyncShapeCount = GetAllShapes_AssumesLocked(PShapes);
			PxTriangleMeshGeometry PTriangleMeshGeometry;
			for (int32 ShapeIdx = 0; ShapeIdx < PShapes.Num(); ShapeIdx++)
			{
				PxShape* PShape = PShapes[ShapeIdx];
				if (PShape->getGeometryType() == PxGeometryType::eTRIANGLEMESH)
				{
					PShape->getTriangleMeshGeometry(PTriangleMeshGeometry);
					PShape->setGeometry(PTriangleMeshGeometry);
				}
			}
		});
	}
#endif
}

DEFINE_STAT(STAT_UpdatePhysMats);
DEFINE_STAT(STAT_UpdatePhysMatsSceneInteraction);

void FBodyInstance::UpdatePhysicalMaterials()
{
	SCOPE_CYCLE_COUNTER(STAT_UpdatePhysMats);
	UPhysicalMaterial* SimplePhysMat = GetSimplePhysicalMaterial();
	check(SimplePhysMat != NULL);
	TArray<UPhysicalMaterial*> ComplexPhysMats = GetComplexPhysicalMaterials();

#if WITH_PHYSX
	PxMaterial* PSimpleMat = SimplePhysMat->GetPhysXMaterial();
	check(PSimpleMat != NULL);
	ExecuteOnPhysicsReadWrite([&]()
	{
		ApplyMaterialToInstanceShapes_AssumesLocked(PSimpleMat, ComplexPhysMats);
	});
#endif

#if WITH_BOX2D
	if (BodyInstancePtr)
	{
		for (b2Fixture* Fixture = BodyInstancePtr->GetFixtureList(); Fixture; Fixture = Fixture->GetNext())
		{
			Fixture->SetFriction(SimplePhysMat->Friction);
			Fixture->SetRestitution(SimplePhysMat->Restitution);

			//@TODO: BOX2D: Determine if it's feasible to add support for FrictionCombineMode to Box2D
		}
	}
#endif
}

void FBodyInstance::InvalidateCollisionProfileName()
{
	CollisionProfileName = UCollisionProfile::CustomCollisionProfileName;
}

void FBodyInstance::SetResponseToChannel(ECollisionChannel Channel, ECollisionResponse NewResponse)
{
	InvalidateCollisionProfileName();
	ResponseToChannels_DEPRECATED.SetResponse(Channel, NewResponse);
	CollisionResponses.SetResponse(Channel, NewResponse);
	UpdatePhysicsFilterData();
}

void FBodyInstance::SetResponseToAllChannels(ECollisionResponse NewResponse)
{
	InvalidateCollisionProfileName();
	ResponseToChannels_DEPRECATED.SetAllChannels(NewResponse);
	CollisionResponses.SetAllChannels(NewResponse);
	UpdatePhysicsFilterData();
}
	
void FBodyInstance::ReplaceResponseToChannels(ECollisionResponse OldResponse, ECollisionResponse NewResponse)
{
	InvalidateCollisionProfileName();
	ResponseToChannels_DEPRECATED.ReplaceChannels(OldResponse, NewResponse);
	CollisionResponses.ReplaceChannels(OldResponse, NewResponse);
	UpdatePhysicsFilterData();
}

void FBodyInstance::SetResponseToChannels(const FCollisionResponseContainer& NewReponses)
{
	InvalidateCollisionProfileName();
	CollisionResponses.SetCollisionResponseContainer(NewReponses);
	UpdatePhysicsFilterData();
}
	
void FBodyInstance::SetObjectType(ECollisionChannel Channel)
{
	InvalidateCollisionProfileName();
	ObjectType = Channel;
	UpdatePhysicsFilterData();
}

void FBodyInstance::SetCollisionProfileName(FName InCollisionProfileName)
{
	if (CollisionProfileName != InCollisionProfileName)
	{
		CollisionProfileName = InCollisionProfileName;
		// now Load ProfileData
		LoadProfileData(false);
	}
}

bool FBodyInstance::DoesUseCollisionProfile() const
{
	return IsValidCollisionProfileName(CollisionProfileName);
}

void FBodyInstance::SetMassScale(float InMassScale)
{
	MassScale = InMassScale;
	UpdateMassProperties();
}

void FBodyInstance::SetCollisionEnabled(ECollisionEnabled::Type NewType, bool bUpdatePhysicsFilterData)
{
	if (CollisionEnabled != NewType)
	{
		InvalidateCollisionProfileName();
		CollisionEnabled = NewType;
		
		// Only update physics filter data if required
		if (bUpdatePhysicsFilterData)
		{
			UpdatePhysicsFilterData();
		}
	}
}



EDOFMode::Type FBodyInstance::ResolveDOFMode(EDOFMode::Type DOFMode)
{
	EDOFMode::Type ResultDOF = DOFMode;
	if (DOFMode == EDOFMode::Default)
	{
		ESettingsDOF::Type SettingDefaultPlane = UPhysicsSettings::Get()->DefaultDegreesOfFreedom;
		if (SettingDefaultPlane == ESettingsDOF::XYPlane) ResultDOF = EDOFMode::XYPlane;
		if (SettingDefaultPlane == ESettingsDOF::XZPlane) ResultDOF = EDOFMode::XZPlane;
		if (SettingDefaultPlane == ESettingsDOF::YZPlane) ResultDOF = EDOFMode::YZPlane;
		if (SettingDefaultPlane == ESettingsDOF::Full3D) ResultDOF  = EDOFMode::SixDOF;
	}

	return ResultDOF;
}

FVector FBodyInstance::GetLockedAxis() const
{
	EDOFMode::Type MyDOFMode = ResolveDOFMode(DOFMode);

	switch (MyDOFMode)
	{
	case EDOFMode::None: return FVector::ZeroVector;
	case EDOFMode::YZPlane: return FVector(1, 0, 0);
	case EDOFMode::XZPlane: return FVector(0, 1, 0);
	case EDOFMode::XYPlane: return FVector(0, 0, 1);
	case EDOFMode::CustomPlane: return CustomDOFPlaneNormal;
	case EDOFMode::SixDOF: return FVector::ZeroVector;
	default:	check(0);	//unsupported locked axis type
	}

	return FVector::ZeroVector;
}

void FBodyInstance::SetDOFLock(EDOFMode::Type NewAxisMode)
{
	DOFMode = NewAxisMode;

	CreateDOFLock();
}

void FBodyInstance::CreateDOFLock()
{
	if (DOFConstraint)
	{
		DOFConstraint->TermConstraint();
		FConstraintInstance::Free(DOFConstraint);
		DOFConstraint = NULL;
	}

	const FVector LockedAxis = GetLockedAxis();
	const EDOFMode::Type DOF = ResolveDOFMode(DOFMode);

	if (IsDynamic() == false || (LockedAxis.IsNearlyZero() && DOF != EDOFMode::SixDOF))
	{
		return;
	}

	//if we're using SixDOF make sure we have at least one constraint
	if (DOF == EDOFMode::SixDOF && !bLockXTranslation && !bLockYTranslation && !bLockZTranslation && !bLockXRotation && !bLockYRotation && !bLockZRotation)
	{
		return;
	}

	DOFConstraint = FConstraintInstance::Alloc();
	{
		DOFConstraint->bSwingLimitSoft = false;
		DOFConstraint->bTwistLimitSoft = false;
		DOFConstraint->bLinearLimitSoft = false;

		const FTransform TM = GetUnrealWorldTransform(false);
		FVector Normal = FVector(1, 0, 0);
		FVector Sec = FVector(0, 1, 0);


		if(DOF != EDOFMode::SixDOF)
		{
			DOFConstraint->AngularSwing1Motion = (bLockRotation || DOFMode != EDOFMode::CustomPlane) ? EAngularConstraintMotion::ACM_Locked : EAngularConstraintMotion::ACM_Free;
			DOFConstraint->AngularSwing2Motion = (bLockRotation || DOFMode != EDOFMode::CustomPlane) ? EAngularConstraintMotion::ACM_Locked : EAngularConstraintMotion::ACM_Free;
			DOFConstraint->AngularTwistMotion = EAngularConstraintMotion::ACM_Free;

			DOFConstraint->LinearXMotion = (bLockTranslation || DOFMode != EDOFMode::CustomPlane) ? ELinearConstraintMotion::LCM_Locked : ELinearConstraintMotion::LCM_Free;
			DOFConstraint->LinearYMotion = ELinearConstraintMotion::LCM_Free;
			DOFConstraint->LinearZMotion = ELinearConstraintMotion::LCM_Free;

			Normal = LockedAxis.GetSafeNormal();
			FVector Garbage;
			Normal.FindBestAxisVectors(Garbage, Sec);
		}else
		{
			DOFConstraint->AngularTwistMotion = bLockXRotation ? EAngularConstraintMotion::ACM_Locked : EAngularConstraintMotion::ACM_Free;
			DOFConstraint->AngularSwing2Motion = bLockYRotation ? EAngularConstraintMotion::ACM_Locked : EAngularConstraintMotion::ACM_Free;
			DOFConstraint->AngularSwing1Motion = bLockZRotation ? EAngularConstraintMotion::ACM_Locked : EAngularConstraintMotion::ACM_Free;

			DOFConstraint->LinearXMotion = bLockXTranslation ? ELinearConstraintMotion::LCM_Locked : ELinearConstraintMotion::LCM_Free;
			DOFConstraint->LinearYMotion = bLockYTranslation ? ELinearConstraintMotion::LCM_Locked : ELinearConstraintMotion::LCM_Free;
			DOFConstraint->LinearZMotion = bLockZTranslation ? ELinearConstraintMotion::LCM_Locked : ELinearConstraintMotion::LCM_Free;
		}

		DOFConstraint->PriAxis1 = TM.InverseTransformVectorNoScale(Normal);
		DOFConstraint->SecAxis1 = TM.InverseTransformVectorNoScale(Sec);

		DOFConstraint->PriAxis2 = Normal;
		DOFConstraint->SecAxis2 = Sec;
		DOFConstraint->Pos2 = TM.GetLocation();

		// Create constraint instance based on DOF
		DOFConstraint->InitConstraint(OwnerComponent.Get(), this, nullptr, 1.f);
	}
}

ECollisionEnabled::Type FBodyInstance::GetCollisionEnabled() const
{
	// Check actor override
	const UPrimitiveComponent* OwnerComponentInst = OwnerComponent.Get();
	AActor* Owner = OwnerComponentInst ? OwnerComponentInst->GetOwner() : NULL;
	if ((Owner != NULL) && !Owner->GetActorEnableCollision())
	{
		return ECollisionEnabled::NoCollision;
	}
	else
	{
		return CollisionEnabled;
	}
}

#if WITH_PHYSX
PxShape* ClonePhysXShape_AssumesLocked(PxShape* PShape)
{
	//NOTE: this code is copied directly from ExtSimpleFactory.cpp because physx does not currently have an API for copying a shape or incrementing a ref count.
	//This is hard to maintain so once they provide us with it we can get rid of this

	PxU16 PMaterialCount = PShape->getNbMaterials();

	TArray<PxMaterial*, TInlineAllocator<64>> PMaterials;

	PMaterials.AddZeroed(PMaterialCount);
	PShape->getMaterials(&PMaterials[0], PMaterialCount);

	PxShape* PNewShape = GPhysXSDK->createShape(PShape->getGeometry().any(), &PMaterials[0], PMaterialCount, false, PShape->getFlags());
	PNewShape->setLocalPose(PShape->getLocalPose());
	PNewShape->setContactOffset(PShape->getContactOffset());
	PNewShape->setRestOffset(PShape->getRestOffset());
	PNewShape->setSimulationFilterData(PShape->getSimulationFilterData());
	PNewShape->setQueryFilterData(PShape->getQueryFilterData());
	PNewShape->userData = PShape->userData;

	return PNewShape;
}


template<typename Lambda>
void ExecuteOnPxShapeWrite(FBodyInstance* BodyInstance, PxShape* PShape, Lambda Func)
{
	const bool bSharedShapes = BodyInstance->HasSharedShapes();
	if (bSharedShapes)
	{
		//we must now create a new shape because calling detach will lose our ref count (there's no way to increment it)
		//shape sharing is only done on static actors so this code should never execute outside the editor
		PxShape* PNewShape = ClonePhysXShape_AssumesLocked(PShape);
		BodyInstance->RigidActorSync->detachShape(*PShape, false);
		BodyInstance->RigidActorAsync->detachShape(*PShape, false);
		PShape = PNewShape;
	}

	Func(PShape);

	if (bSharedShapes)
	{
		BodyInstance->RigidActorSync->attachShape(*PShape);
		BodyInstance->RigidActorAsync->attachShape(*PShape);
		PShape->release();	//we must have created a new shape so release our reference to it (held by actors)
	}
}


void FBodyInstance::UpdatePhysicsShapeFilterData(uint32 SkelMeshCompID, bool bUseComplexAsSimple, bool bUseSimpleAsComplex, bool bPhysicsStatic, const TEnumAsByte<ECollisionEnabled::Type> * CollisionEnabledOverride, FCollisionResponseContainer * ResponseOverride, bool * bNotifyOverride)
{
	ExecuteOnPhysicsReadWrite([&]
	{
		if (PxRigidActor* PActor = GetPxRigidActor_AssumesLocked())
		{

		// Iterate over all shapes and assign filterdata
		TArray<PxShape*> AllShapes;
		const int32 NumSyncShapes = GetAllShapes_AssumesLocked(AllShapes);

		bool bUpdateMassProperties = false;
		for (int32 ShapeIdx = 0; ShapeIdx < AllShapes.Num(); ShapeIdx++)
		{
			PxShape* PShape = AllShapes[ShapeIdx];
			const FBodyInstance* BI = GetOriginalBodyInstance(PShape);
			const bool bIsWelded = BI != this;

			const TEnumAsByte<ECollisionEnabled::Type> UseCollisionEnabled = CollisionEnabledOverride && !bIsWelded ? *CollisionEnabledOverride : (TEnumAsByte<ECollisionEnabled::Type>)BI->GetCollisionEnabled();
			const FCollisionResponseContainer& UseResponse = ResponseOverride && !bIsWelded ? *ResponseOverride : BI->CollisionResponses.GetResponseContainer();
			bool bUseNotify = bNotifyOverride && !bIsWelded ? *bNotifyOverride : BI->bNotifyRigidBodyCollision;


			UPrimitiveComponent* OwnerPrimitiveComponent = BI->OwnerComponent.Get();
			int32 CompID = (OwnerPrimitiveComponent != nullptr) ? OwnerPrimitiveComponent->GetUniqueID() : 0;

			// Create the filterdata structs
			PxFilterData PSimFilterData;
			PxFilterData PSimpleQueryData;
			PxFilterData PComplexQueryData;
			if (UseCollisionEnabled != ECollisionEnabled::NoCollision)
			{
				CreateShapeFilterData(BI->ObjectType, CompID, UseResponse, SkelMeshCompID, InstanceBodyIndex, PSimpleQueryData, PSimFilterData, bUseCCD && !bPhysicsStatic, bUseNotify, bPhysicsStatic);	//InstanceBodyIndex and CCD are determined by root body in case of welding
				PComplexQueryData = PSimpleQueryData;

				// Build filterdata variations for complex and simple
				PSimpleQueryData.word3 |= EPDF_SimpleCollision;
				if (bUseSimpleAsComplex)
				{
					PSimpleQueryData.word3 |= EPDF_ComplexCollision;
				}

				PComplexQueryData.word3 |= EPDF_ComplexCollision;
				if (bUseComplexAsSimple)
				{
					PComplexQueryData.word3 |= EPDF_SimpleCollision;
				}
			}


			ExecuteOnPxShapeWrite(this, PShape, [&](PxShape* PGivenShape)
			{
				PGivenShape->setSimulationFilterData(PSimFilterData);

				// If query collision is enabled..
				if (UseCollisionEnabled != ECollisionEnabled::NoCollision)
				{
					const bool bQueryEnabled = ((UseCollisionEnabled == ECollisionEnabled::QueryAndPhysics) || (UseCollisionEnabled == ECollisionEnabled::QueryOnly));

					// Only perform scene queries in the synchronous scene for static shapes
					if (bPhysicsStatic)
					{
						bool bIsSyncShape = (ShapeIdx < NumSyncShapes);
						PGivenShape->setFlag(PxShapeFlag::eSCENE_QUERY_SHAPE, bIsSyncShape && bQueryEnabled);
					}
					// If non-static, enable scene queries if requested
					else
					{
						PGivenShape->setFlag(PxShapeFlag::eSCENE_QUERY_SHAPE, bQueryEnabled);
					}

					// See if we want physics collision
					const bool bSimCollision = ((UseCollisionEnabled == ECollisionEnabled::QueryAndPhysics) || (UseCollisionEnabled == ECollisionEnabled::PhysicsOnly));

					// Triangle mesh is 'complex' geom
					if (PGivenShape->getGeometryType() == PxGeometryType::eTRIANGLEMESH)
					{
						PGivenShape->setQueryFilterData(PComplexQueryData);

						// on dynamic objects and objects which don't use complex as simple, tri mesh not used for sim
						if (!bSimCollision || !bUseComplexAsSimple)
						{
							PGivenShape->setFlag(PxShapeFlag::eSIMULATION_SHAPE, false);
						}
						else
						{
							PGivenShape->setFlag(PxShapeFlag::eSIMULATION_SHAPE, true);
						}

						if (OwnerPrimitiveComponent == NULL || !OwnerPrimitiveComponent->IsA(UModelComponent::StaticClass()))
						{
							PGivenShape->setFlag(PxShapeFlag::eVISUALIZATION, false); // dont draw the tri mesh, we can see it anyway, and its slow
						}
					}
					// Everything else is 'simple'
					else
					{
						PGivenShape->setQueryFilterData(PSimpleQueryData);

						// See if we currently have sim collision
						const bool bCurrentSimCollision = (PGivenShape->getFlags() & PxShapeFlag::eSIMULATION_SHAPE);
						// Enable sim collision
						if (bSimCollision && !bCurrentSimCollision)
						{
							bUpdateMassProperties = true;
							PGivenShape->setFlag(PxShapeFlag::eSIMULATION_SHAPE, true);
						}
						// Disable sim collision
						else if (!bSimCollision && bCurrentSimCollision)
						{
							bUpdateMassProperties = true;
							PGivenShape->setFlag(PxShapeFlag::eSIMULATION_SHAPE, false);
						}

						// enable swept bounds for CCD for this shape
						PxRigidBody* PBody = PActor->is<PxRigidBody>();
						if (bSimCollision && !bPhysicsStatic && bUseCCD && PBody)
						{
							PBody->setRigidBodyFlag(PxRigidBodyFlag::eENABLE_CCD, true);
						}
						else if (PBody)
						{

							PBody->setRigidBodyFlag(PxRigidBodyFlag::eENABLE_CCD, false);
						}
					}
				}
				// No collision enabled
				else
				{
					PGivenShape->setFlag(PxShapeFlag::eSIMULATION_SHAPE, false);
					PGivenShape->setFlag(PxShapeFlag::eSCENE_QUERY_SHAPE, false);
				}
			});


			
		}

		if (bUpdateMassProperties)
		{
			UpdateMassProperties();
		}
	}
	});
}
#endif

/** Update the filter data on the physics shapes, based on the owning component flags. */
void FBodyInstance::UpdatePhysicsFilterData()
{
	SCOPE_CYCLE_COUNTER(STAT_UpdatePhysFilter);

	// Do nothing if no physics actor
	if (!IsValidBodyInstance())
	{
		return;
	}

	// this can happen in landscape height field collision component
	if (!BodySetup.IsValid())
	{
		return;
	}

	// Figure out if we are static
	UPrimitiveComponent* OwnerComponentInst = OwnerComponent.Get();
	AActor* Owner = OwnerComponentInst ? OwnerComponentInst->GetOwner() : NULL;
	const bool bPhysicsStatic = !OwnerComponentInst || OwnerComponentInst->IsWorldGeometry();

	// Grab collision setting from body instance
	TEnumAsByte<ECollisionEnabled::Type> UseCollisionEnabled = GetCollisionEnabled(); // this checks actor override
	bool bUseNotifyRBCollision = bNotifyRigidBodyCollision;
	FCollisionResponseContainer UseResponse = CollisionResponses.GetResponseContainer();

	bool bUseCollisionEnabledOverride = false;
	bool bResponseOverride = false;
	bool bNotifyOverride = false;

	// Get skelmeshcomp ID
	uint32 SkelMeshCompID = 0;
	if (USkeletalMeshComponent* SkelMeshComp = Cast<USkeletalMeshComponent>(OwnerComponentInst))
	{
		SkelMeshCompID = SkelMeshComp->GetUniqueID();

		// In skeletal case, collision enable/disable/movement should be overriden by mesh component
		// being in the physics asset, and not having collision is a waste and it can cause a bug where disconnected bodies
		if (Owner)
		{
			if (Owner->GetActorEnableCollision())	//we only override if actor has collision enabled
			{
				UseCollisionEnabled = SkelMeshComp->BodyInstance.CollisionEnabled;
			}
			else
			{	//actor has collision disabled so disable regardless of component setting
				UseCollisionEnabled = ECollisionEnabled::NoCollision;
			}
		}
		

		ObjectType = SkelMeshComp->GetCollisionObjectType();
		bUseCollisionEnabledOverride = true;

		if (BodySetup->CollisionReponse == EBodyCollisionResponse::BodyCollision_Enabled)
		{
			UseResponse.SetAllChannels(ECR_Block);
		}
		else if (BodySetup->CollisionReponse == EBodyCollisionResponse::BodyCollision_Disabled)
		{
			UseResponse.SetAllChannels(ECR_Ignore);
		}

		UseResponse = FCollisionResponseContainer::CreateMinContainer(UseResponse, SkelMeshComp->BodyInstance.CollisionResponses.GetResponseContainer());
		bUseNotifyRBCollision = bUseNotifyRBCollision && SkelMeshComp->BodyInstance.bNotifyRigidBodyCollision;
		bResponseOverride = true;
		bNotifyOverride = true;
	}

#if WITH_EDITOR
	// if no collision, but if world wants to enable trace collision for components, allow it
	if ((UseCollisionEnabled == ECollisionEnabled::NoCollision) && Owner && (Cast<AVolume>(Owner) == nullptr))
	{
		UWorld* World = Owner->GetWorld();
		UPrimitiveComponent* PrimComp = OwnerComponentInst;
		if (World && World->bEnableTraceCollision && 
			(Cast<UStaticMeshComponent>(PrimComp) || Cast<USkeletalMeshComponent>(PrimComp) || Cast<UBrushComponent>(PrimComp)))
		{
			//UE_LOG(LogPhysics, Warning, TEXT("Enabling collision %s : %s"), *GetNameSafe(Owner), *GetNameSafe(OwnerComponent.Get()));
			// clear all other channel just in case other people using those channels to do something
			UseResponse.SetAllChannels(ECR_Ignore);
			UseCollisionEnabled = ECollisionEnabled::QueryOnly;
			bResponseOverride = true;
			bUseCollisionEnabledOverride = true;
		}
	}
#endif

	const bool bUseComplexAsSimple = (BodySetup.Get()->GetCollisionTraceFlag() == CTF_UseComplexAsSimple);
	const bool bUseSimpleAsComplex = (BodySetup.Get()->GetCollisionTraceFlag() == CTF_UseSimpleAsComplex);

#if WITH_PHYSX
	const TEnumAsByte<ECollisionEnabled::Type>* CollisionEnabledOverride = bUseCollisionEnabledOverride ? &UseCollisionEnabled : NULL;
	FCollisionResponseContainer * ResponseOverride = bResponseOverride ? &UseResponse : NULL;
	bool * bNotifyOverridePtr = bNotifyOverride ? &bUseNotifyRBCollision : NULL;
	UpdatePhysicsShapeFilterData(SkelMeshCompID, bUseComplexAsSimple, bUseSimpleAsComplex, bPhysicsStatic, CollisionEnabledOverride, ResponseOverride, bNotifyOverridePtr);
#endif

#if WITH_BOX2D
	if (BodyInstancePtr != nullptr)
	{
		if (UseCollisionEnabled != ECollisionEnabled::NoCollision)
		{
			// Create the simulation/query filter data
			FPhysicsFilterBuilder FilterBuilder(ObjectType, UseResponse);
 			FilterBuilder.ConditionalSetFlags(EPDF_CCD, bUseCCD && !bPhysicsStatic);
			FilterBuilder.ConditionalSetFlags(EPDF_ContactNotify, bUseNotifyRBCollision);
 			FilterBuilder.ConditionalSetFlags(EPDF_StaticShape, bPhysicsStatic);

			b2Filter BoxSimFilterData;
			FilterBuilder.GetCombinedData(/*out*/ BoxSimFilterData.BlockingChannels, /*out*/ BoxSimFilterData.TouchingChannels, /*out*/ BoxSimFilterData.ObjectTypeAndFlags);
			BoxSimFilterData.UniqueComponentID = SkelMeshCompID;
			BoxSimFilterData.BodyIndex = InstanceBodyIndex;

			// Update the body data
			const bool bSimCollision = ((UseCollisionEnabled == ECollisionEnabled::QueryAndPhysics) || (UseCollisionEnabled == ECollisionEnabled::PhysicsOnly));
			BodyInstancePtr->SetBullet(bSimCollision && !bPhysicsStatic && bUseCCD);
			BodyInstancePtr->SetActive(true);

			// Copy the filter data to each fixture in the body
			for (b2Fixture* Fixture = BodyInstancePtr->GetFixtureList(); Fixture; Fixture = Fixture->GetNext())
			{
				Fixture->SetFilterData(BoxSimFilterData);
				Fixture->SetSensor(UseCollisionEnabled == ECollisionEnabled::QueryOnly);
			}
		}
		else
		{
			// No collision
			BodyInstancePtr->SetActive(false);
		}
	}
#endif
}

#if UE_WITH_PHYSICS


template <bool bCompileStatic>
struct FInitBodiesHelper
{
	FInitBodiesHelper(const TArray<FBodyInstance*>& InBodies, const TArray<FTransform>& InTransforms, class UBodySetup* InBodySetup, class UPrimitiveComponent* InPrimitiveComp, class FPhysScene* InInRBScene, FBodyInstance::PhysXAggregateType InInAggregate = NULL, UPhysicsSerializer* InPhysicsSerializer = nullptr)
	: Bodies(InBodies)
	, Transforms(InTransforms)
	, BodySetup(InBodySetup)
	, PrimitiveComp(InPrimitiveComp)
	, PhysScene(InInRBScene)
	, InAggregate(InInAggregate)
	, PhysicsSerializer(InPhysicsSerializer)
	, DebugName(TEXT(""))
	, InstanceBlendWeight(-1.f)
	, bInstanceSimulatePhysics(false)
	, bComponentAwake(false)
	, SkelMeshComp(nullptr)
	, InitialLinVel(EForceInit::ForceInitToZero)
	{
		//Compute all the needed constants

		PhysXName = GetDebugDebugName(PrimitiveComp, BodySetup, DebugName);

		bStatic = bCompileStatic || PrimitiveComp == nullptr || PrimitiveComp->Mobility != EComponentMobility::Movable;
		SkelMeshComp = bCompileStatic ? nullptr : GetSkeletalMeshComponentAndProperties(PrimitiveComp, BodySetup, InstanceBlendWeight, bInstanceSimulatePhysics, bComponentAwake);

		const AActor* OwningActor = PrimitiveComp ? PrimitiveComp->GetOwner() : nullptr;
		InitialLinVel = GetInitialLinearVelocity(OwningActor, bComponentAwake);

#if WITH_PHYSX
		PSyncScene = PhysScene->GetPhysXScene(PST_Sync);
		PAsyncScene = PhysScene->HasAsyncScene() ? PhysScene->GetPhysXScene(PST_Async) : nullptr;
#endif

	}

	void InitBodies() const
	{
#if WITH_PHYSX
		InitBodies_PhysX();
#endif

#if WITH_BOX2D
		InitBodies_Box2D();
#endif
	}

	//The arguments passed into InitBodies
	const TArray<FBodyInstance*>& Bodies;
	const TArray<FTransform>& Transforms;
	class UBodySetup* BodySetup;
	class UPrimitiveComponent* PrimitiveComp;
	class FPhysScene* PhysScene;
	FBodyInstance::PhysXAggregateType InAggregate;
	UPhysicsSerializer* PhysicsSerializer;

	FString DebugName;
	TSharedPtr<TArray<ANSICHAR>> PhysXName;

	//The constants shared between PhysX and Box2D
	bool bStatic;
	float InstanceBlendWeight;
	bool bInstanceSimulatePhysics;
	bool bComponentAwake;

	const USkeletalMeshComponent* SkelMeshComp;
	FVector InitialLinVel;

#if WITH_PHYSX

	PxScene* PSyncScene;
	PxScene* PAsyncScene;

	bool GetBinaryData_PhysX_AssumesLocked(FBodyInstance* Instance) const
	{
		Instance->RigidActorSync = PhysicsSerializer->GetRigidActor(Instance->RigidActorSyncId);
		Instance->RigidActorAsync = PhysicsSerializer->GetRigidActor(Instance->RigidActorAsyncId);

		return Instance->RigidActorSync || Instance->RigidActorAsync;
	}


	physx::PxRigidActor* CreateActor_PhysX_AssumesLocked(FBodyInstance* Instance, const PxTransform& PTransform) const
	{
		physx::PxRigidDynamic* PNewDynamic = nullptr;

		if (bCompileStatic || bStatic)
		{
			Instance->RigidActorSync = GPhysXSDK->createRigidStatic(PTransform);
			if (PAsyncScene)
			{
				Instance->RigidActorAsync = GPhysXSDK->createRigidStatic(PTransform);
			}
		}
		else
		{
			PNewDynamic = GPhysXSDK->createRigidDynamic(PTransform);
			if (Instance->UseAsyncScene(PhysScene))
			{
				Instance->RigidActorAsync = PNewDynamic;
			}
			else
			{
				Instance->RigidActorSync = PNewDynamic;
			}

			if(!Instance->ShouldInstanceSimulatingPhysics())
			{
				PNewDynamic->setRigidDynamicFlag(PxRigidDynamicFlag::eKINEMATIC, true);
			}
<<<<<<< HEAD
=======

			if(Instance->bGenerateWakeEvents)
			{
				PNewDynamic->setActorFlag(PxActorFlag::eSEND_SLEEP_NOTIFIES, true);
			}
>>>>>>> a8a797ea
		}

		return PNewDynamic;
	}

	bool CreateShapes_PhysX_AssumesLocked(FBodyInstance* Instance, physx::PxRigidActor* PNewDynamic) const
	{
		UPhysicalMaterial* SimplePhysMat = Instance->GetSimplePhysicalMaterial();
		TArray<UPhysicalMaterial*> ComplexPhysMats = Instance->GetComplexPhysicalMaterials();
		PxMaterial* PSimpleMat = SimplePhysMat->GetPhysXMaterial();

		FShapeData ShapeData;
		Instance->GetFilterData_AssumesLocked(ShapeData);
		Instance->GetShapeFlags_AssumesLocked(ShapeData, ShapeData.CollisionEnabled, BodySetup->GetCollisionTraceFlag() == CTF_UseComplexAsSimple);

		if (!bCompileStatic && PNewDynamic)
		{
			if (!Instance->ShouldInstanceSimulatingPhysics())
			{
				ShapeData.SyncBodyFlags |= PxRigidBodyFlag::eKINEMATIC;
			}
			ShapeData.SyncBodyFlags |= PxRigidBodyFlag::eUSE_KINEMATIC_TARGET_FOR_SCENE_QUERIES;
		}

		bool bInitFail = false;

		const bool bShapeSharing = Instance->HasSharedShapes(); //If we have a static actor we can reuse the shapes between sync and async scene
		TArray<PxShape*> PSharedShapes;
		if (Instance->RigidActorSync)
		{
			BodySetup->AddShapesToRigidActor_AssumesLocked(Instance, Instance->RigidActorSync, PST_Sync, Instance->Scale3D, PSimpleMat, ComplexPhysMats, ShapeData, FTransform::Identity, bShapeSharing ? &PSharedShapes : nullptr, bShapeSharing);
			bInitFail |= Instance->RigidActorSync->getNbShapes() == 0;
			Instance->RigidActorSync->userData = &Instance->PhysxUserData;
			Instance->RigidActorSync->setName(Instance->CharDebugName.IsValid() ? Instance->CharDebugName->GetData() : nullptr);

			check(FPhysxUserData::Get<FBodyInstance>(Instance->RigidActorSync->userData) == Instance && FPhysxUserData::Get<FBodyInstance>(Instance->RigidActorSync->userData)->OwnerComponent != NULL);

		}

		if (Instance->RigidActorAsync)
		{
			check(PAsyncScene);
			if (bShapeSharing)
			{
				for (PxShape* PShape : PSharedShapes)
				{
					Instance->RigidActorAsync->attachShape(*PShape);
				}
			}
			else
			{
				BodySetup->AddShapesToRigidActor_AssumesLocked(Instance, Instance->RigidActorAsync, PST_Async, Instance->Scale3D, PSimpleMat, ComplexPhysMats, ShapeData);
			}

			bInitFail |= Instance->RigidActorAsync->getNbShapes() == 0;
			Instance->RigidActorAsync->userData = &Instance->PhysxUserData;
			Instance->RigidActorAsync->setName(Instance->CharDebugName.IsValid() ? Instance->CharDebugName->GetData() : nullptr);

			check(FPhysxUserData::Get<FBodyInstance>(Instance->RigidActorAsync->userData) == Instance && FPhysxUserData::Get<FBodyInstance>(Instance->RigidActorAsync->userData)->OwnerComponent != NULL);
		}

		return bInitFail;
	}

	bool CreateShapesAndActors_PhysX(TArray<PxActor*>& PSyncActors, TArray<PxActor*>& PAsyncActors, TArray<PxActor*>& PDynamicActors, const bool bCanDefer, bool& bDynamicsUseAsyncScene) const
	{
		const int32 NumBodies = Bodies.Num();
		PSyncActors.Reserve(NumBodies);

		if (PAsyncScene)
		{
			// Only allocate this if we can have async bodies
			PAsyncActors.Reserve(NumBodies);
		}

		// Ensure we have the AggGeom inside the body setup so we can calculate the number of shapes
		BodySetup->CreatePhysicsMeshes();
		for (int32 BodyIdx = 0; BodyIdx < NumBodies; ++BodyIdx)
		{
			FBodyInstance* Instance = Bodies[BodyIdx];
			const FTransform& Transform = Transforms[BodyIdx];

			FBodyInstance::ValidateTransform(Transform, DebugName, BodySetup);

			Instance->OwnerComponent = PrimitiveComp;
			Instance->BodySetup = BodySetup;
			Instance->Scale3D = Transform.GetScale3D();
			Instance->CharDebugName = PhysXName;
			Instance->bHasSharedShapes = bStatic && PhysScene->HasAsyncScene() && UPhysicsSettings::Get()->bEnableShapeSharing;

			// Handle autowelding here to avoid extra work
			if (!bCompileStatic && Instance->bAutoWeld)
			{
				UPrimitiveComponent * ParentPrimComponent = PrimitiveComp ? Cast<UPrimitiveComponent>(PrimitiveComp->AttachParent) : NULL;

				//if we have a parent we will now do the weld and exit any further initialization
				if (ParentPrimComponent && PrimitiveComp->GetWorld() && PrimitiveComp->GetWorld()->IsGameWorld())
				{
					if (PrimitiveComp->WeldToImplementation(ParentPrimComponent, PrimitiveComp->AttachSocketName, false))	//welded new simulated body so initialization is done
					{
						return false;
					}
				}
			}

			// Don't process if we've already got a body
			if (Instance->GetPxRigidActor_AssumesLocked())
			{
				Instance->OwnerComponent = nullptr;
				Instance->BodySetup = nullptr;

				continue;
			}

			// Set sim parameters for bodies from skeletal mesh components
			if (!bCompileStatic && SkelMeshComp)
			{
				Instance->bSimulatePhysics = bInstanceSimulatePhysics;
				if (InstanceBlendWeight != -1.0f)
				{
					Instance->PhysicsBlendWeight = InstanceBlendWeight;
				}
			}

			Instance->PhysxUserData = FPhysxUserData(Instance);

			static FName PhysicsFormatName(FPlatformProperties::GetPhysicsFormat());

			physx::PxRigidActor* PNewDynamic = nullptr;
			bool bFoundBinaryData = false;
			if (PhysicsSerializer)
			{
				bFoundBinaryData = GetBinaryData_PhysX_AssumesLocked(Instance);
			}

			if (!bFoundBinaryData)
			{
				PNewDynamic = CreateActor_PhysX_AssumesLocked(Instance, U2PTransform(Transform));
				const bool bInitFail = CreateShapes_PhysX_AssumesLocked(Instance, PNewDynamic);

				if (bInitFail)
				{
					UE_LOG(LogPhysics, Log, TEXT("Init Instance %d of Primitive Component %s failed"), BodyIdx, *PrimitiveComp->GetName());
					if (Instance->RigidActorSync)
					{
						Instance->RigidActorSync->release();
						Instance->RigidActorSync = nullptr;
					}

					if (Instance->RigidActorAsync)
					{
						Instance->RigidActorAsync->release();
						Instance->RigidActorAsync = nullptr;
					}

					Instance->OwnerComponent = nullptr;
					Instance->BodySetup = nullptr;

					continue;
				}
			}

			if (Instance->RigidActorSync)
			{
				Instance->RigidActorSync->userData = &Instance->PhysxUserData;
				Instance->RigidActorSync->setName(Instance->CharDebugName.IsValid() ? Instance->CharDebugName->GetData() : nullptr);
				check(FPhysxUserData::Get<FBodyInstance>(Instance->RigidActorSync->userData) == Instance && FPhysxUserData::Get<FBodyInstance>(Instance->RigidActorSync->userData)->OwnerComponent != NULL);
			}

			if (Instance->RigidActorAsync)
			{
				Instance->RigidActorAsync->userData = &Instance->PhysxUserData;
				Instance->RigidActorAsync->setName(Instance->CharDebugName.IsValid() ? Instance->CharDebugName->GetData() : nullptr);
				check(FPhysxUserData::Get<FBodyInstance>(Instance->RigidActorAsync->userData) == Instance && FPhysxUserData::Get<FBodyInstance>(Instance->RigidActorAsync->userData)->OwnerComponent != NULL);
			}

			//handle special stuff only dynamic actors care about
			if (!bCompileStatic && PNewDynamic)
			{
				// turn off gravity if desired
				if (!Instance->bEnableGravity)
				{
					PNewDynamic->setActorFlag(PxActorFlag::eDISABLE_GRAVITY, true);
				}

				bDynamicsUseAsyncScene = Instance->UseAsyncScene(PhysScene);
			}

			if (bCompileStatic || bCanDefer)
			{
				if (!bCompileStatic && PNewDynamic)
				{
					PhysScene->DeferAddActor(Instance, PNewDynamic, Instance->UseAsyncScene(PhysScene) ? PST_Async : PST_Sync);
				}
				else
				{
					if (Instance->RigidActorSync)
					{
						PhysScene->DeferAddActor(Instance, Instance->RigidActorSync, PST_Sync);
					}
					if (Instance->RigidActorAsync)
					{
						PhysScene->DeferAddActor(Instance, Instance->RigidActorAsync, PST_Async);
					}
				}
			}
			else
			{
				if (Instance->RigidActorSync)
				{
					PSyncActors.Add(Instance->RigidActorSync);
				}

				if (Instance->RigidActorAsync)
				{
					PAsyncActors.Add(Instance->RigidActorAsync);
				}

				if (PNewDynamic)
				{
					PDynamicActors.Add(PNewDynamic);
				}

				// Set the instance to added as we'll add it to the scene in a moment.
				// This makes sure if it ends up in one of the deferred queues later it 
				// functions correctly
				Instance->CurrentSceneState = BodyInstanceSceneState::Added;
			}

			Instance->SceneIndexSync = PhysScene->PhysXSceneIndex[PST_Sync];
			Instance->SceneIndexAsync = PAsyncScene ? PhysScene->PhysXSceneIndex[PST_Async] : 0;
			Instance->InitialLinearVelocity = InitialLinVel;
			Instance->bWokenExternally = bComponentAwake;
		}

		return true;
	}

	void AddActorsToScene_PhysX_AssumesLocked(TArray<PxActor*>& PSyncActors, TArray<PxActor*>& PAsyncActors, TArray<PxActor*>& PDynamicActors, PxScene* PDyanmicScene) const
	{
		SCOPE_CYCLE_COUNTER(STAT_BulkSceneAdd);


		// Use the aggregate if it exists, has enough slots and is in the correct scene (or no scene)
		if (InAggregate && PDynamicActors.Num() > 0 && (InAggregate->getMaxNbActors() - InAggregate->getNbActors()) >= (uint32)PDynamicActors.Num())
		{
			if (InAggregate->getScene() == nullptr || InAggregate->getScene() == PDyanmicScene)
			{
				for (PxActor* Actor : PDynamicActors)
				{
					InAggregate->addActor(*Actor);
				}
			}
		}
		else
		{

			for (PxActor* Actor : PSyncActors)
			{
				PSyncScene->addActor(*Actor);
			}

			if (PAsyncScene)
			{
				for (PxActor* Actor : PAsyncActors)
				{
					PAsyncScene->addActor(*Actor);
				}
			}
		}

		// Set up dynamic instance data
		if (!bCompileStatic && !bStatic)
		{
			SCOPE_CYCLE_COUNTER(STAT_InitBodyPostAdd);
			for (int32 BodyIdx = 0, NumBodies = Bodies.Num(); BodyIdx < NumBodies; ++BodyIdx)
			{
				FBodyInstance* Instance = Bodies[BodyIdx];
				Instance->InitDynamicProperties_AssumesLocked();
			}
		}
	}

	void InitBodies_PhysX() const
	{
		TArray<PxActor*> PSyncActors;
		TArray<PxActor*> PAsyncActors;
		TArray<PxActor*> PDynamicActors;

		// Only static objects qualify for deferred addition
		const bool bCanDefer = bCompileStatic;
		bool bDynamicsUseAsync = false;
		if (CreateShapesAndActors_PhysX(PSyncActors, PAsyncActors, PDynamicActors, bCanDefer, bDynamicsUseAsync) == false)
		{
			return;
		}

		if (!bCompileStatic && !bCanDefer)
		{
			const bool bAddingToSyncScene = (PSyncActors.Num() || (PDynamicActors.Num() && !bDynamicsUseAsync)) && PSyncScene;
			const bool bAddingToAsyncScene = (PAsyncActors.Num() || (PDynamicActors.Num() && bDynamicsUseAsync)) && PAsyncScene;

			SCOPED_SCENE_WRITE_LOCK(bAddingToSyncScene ? PSyncScene : nullptr);
			SCOPED_SCENE_WRITE_LOCK(bAddingToAsyncScene ? PAsyncScene : nullptr);

			AddActorsToScene_PhysX_AssumesLocked(PSyncActors, PAsyncActors, PDynamicActors, bDynamicsUseAsync ? PAsyncScene : PSyncScene);
		}

		PhysScene->FlushDeferredActors();	//For now we do not actually defer over multiple frames. This needs better profiling to determine how useful it actually is.


	}
#endif

#if WITH_BOX2D

	void InitBodies_Box2D() const
	{
		const int32 NumBodies = Bodies.Num();
		bool bLocalComponentAwake = bComponentAwake;
		if (UBodySetup2D* BodySetup2D = Cast<UBodySetup2D>(BodySetup))
		{
			if (b2World* BoxWorld = FPhysicsIntegration2D::FindAssociatedWorld(PrimitiveComp->GetWorld()))
			{
				for (int32 BodyIdx = 0; BodyIdx < NumBodies; ++BodyIdx)
				{
					FBodyInstance* Instance = Bodies[BodyIdx];
					const FTransform& Transform = Transforms[BodyIdx];

					const b2Vec2 Scale2D = FPhysicsIntegration2D::ConvertUnrealVectorToBox(Instance->Scale3D);
					Instance->OwnerComponent = PrimitiveComp;

					// Create the body definition
					b2BodyDef BodyDefinition;
					if (bStatic)
					{
						BodyDefinition.type = b2_staticBody;
					}
					else
					{
						BodyDefinition.type = Instance->ShouldInstanceSimulatingPhysics() ? b2_dynamicBody : b2_kinematicBody;
					}

					if (SkelMeshComp)
					{
						bLocalComponentAwake = Instance->bStartAwake && SkelMeshComp->BodyInstance.bStartAwake;
					}

					if (Instance->bStartAwake || bLocalComponentAwake)
					{
						BodyDefinition.awake = true;
					}
					else
					{
						BodyDefinition.awake = false;
					}

					if (Instance->ShouldInstanceSimulatingPhysics())
					{
						BodyDefinition.linearVelocity = FPhysicsIntegration2D::ConvertUnrealVectorToBox(InitialLinVel);
					}

					// Create the body
					Instance->BodyInstancePtr = BoxWorld->CreateBody(&BodyDefinition);
					Instance->BodyInstancePtr->SetUserData(Instance);

					// Circles
					for (const FCircleElement2D& Circle : BodySetup2D->AggGeom2D.CircleElements)
					{
						b2CircleShape CircleShape;
						CircleShape.m_radius = Circle.Radius * Instance->Scale3D.Size() / UnrealUnitsPerMeter;
						CircleShape.m_p.x = Circle.Center.X * Scale2D.x;
						CircleShape.m_p.y = Circle.Center.Y * Scale2D.y;

						b2FixtureDef FixtureDef;
						FixtureDef.shape = &CircleShape;

						Instance->BodyInstancePtr->CreateFixture(&FixtureDef);
					}

					// Boxes
					for (const FBoxElement2D& Box : BodySetup2D->AggGeom2D.BoxElements)
					{
						const b2Vec2 HalfBoxSize(Box.Width * 0.5f * Scale2D.x, Box.Height * 0.5f * Scale2D.y);
						const b2Vec2 BoxCenter(Box.Center.X * Scale2D.x, Box.Center.Y * Scale2D.y);

						b2PolygonShape DynamicBox;
						DynamicBox.SetAsBox(HalfBoxSize.x, HalfBoxSize.y, BoxCenter, FMath::DegreesToRadians(Box.Angle));

						b2FixtureDef FixtureDef;
						FixtureDef.shape = &DynamicBox;

						Instance->BodyInstancePtr->CreateFixture(&FixtureDef);
					}

					// Convex hulls
					for (const FConvexElement2D& Convex : BodySetup2D->AggGeom2D.ConvexElements)
					{
						const int32 NumVerts = Convex.VertexData.Num();

						if (NumVerts <= b2_maxPolygonVertices)
						{
							TArray<b2Vec2, TInlineAllocator<b2_maxPolygonVertices>> Verts;

							for (int32 VertexIndex = 0; VertexIndex < Convex.VertexData.Num(); ++VertexIndex)
							{
								const FVector2D SourceVert = Convex.VertexData[VertexIndex];
								new (Verts)b2Vec2(SourceVert.X * Scale2D.x, SourceVert.Y * Scale2D.y);
							}

							b2PolygonShape ConvexPoly;
							ConvexPoly.Set(Verts.GetData(), Verts.Num());

							b2FixtureDef FixtureDef;
							FixtureDef.shape = &ConvexPoly;

							Instance->BodyInstancePtr->CreateFixture(&FixtureDef);
						}
						else
						{
							UE_LOG(LogPhysics, Warning, TEXT("Too many vertices in a 2D convex body")); //@TODO: Create a better error message that indicates the asset
						}
					}

					// Make sure it contained at least one shape
					if (Instance->BodyInstancePtr->GetFixtureList() == nullptr)
					{
						if (DebugName.Len())
						{
							UE_LOG(LogPhysics, Log, TEXT("InitBody: failed - no shapes: %s"), *DebugName);
						}

						Instance->BodyInstancePtr->SetUserData(nullptr);
						BoxWorld->DestroyBody(Instance->BodyInstancePtr);
						Instance->BodyInstancePtr = nullptr;

						//clear Owner and Setup info as well to properly clean up the BodyInstance.
						Instance->OwnerComponent = NULL;
						Instance->BodySetup = NULL;

						return;
					}
					else
					{
						// Position the body
						Instance->SetBodyTransform(Transform, ETeleportType::TeleportPhysics);
					}

					// Apply correct physical materials to shape we created.
					Instance->UpdatePhysicalMaterials();

					// Set the filter data on the shapes (call this after setting BodyData because it uses that pointer)
					Instance->UpdatePhysicsFilterData();

					if (!bStatic)
					{
						// Compute mass (call this after setting BodyData because it uses that pointer)
						Instance->UpdateMassProperties();

						// Update damping
						Instance->UpdateDampingProperties();

						Instance->SetMaxAngularVelocity(Instance->GetMaxAngularVelocity(), false, false);

						Instance->SetMaxDepenetrationVelocity(Instance->bOverrideMaxDepenetrationVelocity ? Instance->MaxDepenetrationVelocity : UPhysicsSettings::Get()->MaxDepenetrationVelocity);

						//@TODO: BOX2D: Determine if sleep threshold and solver settings can be configured per-body or not
#if 0
						// Set the parameters for determining when to put the object to sleep.
						float SleepEnergyThresh = PNewDynamic->getSleepThreshold();
						SleepEnergyThresh *= GetSleepThresholdMultiplier();
						PNewDynamic->setSleepThreshold(SleepEnergyThresh);
						// set solver iteration count 
						int32 PositionIterCount = FMath::Clamp(PositionSolverIterationCount, 1, 255);
						int32 VelocityIterCount = FMath::Clamp(VelocitySolverIterationCount, 1, 255);
						PNewDynamic->setSolverIterationCounts(PositionIterCount, VelocityIterCount);
#endif
					}
				}
			}
			return;
		}
	}

#endif

};

void FBodyInstance::InitBody(class UBodySetup* Setup, const FTransform& Transform, class UPrimitiveComponent* PrimComp, class FPhysScene* InRBScene, PhysXAggregateType InAggregate /*= NULL*/)
{
	SCOPE_CYCLE_COUNTER(STAT_InitBody);
	check(Setup);
	check(InRBScene);
	
	static TArray<FBodyInstance*> Bodies;
	static TArray<FTransform> Transforms;

	if(Bodies.Num() == 1 && Transforms.Num() == 1)
	{
		Bodies[0] = this;
		Transforms[0] = Transform;
<<<<<<< HEAD

	}
	else
	{
		Bodies.Add(this);
		Transforms.Add(Transform);
	}
	
	check(Bodies.Num() == Transforms.Num() == 1);

	FInitBodiesHelper<false> InitBodiesHelper(Bodies, Transforms, Setup, PrimComp, InRBScene, InAggregate);
	InitBodiesHelper.InitBodies();
}

TSharedPtr<TArray<ANSICHAR>> GetDebugDebugName(const UPrimitiveComponent* PrimitiveComp, const UBodySetup* BodySetup, FString& DebugName)
{
	// Setup names
	// Make the debug name for this geometry...
	DebugName = (TEXT(""));
	TSharedPtr<TArray<ANSICHAR>> PhysXName;

#if (WITH_EDITORONLY_DATA || UE_BUILD_DEBUG || LOOKING_FOR_PERF_ISSUES) && !(UE_BUILD_SHIPPING || UE_BUILD_TEST) && !NO_LOGGING
	if (PrimitiveComp)
	{
		DebugName += FString::Printf(TEXT("Component: %s "), *PrimitiveComp->GetReadableName());
	}

	if (BodySetup->BoneName != NAME_None)
	{
		DebugName += FString::Printf(TEXT("Bone: %s "), *BodySetup->BoneName.ToString());
	}

	// Convert to char* for PhysX
	PhysXName = MakeShareable(new TArray<ANSICHAR>(StringToArray<ANSICHAR>(*DebugName, DebugName.Len() + 1)));
#endif

	return PhysXName;
}

const USkeletalMeshComponent* GetSkeletalMeshComponentAndProperties(const UPrimitiveComponent* PrimitiveComp, const UBodySetup* BodySetup, float& InstanceBlendWeight, bool& bInstanceSimulatePhysics, bool& bComponentAwake)
{
	const USkeletalMeshComponent* SkelMeshComp = Cast<USkeletalMeshComponent>(PrimitiveComp);
	if (SkelMeshComp)
	{
		if ((BodySetup->PhysicsType == PhysType_Simulated) || (BodySetup->PhysicsType == PhysType_Default))
		{
			bool bEnableSim = (SkelMeshComp && IsRunningDedicatedServer()) ? SkelMeshComp->bEnablePhysicsOnDedicatedServer : true;
			bEnableSim &= ((BodySetup->PhysicsType == PhysType_Simulated) || (SkelMeshComp->BodyInstance.bSimulatePhysics));	//if unfixed enable. If default look at parent

			if (bEnableSim)
			{
				// set simulate to true if using physics
				bInstanceSimulatePhysics = true;
				if (BodySetup->PhysicsType == PhysType_Simulated)
				{
					InstanceBlendWeight = 1.f;
				}
			}
			else
			{
				bInstanceSimulatePhysics = false;
				if (BodySetup->PhysicsType == PhysType_Simulated)
				{
					InstanceBlendWeight = 0.f;
				}
			}
		}

		bComponentAwake = SkelMeshComp->BodyInstance.bStartAwake;
	}

	return SkelMeshComp;
}

FVector GetInitialLinearVelocity(const AActor* OwningActor, bool& bComponentAwake)
{
	FVector InitialLinVel(EForceInit::ForceInitToZero);
	if (OwningActor)
	{
		InitialLinVel = OwningActor->GetVelocity();

		if (InitialLinVel.Size() > KINDA_SMALL_NUMBER)
		{
			bComponentAwake = true;
		}
	}

	return InitialLinVel;
}


#endif // UE_WITH_PHYSICS

#if WITH_PHYSX
=======

	}
	else
	{
		Bodies.Add(this);
		Transforms.Add(Transform);
	}
	
	check(Bodies.Num() == Transforms.Num() == 1);

	FInitBodiesHelper<false> InitBodiesHelper(Bodies, Transforms, Setup, PrimComp, InRBScene, InAggregate);
	InitBodiesHelper.InitBodies();
}

TSharedPtr<TArray<ANSICHAR>> GetDebugDebugName(const UPrimitiveComponent* PrimitiveComp, const UBodySetup* BodySetup, FString& DebugName)
{
	// Setup names
	// Make the debug name for this geometry...
	DebugName = (TEXT(""));
	TSharedPtr<TArray<ANSICHAR>> PhysXName;

#if (WITH_EDITORONLY_DATA || UE_BUILD_DEBUG || LOOKING_FOR_PERF_ISSUES) && !(UE_BUILD_SHIPPING || UE_BUILD_TEST) && !NO_LOGGING
	if (PrimitiveComp)
	{
		DebugName += FString::Printf(TEXT("Component: %s "), *PrimitiveComp->GetReadableName());
	}

	if (BodySetup->BoneName != NAME_None)
	{
		DebugName += FString::Printf(TEXT("Bone: %s "), *BodySetup->BoneName.ToString());
	}

	// Convert to char* for PhysX
	PhysXName = MakeShareable(new TArray<ANSICHAR>(StringToArray<ANSICHAR>(*DebugName, DebugName.Len() + 1)));
#endif

	return PhysXName;
}

const USkeletalMeshComponent* GetSkeletalMeshComponentAndProperties(const UPrimitiveComponent* PrimitiveComp, const UBodySetup* BodySetup, float& InstanceBlendWeight, bool& bInstanceSimulatePhysics, bool& bComponentAwake)
{
	const USkeletalMeshComponent* SkelMeshComp = Cast<USkeletalMeshComponent>(PrimitiveComp);
	if (SkelMeshComp)
	{
		if ((BodySetup->PhysicsType == PhysType_Simulated) || (BodySetup->PhysicsType == PhysType_Default))
		{
			bool bEnableSim = (SkelMeshComp && IsRunningDedicatedServer()) ? SkelMeshComp->bEnablePhysicsOnDedicatedServer : true;
			bEnableSim &= ((BodySetup->PhysicsType == PhysType_Simulated) || (SkelMeshComp->BodyInstance.bSimulatePhysics));	//if unfixed enable. If default look at parent

			if (bEnableSim)
			{
				// set simulate to true if using physics
				bInstanceSimulatePhysics = true;
				if (BodySetup->PhysicsType == PhysType_Simulated)
				{
					InstanceBlendWeight = 1.f;
				}
			}
			else
			{
				bInstanceSimulatePhysics = false;
				if (BodySetup->PhysicsType == PhysType_Simulated)
				{
					InstanceBlendWeight = 0.f;
				}
			}
		}

		bComponentAwake = SkelMeshComp->BodyInstance.bStartAwake;
	}

	return SkelMeshComp;
}

FVector GetInitialLinearVelocity(const AActor* OwningActor, bool& bComponentAwake)
{
	FVector InitialLinVel(EForceInit::ForceInitToZero);
	if (OwningActor)
	{
		InitialLinVel = OwningActor->GetVelocity();

		if (InitialLinVel.Size() > KINDA_SMALL_NUMBER)
		{
			bComponentAwake = true;
		}
	}

	return InitialLinVel;
}


#endif // UE_WITH_PHYSICS

#if WITH_PHYSX

const FBodyInstance* FBodyInstance::GetOriginalBodyInstance(const PxShape* PShape) const
{
	const FBodyInstance* BI = WeldParent ? WeldParent : this;
	const FWeldInfo* Result = BI->ShapeToBodiesMap.IsValid() ? BI->ShapeToBodiesMap->Find(PShape) : nullptr;
	return Result ? Result->ChildBI : this;
}

const FTransform& FBodyInstance::GetRelativeBodyTransform(const physx::PxShape* PShape) const
{
	const FBodyInstance* BI = WeldParent ? WeldParent : this;
	const FWeldInfo* Result = BI->ShapeToBodiesMap.IsValid() ? BI->ShapeToBodiesMap->Find(PShape) : nullptr;
	return Result ? Result->RelativeTM : FTransform::Identity;
}

>>>>>>> a8a797ea
TArray<int32> FBodyInstance::AddCollisionNotifyInfo(const FBodyInstance* Body0, const FBodyInstance* Body1, const physx::PxContactPair * Pairs, uint32 NumPairs, TArray<FCollisionNotifyInfo> & PendingNotifyInfos)
{
	TArray<int32> PairNotifyMapping;
	PairNotifyMapping.Empty(NumPairs);

	TMap<const FBodyInstance *, TMap<const FBodyInstance *, int32> > BodyPairNotifyMap;
	for (uint32 PairIdx = 0; PairIdx < NumPairs; ++PairIdx)
	{
		const PxContactPair* Pair = Pairs + PairIdx;
		// Get the two shapes that are involved in the collision
		const PxShape* Shape0 = Pair->shapes[0];
		check(Shape0);
		const PxShape* Shape1 = Pair->shapes[1];
		check(Shape1);

		PairNotifyMapping.Add(-1);	//start as -1 because we can have collisions that we don't want to actually record collision

		const FBodyInstance* SubBody0 = Body0->GetOriginalBodyInstance(Shape0);
		const FBodyInstance* SubBody1 = Body1->GetOriginalBodyInstance(Shape1);
		
		if (SubBody0->bNotifyRigidBodyCollision || SubBody1->bNotifyRigidBodyCollision)
		{
			TMap<const FBodyInstance *, int32> & SubBodyNotifyMap = BodyPairNotifyMap.FindOrAdd(SubBody0);
			int32* NotifyInfoIndex = SubBodyNotifyMap.Find(SubBody1);

			if (NotifyInfoIndex == NULL)
			{
				FCollisionNotifyInfo * NotifyInfo = new (PendingNotifyInfos) FCollisionNotifyInfo;
				NotifyInfo->bCallEvent0 = (SubBody0->bNotifyRigidBodyCollision);
				NotifyInfo->Info0.SetFrom(SubBody0);
				NotifyInfo->bCallEvent1 = (SubBody1->bNotifyRigidBodyCollision);
				NotifyInfo->Info1.SetFrom(SubBody1);

				NotifyInfoIndex = &SubBodyNotifyMap.Add(SubBody0, PendingNotifyInfos.Num() - 1);
			}

			PairNotifyMapping[PairIdx] = *NotifyInfoIndex;
		}
	}

	return PairNotifyMapping;
}

//helper function for TermBody to avoid code duplication between scenes
void TermBodyHelper(int16& SceneIndex, PxRigidActor*& PRigidActor, FBodyInstance* BodyInstance)
{
	if (SceneIndex)
	{
		PxScene* PScene = GetPhysXSceneFromIndex(SceneIndex);

		if (PScene)
		{
			// Enable scene lock
			SCOPED_SCENE_WRITE_LOCK(PScene);

			if (PRigidActor)
			{


				// Let FPhysScene know
				FPhysScene* PhysScene = FPhysxUserData::Get<FPhysScene>(PScene->userData);
				if (PhysScene)
				{
					PhysScene->TermBody_AssumesLocked(BodyInstance);
				}

				PRigidActor->release();
				PRigidActor = NULL;	//we must do this within the lock because we use it in the sub-stepping thread to determine that RigidActor is still valid
			}
		}

		SceneIndex = 0;
	}
#if WITH_APEX
	else
	{
		if (PRigidActor)
		{
			//When DestructibleMesh is used we create fake BodyInstances. In this case the RigidActor is set, but InitBody is never called.
			//The RigidActor is released by the destructible component, but it's still up to us to NULL out the pointer
			checkSlow(!PRigidActor->userData || FPhysxUserData::Get<FDestructibleChunkInfo>(PRigidActor->userData));	//Make sure we are really a destructible. Note you CAN get a case when userData is NULL, for example when trying to attach a destructible to another.
			PRigidActor = NULL;
		}
	}
#endif

	checkSlow(PRigidActor == NULL);
	checkSlow(SceneIndex == 0);
}

#endif

DEFINE_STAT(STAT_TermBody);
/**
 *	Clean up the physics engine info for this instance.
 */
void FBodyInstance::TermBody()
{
	SCOPE_CYCLE_COUNTER(STAT_TermBody);
#if WITH_BOX2D
	if (BodyInstancePtr != NULL)
	{
		if (UPrimitiveComponent* OwnerComponentInst = OwnerComponent.Get())
		{
			if (b2World* World = FPhysicsIntegration2D::FindAssociatedWorld(OwnerComponentInst->GetWorld()))
			{
				World->DestroyBody(BodyInstancePtr);
			}
			else
			{
				BodyInstancePtr->SetUserData(nullptr);
			}
		}
		BodyInstancePtr = nullptr;
	}
#endif

#if WITH_PHYSX
	// Release sync actor
	TermBodyHelper(SceneIndexSync, RigidActorSync, this);
	// Release async actor
	TermBodyHelper(SceneIndexAsync, RigidActorAsync, this);

	// releasing BodyAggregate, it shouldn't contain RigidActor now, because it's released above
	if(BodyAggregate)
	{
		check(!BodyAggregate->getNbActors());
		BodyAggregate->release();
		BodyAggregate = NULL;
	}
#endif

	// @TODO UE4: Release spring body here

	BodySetup = NULL;
	OwnerComponent = NULL;

	if (DOFConstraint)
	{
		DOFConstraint->TermConstraint();
		FConstraintInstance::Free(DOFConstraint);
			DOFConstraint = NULL;
	}
	

	
}

bool FBodyInstance::Weld(FBodyInstance* TheirBody, const FTransform& TheirTM)
{
	check(TheirBody);
	if (TheirBody->BodySetup.IsValid() == false)	//attach actor can be called before body has been initialized. In this case just return false
	{
		return false;
	}

	//@TODO: BOX2D: Implement Weld

#if WITH_PHYSX
	TArray<PxShape *> PNewShapes;

	FTransform MyTM = GetUnrealWorldTransform(false);
	MyTM.SetScale3D(Scale3D);	//physx doesn't store 3d so set it here

	FTransform RelativeTM = TheirTM.GetRelativeTransform(MyTM);

	PxScene* PSyncScene = RigidActorSync ? RigidActorSync->getScene() : NULL;
	PxScene* PAsyncScene = RigidActorAsync ? RigidActorAsync->getScene() : NULL;

	ExecuteOnPhysicsReadWrite([&]
	{
		SCOPE_CYCLE_COUNTER(STAT_UpdatePhysMats);

		TheirBody->WeldParent = this;

		UPhysicalMaterial* SimplePhysMat = GetSimplePhysicalMaterial();
		TArray<UPhysicalMaterial*> ComplexPhysMats = GetComplexPhysicalMaterials();
		PxMaterial* PSimpleMat = SimplePhysMat->GetPhysXMaterial();

		FShapeData ShapeData;
		GetFilterData_AssumesLocked(ShapeData);
		GetShapeFlags_AssumesLocked(ShapeData, ShapeData.CollisionEnabled, BodySetup->GetCollisionTraceFlag() == CTF_UseComplexAsSimple);

		//child body gets placed into the same scenes as parent body
		if (PxRigidActor* MyBody = RigidActorSync)
		{
			TheirBody->BodySetup->AddShapesToRigidActor_AssumesLocked(this, MyBody, PST_Sync, Scale3D, PSimpleMat, ComplexPhysMats, ShapeData, RelativeTM, &PNewShapes);
			if (TheirBody->bGenerateWakeEvents)
			{
				MyBody->setActorFlag(PxActorFlag::eSEND_SLEEP_NOTIFIES, true);
			}
		}

		if (PxRigidActor* MyBody = RigidActorAsync)
		{
			TheirBody->BodySetup->AddShapesToRigidActor_AssumesLocked(this, MyBody, PST_Async, Scale3D, PSimpleMat, ComplexPhysMats, ShapeData, RelativeTM, &PNewShapes);
			if (TheirBody->bGenerateWakeEvents)
			{
				MyBody->setActorFlag(PxActorFlag::eSEND_SLEEP_NOTIFIES, true);
			}
		}

		if(PNewShapes.Num())
		{
			if(!ShapeToBodiesMap.IsValid())
			{
				ShapeToBodiesMap = TSharedPtr<TMap<physx::PxShape*, FWeldInfo>> (new TMap<physx::PxShape*, FWeldInfo>());
			}

			for (int32 ShapeIdx = 0; ShapeIdx < PNewShapes.Num(); ++ShapeIdx)
			{
				PxShape* PShape = PNewShapes[ShapeIdx];
				ShapeToBodiesMap->Add(PShape, FWeldInfo(TheirBody, RelativeTM));
			}
		}

		PostShapeChange();

		//remove their body from scenes
		TermBodyHelper(TheirBody->SceneIndexSync, TheirBody->RigidActorSync, TheirBody);
		TermBodyHelper(TheirBody->SceneIndexAsync, TheirBody->RigidActorAsync, TheirBody);
	});
	

	return true;
#endif

	return false;
}

void FBodyInstance::UnWeld(FBodyInstance* TheirBI)
{
	//@TODO: BOX2D: Implement Weld

#if WITH_PHYSX

	bool bShapesChanged = false;

	ExecuteOnPhysicsReadWrite([&]
	{
		TArray<physx::PxShape *> PShapes;
		const int32 NumSyncShapes = GetAllShapes_AssumesLocked(PShapes);

		for (int32 ShapeIdx = 0; ShapeIdx < NumSyncShapes; ++ShapeIdx)
		{
			PxShape* PShape = PShapes[ShapeIdx];
				const FBodyInstance* BI = GetOriginalBodyInstance(PShape);
				if (TheirBI == BI)
				{
					ShapeToBodiesMap->Remove(PShape);
					RigidActorSync->detachShape(*PShape);
					bShapesChanged = true;
				}
		}

		for (int32 ShapeIdx = NumSyncShapes; ShapeIdx <PShapes.Num(); ++ShapeIdx)
		{
			PxShape* PShape = PShapes[ShapeIdx];
			const FBodyInstance* BI = GetOriginalBodyInstance(PShape);
			if (TheirBI == BI)
			{
				ShapeToBodiesMap->Remove(PShape);
				RigidActorAsync->detachShape(*PShape);
				bShapesChanged = true;
			}
		}

	if (bShapesChanged)
	{
		PostShapeChange();
	}

		TheirBI->WeldParent = nullptr;
	});
#endif
}

void FBodyInstance::PostShapeChange()
{
	// Apply correct physical materials to shape we created.
	UpdatePhysicalMaterials();

	// Set the filter data on the shapes (call this after setting BodyData because it uses that pointer)
	UpdatePhysicsFilterData();

	UpdateMassProperties();
	// Update damping
	UpdateDampingProperties();
}

float AdjustForSmallThreshold(float NewVal, float OldVal)
{
	float Threshold = 0.1f;
	float Delta = NewVal - OldVal;
	if (Delta < 0 && FMath::Abs(NewVal) < Threshold)	//getting smaller and passed threshold so flip sign
	{
		return -Threshold;
	}
	else if (Delta > 0 && FMath::Abs(NewVal) < Threshold)	//getting bigger and passed small threshold so flip sign
	{
		return Threshold;
	}

	return NewVal;
}

//Non uniform scaling depends on the primitive that has the least non uniform scaling capability. So for example, a capsule's x and y axes scale are locked.
//So if a capsule exists in this body we must use locked x and y scaling for all shapes.
namespace EScaleMode
{
	enum Type
	{
		Free,
		LockedXY,
		LockedXYZ
	};
}

//computes the relative scaling vectors based on scale mode used
void ComputeScalingVectors(EScaleMode::Type ScaleMode, const FVector& InScale3D, FVector& OutScale3D, FVector& OutScale3DAbs)
{
	const FVector NewScale3D = InScale3D.IsNearlyZero() ? FVector(KINDA_SMALL_NUMBER) : InScale3D;	//min scale
	const FVector NewScale3DAbs = NewScale3D.GetAbs();
	switch (ScaleMode)
	{
	case EScaleMode::Free:
	{
		OutScale3D = NewScale3D;
		break;
	}
	case EScaleMode::LockedXY:
	{
		float XYScaleAbs = FMath::Max(NewScale3DAbs.X, NewScale3DAbs.Y);
		float XYScale = FMath::Max(NewScale3D.X, NewScale3D.Y) < 0.f ? -XYScaleAbs : XYScaleAbs;	//if both xy are negative we should make the xy scale negative

		OutScale3D = NewScale3D;
		OutScale3D.X = OutScale3D.Y = XYScale;

		break;
	}
	case EScaleMode::LockedXYZ:
	{
		float UniformScaleAbs = NewScale3DAbs.GetMin();	//uniform scale uses the smallest magnitude
		float UniformScale = FMath::Max3(NewScale3D.X, NewScale3D.Y, NewScale3D.Z) < 0.f ? -UniformScaleAbs : UniformScaleAbs;	//if all three values are negative we should make uniform scale negative

		OutScale3D = FVector(UniformScale);
		break;
	}
	default:
	{
		check(false);	//invalid scale mode
	}
	}

	OutScale3DAbs = OutScale3D.GetAbs();
}

EScaleMode::Type ComputeScaleMode(const TArray<PxShape*>& PShapes)
{
	EScaleMode::Type ScaleMode = EScaleMode::Free;

	for (int32 ShapeIdx = 0; ShapeIdx < PShapes.Num(); ++ShapeIdx)
	{
		PxShape* PShape = PShapes[ShapeIdx];
		PxGeometryType::Enum GeomType = PShape->getGeometryType();

		if (GeomType == PxGeometryType::eSPHERE)
		{
			ScaleMode = EScaleMode::LockedXYZ;	//sphere is most restrictive so we can stop
			break;
		}
		else if (GeomType == PxGeometryType::eCAPSULE)
		{
			ScaleMode = EScaleMode::LockedXY;
		}
	}

	return ScaleMode;
}

bool FBodyInstance::UpdateBodyScale(const FVector& InScale3D)
{
	if (!IsValidBodyInstance())
	{
		//UE_LOG(LogPhysics, Log, TEXT("Body hasn't been initialized. Call InitBody to initialize."));
		return false;
	}

	// if same, return
	if (Scale3D.Equals(InScale3D))
	{
		return false;
	}

	bool bSuccess = false;

#if !(UE_BUILD_SHIPPING || UE_BUILD_TEST)
	ensureMsgf ( !Scale3D.ContainsNaN() && !InScale3D.ContainsNaN(), TEXT("Scale3D = (%f,%f,%f) InScale3D = (%f,%f,%f)"), Scale3D.X, Scale3D.Y, Scale3D.Z, InScale3D.X, InScale3D.Y, InScale3D.Z );
#endif

	FVector UpdatedScale3D;
#if WITH_PHYSX
	//Get all shapes
	EScaleMode::Type ScaleMode = EScaleMode::Free;
	ExecuteOnPhysicsReadWrite([&]
	{
		TArray<PxShape *> PShapes;
		GetAllShapes_AssumesLocked(PShapes);
		ScaleMode = ComputeScaleMode(PShapes);
#endif
#if WITH_BOX2D
		if (BodyInstancePtr)
		{
			//@TODO: BOX2D: UpdateBodyScale is not implemented yet
		}
#endif
		FVector AdjustedScale3D;
		FVector AdjustedScale3DAbs;
		ComputeScalingVectors(ScaleMode, InScale3D, AdjustedScale3D, AdjustedScale3DAbs);

		// Apply scaling
#if WITH_PHYSX
		//we need to allocate all of these here because PhysX insists on using the stack. This is wasteful, but reduces a lot of code duplication
		PxSphereGeometry PSphereGeom;
		PxBoxGeometry PBoxGeom;
		PxCapsuleGeometry PCapsuleGeom;
		PxConvexMeshGeometry PConvexGeom;
		PxTriangleMeshGeometry PTriMeshGeom;

		for (PxShape* PShape : PShapes)
		{
			bool bInvalid = false;	//we only mark invalid if actually found geom and it's invalid scale
			PxGeometry* UpdatedGeometry = NULL;
			PxTransform PLocalPose = PShape->getLocalPose();

			PxGeometryType::Enum GeomType = PShape->getGeometryType();
			FKShapeElem* ShapeElem = FPhysxUserData::Get<FKShapeElem>(PShape->userData);
			const FTransform& RelativeTM = GetRelativeBodyTransform(PShape);

			switch (GeomType)
			{
				case PxGeometryType::eSPHERE:
				{
					FKSphereElem* SphereElem = ShapeElem->GetShapeCheck<FKSphereElem>();
					ensure(ScaleMode == EScaleMode::LockedXYZ);

					PShape->getSphereGeometry(PSphereGeom);
					 
					PSphereGeom.radius = SphereElem->Radius * AdjustedScale3DAbs.X;
					PLocalPose.p = U2PVector(RelativeTM.TransformPosition(SphereElem->Center));
					PLocalPose.p *= AdjustedScale3D.X;

					if (PSphereGeom.isValid())
					{
						UpdatedGeometry = &PSphereGeom;
						bSuccess = true;
					}
					else
					{
						bInvalid = true;
					}
					break;
				}
				case PxGeometryType::eBOX:
				{
					FKBoxElem* BoxElem = ShapeElem->GetShapeCheck<FKBoxElem>();
					PShape->getBoxGeometry(PBoxGeom);

					PBoxGeom.halfExtents.x = (0.5f * BoxElem->X * AdjustedScale3DAbs.X);
					PBoxGeom.halfExtents.y = (0.5f * BoxElem->Y * AdjustedScale3DAbs.Y);
					PBoxGeom.halfExtents.z = (0.5f * BoxElem->Z * AdjustedScale3DAbs.Z);

					FTransform BoxTransform = BoxElem->GetTransform() * RelativeTM;
					PLocalPose = PxTransform(U2PTransform(BoxTransform));
					PLocalPose.p.x *= AdjustedScale3D.X;
					PLocalPose.p.y *= AdjustedScale3D.Y;
					PLocalPose.p.z *= AdjustedScale3D.Z;

					if (PBoxGeom.isValid())
					{
						UpdatedGeometry = &PBoxGeom;
						bSuccess = true;
					}
					else
					{
						bInvalid = true;
					}
					break;
				}
				case PxGeometryType::eCAPSULE:
				{
					FKSphylElem* SphylElem = ShapeElem->GetShapeCheck<FKSphylElem>();
					ensure(ScaleMode == EScaleMode::LockedXY || ScaleMode == EScaleMode::LockedXYZ);

					float ScaleRadius = FMath::Max(AdjustedScale3DAbs.X, AdjustedScale3DAbs.Y);
					float ScaleLength = AdjustedScale3DAbs.Z;

					PShape->getCapsuleGeometry(PCapsuleGeom);

					// this is a bit confusing since radius and height is scaled
					// first apply the scale first 
					float Radius = FMath::Max(SphylElem->Radius * ScaleRadius, 0.1f);
					float Length = SphylElem->Length + SphylElem->Radius * 2.f;
					float HalfLength = Length * ScaleLength * 0.5f;
					Radius = FMath::Clamp(Radius, 0.1f, HalfLength);	//radius is capped by half length
					float HalfHeight = HalfLength - Radius;
					HalfHeight = FMath::Max(0.1f, HalfHeight);

					PCapsuleGeom.halfHeight = HalfHeight;
					PCapsuleGeom.radius = Radius;

					PLocalPose = PxTransform(U2PVector(RelativeTM.TransformPosition(SphylElem->Center)), U2PQuat(SphylElem->Orientation) * U2PSphylBasis);
					PLocalPose.p.x *= AdjustedScale3D.X;
					PLocalPose.p.y *= AdjustedScale3D.Y;
					PLocalPose.p.z *= AdjustedScale3D.Z;

					if (PCapsuleGeom.isValid())
					{
						UpdatedGeometry = &PCapsuleGeom;
						bSuccess = true;
					}
					else
					{
						bInvalid = true;
					}

					break;
				}
				case PxGeometryType::eCONVEXMESH:
				{
					FKConvexElem* ConvexElem = ShapeElem->GetShapeCheck<FKConvexElem>();
					PShape->getConvexMeshGeometry(PConvexGeom);

					bool bUseNegX = CalcMeshNegScaleCompensation(AdjustedScale3D, PLocalPose);

					PConvexGeom.convexMesh = bUseNegX ? ConvexElem->ConvexMeshNegX : ConvexElem->ConvexMesh;
					PConvexGeom.scale.scale = U2PVector(AdjustedScale3DAbs * ConvexElem->GetTransform().GetScale3D().GetAbs());
					FTransform ConvexTransform = ConvexElem->GetTransform();

					PxTransform PElementTransform = U2PTransform(ConvexTransform * RelativeTM);
					PLocalPose.q *= PElementTransform.q;
					PLocalPose.p = PElementTransform.p;
					PLocalPose.p.x *= AdjustedScale3D.X;
					PLocalPose.p.y *= AdjustedScale3D.Y;
					PLocalPose.p.z *= AdjustedScale3D.Z;

					if (PConvexGeom.isValid())
					{
						UpdatedGeometry = &PConvexGeom;
						bSuccess = true;
					}
					else
					{
						bInvalid = true;
					}

					break;
				}
				case PxGeometryType::eTRIANGLEMESH:
				{
					check(ShapeElem == nullptr);	//trimesh shape doesn't have userData
					PShape->getTriangleMeshGeometry(PTriMeshGeom);

					// find which trimesh elems it is
					// it would be nice to know if the order of PShapes array index is in the order of createShape
					if (BodySetup.IsValid())
					{
						for (PxTriangleMesh* TriMesh : BodySetup->TriMeshes)
						{
							// found it
							if (TriMesh == PTriMeshGeom.triangleMesh)
							{
								PTriMeshGeom.scale.scale = U2PVector(AdjustedScale3D);

								PLocalPose = U2PTransform(RelativeTM);
								PLocalPose.p.x *= AdjustedScale3D.X;
								PLocalPose.p.y *= AdjustedScale3D.Y;
								PLocalPose.p.z *= AdjustedScale3D.Z;

								if (PTriMeshGeom.isValid())
								{
									UpdatedGeometry = &PTriMeshGeom;
									bSuccess = true;
								}
								else
								{
									bInvalid = true;
								}
							}
						}
					}

					break;
				}
				case PxGeometryType::eHEIGHTFIELD:
				{
					// HeightField is only used by Landscape, which does different code path from other primitives
					break;
				}
				default:
				{
						   UE_LOG(LogPhysics, Error, TEXT("Unknown geom type."));
				}
			}// end switch

			if (UpdatedGeometry)
			{
				ExecuteOnPxShapeWrite(this, PShape, [&](PxShape* PGivenShape)
				{
					PGivenShape->setLocalPose(PLocalPose);
					PGivenShape->setGeometry(*UpdatedGeometry);
				});
				UpdatedScale3D = AdjustedScale3D;
			}
			else if (bInvalid)
			{
				FMessageLog("PIE").Warning(FText::Format(LOCTEXT("PhysicsInvalidScale", "Scale ''{0}'' is not valid on object '{1}'."), FText::FromString(AdjustedScale3D.ToString()), FText::FromString(GetBodyDebugName())));
			}
		}
	});
	
#endif

#if WITH_BOX2D
	if (BodyInstancePtr)
	{
		//@TODO: BOX2D: UpdateBodyScale is not implemented yet
	}
#endif

	// if success, overwrite old Scale3D, otherwise, just don't do it. It will have invalid scale next time
	if (bSuccess)
	{
		Scale3D = UpdatedScale3D;

		// update mass if required
		if (bUpdateMassWhenScaleChanges)
		{
			UpdateMassProperties();
		}
	}

	return bSuccess;
}

void FBodyInstance::UpdateInstanceSimulatePhysics()
{
	// In skeletal case, we need both our bone and skelcomponent flag to be true.
	// This might be 'and'ing us with ourself, but thats fine.
	const bool bUseSimulate = IsInstanceSimulatingPhysics();
	bool bInitialized = false;
#if WITH_PHYSX
	ExecuteOnPxRigidDynamicReadWrite(this, [&](PxRigidDynamic* PRigidDynamic)
	{
		bInitialized = true;
		// If we want it fixed, and it is currently not kinematic
		bool bNewKinematic = (bUseSimulate == false);
		{
			PRigidDynamic->setRigidDynamicFlag(PxRigidDynamicFlag::eKINEMATIC, bNewKinematic);
			PRigidDynamic->setRigidBodyFlag(PxRigidBodyFlag::eENABLE_CCD, !bNewKinematic && bUseCCD);

			//if wake when level starts is true, calling this function automatically wakes body up
			if (bSimulatePhysics && bStartAwake)
			{
				PRigidDynamic->wakeUp();
			}
		}
		
	});
#endif

#if WITH_BOX2D
	if (BodyInstancePtr != NULL)
	{
		bInitialized = true;
		BodyInstancePtr->SetType(bUseSimulate ? b2_dynamicBody : b2_kinematicBody);
	}
#endif

	//In the original physx only implementation this was wrapped in a PRigidDynamic != NULL check.
	//We use bInitialized to check rigid actor has been created in either engine because if we haven't even initialized yet, we don't want to undo our settings
	if (bInitialized)
	{
		if (bUseSimulate)
		{
			PhysicsBlendWeight = 1.f;
		}
		else
		{
			PhysicsBlendWeight = 0.f;
		}

		bSimulatePhysics = bUseSimulate;
	}
}

bool FBodyInstance::IsNonKinematic() const
{
	return bSimulatePhysics;
}

bool FBodyInstance::IsDynamic() const
{
	bool bIsDynamic = false;
#if WITH_PHYSX
	ExecuteOnPxRigidDynamicReadOnly(this, [&](const PxRigidDynamic* PRigidDynamic)
	{
		bIsDynamic = true;
	});
#endif // WITH_PHYSX

#if WITH_BOX2D
	if (BodyInstancePtr != nullptr)
	{
		bIsDynamic = BodyInstancePtr->GetType() != b2_staticBody;
	}
#endif // WITH_BOX2D

	return bIsDynamic;
}

void FBodyInstance::SetInstanceSimulatePhysics(bool bSimulate, bool bMaintainPhysicsBlending)
{
	if (bSimulate)
	{
		UPrimitiveComponent* OwnerComponentInst = OwnerComponent.Get();

#if !(UE_BUILD_SHIPPING || UE_BUILD_TEST)
		if (OwnerComponentInst)
		{
			if (!IsValidBodyInstance())
			{
				FMessageLog("PIE").Warning(FText::Format(LOCTEXT("SimPhysNoBody", "Trying to simulate physics on ''{0}'' but no physics body."),
					FText::FromString(GetPathNameSafe(OwnerComponentInst))));
			}
			else if (!IsDynamic())
			{
				FMessageLog("PIE").Warning(FText::Format(LOCTEXT("SimPhysStatic", "Trying to simulate physics on ''{0}'' but it is static."),
					FText::FromString(GetPathNameSafe(OwnerComponentInst))));
			}else if(BodySetup.IsValid() && BodySetup->GetCollisionTraceFlag() == ECollisionTraceFlag::CTF_UseComplexAsSimple)
			{
				FMessageLog("PIE").Warning(FText::Format(LOCTEXT("SimComplexAsSimple", "Trying to simulate physics on ''{0}'' but it has ComplexAsSimple collision."),
					FText::FromString(GetPathNameSafe(OwnerComponentInst))));
			}
		}
#endif

		// If we are enabling simulation, and we are the root body of our component, we detach the component 
		if (OwnerComponentInst && OwnerComponentInst->IsRegistered() && OwnerComponentInst->GetBodyInstance() == this)
		{
			if (OwnerComponentInst->AttachParent)
			{
				OwnerComponentInst->DetachFromParent(true);
			}
			
			if (bSimulatePhysics == false)	//if we're switching from kinematic to simulated
			{
				//we must make sure to update children that are welded
				TArray<FBodyInstance*> ChildrenBodies;
				TArray<FName> ChildrenLabels;
				OwnerComponentInst->GetWeldedBodies(ChildrenBodies, ChildrenLabels);

				for (int32 ChildIdx = 0; ChildIdx < ChildrenBodies.Num(); ++ChildIdx)
				{
					FBodyInstance* ChildBI = ChildrenBodies[ChildIdx];
					if (ChildBI != this)
					{
						Weld(ChildBI, ChildBI->OwnerComponent->GetSocketTransform(ChildrenLabels[ChildIdx]));
					}
				}
			}
		}
	}

	bSimulatePhysics = bSimulate;
	if ( !bMaintainPhysicsBlending )
	{
		if (bSimulatePhysics)
		{
			PhysicsBlendWeight = 1.f;
		}
		else
		{
			PhysicsBlendWeight = 0.f;
		}
	}

	UpdateInstanceSimulatePhysics();
}

bool FBodyInstance::IsValidBodyInstance() const
{
#if WITH_PHYSX
	if (PxRigidActor* PActor = GetPxRigidActor_AssumesLocked())
	{
		return true;
	}
#endif // WITH_PHYSX

#if WITH_BOX2D
	if (BodyInstancePtr != nullptr)
	{
		return true;
	}
#endif

	return false;
}

template <bool NeedsLock>
FTransform GetUnrealWorldTransformImp(const FBodyInstance* BodyInstance, bool bWithProjection)
{
	FTransform WorldTM = FTransform::Identity;
#if WITH_PHYSX
	FPhysXSupport<NeedsLock>::ExecuteOnPxRigidActorReadOnly(BodyInstance, [&](const PxRigidActor* PActor)
	{
		PxTransform PTM = PActor->getGlobalPose();
		WorldTM = P2UTransform(PTM);

		if(bWithProjection)
		{
			BodyInstance->OnCalculateCustomProjection.ExecuteIfBound(BodyInstance, WorldTM);
		}
	});
#endif // WITH_PHYSX

#if WITH_BOX2D
	if (BodyInstance->BodyInstancePtr != NULL)
	{
		const b2Vec2 Pos2D = BodyInstance->BodyInstancePtr->GetPosition();
		const float RotationInRadians = BodyInstance->BodyInstancePtr->GetAngle();

		const FVector Translation3D(FPhysicsIntegration2D::ConvertBoxVectorToUnreal(Pos2D));
		const FRotator Rotation3D(FMath::RadiansToDegrees(RotationInRadians), 0.0f, 0.0f); //@TODO: BOX2D: Should be moved to FPhysicsIntegration2D

		WorldTM = FTransform(Rotation3D, Translation3D, BodyInstance->Scale3D);

		if (bWithProjection)
		{
			BodyInstance->OnCalculateCustomProjection.ExecuteIfBound(BodyInstance, WorldTM);
		}
	}
#endif

	return WorldTM;
}

FTransform FBodyInstance::GetUnrealWorldTransform(bool bWithProjection /* = true*/) const
{
	return GetUnrealWorldTransformImp<true>(this, bWithProjection);
}


FTransform FBodyInstance::GetUnrealWorldTransform_AssumesLocked(bool bWithProjection /* = true*/) const
{
	return GetUnrealWorldTransformImp<false>(this, bWithProjection);
}

void FBodyInstance::SetBodyTransform(const FTransform& NewTransform, bool bTeleport)
{
	SetBodyTransform(NewTransform, TeleportFlagToEnum(bTeleport));
}

void FBodyInstance::SetBodyTransform(const FTransform& NewTransform, ETeleportType Teleport)
{
	SCOPE_CYCLE_COUNTER(STAT_SetBodyTransform);

#if !(UE_BUILD_SHIPPING || UE_BUILD_TEST)
	extern bool GShouldLogOutAFrameOfSetBodyTransform;
	if (GShouldLogOutAFrameOfSetBodyTransform == true)
	{
		UE_LOG(LogPhysics, Log, TEXT("SetBodyTransform: %s"), *GetBodyDebugName());
	}
#endif // !(UE_BUILD_SHIPPING || UE_BUILD_TEST)

	// Catch NaNs and elegantly bail out.

	if( !ensureMsgf(!NewTransform.ContainsNaN(), TEXT("SetBodyTransform contains NaN (%s)\n%s"), (OwnerComponent.Get() ? *OwnerComponent->GetPathName() : TEXT("NONE")), *NewTransform.ToString()) )
	{
		return;
	}

#if WITH_PHYSX
	if (PxRigidActor* RigidActor = GetPxRigidActor_AssumesLocked())
	{
		const PxTransform PNewPose = U2PTransform(NewTransform);

		if (!PNewPose.isValid())
		{
			UE_LOG(LogPhysics, Warning, TEXT("FBodyInstance::SetBodyTransform: Trying to set new transform with bad data [p=(%f,%f,%f) q=(%f,%f,%f,%f)]"), PNewPose.p.x, PNewPose.p.y, PNewPose.p.z, PNewPose.q.x, PNewPose.q.y, PNewPose.q.z, PNewPose.q.w);
			return;
		}

		ExecuteOnPhysicsReadWrite([&]
		{
			// SIMULATED & KINEMATIC
			if (PxRigidDynamic* PRigidDynamic = GetPxRigidDynamic_AssumesLocked())
			{
				// If kinematic and not teleporting, set kinematic target
				if (!IsRigidBodyNonKinematic_AssumesLocked(PRigidDynamic) && Teleport == ETeleportType::None)
				{
					if(FPhysScene* PhysScene = GetPhysicsScene(this))
					{
						PhysScene->SetKinematicTarget_AssumesLocked(this, NewTransform, true);
					}
				}
				// Otherwise, set global pose
				else
				{
					PRigidDynamic->setGlobalPose(PNewPose);
				}
			}
			// STATIC
			else
			{
				UPrimitiveComponent* OwnerComponentInst = OwnerComponent.Get();
				const bool bIsGame = !GIsEditor || (OwnerComponentInst != NULL && OwnerComponentInst->GetWorld()->IsGameWorld());
				// Do NOT move static actors in-game, give a warning but let it happen
				if (bIsGame)
				{
					const FString ComponentPathName = (OwnerComponentInst != NULL) ? OwnerComponentInst->GetPathName() : TEXT("NONE");
					UE_LOG(LogPhysics, Warning, TEXT("MoveFixedBody: Trying to move component'%s' with a non-Movable Mobility."), *ComponentPathName);
				}
				// In EDITOR, go ahead and move it with no warning, we are editing the level
				RigidActor->setGlobalPose(PNewPose);
			}
		});
	}
#endif  // WITH_PHYSX

#if WITH_BOX2D
	if (BodyInstancePtr != NULL)
	{
		const FVector NewLocation = NewTransform.GetLocation();
		const b2Vec2 NewLocation2D(FPhysicsIntegration2D::ConvertUnrealVectorToBox(NewLocation));

		//@TODO: BOX2D: SetBodyTransform: What about scale?
		const FRotator NewRotation3D(NewTransform.GetRotation());
		const float NewAngle = FMath::DegreesToRadians(NewRotation3D.Pitch);

		BodyInstancePtr->SetTransform(NewLocation2D, NewAngle);
	}
#endif
}

template <bool NeedsLock>
FVector GetUnrealWorldVelocityImp(const FBodyInstance* BodyInstance)
{
	FVector LinVel(EForceInit::ForceInitToZero);

#if WITH_PHYSX
	FPhysXSupport<NeedsLock>::ExecuteOnPxRigidBodyReadOnly(BodyInstance, [&](const PxRigidBody* PRigidBody)
	{
		LinVel = P2UVector(PRigidBody->getLinearVelocity());
	});
#endif // WITH_PHYSX

#if WITH_BOX2D
	if (BodyInstance->BodyInstancePtr != nullptr)
	{
		LinVel = FPhysicsIntegration2D::ConvertBoxVectorToUnreal(BodyInstance->BodyInstancePtr->GetLinearVelocity());
	}
#endif

	return LinVel;
}

FVector FBodyInstance::GetUnrealWorldVelocity() const
{
	return GetUnrealWorldVelocityImp<true>(this);
}

FVector FBodyInstance::GetUnrealWorldVelocity_AssumesLocked() const
{
	return GetUnrealWorldVelocityImp<false>(this);
}

template <bool NeedsLock>
FVector GetUnrealWorldAngularVelocityImp(const FBodyInstance* BodyInstance)
{
	FVector AngVel(EForceInit::ForceInitToZero);

#if WITH_PHYSX
	FPhysXSupport<NeedsLock>::ExecuteOnPxRigidBodyReadOnly(BodyInstance, [&](const PxRigidBody* PRigidBody)
	{
		AngVel = FVector::RadiansToDegrees(P2UVector(PRigidBody->getAngularVelocity()));
	});
#endif // WITH_PHYSX

#if WITH_BOX2D
	if (BodyInstance->BodyInstancePtr != nullptr)
	{
		AngVel = FPhysicsIntegration2D::ConvertBoxAngularVelocityToUnreal(BodyInstance->BodyInstancePtr->GetAngularVelocity());
	}
#endif

	return AngVel;
}

/** Note: returns angular velocity in degrees per second. */
FVector FBodyInstance::GetUnrealWorldAngularVelocity() const
{
	return GetUnrealWorldAngularVelocityImp<true>(this);
}

/** Note: returns angular velocity in degrees per second. */
FVector FBodyInstance::GetUnrealWorldAngularVelocity_AssumesLocked() const
{
	return GetUnrealWorldAngularVelocityImp<false>(this);
}

template <bool NeedsLock>
FVector GetUnrealWorldVelocityAtPointImp(const FBodyInstance* BodyInstance, const FVector& Point)
{
	FVector LinVel(EForceInit::ForceInitToZero);

#if WITH_PHYSX
	FPhysXSupport<NeedsLock>::ExecuteOnPxRigidBodyReadOnly(BodyInstance, [&](const PxRigidBody* PRigidBody)
	{
		PxVec3 PPoint = U2PVector(Point);
		LinVel = P2UVector(PxRigidBodyExt::getVelocityAtPos(*PRigidBody, PPoint));
	});
#endif // WITH_PHYSX

#if WITH_BOX2D
	if (BodyInstance->BodyInstancePtr != nullptr)
	{
		const b2Vec2 BoxPoint = FPhysicsIntegration2D::ConvertUnrealVectorToBox(Point);
		LinVel = FPhysicsIntegration2D::ConvertBoxVectorToUnreal(BodyInstance->BodyInstancePtr->GetLinearVelocityFromWorldPoint(BoxPoint));
	}
#endif

	return LinVel;
}


FVector FBodyInstance::GetUnrealWorldVelocityAtPoint(const FVector& Point) const
{
	return GetUnrealWorldVelocityAtPointImp<true>(this, Point);
}


FVector FBodyInstance::GetUnrealWorldVelocityAtPoint_AssumesLocked(const FVector& Point) const
{
	return GetUnrealWorldVelocityAtPointImp<false>(this, Point);
}

FVector FBodyInstance::GetCOMPosition() const
{
	FVector WorldCOM = FVector::ZeroVector;
#if WITH_PHYSX
	ExecuteOnPxRigidBodyReadOnly(this, [&](const PxRigidBody* PRigidBody)
	{
		PxTransform PLocalCOM = PRigidBody->getCMassLocalPose();
		PxVec3 PWorldCOM = PRigidBody->getGlobalPose().transform(PLocalCOM.p);
		WorldCOM = P2UVector(PWorldCOM);
	});
#endif // WITH_PHYSX

#if WITH_BOX2D
	if (BodyInstancePtr != nullptr)
	{
		WorldCOM = FPhysicsIntegration2D::ConvertBoxVectorToUnreal(BodyInstancePtr->GetWorldCenter());
	}
#endif

	return WorldCOM;
}

float FBodyInstance::GetBodyMass() const
{
	float Retval = 0.f;

#if WITH_PHYSX
	ExecuteOnPxRigidBodyReadOnly(this, [&] (const PxRigidBody* PRigidBody)
	{
		Retval = PRigidBody->getMass();
	});
#endif // WITH_PHYSX

#if WITH_BOX2D
	if (BodyInstancePtr != nullptr)
	{
		Retval = BodyInstancePtr->GetMass();
	}
#endif

	return Retval;
}


FVector FBodyInstance::GetBodyInertiaTensor() const
{
	FVector Retval = FVector::ZeroVector;

#if WITH_PHYSX
	ExecuteOnPxRigidBodyReadOnly(this, [&] (const PxRigidBody* PRigidBody)
	{
		Retval = P2UVector(PRigidBody->getMassSpaceInertiaTensor());
	});
#endif // WITH_PHYSX

#if WITH_BOX2D
	if (BodyInstancePtr != nullptr)
	{
		Retval = FVector(BodyInstancePtr->GetInertia(), 0.f, 0.f);
	}
#endif

	return Retval;
}

FBox FBodyInstance::GetBodyBounds() const
{
	FBox Bounds;

#if WITH_PHYSX
	ExecuteOnPxRigidBodyReadOnly(this, [&](const PxRigidBody* PRigidBody)
	{
		PxBounds3 PBounds = PRigidBody->getWorldBounds();

		Bounds.Min = P2UVector(PBounds.minimum);
		Bounds.Max = P2UVector(PBounds.maximum);
	});
#endif // WITH_PHYSX

	//@TODO: BOX2D: Implement GetBodyBounds

	return Bounds;
}

void FBodyInstance::DrawCOMPosition(FPrimitiveDrawInterface* PDI, float COMRenderSize, const FColor& COMRenderColor)
{
	if (IsValidBodyInstance())
	{
		DrawWireStar(PDI, GetCOMPosition(), COMRenderSize, COMRenderColor, SDPG_World);
	}
}

/** Utility for copying properties from one BodyInstance to another. */
void FBodyInstance::CopyBodyInstancePropertiesFrom(const FBodyInstance* FromInst)
{
	// No copying of runtime instances (strictly defaults off BodySetup)
	check(FromInst);
	check(FromInst->OwnerComponent.Get() == NULL);
	check(FromInst->BodySetup.Get() == NULL);
#if WITH_PHYSX
	check(!FromInst->RigidActorSync);
	check(!FromInst->RigidActorAsync);
	check(!FromInst->BodyAggregate);
#endif //WITH_PHYSX
	check(FromInst->SceneIndexSync == 0);
	check(FromInst->SceneIndexAsync == 0);

	//check(!OwnerComponent);
#if WITH_PHYSX
	check(!RigidActorSync);
	check(!RigidActorAsync);
	check(!BodyAggregate);
#endif //WITH_PHYSX
	//check(SceneIndex == 0);

#if WITH_BOX2D
	check(!FromInst->BodyInstancePtr);
	check(!BodyInstancePtr);
#endif

	*this = *FromInst;
}

void FBodyInstance::ExecuteOnPhysicsReadOnly(TFunctionRef<void()> Func) const
{
	//If we are doing a read operation on a static actor there is really no reason to lock both scenes since the data should be the same (as far as queries etc... go)
	//Because of this our read operations are typically on a dynamic or the sync actor

#if WITH_PHYSX
	const FBodyInstance* BI = WeldParent ? WeldParent : this;
	const int32 SceneIndex = BI->RigidActorSync ? BI->SceneIndexSync : BI->SceneIndexAsync;
	SCOPED_SCENE_READ_LOCK(GetPhysXSceneFromIndex(SceneIndex));
	Func();
#endif
}

void FBodyInstance::ExecuteOnPhysicsReadWrite(TFunctionRef<void()> Func) const
{
	//If we are doing a write operation we will need to modify both actors to keep them in sync (or it's dynamic).
	//Because of that write operations on static actors are more expensive and require both locks.

#if WITH_PHYSX
	const FBodyInstance* BI = WeldParent ? WeldParent : this;
	if(BI->RigidActorSync)
	{
		SCENE_LOCK_WRITE(GetPhysXSceneFromIndex(BI->SceneIndexSync));
	}
	
	if (BI->RigidActorAsync)
	{
		SCENE_LOCK_WRITE(GetPhysXSceneFromIndex(BI->SceneIndexAsync));
	}

	Func();

	if (BI->RigidActorSync)
	{
		SCENE_UNLOCK_WRITE(GetPhysXSceneFromIndex(BI->SceneIndexSync));
	}

	if (BI->RigidActorAsync)
	{
		SCENE_UNLOCK_WRITE(GetPhysXSceneFromIndex(BI->SceneIndexAsync));
	}
#endif
}


#if WITH_PHYSX
int32 FBodyInstance::GetSceneIndex(int32 SceneType /* = -1 */) const
{
	if(SceneType < 0)
	{
		return RigidActorSync ? SceneIndexSync : SceneIndexAsync;
	}
	else if(SceneType < PST_MAX)
	{
		return SceneType == PST_Sync ? SceneIndexSync : SceneIndexAsync;
	}

	return -1;
}

PxRigidActor* FBodyInstance::GetPxRigidActor_AssumesLocked(int32 SceneType) const
{
	// Negative scene type means to return whichever is not NULL, preferring the sync scene.
	if( SceneType < 0 )
	{
		return RigidActorSync != NULL ? RigidActorSync : RigidActorAsync;
	}
	else
	// Otherwise return the specified actor
	if( SceneType < PST_MAX )
	{
		return SceneType == PST_Sync ? RigidActorSync : RigidActorAsync;
	}
	return NULL;
}

PxRigidDynamic* FBodyInstance::GetPxRigidDynamic_AssumesLocked() const
{
	// The logic below works because dynamic actors are non-NULL in only one scene.
	// If this assumption changes, the logic needs to change.
	PxRigidActor* RigidActor = RigidActorSync ? RigidActorSync : RigidActorAsync;
	return RigidActor ? RigidActor->isRigidDynamic() : nullptr;
}

PxRigidBody* FBodyInstance::GetPxRigidBody_AssumesLocked() const
{
	// The logic below works because dynamic actors are non-NULL in only one scene.
	// If this assumption changes, the logic needs to change.
	PxRigidActor* RigidActor = RigidActorSync ? RigidActorSync : RigidActorAsync;
	return RigidActor ? RigidActor->isRigidBody() : nullptr;
}
#endif // WITH_PHYSX


const FWalkableSlopeOverride& FBodyInstance::GetWalkableSlopeOverride() const
{
	if (bOverrideWalkableSlopeOnInstance || !BodySetup.IsValid())
	{
		return WalkableSlopeOverride;
	}
	else
	{
		return BodySetup->WalkableSlopeOverride;
	}
}

void FBodyInstance::SetWalkableSlopeOverride(const FWalkableSlopeOverride& NewOverride)
{
	bOverrideWalkableSlopeOnInstance = true;
	WalkableSlopeOverride = NewOverride;
}


/** 
*	Changes the current PhysMaterialOverride for this body. 
*	Note that if physics is already running on this component, this will _not_ alter its mass/inertia etc, it will only change its 
*	surface properties like friction and the damping.
*/
void FBodyInstance::SetPhysMaterialOverride( UPhysicalMaterial* NewPhysMaterial )
{
	// Save ref to PhysicalMaterial
	PhysMaterialOverride = NewPhysMaterial;

	// Go through the chain of physical materials and update the shapes 
	UpdatePhysicalMaterials();

	// Because physical material has changed, we need to update the mass
	UpdateMassProperties();
}

UPhysicalMaterial* FBodyInstance::GetSimplePhysicalMaterial() const
{
	return GetSimplePhysicalMaterial(this, OwnerComponent, BodySetup);
}

UPhysicalMaterial* FBodyInstance::GetSimplePhysicalMaterial(const FBodyInstance* BodyInstance, TWeakObjectPtr<UPrimitiveComponent> OwnerComp, TWeakObjectPtr<UBodySetup> BodySetupPtr)
{
	check(GEngine->DefaultPhysMaterial != NULL);

	// Find the PhysicalMaterial we need to apply to the physics bodies.
	// (LOW priority) Engine Mat, Material PhysMat, BodySetup Mat, Component Override, Body Override (HIGH priority)

	UPhysicalMaterial* ReturnPhysMaterial = NULL;

	// BodyInstance override
	if (BodyInstance->PhysMaterialOverride != NULL)
	{
		ReturnPhysMaterial = BodyInstance->PhysMaterialOverride;
		check(!ReturnPhysMaterial || ReturnPhysMaterial->IsValidLowLevel());
	}
	// Component override
	else if (OwnerComp.IsValid() && OwnerComp->BodyInstance.PhysMaterialOverride != NULL)
	{
		ReturnPhysMaterial = OwnerComp->BodyInstance.PhysMaterialOverride;
		check(!ReturnPhysMaterial || ReturnPhysMaterial->IsValidLowLevel());
	}
	// BodySetup
	else if (BodySetupPtr.IsValid() && BodySetupPtr->PhysMaterial != NULL)
	{
		ReturnPhysMaterial = BodySetupPtr->PhysMaterial;
		check(!ReturnPhysMaterial || ReturnPhysMaterial->IsValidLowLevel());
	}
	else
	{
		// See if the Material has a PhysicalMaterial
		UMeshComponent* MeshComp = Cast<UMeshComponent>(OwnerComp.Get());
		UPhysicalMaterial* PhysMatFromMaterial = NULL;
		if (MeshComp != NULL)
		{
			UMaterialInterface* Material = MeshComp->GetMaterial(0);
			if(Material != NULL)
			{
				PhysMatFromMaterial = Material->GetPhysicalMaterial();
			}
		}

		if( PhysMatFromMaterial != NULL )
		{
			ReturnPhysMaterial = PhysMatFromMaterial;
			check(!ReturnPhysMaterial || ReturnPhysMaterial->IsValidLowLevel());
		}
		// fallback is default physical material
		else
		{
			ReturnPhysMaterial = GEngine->DefaultPhysMaterial;
			check(!ReturnPhysMaterial || ReturnPhysMaterial->IsValidLowLevel());
		}
	}

	return ReturnPhysMaterial;
}

TArray<UPhysicalMaterial*> FBodyInstance::GetComplexPhysicalMaterials() const
{
	TArray<UPhysicalMaterial*> PhysMaterials;
	GetComplexPhysicalMaterials(PhysMaterials);
	return PhysMaterials;
}

void FBodyInstance::GetComplexPhysicalMaterials(TArray<UPhysicalMaterial*>& PhysMaterials) const
{
	GetComplexPhysicalMaterials(this, OwnerComponent, PhysMaterials);
}


void FBodyInstance::GetComplexPhysicalMaterials(const FBodyInstance*, TWeakObjectPtr<UPrimitiveComponent> OwnerComp, TArray<UPhysicalMaterial*>& OutPhysicalMaterials)
{
	//NOTE: Binary serialization of physics objects depends on this logic being the same between runs.
	//      If you make any changes to the returned object update the GUID of the physx binary serializer (FDerivedDataPhysXBinarySerializer)

	check(GEngine->DefaultPhysMaterial != NULL);
	// See if the Material has a PhysicalMaterial
	UPrimitiveComponent* PrimComp = OwnerComp.Get();
	if (PrimComp)
	{
		const int32 NumMaterials = PrimComp->GetNumMaterials();
		OutPhysicalMaterials.SetNum(NumMaterials);

		for (int32 MatIdx = 0; MatIdx < NumMaterials; MatIdx++)
		{
			UPhysicalMaterial* PhysMat = GEngine->DefaultPhysMaterial;
			UMaterialInterface* Material = PrimComp->GetMaterial(MatIdx);
			if (Material)
			{
				PhysMat = Material->GetPhysicalMaterial();
			}

			check(PhysMat != NULL);
			OutPhysicalMaterials[MatIdx] = PhysMat;
		}
	}
}

#if WITH_PHYSX
/** Util for finding the number of 'collision sim' shapes on this PxRigidActor */
int32 GetNumSimShapes_AssumesLocked(const PxRigidBody* PRigidBody)
{
	TArray<PxShape*, TInlineAllocator<16>> PShapes;
	PShapes.AddUninitialized(PRigidBody->getNbShapes());
	int32 NumShapes = PRigidBody->getShapes(PShapes.GetData(), PShapes.Num());

	int32 NumSimShapes = 0;

	for(int32 ShapeIdx=0; ShapeIdx<NumShapes; ShapeIdx++)
	{
		PxShape* PShape = PShapes[ShapeIdx];
		if(PShape->getFlags() & PxShapeFlag::eSIMULATION_SHAPE)
		{
			NumSimShapes++;
		}
	}

	return NumSimShapes;
}
#endif // WITH_PHYSX

float KgPerM3ToKgPerCm3(float KgPerM3)
{
	//1m = 100cm => 1m^3 = (100cm)^3 = 1000000cm^3
	//kg/m^3 = kg/1000000cm^3
	const float M3ToCm3Inv = 1.f / (100.f * 100.f * 100.f);
	return KgPerM3 * M3ToCm3Inv;
}

float gPerCm3ToKgPerCm3(float gPerCm3)
{
	//1000g = 1kg
	//kg/cm^3 = 1000g/cm^3 => g/cm^3 = kg/1000 cm^3
	const float gToKG = 1.f / 1000.f;
	return gPerCm3 * gToKG;
}

void FBodyInstance::UpdateMassProperties()
{
	UPhysicalMaterial* PhysMat = GetSimplePhysicalMaterial();
	check(PhysMat);

#if WITH_PHYSX
	ExecuteOnPxRigidBodyReadWrite(this, [&] (PxRigidBody* PRigidBody)
	{
		if(GetNumSimShapes_AssumesLocked(PRigidBody) > 0)
	{
		// physical material - nothing can weigh less than hydrogen (0.09 kg/m^3)
		float DensityKGPerCubicUU = FMath::Max(KgPerM3ToKgPerCm3(0.09f), gPerCm3ToKgPerCm3(PhysMat->Density));
		PxRigidBodyExt::updateMassAndInertia(*PRigidBody, DensityKGPerCubicUU);

		//grab OldMass so we can apply new mass while maintaining inertia tensor
		float OldMass = PRigidBody->getMass();
		float NewMass = 0.f;

		if (bOverrideMass == false)
		{
			float UsePow = FMath::Clamp<float>(PhysMat->RaiseMassToPower, KINDA_SMALL_NUMBER, 1.f);
			NewMass = FMath::Pow(OldMass, UsePow);

			// Apply user-defined mass scaling.
			NewMass *= FMath::Clamp<float>(MassScale, 0.01f, 100.0f);

			MassInKg = NewMass;	//update the override mass to be the default mass
		}
		else
		{
			NewMass = FMath::Max(MassInKg, 0.001f);	//min weight of 1g
		}

			check(NewMass > 0.f);

			float MassRatio = NewMass / OldMass;
		PxVec3 InertiaTensor = PRigidBody->getMassSpaceInertiaTensor();

		PRigidBody->setMassSpaceInertiaTensor(InertiaTensor * MassRatio);
		PRigidBody->setMass(NewMass);

		// Apply the COMNudge
		if (!COMNudge.IsZero())
		{
			PxVec3 PCOMNudge = U2PVector(COMNudge);
			PxTransform PCOMTransform = PRigidBody->getCMassLocalPose();
			PCOMTransform.p += PCOMNudge;
			PRigidBody->setCMassLocalPose(PCOMTransform);
		}
	}
	});
#endif

#if WITH_BOX2D
	if (BodyInstancePtr)
	{
		//@TODO: BOX2D: Implement COMNudge, Unreal 'funky' mass algorithm, etc... for UpdateMassProperties (if we don't update the formula, we need to update the displayed mass in the details panel)

		float MassScaledDensity = 0.f;
		if (bOverrideMass == false)
		{
			// Unreal material density is in g/cm^3, and Box2D density is in kg/m^2
			// physical material - nothing can weigh less than hydrogen (0.09 kg/m^3)
			float DensityKGPerCubicCM = FMath::Max(KgPerM3ToKgPerCm3(0.09f), gPerCm3ToKgPerCm3(PhysMat->Density));
			const float DensityKGPerCubicM = DensityKGPerCubicCM * 1000.0f;
			const float DensityKGPerSquareM = DensityKGPerCubicM * 0.1f; //@TODO: BOX2D: Should there be a thickness property for mass calculations?
			MassScaledDensity = DensityKGPerSquareM * FMath::Clamp<float>(MassScale, 0.01f, 100.0f);
		}
		else
		{
			MassScaledDensity = FMath::Max(MassInKg, 0.001f);	//min weight of 1g	//TODO: this is actually wrong because we're assuming mass and density are the same thing, but good enough for now
		}

		check(MassScaledDensity > 0.f);

		// Apply the density
		for (b2Fixture* Fixture = BodyInstancePtr->GetFixtureList(); Fixture; Fixture = Fixture->GetNext())
		{
			Fixture->SetDensity(MassScaledDensity);
		}

		// Recalculate the body mass / COM / etc... based on the updated density
		BodyInstancePtr->ResetMassData();
	}
#endif
}

void FBodyInstance::UpdateDampingProperties()
{
#if WITH_PHYSX
	ExecuteOnPxRigidDynamicReadWrite(this, [&](PxRigidDynamic* PRigidDynamic)
	{
		PRigidDynamic->setLinearDamping(LinearDamping);
		PRigidDynamic->setAngularDamping(AngularDamping);
	});
#endif

#if WITH_BOX2D
	if (BodyInstancePtr)
	{
		BodyInstancePtr->SetLinearDamping(LinearDamping);
		BodyInstancePtr->SetAngularDamping(AngularDamping);
	}
#endif
}

bool FBodyInstance::IsInstanceAwake() const
{
	bool bIsSleeping = false;
#if WITH_PHYSX
	ExecuteOnPxRigidDynamicReadOnly(this, [&](const PxRigidDynamic* PRigidDynamic)
	{
		bIsSleeping = PRigidDynamic->isSleeping();
	});
#endif

#if WITH_BOX2D
	if (BodyInstancePtr)
	{
		bIsSleeping = !BodyInstancePtr->IsAwake();
	}
#endif

	return !bIsSleeping;
}

void FBodyInstance::WakeInstance()
{
#if WITH_PHYSX
	ExecuteOnPxRigidDynamicReadWrite(this, [&](PxRigidDynamic* PRigidDynamic)
	{
		if (IsRigidBodyNonKinematic_AssumesLocked(PRigidDynamic))
	{
		PRigidDynamic->wakeUp();
	}
	});
#endif

#if WITH_BOX2D
	if (BodyInstancePtr)
	{
		BodyInstancePtr->SetAwake(true);
	}
#endif
}

void FBodyInstance::PutInstanceToSleep()
{
#if WITH_PHYSX
	ExecuteOnPxRigidDynamicReadWrite(this, [&](PxRigidDynamic* PRigidDynamic)
	{
		if (IsRigidBodyNonKinematic_AssumesLocked(PRigidDynamic))
	{
		PRigidDynamic->putToSleep();
	}
	});
#endif //WITH_PHYSX

#if WITH_BOX2D
	if (BodyInstancePtr)
	{
		BodyInstancePtr->SetAwake(false);
	}
#endif
}

float FBodyInstance::GetSleepThresholdMultiplier()
{
	if (SleepFamily == ESleepFamily::Sensitive)
	{
		return 1 / 20.0f;
	}
	else if (SleepFamily == ESleepFamily::Custom)
	{
		return CustomSleepThresholdMultiplier;
	}

	return 1.f;
}

void FBodyInstance::SetLinearVelocity(const FVector& NewVel, bool bAddToCurrent)
{
#if WITH_PHYSX
	ExecuteOnPxRigidBodyReadWrite(this, [&](PxRigidBody* PRigidBody)
	{
		PxVec3 PNewVel = U2PVector(NewVel);

		if (bAddToCurrent)
		{
			const PxVec3 POldVel = PRigidBody->getLinearVelocity();
			PNewVel += POldVel;
		}

		PRigidBody->setLinearVelocity(PNewVel);
	});
#endif // WITH_PHYSX

#if WITH_BOX2D
	if (BodyInstancePtr)
	{
		b2Vec2 BoxNewVel = FPhysicsIntegration2D::ConvertUnrealVectorToBox(NewVel);

		if (bAddToCurrent)
		{
			const b2Vec2 BoxOldVel = BodyInstancePtr->GetLinearVelocity();
			BoxNewVel += BoxOldVel;
		}

		BodyInstancePtr->SetLinearVelocity(BoxNewVel);
	}
#endif
}

/** Note NewAngVel is in degrees per second */
void FBodyInstance::SetAngularVelocity(const FVector& NewAngVel, bool bAddToCurrent)
{
#if WITH_PHYSX
	ExecuteOnPxRigidBodyReadWrite(this, [&](PxRigidBody* PRigidBody)
	{
		PxVec3 PNewAngVel = U2PVector( FVector::DegreesToRadians(NewAngVel) );

		if (bAddToCurrent)
		{
			const PxVec3 POldAngVel = PRigidBody->getAngularVelocity();
			PNewAngVel += POldAngVel;
		}

		PRigidBody->setAngularVelocity(PNewAngVel);
	});
#endif //WITH_PHYSX

#if WITH_BOX2D
	if (BodyInstancePtr)
	{
		float BoxNewAngVel = FPhysicsIntegration2D::ConvertUnrealAngularVelocityToBox(NewAngVel);

		if (bAddToCurrent)
		{
			const float BoxOldAngVel = BodyInstancePtr->GetAngularVelocity();
			BoxNewAngVel += BoxOldAngVel;
		}

		BodyInstancePtr->SetAngularVelocity(BoxNewAngVel);
	}
#endif
}

float FBodyInstance::GetMaxAngularVelocity() const
{
	return bOverrideMaxAngularVelocity ? MaxAngularVelocity : UPhysicsSettings::Get()->MaxAngularVelocity;
}

void FBodyInstance::SetMaxAngularVelocity(float NewMaxAngVel, bool bAddToCurrent, bool bUpdateOverrideMaxAngularVelocity)
{
#if WITH_PHYSX
	const bool bIsDynamic = ExecuteOnPxRigidDynamicReadWrite(this, [&](PxRigidDynamic* PRigidDynamic)
	{
		float RadNewMaxAngVel = FMath::DegreesToRadians(NewMaxAngVel);
		
		if (bAddToCurrent)
		{
			float RadOldMaxAngVel = PRigidDynamic->getMaxAngularVelocity();
			RadNewMaxAngVel += RadOldMaxAngVel;

			//doing this part so our UI stays in degrees and not lose precision from the conversion
			float OldMaxAngVel = FMath::RadiansToDegrees(RadOldMaxAngVel);
			NewMaxAngVel += OldMaxAngVel;
		}

		PRigidDynamic->setMaxAngularVelocity(RadNewMaxAngVel);

		MaxAngularVelocity = NewMaxAngVel;
	});

	if(!bIsDynamic)
	{
		MaxAngularVelocity = NewMaxAngVel;	//doesn't really matter since we are not dynamic, but makes sense that we update this anyway
	}

	if(bUpdateOverrideMaxAngularVelocity)
	{
		bOverrideMaxAngularVelocity = true;
	}
	
#endif

	//@TODO: BOX2D: Implement SetMaxAngularVelocity
}

void FBodyInstance::SetMaxDepenetrationVelocity(float MaxVelocity)
{
	MaxDepenetrationVelocity = MaxVelocity;
#if WITH_PHYSX
	//0 from both instance and project settings means 
	float UseMaxVelocity = MaxVelocity == 0.f ? PX_MAX_F32 : MaxVelocity;
	ExecuteOnPxRigidBodyReadWrite(this, [&](PxRigidBody* PRigidBody)
	{
		PRigidBody->setMaxDepenetrationVelocity(UseMaxVelocity);
	});
#endif

}


void FBodyInstance::AddCustomPhysics(FCalculateCustomPhysics& CalculateCustomPhysics)
{
	
#if WITH_PHYSX
	ExecuteOnPxRigidBodyReadOnly(this, [&](const PxRigidBody* PRigidBody)
	{
		if (IsRigidBodyNonKinematic_AssumesLocked(PRigidBody))
		{
			if(FPhysScene* PhysScene = GetPhysicsScene(this))
			{
				PhysScene->AddCustomPhysics_AssumesLocked(this, CalculateCustomPhysics);
			}
		}
	});
	
#endif // WITH_PHYSX

#if WITH_BOX2D
	if (BodyInstancePtr)
	{
		// Since Box2D does not have any substepping, might as well apply custom forces now
		CalculateCustomPhysics.ExecuteIfBound(0.0f, this);
	}
#endif
}

void FBodyInstance::AddForce(const FVector& Force, bool bAllowSubstepping, bool bAccelChange)
{
#if WITH_PHYSX
	ExecuteOnPxRigidBodyReadWrite(this, [&](PxRigidBody* PRigidBody)
	{
		if (IsRigidBodyNonKinematic_AssumesLocked(PRigidBody))
		{
			if(FPhysScene* PhysScene = GetPhysicsScene(this))
			{
				PhysScene->AddForce_AssumesLocked(this, Force, bAllowSubstepping, bAccelChange);
			}

		}
	});
#endif // WITH_PHYSX

#if WITH_BOX2D
	if (BodyInstancePtr)
	{
		if (!Force.IsNearlyZero())
		{
			const b2Vec2 Force2D = FPhysicsIntegration2D::ConvertUnrealVectorToBox(Force);
			BodyInstancePtr->ApplyForceToCenter(bAccelChange ? (BodyInstancePtr->GetMass() * Force2D) : Force2D, /*wake=*/ true);
		}
	}
#endif
}

void FBodyInstance::AddForceAtPosition(const FVector& Force, const FVector& Position, bool bAllowSubstepping)
{
#if WITH_PHYSX
	ExecuteOnPxRigidBodyReadWrite(this, [&](PxRigidBody* PRigidBody)
	{
		if (IsRigidBodyNonKinematic_AssumesLocked(PRigidBody))
		{
			if(FPhysScene* PhysScene = GetPhysicsScene(this))
			{
				PhysScene->AddForceAtPosition_AssumesLocked(this, Force, Position, bAllowSubstepping);
			}
		}
	});
	
#endif // WITH_PHYSX

#if WITH_BOX2D
	if (BodyInstancePtr)
	{
		if (!Force.IsNearlyZero())
		{
			const b2Vec2 Force2D = FPhysicsIntegration2D::ConvertUnrealVectorToBox(Force);
			const b2Vec2 Position2D = FPhysicsIntegration2D::ConvertUnrealVectorToBox(Position);
			BodyInstancePtr->ApplyForce(Force2D, Position2D, /*wake=*/ true);
		}
	}
#endif
}

void FBodyInstance::AddTorque(const FVector& Torque, bool bAllowSubstepping, bool bAccelChange)
{
#if WITH_PHYSX
	ExecuteOnPxRigidBodyReadWrite(this, [&](PxRigidBody* PRigidBody)
	{
		if (IsRigidBodyNonKinematic_AssumesLocked(PRigidBody))
		{
			if(FPhysScene* PhysScene = GetPhysicsScene(this))
			{
				PhysScene->AddTorque_AssumesLocked(this, Torque, bAllowSubstepping, bAccelChange);
			}
		}
	});
#endif // WITH_PHYSX

#if WITH_BOX2D
	if (BodyInstancePtr)
	{
		const float Torque1D = FPhysicsIntegration2D::ConvertUnrealTorqueToBox(Torque) * (bAccelChange ? BodyInstancePtr->GetInertia() : 1.f);
		if (!FMath::IsNearlyZero(Torque1D))
		{
			BodyInstancePtr->ApplyTorque(Torque1D, /*wake=*/ true);
		}
	}
#endif
}

void FBodyInstance::AddAngularImpulse(const FVector& AngularImpulse, bool bVelChange)
{
#if WITH_PHYSX
	ExecuteOnPxRigidBodyReadWrite(this, [&](PxRigidBody* PRigidBody)
	{
		if (IsRigidBodyNonKinematic_AssumesLocked(PRigidBody))
	{
		PxForceMode::Enum Mode = bVelChange ? PxForceMode::eVELOCITY_CHANGE : PxForceMode::eIMPULSE;
		PRigidBody->addTorque(U2PVector(AngularImpulse), Mode, true);
	}
	});
	
#endif // WITH_PHYSX

#if WITH_BOX2D
	if (BodyInstancePtr)
	{
		if (!AngularImpulse.IsNearlyZero())
		{
			const float AngularImpulse2D = FPhysicsIntegration2D::ConvertUnrealTorqueToBox(AngularImpulse);
			BodyInstancePtr->ApplyAngularImpulse(AngularImpulse2D, /*wake=*/ true);
		}
	}
#endif
}

void FBodyInstance::AddImpulse(const FVector& Impulse, bool bVelChange)
{
#if WITH_PHYSX
	ExecuteOnPxRigidBodyReadWrite(this, [&](PxRigidBody* PRigidBody)
	{
		if (IsRigidBodyNonKinematic_AssumesLocked(PRigidBody))
	{
		PxForceMode::Enum Mode = bVelChange ? PxForceMode::eVELOCITY_CHANGE : PxForceMode::eIMPULSE;
		PRigidBody->addForce(U2PVector(Impulse), Mode, true);
	}
	});
	
#endif // WITH_PHYSX

#if WITH_BOX2D
	if (BodyInstancePtr)
	{
		if (!Impulse.IsNearlyZero())
		{
			const b2Vec2 Impulse2D = FPhysicsIntegration2D::ConvertUnrealVectorToBox(Impulse);
			BodyInstancePtr->ApplyLinearImpulse(Impulse2D, BodyInstancePtr->GetWorldCenter(), /*wake=*/ true);
		}
	}
#endif
}

void FBodyInstance::AddImpulseAtPosition(const FVector& Impulse, const FVector& Position)
{
#if WITH_PHYSX
	ExecuteOnPxRigidBodyReadWrite(this, [&](PxRigidBody* PRigidBody)
	{
		if (IsRigidBodyNonKinematic_AssumesLocked(PRigidBody))
	{
		PxForceMode::Enum Mode = PxForceMode::eIMPULSE; // does not support eVELOCITY_CHANGE
		PxRigidBodyExt::addForceAtPos(*PRigidBody, U2PVector(Impulse), U2PVector(Position), Mode, true);
	}
	});
	
#endif // WITH_PHYSX

#if WITH_BOX2D
	if (BodyInstancePtr)
	{
		if (!Impulse.IsNearlyZero())
		{
			const b2Vec2 Impulse2D = FPhysicsIntegration2D::ConvertUnrealVectorToBox(Impulse);
			const b2Vec2 Position2D = FPhysicsIntegration2D::ConvertUnrealVectorToBox(Position);
			BodyInstancePtr->ApplyLinearImpulse(Impulse2D, Position2D, /*wake=*/ true);
		}
	}
#endif
}

void FBodyInstance::SetInstanceNotifyRBCollision(bool bNewNotifyCollision)
{
	bNotifyRigidBodyCollision = bNewNotifyCollision;
	UpdatePhysicsFilterData();
}

void FBodyInstance::SetEnableGravity(bool bInGravityEnabled)
{
	if (bEnableGravity != bInGravityEnabled)
	{
		bEnableGravity = bInGravityEnabled;

#if WITH_PHYSX
		ExecuteOnPxRigidBodyReadWrite(this, [&](PxRigidBody* PRigidBody)
		{
			PRigidBody->setActorFlag( PxActorFlag::eDISABLE_GRAVITY, !bEnableGravity );
		});
#endif // WITH_PHYSX

#if WITH_BOX2D
		if (BodyInstancePtr)
		{
			BodyInstancePtr->SetGravityScale(bEnableGravity ? 1.0f : 0.0f);
		}
#endif

		if (bEnableGravity)
		{
			WakeInstance();
		}
	}
}


#if WITH_BOX2D
void AddRadialImpulseToBox2DBodyInstance(class b2Body* BodyInstancePtr, const FVector& Origin, float Radius, float Strength, ERadialImpulseFalloff Falloff, bool bImpulse, bool bMassIndependent)
{
	const b2Vec2 CenterOfMass2D = BodyInstancePtr->GetWorldCenter();
	const b2Vec2 Origin2D = FPhysicsIntegration2D::ConvertUnrealVectorToBox(Origin);

	// If the center of mass is outside of the blast radius, do nothing.
	b2Vec2 Delta2D = CenterOfMass2D - Origin2D;
	const float DistanceFromBlast = Delta2D.Normalize() * UnrealUnitsPerMeter;
	if (DistanceFromBlast > Radius)
	{
		return;
	}
	
	// If using linear falloff, scale with distance.
	const float EffectiveStrength = (Falloff == RIF_Linear) ? (Strength * (1.0f - (DistanceFromBlast / Radius))) : Strength;

	b2Vec2 ForceOrImpulse2D = Delta2D;
	ForceOrImpulse2D *= EffectiveStrength;

	if (bMassIndependent)
	{
		const float Mass = BodyInstancePtr->GetMass();
		if (!FMath::IsNearlyZero(Mass))
		{
			ForceOrImpulse2D *= Mass;
		}
	}

	if (bImpulse)
	{
		BodyInstancePtr->ApplyLinearImpulse(ForceOrImpulse2D, CenterOfMass2D, /*wake=*/ true);
	}
	else
	{
		BodyInstancePtr->ApplyForceToCenter(ForceOrImpulse2D, /*wake=*/ true);
	}
}
#endif



void FBodyInstance::AddRadialImpulseToBody(const FVector& Origin, float Radius, float Strength, uint8 Falloff, bool bVelChange)
{
#if WITH_PHYSX
	ExecuteOnPxRigidBodyReadWrite(this, [&](PxRigidBody* PRigidBody)
	{
		if (IsRigidBodyNonKinematic_AssumesLocked(PRigidBody))
	{
			AddRadialImpulseToPxRigidBody_AssumesLocked(*PRigidBody, Origin, Radius, Strength, Falloff, bVelChange);
	}
	});
	
#endif // WITH_PHYSX

#if WITH_BOX2D
	if (BodyInstancePtr)
	{
		AddRadialImpulseToBox2DBodyInstance(BodyInstancePtr, Origin, Radius, Strength, static_cast<ERadialImpulseFalloff>(Falloff), /*bImpulse=*/ true, /*bMassIndependent=*/ bVelChange);
	}
#endif
}

void FBodyInstance::AddRadialForceToBody(const FVector& Origin, float Radius, float Strength, uint8 Falloff, bool bAccelChange, bool bAllowSubstepping)
{
#if WITH_PHYSX
	ExecuteOnPxRigidBodyReadWrite(this, [&](PxRigidBody* PRigidBody)
	{
		if (IsRigidBodyNonKinematic_AssumesLocked(PRigidBody))
		{
			if(FPhysScene* PhysScene = GetPhysicsScene(this))
			{
				PhysScene->AddRadialForceToBody_AssumesLocked(this, Origin, Radius, Strength, Falloff, bAccelChange, bAllowSubstepping);
			}

		}
	});
#endif // WITH_PHYSX

#if WITH_BOX2D
	if (BodyInstancePtr)
	{
		AddRadialImpulseToBox2DBodyInstance(BodyInstancePtr, Origin, Radius, Strength, static_cast<ERadialImpulseFalloff>(Falloff), /*bImpulse=*/ false, /*bMassIndependent=*/ bAccelChange);
	}
#endif
}

FString FBodyInstance::GetBodyDebugName() const
{
	FString DebugName;

	UPrimitiveComponent* OwnerComponentInst = OwnerComponent.Get();
	if (OwnerComponentInst != NULL)
	{
		DebugName = OwnerComponentInst->GetPathName();
		if (const UObject* StatObject = OwnerComponentInst->AdditionalStatObject())
		{
			DebugName += TEXT(" ");
			StatObject->AppendName(DebugName);
		}
	}

	if ((BodySetup != NULL) && (BodySetup->BoneName != NAME_None))
	{
		DebugName += FString(TEXT(" Bone: ")) + BodySetup->BoneName.ToString();
	}

	return DebugName;
}


/////////////////////////////////////////////////////////////////////////////////////////////////////////////////////////
// COLLISION

bool FBodyInstance::LineTrace(struct FHitResult& OutHit, const FVector& Start, const FVector& End, bool bTraceComplex, bool bReturnPhysicalMaterial) const
{
	SCOPE_CYCLE_COUNTER(STAT_Collision_RaycastAny);

	OutHit.TraceStart = Start;
	OutHit.TraceEnd = End;

	bool bHitSomething = false;

	const FVector Delta = End - Start;
	const float DeltaMag = Delta.Size();
	if (DeltaMag > KINDA_SMALL_NUMBER)
	{
#if WITH_PHYSX
		ExecuteOnPhysicsReadOnly([&]
		{
			const PxRigidActor* RigidBody = WeldParent ? WeldParent->GetPxRigidActor_AssumesLocked() : GetPxRigidActor_AssumesLocked();
		if ((RigidBody != NULL) && (RigidBody->getNbShapes() != 0))
		{
			// Create filter data used to filter collisions, should always return eTOUCH for LineTraceComponent		
			PxSceneQueryFlags POutputFlags = PxSceneQueryFlag::eIMPACT | PxSceneQueryFlag::eNORMAL | PxSceneQueryFlag::eDISTANCE;

			PxRaycastHit BestHit;
			float BestHitDistance = BIG_NUMBER;

			// Get all the shapes from the actor
			TArray<PxShape*, TInlineAllocator<16>> PShapes;
			PShapes.AddUninitialized(RigidBody->getNbShapes());
			int32 NumShapes = RigidBody->getShapes(PShapes.GetData(), PShapes.Num());

			// Iterate over each shape
			for (int32 ShapeIdx = 0; ShapeIdx < PShapes.Num(); ShapeIdx++)
			{
				PxShape* PShape = PShapes[ShapeIdx];
				check(PShape);

				if (IsShapeBoundToBody(PShape) == false) { continue;  }

				const PxU32 HitBufferSize = 1;
				PxRaycastHit PHits[HitBufferSize];

				// Filter so we trace against the right kind of collision
				PxFilterData ShapeFilter = PShape->getQueryFilterData();
				const bool bShapeIsComplex = (ShapeFilter.word3 & EPDF_ComplexCollision) != 0;
				const bool bShapeIsSimple = (ShapeFilter.word3 & EPDF_SimpleCollision) != 0;
				if ((bTraceComplex && bShapeIsComplex) || (!bTraceComplex && bShapeIsSimple))
				{
					const int32 ArraySize = ARRAY_COUNT(PHits);
					// only care about one hit - not closest hit			
					const PxI32 NumHits = PxGeometryQuery::raycast(U2PVector(Start), U2PVector(Delta / DeltaMag), PShape->getGeometry().any(), PxShapeExt::getGlobalPose(*PShape, *RigidBody), DeltaMag, POutputFlags, ArraySize, PHits, true);


					if (ensure(NumHits <= ArraySize))
					{
						for (int HitIndex = 0; HitIndex < NumHits; HitIndex++)
						{
							PxRaycastHit& Hit = PHits[HitIndex];
							if (Hit.distance < BestHitDistance)
							{
								BestHitDistance = PHits[HitIndex].distance;
								BestHit = PHits[HitIndex];

								// we don't get Shape information when we access via PShape, so I filled it up
								BestHit.shape = PShape;
								BestHit.actor = HasSharedShapes() ? RigidActorSync : PShape->getActor();	//for shared shapes there is no actor, but since it's shared just return the sync actor
							}
						}
					}
				}
			}

			if (BestHitDistance < BIG_NUMBER)
			{
				// we just like to make sure if the hit is made, set to test touch
				PxFilterData QueryFilter;
				QueryFilter.word2 = 0xFFFFF;

				PxTransform PStartTM(U2PVector(Start));
				const UPrimitiveComponent* OwnerComponentInst = OwnerComponent.Get();
				ConvertQueryImpactHit(OwnerComponentInst ? OwnerComponentInst->GetWorld() : nullptr, BestHit, OutHit, DeltaMag, QueryFilter, Start, End, NULL, PStartTM, false, bReturnPhysicalMaterial);
				bHitSomething = true;
			}
		}
		});
		
#endif //WITH_PHYSX

#if WITH_BOX2D
		if (BodyInstancePtr != nullptr)
		{
			//@TODO: BOX2D: Implement FBodyInstance::LineTrace
		}
#endif
	}

	return bHitSomething;
}

bool FBodyInstance::Sweep(struct FHitResult& OutHit, const FVector& Start, const FVector& End, const FCollisionShape& CollisionShape, bool bTraceComplex) const
{
	if (CollisionShape.IsNearlyZero())
	{
		return LineTrace(OutHit, Start, End, bTraceComplex);
	}
	else
	{
		OutHit.TraceStart = Start;
		OutHit.TraceEnd = End;

		bool bSweepHit = false;
#if WITH_PHYSX
		ExecuteOnPhysicsReadOnly([&]
		{
			const PxRigidActor* RigidBody = WeldParent ? WeldParent->GetPxRigidActor_AssumesLocked() : GetPxRigidActor_AssumesLocked();

		if ((RigidBody != NULL) && (RigidBody->getNbShapes() != 0) && (OwnerComponent != NULL))
		{
			FPhysXShapeAdaptor ShapeAdaptor(FQuat::Identity, CollisionShape);
			bSweepHit = InternalSweepPhysX(OutHit, Start, End, CollisionShape, bTraceComplex, RigidBody, &ShapeAdaptor.GetGeometry());
		}
		});
		
#endif //WITH_PHYSX

#if WITH_BOX2D
		if (BodyInstancePtr != nullptr)
		{
			//@TODO: BOX2D: Implement FBodyInstance::Sweep
		}
#endif

		return bSweepHit;
	}
}

#if WITH_PHYSX
bool FBodyInstance::InternalSweepPhysX(struct FHitResult& OutHit, const FVector& Start, const FVector& End, const FCollisionShape& Shape, bool bTraceComplex, const PxRigidActor* RigidBody, const PxGeometry* Geometry) const
{
	const FVector Delta = End - Start;
	const float DeltaMag = Delta.Size();
	if(DeltaMag > KINDA_SMALL_NUMBER)
	{
		PxSceneQueryFlags POutputFlags = PxSceneQueryFlag::eIMPACT | PxSceneQueryFlag::eNORMAL | PxSceneQueryFlag::eDISTANCE | PxSceneQueryFlag::eMTD;
		
		PxQuat PGeomRot = PxQuat::createIdentity();

		UPrimitiveComponent* OwnerComponentInst = OwnerComponent.Get();
		PxTransform PStartTM(U2PVector(Start), PGeomRot);
		PxTransform PCompTM(U2PTransform(OwnerComponentInst->ComponentToWorld));

		PxVec3 PDir = U2PVector(Delta/DeltaMag);

		PxSweepHit PHit;

		// Get all the shapes from the actor
		TArray<PxShape*, TInlineAllocator<16>> PShapes;
		PShapes.AddUninitialized(RigidBody->getNbShapes());
		int32 NumShapes = RigidBody->getShapes(PShapes.GetData(), PShapes.Num());

		// Iterate over each shape
		for(int32 ShapeIdx=0; ShapeIdx<PShapes.Num(); ShapeIdx++)
		{
			PxShape* PShape = PShapes[ShapeIdx];
			check(PShape);

			if (IsShapeBoundToBody(PShape) == false){ continue; }

			// Filter so we trace against the right kind of collision
			PxFilterData ShapeFilter = PShape->getQueryFilterData();
			const bool bShapeIsComplex = (ShapeFilter.word3 & EPDF_ComplexCollision) != 0;
			const bool bShapeIsSimple = (ShapeFilter.word3 & EPDF_SimpleCollision) != 0;
			if((bTraceComplex && bShapeIsComplex) || (!bTraceComplex && bShapeIsSimple))
			{
				GeometryFromShapeStorage GeomStorage;
				PxGeometry* PGeom = GetGeometryFromShape(GeomStorage, PShape, true);
				PxTransform PGlobalPose = PCompTM.transform(PShape->getLocalPose());

				if (PGeom)
				{
					if(PxGeometryQuery::sweep(PDir, DeltaMag, *Geometry, PStartTM, *PGeom, PGlobalPose, PHit, POutputFlags))
					{
						// we just like to make sure if the hit is made
						PxFilterData QueryFilter;
						QueryFilter.word2 = 0xFFFFF;

						// we don't get Shape information when we access via PShape, so I filled it up
						PHit.shape = PShape;
						PHit.actor = HasSharedShapes() ? RigidActorSync : PShape->getActor();	//in the case of shared shapes getActor will return null. Since the shape is shared we just return the sync actor
						PxTransform PStartTransform(U2PVector(Start));
						ConvertQueryImpactHit(OwnerComponentInst->GetWorld(), PHit, OutHit, DeltaMag, QueryFilter, Start, End, NULL, PStartTransform, false, false);
						return true;
					}
				}
			}
		}
	}
	return false;
}
#endif //WITH_PHYSX

float FBodyInstance::GetDistanceToBody(const FVector& Point, FVector& OutPointOnBody) const
{
	OutPointOnBody = Point;
	float ReturnDistance = -1.f;
	float MinDistanceSqr = BIG_NUMBER;
	bool bFoundValidBody = false;
	bool bEarlyOut = true;

#if WITH_PHYSX
	ExecuteOnPxRigidActorReadOnly(this, [&](const PxRigidActor* RigidActor)
	{
		if (RigidActor->getNbShapes() == 0 || OwnerComponent == NULL)
		{
			return;
		}

		bEarlyOut = false;

		// Get all the shapes from the actor
		TArray<PxShape*, TInlineAllocator<16>> PShapes;
		PShapes.AddUninitialized(RigidActor->getNbShapes());
		int32 NumShapes = RigidActor->getShapes(PShapes.GetData(), PShapes.Num());

		const PxVec3 PPoint = U2PVector(Point);

		// Iterate over each shape
		for (int32 ShapeIdx = 0; ShapeIdx < PShapes.Num(); ShapeIdx++)
		{
			PxShape* PShape = PShapes[ShapeIdx];
			check(PShape);
			PxGeometry& PGeom = PShape->getGeometry().any();
			PxTransform PGlobalPose = PxShapeExt::getGlobalPose(*PShape, *RigidActor);
			PxGeometryType::Enum GeomType = PShape->getGeometryType();

			if (GeomType == PxGeometryType::eTRIANGLEMESH)
			{
				// Type unsupported for this function, but some other shapes will probably work. 
				continue;
			}
			bFoundValidBody = true;

			PxVec3 PClosestPoint;
			float SqrDistance = PxGeometryQuery::pointDistance(PPoint, PGeom, PGlobalPose, &PClosestPoint);
			// distance has valid data and smaller than mindistance
				if (SqrDistance > 0.f && MinDistanceSqr > SqrDistance)
			{
				MinDistanceSqr = SqrDistance;
				OutPointOnBody = P2UVector(PClosestPoint);
			}
				else if (SqrDistance == 0.f)
			{
				MinDistanceSqr = 0.f;
				break;
			}
		}	
	});
#endif //WITH_PHYSX

	if (!bFoundValidBody && !bEarlyOut)
	{
		UE_LOG(LogPhysics, Warning, TEXT("GetDistanceToBody: Component (%s) has no simple collision and cannot be queried for closest point."), OwnerComponent.Get() ? *OwnerComponent->GetPathName() : TEXT("NONE"));
	}

	return (bFoundValidBody ? FMath::Sqrt(MinDistanceSqr) : -1.f);

	//@TODO: BOX2D: Implement DistanceToBody
}

template <typename AllocatorType>
bool FBodyInstance::OverlapTestForBodiesImpl(const FVector& Pos, const FQuat& Rot, const TArray<FBodyInstance*, AllocatorType>& Bodies) const
{
	bool bHaveOverlap = false;
#if WITH_PHYSX

	ExecuteOnPxRigidActorReadOnly(this, [&] (const PxRigidActor* TargetRigidActor)
	{
		// calculate the test global pose of the rigid body
		PxTransform PTestGlobalPose = U2PTransform(FTransform(Rot, Pos));

		// Get all the shapes from the actor
		TArray<PxShape*, TInlineAllocator<16>> PTargetShapes;
		PTargetShapes.AddUninitialized(TargetRigidActor->getNbShapes());
		int32 NumTargetShapes = TargetRigidActor->getShapes(PTargetShapes.GetData(), PTargetShapes.Num());

		for (int32 TargetShapeIdx = 0; TargetShapeIdx < PTargetShapes.Num(); ++TargetShapeIdx)
		{
			const PxShape * PTargetShape = PTargetShapes[TargetShapeIdx];

			// Calc shape global pose
			PxTransform PShapeGlobalPose = PTestGlobalPose.transform(PTargetShape->getLocalPose());

			GET_GEOMETRY_FROM_SHAPE(PGeom, PTargetShape);

			if (PGeom)
			{
				for (const FBodyInstance* BodyInstance : Bodies)
				{
					bHaveOverlap = BodyInstance->OverlapPhysX_AssumesLocked(*PGeom, PShapeGlobalPose);
					if (bHaveOverlap)
					{
						return;
					}
				}
			}
		}
	});
#endif //WITH_PHYSX
	return bHaveOverlap;
}

// Explicit template instantiation for the above.
template bool FBodyInstance::OverlapTestForBodiesImpl(const FVector& Pos, const FQuat& Rot, const TArray<FBodyInstance*>& Bodies) const;
template bool FBodyInstance::OverlapTestForBodiesImpl(const FVector& Pos, const FQuat& Rot, const TArray<FBodyInstance*, TInlineAllocator<1>>& Bodies) const;


bool FBodyInstance::OverlapTest(const FVector& Position, const FQuat& Rotation, const struct FCollisionShape& CollisionShape, FMTDResult* OutMTD) const
{
	bool bHasOverlap = false;

#if WITH_PHYSX
	ExecuteOnPxRigidActorReadOnly(this, [&] (const PxRigidActor* )
	{
	FPhysXShapeAdaptor ShapeAdaptor(Rotation, CollisionShape);
		bHasOverlap = OverlapPhysX_AssumesLocked(ShapeAdaptor.GetGeometry(), ShapeAdaptor.GetGeomPose(Position), OutMTD);
	});
#endif

#if WITH_BOX2D
	if (!bHasOverlap && (BodyInstancePtr != nullptr))
	{
		//@TODO: BOX2D: Implement FBodyInstance::OverlapTest
	}
#endif

	return bHasOverlap;
}

FTransform RootSpaceToWeldedSpace(const FBodyInstance* BI, const FTransform& RootTM)
{
	if (BI->WeldParent)
	{
		UPrimitiveComponent* BIOwnerComponentInst = BI->OwnerComponent.Get();
		if (BIOwnerComponentInst)
		{
			FTransform RootToWelded = BIOwnerComponentInst->GetRelativeTransform().Inverse();
			RootToWelded.ScaleTranslation(BI->Scale3D);

			return RootToWelded * RootTM;
		}
	}

	return RootTM;
}

bool FBodyInstance::OverlapMulti(TArray<struct FOverlapResult>& InOutOverlaps, const class UWorld* World, const FTransform* pWorldToComponent, const FVector& Pos, const FQuat& Quat, ECollisionChannel TestChannel, const struct FComponentQueryParams& Params, const struct FCollisionResponseParams& ResponseParams, const struct FCollisionObjectQueryParams& ObjectQueryParams) const
{
	if ( !IsValidBodyInstance()  && (!WeldParent || !WeldParent->IsValidBodyInstance()))
	{
		UE_LOG(LogCollision, Log, TEXT("FBodyInstance::OverlapMulti : (%s) No physics data"), *GetBodyDebugName());
		return false;
	}

	SCOPE_CYCLE_COUNTER(STAT_Collision_GeomOverlapMultiple);
	bool bHaveBlockingHit = false;

	// Determine how to convert the local space of this body instance to the test space
	const FTransform ComponentSpaceToTestSpace(Quat, Pos);

	FTransform BodyInstanceSpaceToTestSpace;
	if (pWorldToComponent)
	{
		const FTransform RootTM = WeldParent ? WeldParent->GetUnrealWorldTransform() : GetUnrealWorldTransform();
		const FTransform LocalOffset = (*pWorldToComponent) * RootTM;
		BodyInstanceSpaceToTestSpace = ComponentSpaceToTestSpace * LocalOffset;
	}
	else
	{
		BodyInstanceSpaceToTestSpace = ComponentSpaceToTestSpace;
	}

	//We want to test using global position. However, the global position of the body will be in terms of the root body which we are welded to. So we must undo the relative transform so that our shapes are centered
	//Global = Parent * Relative => Global * RelativeInverse = Parent
	if (WeldParent)
	{
		BodyInstanceSpaceToTestSpace = RootSpaceToWeldedSpace(this, BodyInstanceSpaceToTestSpace);
	}

#if WITH_PHYSX
	PxRigidActor* PRigidActor = WeldParent ? WeldParent->GetPxRigidActor_AssumesLocked() : GetPxRigidActor_AssumesLocked();
	if (PRigidActor)
	{
		const PxTransform PBodyInstanceSpaceToTestSpace = U2PTransform(BodyInstanceSpaceToTestSpace);

		ExecuteOnPhysicsReadOnly([&]
		{
		// Get all the shapes from the actor
			TArray<PxShape*, TInlineAllocator<16>> PShapes;
			PShapes.AddUninitialized(PRigidActor->getNbShapes());
			int32 NumShapes = PRigidActor->getShapes(PShapes.GetData(), PShapes.Num());

			// Iterate over each shape
			TArray<struct FOverlapResult> TempOverlaps;
			for (int32 ShapeIdx = 0; ShapeIdx < PShapes.Num(); ShapeIdx++)
			{
				PxShape* PShape = PShapes[ShapeIdx];
				check(PShape);

				if (IsShapeBoundToBody(PShape) == false)
				{
					continue;
				}

				// Calc shape global pose
				const PxTransform PLocalPose = PShape->getLocalPose();
				const PxTransform PShapeGlobalPose = PBodyInstanceSpaceToTestSpace.transform(PLocalPose);

				GET_GEOMETRY_FROM_SHAPE(PGeom, PShape);

				if (PGeom != NULL)
				{
					TempOverlaps.Reset();
					if (GeomOverlapMulti_PhysX(World, *PGeom, PShapeGlobalPose, TempOverlaps, TestChannel, Params, ResponseParams, ObjectQueryParams))
					{
						bHaveBlockingHit = true;
					}
					InOutOverlaps.Append(TempOverlaps);
				}
			}
		});
	}
#endif

#if WITH_BOX2D
	if (BodyInstancePtr != nullptr)
	{
		//@TODO: BOX2D: Implement FBodyInstance::OverlapMulti
	}
#endif

	return bHaveBlockingHit;
}


#if WITH_PHYSX
bool FBodyInstance::OverlapPhysX_AssumesLocked(const PxGeometry& PGeom, const PxTransform& ShapePose, FMTDResult* OutMTD) const
{
	const PxRigidActor* RigidBody = WeldParent ? WeldParent->GetPxRigidActor_AssumesLocked() : GetPxRigidActor_AssumesLocked();

	if (RigidBody==NULL || RigidBody->getNbShapes()==0)
	{
		return false;
	}

	// Get all the shapes from the actor
	TArray<PxShape*, TInlineAllocator<16>> PShapes;
	PShapes.AddUninitialized(RigidBody->getNbShapes());
	int32 NumShapes = RigidBody->getShapes(PShapes.GetData(), PShapes.Num());

	// Iterate over each shape
	for(int32 ShapeIdx=0; ShapeIdx<PShapes.Num(); ++ShapeIdx)
	{
		const PxShape* PShape = PShapes[ShapeIdx];
		check(PShape);

		if (IsShapeBoundToBody(PShape) == true)
		{
			PxVec3 POutDirection;
			float OutDistance;
			if (PxGeometryQuery::computePenetration(POutDirection, OutDistance, PGeom, ShapePose, PShape->getGeometry().any(), PxShapeExt::getGlobalPose(*PShape, *RigidBody)))
			{
				if(OutMTD)
				{
					OutMTD->Direction = P2UVector(POutDirection);
					OutMTD->Distance = OutDistance;
				}
					
				return true;
			}			
		}
	}
	return false;
}
#endif //WITH_PHYSX


bool FBodyInstance::IsValidCollisionProfileName(FName InCollisionProfileName)
{
	return (InCollisionProfileName != NAME_None) && (InCollisionProfileName != UCollisionProfile::CustomCollisionProfileName);
}

void FBodyInstance::LoadProfileData(bool bVerifyProfile)
{
	if ( bVerifyProfile )
	{
		// if collision profile name exists, 
		// check with current settings
		// if same, then keep the profile name
		// if not same, that means it has been modified from default
		// leave it as it is, and clear profile name
		if ( IsValidCollisionProfileName(CollisionProfileName) )
		{
			FCollisionResponseTemplate Template;
			if ( UCollisionProfile::Get()->GetProfileTemplate(CollisionProfileName, Template) ) 
			{
				// this function is only used for old code that did require verification of using profile or not
				// so that means it will have valid ResponsetoChannels value, so this is okay to access. 
				if (Template.IsEqual(CollisionEnabled, ObjectType, CollisionResponses.GetResponseContainer()) == false)
				{
					InvalidateCollisionProfileName(); 
				}
			}
			else
			{
				UE_LOG(LogPhysics, Warning, TEXT("COLLISION PROFILE [%s] is not found"), *CollisionProfileName.ToString());
				// if not nothing to do
				InvalidateCollisionProfileName(); 
			}
		}

	}
	else
	{
		if ( IsValidCollisionProfileName(CollisionProfileName) )
		{
			if ( UCollisionProfile::Get()->ReadConfig(CollisionProfileName, *this) == false)
			{
				// clear the name
				InvalidateCollisionProfileName();
			}
		}

		// no profile, so it just needs to update container from array data
		if ( DoesUseCollisionProfile() == false )
		{
			CollisionResponses.UpdateResponseContainerFromArray();
		}
	}
}

SIZE_T FBodyInstance::GetBodyInstanceResourceSize(EResourceSizeMode::Type Mode) const
{
	SIZE_T ResSize = 0;

#if WITH_PHYSX
	// Get size of PhysX data, skipping contents of 'shared data'
	if (RigidActorSync != NULL)
	{
		ResSize += GetPhysxObjectSize(RigidActorSync, FPhysxSharedData::Get().GetCollection());
	}

	if (RigidActorAsync != NULL)
	{
		ResSize += GetPhysxObjectSize(RigidActorAsync, FPhysxSharedData::Get().GetCollection());
	}
#endif

	return ResSize;
}

void FBodyInstance::FixupData(class UObject* Loader)
{
	check (Loader);

	int32 const UE4Version = Loader->GetLinkerUE4Version();

	if (UE4Version < VER_UE4_ADD_CUSTOMPROFILENAME_CHANGE)
	{
		if (CollisionProfileName == NAME_None)
		{
			CollisionProfileName = UCollisionProfile::CustomCollisionProfileName;
		}
	}

	if (UE4Version < VER_UE4_SAVE_COLLISIONRESPONSE_PER_CHANNEL)
	{
		CollisionResponses.SetCollisionResponseContainer(ResponseToChannels_DEPRECATED);
	}

	// Load profile. If older version, please verify profile name first
	bool bNeedToVerifyProfile = (UE4Version < VER_UE4_COLLISION_PROFILE_SETTING) || 
		// or shape component needs to convert since we added profile
		(UE4Version < VER_UE4_SAVE_COLLISIONRESPONSE_PER_CHANNEL && Loader->IsA(UShapeComponent::StaticClass()));
	LoadProfileData(bNeedToVerifyProfile);

	// if profile isn't set, then fix up channel responses
	if( CollisionProfileName == UCollisionProfile::CustomCollisionProfileName ) 
	{
		if (UE4Version >= VER_UE4_SAVE_COLLISIONRESPONSE_PER_CHANNEL)
		{
			CollisionResponses.UpdateResponseContainerFromArray();
		}
	}
}

bool FBodyInstance::UseAsyncScene() const
{
	UPrimitiveComponent* OwnerComponentInst = OwnerComponent.Get();
	UWorld* World = OwnerComponentInst ? OwnerComponentInst->GetWorld() : nullptr;
	return UseAsyncScene(World ? World->GetPhysicsScene() : nullptr);
}

bool FBodyInstance::UseAsyncScene(const FPhysScene* PhysScene) const
{
	bool bHasAsyncScene = true;
	if (PhysScene)
	{
		bHasAsyncScene = PhysScene->HasAsyncScene();
	}

	return bUseAsyncScene && bHasAsyncScene;
}


void FBodyInstance::SetUseAsyncScene(bool bNewUseAsyncScene)
{
#if WITH_BOX2D
	// Invalid to call this if the body has been created
	check(BodyInstancePtr == nullptr);
#endif // WITH_BOX2D

	// Set flag
	bUseAsyncScene = bNewUseAsyncScene;
}

void FBodyInstance::ApplyMaterialToShape_AssumesLocked(PxShape* PShape, PxMaterial* PSimpleMat, const TArray<UPhysicalMaterial*>& ComplexPhysMats, const bool bSharedShape)
{
	if(!bSharedShape && !PShape->isExclusive())	//user says the shape is exclusive, but physx says it's shared
	{
		UE_LOG(LogPhysics, Warning, TEXT("FBodyInstance::ApplyMaterialToShape_AssumesLocked : Trying to change the physical material of a shared shape. If this is your intention pass bSharedShape = true"));
	}

	// If a triangle mesh, need to get array of materials...
	if(PShape->getGeometryType() == PxGeometryType::eTRIANGLEMESH)
	{
		TArray<PxMaterial*, TInlineAllocator<16>> PComplexMats;
		PComplexMats.AddUninitialized(ComplexPhysMats.Num());
		for(int MatIdx = 0; MatIdx < ComplexPhysMats.Num(); MatIdx++)
		{
			check(ComplexPhysMats[MatIdx] != NULL);
			PComplexMats[MatIdx] = ComplexPhysMats[MatIdx]->GetPhysXMaterial();
			check(PComplexMats[MatIdx] != NULL);
		}

		if(PComplexMats.Num())
		{
			PShape->setMaterials(PComplexMats.GetData(), PComplexMats.Num());
		}
		else
		{
			UE_LOG(LogPhysics, Warning, TEXT("FBodyInstance::ApplyMaterialToShape_AssumesLocked : PComplexMats is empty - falling back on simple physical material."));
			PShape->setMaterials(&PSimpleMat, 1);
		}

	}
	// Simple shape, 
	else
	{
		PShape->setMaterials(&PSimpleMat, 1);
	}
}

void FBodyInstance::ApplyMaterialToInstanceShapes_AssumesLocked(PxMaterial* PSimpleMat, TArray<UPhysicalMaterial*>& ComplexPhysMats)
{
	TArray<PxShape*> AllShapes;
	GetAllShapes_AssumesLocked(AllShapes);

	for(int32 ShapeIdx = 0; ShapeIdx < AllShapes.Num(); ShapeIdx++)
	{
		PxShape* PShape = AllShapes[ShapeIdx];

		ExecuteOnPxShapeWrite(this, PShape, [&](PxShape* PNewShape)
		{
			ApplyMaterialToShape_AssumesLocked(PNewShape, PSimpleMat, ComplexPhysMats, HasSharedShapes());
		});		
	}
}

bool FBodyInstance::ValidateTransform(const FTransform &Transform, const FString& DebugName, const UBodySetup* Setup)
{
	if(Transform.GetScale3D().IsNearlyZero())
	{
		UE_LOG(LogPhysics, Warning, TEXT("Initialising Body : Scale3D is (nearly) zero: %s"), *DebugName);
		return false;
	}

	// Check we support mirroring/non-mirroring
	const float TransformDet = Transform.GetDeterminant();
	if(TransformDet < 0.f && !Setup->bGenerateMirroredCollision)
	{
		UE_LOG(LogPhysics, Warning, TEXT("Initialising Body : Body is mirrored but bGenerateMirroredCollision == false: %s"), *DebugName);
		return false;
	}

	if(TransformDet > 0.f && !Setup->bGenerateNonMirroredCollision)
	{
		UE_LOG(LogPhysics, Warning, TEXT("Initialising Body : Body is not mirrored but bGenerateNonMirroredCollision == false: %s"), *DebugName);
		return false;
	}

	if(Transform.ContainsNaN())
	{
		UE_LOG(LogPhysics, Warning, TEXT("Initialising Body : Bad transform - %s %s\n%s"), *DebugName, *Setup->BoneName.ToString(), *Transform.ToString());
		return false;
	}

	return true;
}

#if WITH_PHYSX
void FBodyInstance::InitDynamicProperties_AssumesLocked()
{
	if(PxRigidDynamic* RigidActor = GetPxRigidDynamic_AssumesLocked())
	{
		//A non simulated body may become simulated at runtime, so we need to compute its mass.
		//However, this is not supported for complexAsSimple since a trimesh cannot itself be simulated, it can only be used for collision of other simple shapes.
		if (BodySetup->GetCollisionTraceFlag() != ECollisionTraceFlag::CTF_UseComplexAsSimple)
		{
			UpdateMassProperties();
			UpdateDampingProperties();
			SetMaxAngularVelocity(GetMaxAngularVelocity(), false, false);
			SetMaxDepenetrationVelocity(bOverrideMaxDepenetrationVelocity ? MaxDepenetrationVelocity : UPhysicsSettings::Get()->MaxDepenetrationVelocity);
		}else
		{
#if !(UE_BUILD_SHIPPING || UE_BUILD_TEST)
			if (ShouldInstanceSimulatingPhysics())
			{
				if(UPrimitiveComponent* OwnerComponentInst = OwnerComponent.Get())
				{
					FMessageLog("PIE").Warning(FText::Format(LOCTEXT("SimComplexAsSimple", "Trying to simulate physics on ''{0}'' but it has ComplexAsSimple collision."),
						FText::FromString(GetPathNameSafe(OwnerComponentInst))));
				}
				
			}
#endif
		}

		if (ShouldInstanceSimulatingPhysics())
		{
			RigidActor->setLinearVelocity(U2PVector(InitialLinearVelocity));
		}

		float SleepEnergyThresh = RigidActor->getSleepThreshold();
		SleepEnergyThresh *= GetSleepThresholdMultiplier();
		RigidActor->setSleepThreshold(SleepEnergyThresh);
		// set solver iteration count 
		int32 PositionIterCount = FMath::Clamp(PositionSolverIterationCount, 1, 255);
		int32 VelocityIterCount = FMath::Clamp(VelocitySolverIterationCount, 1, 255);
		RigidActor->setSolverIterationCounts(PositionIterCount, VelocityIterCount);

		if(RigidActor->getScene())
		{
			CreateDOFLock();
			if(IsRigidBodyNonKinematic_AssumesLocked(RigidActor))
			{
				if(bStartAwake || bWokenExternally)
				{
					RigidActor->wakeUp();
				}
				else
				{
					RigidActor->putToSleep();
				}
			}
		}
	}
}

void FBodyInstance::GetFilterData_AssumesLocked(FShapeData& ShapeData, bool bForceSimpleAsComplex)//PxFilterData& SimData, PxFilterData& QueryDataSimple, PxFilterData& QueryDataComplex, TEnumAsByte<ECollisionEnabled::Type>& UseCollisionEnabled, bool bForceSimpleAsComplex)
{
	// Do nothing if no physics actor
	if(!IsValidBodyInstance())
	{
		return;
	}

	// this can happen in landscape height field collision component
	if(!BodySetup.IsValid())
	{
		return;
	}

	// Figure out if we are static
	UPrimitiveComponent* OwnerComponentInst = OwnerComponent.Get();
	AActor* Owner = OwnerComponentInst ? OwnerComponentInst->GetOwner() : NULL;
	const bool bPhysicsStatic = !OwnerComponentInst || OwnerComponentInst->IsWorldGeometry();

	// Grab collision setting from body instance
	ShapeData.CollisionEnabled = GetCollisionEnabled(); // this checks actor override
	bool bUseNotifyRBCollision = bNotifyRigidBodyCollision;
	FCollisionResponseContainer UseResponse = CollisionResponses.GetResponseContainer();

	bool bUseCollisionEnabledOverride = false;
	bool bResponseOverride = false;
	bool bNotifyOverride = false;

	// Get skelmeshcomp ID
	uint32 SkelMeshCompID = 0;
	if(USkeletalMeshComponent* SkelMeshComp = Cast<USkeletalMeshComponent>(OwnerComponentInst))
	{
		SkelMeshCompID = SkelMeshComp->GetUniqueID();

		// In skeletal case, collision enable/disable/movement should be overriden by mesh component
		// being in the physics asset, and not having collision is a waste and it can cause a bug where disconnected bodies
		if(Owner)
		{
			if(Owner->GetActorEnableCollision())	//we only override if actor has collision enabled
			{
				ShapeData.CollisionEnabled = SkelMeshComp->BodyInstance.CollisionEnabled;
			}
			else
			{	//actor has collision disabled so disable regardless of component setting
				ShapeData.CollisionEnabled = ECollisionEnabled::NoCollision;
			}
		}


		ObjectType = SkelMeshComp->GetCollisionObjectType();
		bUseCollisionEnabledOverride = true;

		if(BodySetup->CollisionReponse == EBodyCollisionResponse::BodyCollision_Enabled)
		{
			UseResponse.SetAllChannels(ECR_Block);
		}
		else if(BodySetup->CollisionReponse == EBodyCollisionResponse::BodyCollision_Disabled)
		{
			UseResponse.SetAllChannels(ECR_Ignore);
		}

		UseResponse = FCollisionResponseContainer::CreateMinContainer(UseResponse, SkelMeshComp->BodyInstance.CollisionResponses.GetResponseContainer());
		bUseNotifyRBCollision = bUseNotifyRBCollision && SkelMeshComp->BodyInstance.bNotifyRigidBodyCollision;
		bResponseOverride = true;
		bNotifyOverride = true;
	}

#if WITH_EDITOR
	// if no collision, but if world wants to enable trace collision for components, allow it
	if((ShapeData.CollisionEnabled == ECollisionEnabled::NoCollision) && Owner && (Owner->IsA(AVolume::StaticClass()) == false))
	{
		UWorld* World = Owner->GetWorld();
		UPrimitiveComponent* PrimComp = OwnerComponentInst;
		if(World && World->bEnableTraceCollision &&
		   (PrimComp->IsA(UStaticMeshComponent::StaticClass()) || PrimComp->IsA(USkeletalMeshComponent::StaticClass()) || PrimComp->IsA(UBrushComponent::StaticClass())))
		{
			//UE_LOG(LogPhysics, Warning, TEXT("Enabling collision %s : %s"), *GetNameSafe(Owner), *GetNameSafe(OwnerComponent.Get()));
			// clear all other channel just in case other people using those channels to do something
			UseResponse.SetAllChannels(ECR_Ignore);
			ShapeData.CollisionEnabled = ECollisionEnabled::QueryOnly;
			bResponseOverride = true;
			bUseCollisionEnabledOverride = true;
		}
	}
#endif

	const bool bUseComplexAsSimple = !bForceSimpleAsComplex && (BodySetup.Get()->GetCollisionTraceFlag() == CTF_UseComplexAsSimple);
	const bool bUseSimpleAsComplex = bForceSimpleAsComplex || (BodySetup.Get()->GetCollisionTraceFlag() == CTF_UseSimpleAsComplex);

	if(GetPxRigidActor_AssumesLocked())
	{
		if(ShapeData.CollisionEnabled != ECollisionEnabled::NoCollision)
		{
			bool * bNotifyOverridePtr = bNotifyOverride ? &bUseNotifyRBCollision : NULL;

			PxFilterData PSimFilterData;
			PxFilterData PSimpleQueryData;
			PxFilterData PComplexQueryData;
			int32 CompID = (OwnerComponentInst != nullptr) ? OwnerComponentInst->GetUniqueID() : 0;
			CreateShapeFilterData(ObjectType, CompID, UseResponse, SkelMeshCompID, InstanceBodyIndex, PSimpleQueryData, PSimFilterData, bUseCCD && !bPhysicsStatic, bUseNotifyRBCollision, bPhysicsStatic);	//CCD is determined by root body in case of welding
			PComplexQueryData = PSimpleQueryData;
			
			// Set output sim data
			ShapeData.FilterData.SimFilter = PSimFilterData;

			// Build filterdata variations for complex and simple
			PSimpleQueryData.word3 |= EPDF_SimpleCollision;
			if(bUseSimpleAsComplex)
			{
				PSimpleQueryData.word3 |= EPDF_ComplexCollision;
			}

			PComplexQueryData.word3 |= EPDF_ComplexCollision;
			if(bUseComplexAsSimple)
			{
				PComplexQueryData.word3 |= EPDF_SimpleCollision;
			}

			ShapeData.FilterData.QuerySimpleFilter = PSimpleQueryData;
			ShapeData.FilterData.QueryComplexFilter = PComplexQueryData;
		}
	}
}

void FBodyInstance::InitStaticBodies(TArray<FBodyInstance*>& Bodies, TArray<FTransform>& Transforms, class UBodySetup* BodySetup, class UPrimitiveComponent* PrimitiveComp, class FPhysScene* InRBScene, UPhysicsSerializer* PhysicsSerializer)
{
	SCOPE_CYCLE_COUNTER(STAT_StaticInitBodies);

	check(BodySetup);
	check(InRBScene);
	check(Bodies.Num() > 0);

	FInitBodiesHelper<true> InitBodiesHelper(Bodies, Transforms, BodySetup, PrimitiveComp, InRBScene, nullptr, PhysicsSerializer);
	InitBodiesHelper.InitBodies();
}

void FBodyInstance::SetShapeFlags_AssumesLocked(TEnumAsByte<ECollisionEnabled::Type> UseCollisionEnabled, PxShape* PInShape, EPhysicsSceneType SceneType, const bool bUseComplexAsSimple)
{
	ExecuteOnPxShapeWrite(this, PInShape, [&](PxShape* PShape)
	{
		// If query collision is enabled..
		bool bUpdateMassProperties = false;
		if (UseCollisionEnabled != ECollisionEnabled::NoCollision)
		{
			const bool bQueryEnabled = ((UseCollisionEnabled == ECollisionEnabled::QueryAndPhysics) || (UseCollisionEnabled == ECollisionEnabled::QueryOnly));

			UPrimitiveComponent* OwnerComponentInst = OwnerComponent.Get();
			AActor* Owner = OwnerComponentInst ? OwnerComponentInst->GetOwner() : NULL;
			const bool bPhysicsStatic = !OwnerComponentInst || OwnerComponentInst->IsWorldGeometry();

			// Only perform scene queries in the synchronous scene for static shapes
			if (bPhysicsStatic)
			{
				PShape->setFlag(PxShapeFlag::eSCENE_QUERY_SHAPE, (SceneType == PST_Sync) && bQueryEnabled);
			}
			// If non-static, enable scene queries if requested
			else
			{
				PShape->setFlag(PxShapeFlag::eSCENE_QUERY_SHAPE, bQueryEnabled);
			}

			// See if we want physics collision
			const bool bSimCollision = ((UseCollisionEnabled == ECollisionEnabled::QueryAndPhysics) || (UseCollisionEnabled == ECollisionEnabled::PhysicsOnly));

			// Triangle mesh is 'complex' geom
			if (PShape->getGeometryType() == PxGeometryType::eTRIANGLEMESH)
			{
				// on dynamic objects and objects which don't use complex as simple, tri mesh not used for sim
				if (!bSimCollision || !bUseComplexAsSimple)
				{
					PShape->setFlag(PxShapeFlag::eSIMULATION_SHAPE, false);
				}
				else
				{
					PShape->setFlag(PxShapeFlag::eSIMULATION_SHAPE, true);
				}

				if (OwnerComponentInst == NULL || !OwnerComponentInst->IsA(UModelComponent::StaticClass()))
				{
					PShape->setFlag(PxShapeFlag::eVISUALIZATION, false); // dont draw the tri mesh, we can see it anyway, and its slow
				}
			}
			// Everything else is 'simple'
			else
			{
				// See if we currently have sim collision
				bool bCurrentSimCollision = (PShape->getFlags() & PxShapeFlag::eSIMULATION_SHAPE);
				// Enable sim collision
				if (bSimCollision && !bCurrentSimCollision)
				{
					bUpdateMassProperties = true;
					PShape->setFlag(PxShapeFlag::eSIMULATION_SHAPE, true);
				}
				// Disable sim collision
				else if (!bSimCollision && bCurrentSimCollision)
				{
					bUpdateMassProperties = true;
					PShape->setFlag(PxShapeFlag::eSIMULATION_SHAPE, false);
				}

				// enable swept bounds for CCD for this shape
				PxRigidBody* PBody = GetPxRigidActor_AssumesLocked()->is<PxRigidBody>();
				if (bSimCollision && !bPhysicsStatic && bUseCCD && PBody)
				{
					PBody->setRigidBodyFlag(PxRigidBodyFlag::eENABLE_CCD, true);
				}
				else if (PBody)
				{

					PBody->setRigidBodyFlag(PxRigidBodyFlag::eENABLE_CCD, false);
				}
			}
		}
		// No collision enabled
		else
		{
			PShape->setFlag(PxShapeFlag::eSIMULATION_SHAPE, false);
			PShape->setFlag(PxShapeFlag::eSCENE_QUERY_SHAPE, false);
		}

		if (bUpdateMassProperties)
		{
			UpdateMassProperties();
		}
	});
}

void FBodyInstance::GetShapeFlags_AssumesLocked(FShapeData& ShapeData, TEnumAsByte<ECollisionEnabled::Type> UseCollisionEnabled, const bool bUseComplexAsSimple /*= false*/)
{
	ShapeData.CollisionEnabled = UseCollisionEnabled;
	ShapeData.SyncShapeFlags = PxShapeFlags(0);
	ShapeData.AsyncShapeFlags = PxShapeFlags(0);
	ShapeData.SimpleShapeFlags = PxShapeFlags(0);
	ShapeData.ComplexShapeFlags = PxShapeFlags(0);
	ShapeData.SyncBodyFlags = PxRigidBodyFlags(0);

	// Default flags
	ShapeData.SimpleShapeFlags |= PxShapeFlag::eVISUALIZATION;
	ShapeData.ComplexShapeFlags |= PxShapeFlag::eVISUALIZATION;

	if(UseCollisionEnabled != ECollisionEnabled::NoCollision)
	{
		const bool bQueryEnabled = ((UseCollisionEnabled == ECollisionEnabled::QueryAndPhysics) || (UseCollisionEnabled == ECollisionEnabled::QueryOnly));
		if (bQueryEnabled)
		{
			ShapeData.SyncShapeFlags |= PxShapeFlag::eSCENE_QUERY_SHAPE;
			ShapeData.AsyncShapeFlags |= PxShapeFlag::eSCENE_QUERY_SHAPE;
		}

		const UPrimitiveComponent* OwnerComponentInst = OwnerComponent.Get();
		const bool bPhysicsStatic = !OwnerComponentInst || OwnerComponentInst->IsWorldGeometry();

		// Only perform scene queries in the synchronous scene for static shapes
		if(bPhysicsStatic)
		{
			ShapeData.AsyncShapeFlags.clear(PxShapeFlag::eSCENE_QUERY_SHAPE);
		}

		// See if we want physics collision
		const bool bSimCollision = ((UseCollisionEnabled == ECollisionEnabled::QueryAndPhysics) || (UseCollisionEnabled == ECollisionEnabled::PhysicsOnly));

		// on dynamic objects and objects which don't use complex as simple, tri mesh not used for sim
		if(bSimCollision && bUseComplexAsSimple)
		{
			ShapeData.ComplexShapeFlags |= PxShapeFlag::eSIMULATION_SHAPE;
		}
		
		if(OwnerComponentInst == NULL || !OwnerComponentInst->IsA(UModelComponent::StaticClass()))
		{
			ShapeData.ComplexShapeFlags.clear(PxShapeFlag::eVISUALIZATION);
		}

		// Enable sim collision
		if(bSimCollision)
		{
			ShapeData.SimpleShapeFlags |= PxShapeFlag::eSIMULATION_SHAPE;
		}

		// enable swept bounds for CCD for this shape
		PxRigidBody* PBody = GetPxRigidActor_AssumesLocked()->is<PxRigidBody>();
		if(bSimCollision && !bPhysicsStatic && bUseCCD && PBody)
		{
			ShapeData.SyncBodyFlags |= PxRigidBodyFlag::eENABLE_CCD;
		}
	}
	// No collision enabled
	else
	{
		ShapeData.SyncShapeFlags.clear(PxShapeFlag::eSCENE_QUERY_SHAPE);
		ShapeData.SyncShapeFlags.clear(PxShapeFlag::eSIMULATION_SHAPE);
		ShapeData.AsyncShapeFlags.clear(PxShapeFlag::eSCENE_QUERY_SHAPE);
		ShapeData.AsyncShapeFlags.clear(PxShapeFlag::eSIMULATION_SHAPE);
	}
}

#endif

////////////////////////////////////////////////////////////////////////////
// FBodyInstanceEditorHelpers

#if WITH_EDITOR

void FBodyInstanceEditorHelpers::EnsureConsistentMobilitySimulationSettingsOnPostEditChange(UPrimitiveComponent* Component, FPropertyChangedEvent& PropertyChangedEvent)
{
	if (UProperty* PropertyThatChanged = PropertyChangedEvent.Property)
	{
		const FName PropertyName = PropertyThatChanged->GetFName();

		// Automatically change collision profile based on mobility and physics settings (if it is currently one of the default profiles)
		const bool bMobilityChanged = PropertyName == GET_MEMBER_NAME_CHECKED(USceneComponent, Mobility);
		const bool bSimulatePhysicsChanged = PropertyName == GET_MEMBER_NAME_CHECKED(FBodyInstance, bSimulatePhysics);

		if (bMobilityChanged || bSimulatePhysicsChanged)
		{
			// If we enabled physics simulation, but we are not marked movable, do that for them
			if (bSimulatePhysicsChanged && Component->BodyInstance.bSimulatePhysics && (Component->Mobility != EComponentMobility::Movable))
			{
				Component->SetMobility(EComponentMobility::Movable);
			}
			// If we made the component no longer movable, but simulation was enabled, disable that for them
			else if (bMobilityChanged && (Component->Mobility != EComponentMobility::Movable) && Component->BodyInstance.bSimulatePhysics)
			{
				Component->BodyInstance.bSimulatePhysics = false;
			}

			// If the collision profile is one of the 'default' ones for a StaticMeshActor, make sure it is the correct one
			// If user has changed it to something else, don't touch it
			const FName CurrentProfileName = Component->BodyInstance.GetCollisionProfileName();
			if ((CurrentProfileName == UCollisionProfile::BlockAll_ProfileName) ||
				(CurrentProfileName == UCollisionProfile::BlockAllDynamic_ProfileName) ||
				(CurrentProfileName == UCollisionProfile::PhysicsActor_ProfileName))
			{
				if (Component->Mobility == EComponentMobility::Movable)
				{
					if (Component->BodyInstance.bSimulatePhysics)
					{
						Component->BodyInstance.SetCollisionProfileName(UCollisionProfile::PhysicsActor_ProfileName);
					}
					else
					{
						Component->BodyInstance.SetCollisionProfileName(UCollisionProfile::BlockAllDynamic_ProfileName);
					}
				}
				else
				{
					Component->BodyInstance.SetCollisionProfileName(UCollisionProfile::BlockAll_ProfileName);
				}
			}
		}
	}
}

#endif // WITH_EDITOR

#undef LOCTEXT_NAMESPACE<|MERGE_RESOLUTION|>--- conflicted
+++ resolved
@@ -1079,14 +1079,11 @@
 			{
 				PNewDynamic->setRigidDynamicFlag(PxRigidDynamicFlag::eKINEMATIC, true);
 			}
-<<<<<<< HEAD
-=======
 
 			if(Instance->bGenerateWakeEvents)
 			{
 				PNewDynamic->setActorFlag(PxActorFlag::eSEND_SLEEP_NOTIFIES, true);
 			}
->>>>>>> a8a797ea
 		}
 
 		return PNewDynamic;
@@ -1588,7 +1585,6 @@
 	{
 		Bodies[0] = this;
 		Transforms[0] = Transform;
-<<<<<<< HEAD
 
 	}
 	else
@@ -1683,101 +1679,6 @@
 #endif // UE_WITH_PHYSICS
 
 #if WITH_PHYSX
-=======
-
-	}
-	else
-	{
-		Bodies.Add(this);
-		Transforms.Add(Transform);
-	}
-	
-	check(Bodies.Num() == Transforms.Num() == 1);
-
-	FInitBodiesHelper<false> InitBodiesHelper(Bodies, Transforms, Setup, PrimComp, InRBScene, InAggregate);
-	InitBodiesHelper.InitBodies();
-}
-
-TSharedPtr<TArray<ANSICHAR>> GetDebugDebugName(const UPrimitiveComponent* PrimitiveComp, const UBodySetup* BodySetup, FString& DebugName)
-{
-	// Setup names
-	// Make the debug name for this geometry...
-	DebugName = (TEXT(""));
-	TSharedPtr<TArray<ANSICHAR>> PhysXName;
-
-#if (WITH_EDITORONLY_DATA || UE_BUILD_DEBUG || LOOKING_FOR_PERF_ISSUES) && !(UE_BUILD_SHIPPING || UE_BUILD_TEST) && !NO_LOGGING
-	if (PrimitiveComp)
-	{
-		DebugName += FString::Printf(TEXT("Component: %s "), *PrimitiveComp->GetReadableName());
-	}
-
-	if (BodySetup->BoneName != NAME_None)
-	{
-		DebugName += FString::Printf(TEXT("Bone: %s "), *BodySetup->BoneName.ToString());
-	}
-
-	// Convert to char* for PhysX
-	PhysXName = MakeShareable(new TArray<ANSICHAR>(StringToArray<ANSICHAR>(*DebugName, DebugName.Len() + 1)));
-#endif
-
-	return PhysXName;
-}
-
-const USkeletalMeshComponent* GetSkeletalMeshComponentAndProperties(const UPrimitiveComponent* PrimitiveComp, const UBodySetup* BodySetup, float& InstanceBlendWeight, bool& bInstanceSimulatePhysics, bool& bComponentAwake)
-{
-	const USkeletalMeshComponent* SkelMeshComp = Cast<USkeletalMeshComponent>(PrimitiveComp);
-	if (SkelMeshComp)
-	{
-		if ((BodySetup->PhysicsType == PhysType_Simulated) || (BodySetup->PhysicsType == PhysType_Default))
-		{
-			bool bEnableSim = (SkelMeshComp && IsRunningDedicatedServer()) ? SkelMeshComp->bEnablePhysicsOnDedicatedServer : true;
-			bEnableSim &= ((BodySetup->PhysicsType == PhysType_Simulated) || (SkelMeshComp->BodyInstance.bSimulatePhysics));	//if unfixed enable. If default look at parent
-
-			if (bEnableSim)
-			{
-				// set simulate to true if using physics
-				bInstanceSimulatePhysics = true;
-				if (BodySetup->PhysicsType == PhysType_Simulated)
-				{
-					InstanceBlendWeight = 1.f;
-				}
-			}
-			else
-			{
-				bInstanceSimulatePhysics = false;
-				if (BodySetup->PhysicsType == PhysType_Simulated)
-				{
-					InstanceBlendWeight = 0.f;
-				}
-			}
-		}
-
-		bComponentAwake = SkelMeshComp->BodyInstance.bStartAwake;
-	}
-
-	return SkelMeshComp;
-}
-
-FVector GetInitialLinearVelocity(const AActor* OwningActor, bool& bComponentAwake)
-{
-	FVector InitialLinVel(EForceInit::ForceInitToZero);
-	if (OwningActor)
-	{
-		InitialLinVel = OwningActor->GetVelocity();
-
-		if (InitialLinVel.Size() > KINDA_SMALL_NUMBER)
-		{
-			bComponentAwake = true;
-		}
-	}
-
-	return InitialLinVel;
-}
-
-
-#endif // UE_WITH_PHYSICS
-
-#if WITH_PHYSX
 
 const FBodyInstance* FBodyInstance::GetOriginalBodyInstance(const PxShape* PShape) const
 {
@@ -1793,7 +1694,6 @@
 	return Result ? Result->RelativeTM : FTransform::Identity;
 }
 
->>>>>>> a8a797ea
 TArray<int32> FBodyInstance::AddCollisionNotifyInfo(const FBodyInstance* Body0, const FBodyInstance* Body1, const physx::PxContactPair * Pairs, uint32 NumPairs, TArray<FCollisionNotifyInfo> & PendingNotifyInfos)
 {
 	TArray<int32> PairNotifyMapping;
