// Copyright 1998-2014 Epic Games, Inc. All Rights Reserved.

#include "EnginePrivate.h"
#include "PhysicsPublic.h"
#include "Collision.h"

#include "MessageLog.h"

#if WITH_PHYSX
	#include "PhysXSupport.h"
	#include "../Collision/PhysXCollision.h"
	#include "../Collision/CollisionConversions.h"
#endif // WITH_PHYSX

#define LOCTEXT_NAMESPACE "BodyInstance"

#if WITH_BOX2D
#include "../PhysicsEngine2D/Box2DIntegration.h"
#include "PhysicsEngine/BodySetup2D.h"
#include "PhysicsEngine/AggregateGeometry2D.h"
#endif	//WITH_BOX2D

////////////////////////////////////////////////////////////////////////////
// FCollisionResponse
////////////////////////////////////////////////////////////////////////////

FCollisionResponse::FCollisionResponse()
{

}

FCollisionResponse::FCollisionResponse(ECollisionResponse DefaultResponse)
{
	SetAllChannels(DefaultResponse);
}

/** Set the response of a particular channel in the structure. */
void FCollisionResponse::SetResponse(ECollisionChannel Channel, ECollisionResponse NewResponse)
{
#if 1// @hack until PostLoad is disabled for CDO of BP WITH_EDITOR
	ECollisionResponse DefaultResponse = FCollisionResponseContainer::GetDefaultResponseContainer().GetResponse(Channel);
	if (DefaultResponse == NewResponse)
	{
		RemoveReponseFromArray(Channel);
	}
	else
	{
		AddReponseToArray(Channel, NewResponse);
	}
#endif

	ResponseToChannels.SetResponse(Channel, NewResponse);
}

/** Set all channels to the specified response */
void FCollisionResponse::SetAllChannels(ECollisionResponse NewResponse)
{
	ResponseToChannels.SetAllChannels(NewResponse);
#if 1// @hack until PostLoad is disabled for CDO of BP WITH_EDITOR
	UpdateArrayFromResponseContainer();
#endif
}

/** Returns the response set on the specified channel */
ECollisionResponse FCollisionResponse::GetResponse(ECollisionChannel Channel) const
{
	return ResponseToChannels.GetResponse(Channel);
}

/** Set all channels from ChannelResponse Array **/
void FCollisionResponse::SetCollisionResponseContainer(const FCollisionResponseContainer& InResponseToChannels)
{
	ResponseToChannels = InResponseToChannels;
#if 1// @hack until PostLoad is disabled for CDO of BP WITH_EDITOR
	// this is only valid case that has to be updated
	UpdateArrayFromResponseContainer();
#endif
}

void FCollisionResponse::SetResponsesArray(const TArray<FResponseChannel>& InChannelResponses)
{
#if DO_GUARD_SLOW
	// verify if the name is overlapping, if so, ensure, do not remove in debug becuase it will cause inconsistent bug between debug/release
	int32 const ResponseNum = InChannelResponses.Num();
	for (int32 I=0; I<ResponseNum; ++I)
	{
		for (int32 J=I+1; J<ResponseNum; ++J)
		{
			if (InChannelResponses[I].Channel == InChannelResponses[J].Channel)
			{
				UE_LOG(LogCollision, Warning, TEXT("Collision Channel : Redundant name exists"));
			}
		}
	}
#endif

	ResponseArray = InChannelResponses;
	UpdateResponseContainerFromArray();
}

#if 1// @hack until PostLoad is disabled for CDO of BP WITH_EDITOR
bool FCollisionResponse::RemoveReponseFromArray(ECollisionChannel Channel)
{
	// this is expensive operation, I'd love to remove names but this operation is supposed to do
	// so only allow it in editor
	// without editor, this does not have to match 
	// We'd need to save name just in case that name is gone or not
	FName ChannelName = UCollisionProfile::Get()->ReturnChannelNameFromContainerIndex(Channel);
	for (auto Iter=ResponseArray.CreateIterator(); Iter; ++Iter)
	{
		if (ChannelName == (*Iter).Channel)
		{
			ResponseArray.RemoveAt(Iter.GetIndex());
			return true;
		}
	}
	return false;
}

bool FCollisionResponse::AddReponseToArray(ECollisionChannel Channel, ECollisionResponse Response)
{
	// this is expensive operation, I'd love to remove names but this operation is supposed to do
	// so only allow it in editor
	// without editor, this does not have to match 
	FName ChannelName = UCollisionProfile::Get()->ReturnChannelNameFromContainerIndex(Channel);
	for (auto Iter=ResponseArray.CreateIterator(); Iter; ++Iter)
	{
		if (ChannelName == (*Iter).Channel)
		{
			(*Iter).Response = Response;
			return true;
		}
	}

	// if not add to the list
	ResponseArray.Add(FResponseChannel(ChannelName, Response));
	return true;
}

void FCollisionResponse::UpdateArrayFromResponseContainer()
{
	ResponseArray.Empty();

	const FCollisionResponseContainer& DefaultResponse = FCollisionResponseContainer::GetDefaultResponseContainer();

	for(int32 i=0; i<ARRAY_COUNT(ResponseToChannels.EnumArray); i++)
	{
		// if not same as default
		if ( ResponseToChannels.EnumArray[i] != DefaultResponse.EnumArray[i] )
		{
			FName ChannelName = UCollisionProfile::Get()->ReturnChannelNameFromContainerIndex(i);
			if (ChannelName != NAME_None)
			{
				FResponseChannel NewResponse;
				NewResponse.Channel = ChannelName;
				NewResponse.Response = (ECollisionResponse)ResponseToChannels.EnumArray[i];
				ResponseArray.Add(NewResponse);
			}
		}
	}
}

#endif // WITH_EDITOR

void FCollisionResponse::UpdateResponseContainerFromArray()
{
	ResponseToChannels = FCollisionResponseContainer::GetDefaultResponseContainer();

	for (auto Iter = ResponseArray.CreateIterator(); Iter; ++Iter)
	{
		FResponseChannel& Response = *Iter;

		int32 EnumIndex = UCollisionProfile::Get()->ReturnContainerIndexFromChannelName(Response.Channel);
		if ( EnumIndex != INDEX_NONE )
		{
			ResponseToChannels.SetResponse((ECollisionChannel)EnumIndex, Response.Response);
		}
		else
		{
			// otherwise remove
			ResponseArray.RemoveAt(Iter.GetIndex());
			--Iter;
		}
	}
}
////////////////////////////////////////////////////////////////////////////

FBodyInstance::FBodyInstance()
: InstanceBodyIndex(INDEX_NONE)
, Scale3D(1.0f)
, SceneIndexSync(0)
, SceneIndexAsync(0)
, bEnableCollision_DEPRECATED(true)
, CollisionProfileName(UCollisionProfile::CustomCollisionProfileName)
, CollisionEnabled(ECollisionEnabled::QueryAndPhysics)
, ObjectType(ECC_WorldStatic)
, bUseCCD(false)
, bNotifyRigidBodyCollision(false)
, bSimulatePhysics(false)
, bStartAwake(true)
, bEnableGravity(true)
, bUseAsyncScene(false)
, bUpdateMassWhenScaleChanges(false)
, bOverrideWalkableSlopeOnInstance(false)
, PhysMaterialOverride(NULL)
, COMNudge(ForceInit)
, SleepFamily(SF_Normal)
, MassScale(1.f)
, AngularDamping(0.0)
, LinearDamping(0.01)
, MaxAngularVelocity(400.f)
, PhysicsBlendWeight(0.f)
, PositionSolverIterationCount(8)
, VelocitySolverIterationCount(1)
#if WITH_PHYSX
, RigidActorSync(NULL)
, RigidActorAsync(NULL)
, BodyAggregate(NULL)
, PhysxUserData(this)
#endif	//WITH_PHYSX
#if WITH_BOX2D
, BodyInstancePtr(nullptr)
#endif
{
}

FArchive& operator<<(FArchive& Ar,FBodyInstance& BodyInst)
{
	if (!Ar.IsLoading() && !Ar.IsSaving())
	{
		Ar << BodyInst.OwnerComponent;
		Ar << BodyInst.PhysMaterialOverride;
	}

	return Ar;
}


/** Util for finding the parent bodyinstance of a specified body, using skeleton hierarchy */
FBodyInstance* FindParentBodyInstance(FName BodyName, USkeletalMeshComponent* SkelMeshComp)
{
	FName TestBoneName = BodyName;
	while(true)
	{
		TestBoneName = SkelMeshComp->GetParentBone(TestBoneName);
		// Bail out if parent bone not found
		if(TestBoneName == NAME_None)
		{
			return NULL;
		}

		// See if we have a body for the parent bone
		FBodyInstance* BI = SkelMeshComp->GetBodyInstance(TestBoneName);
		if(BI != NULL)
		{
			// We do - return it
			return BI;
		}

		// Don't repeat if we are already at the root!
		if(SkelMeshComp->GetBoneIndex(TestBoneName) == 0)
		{
			return NULL;
		}
	}

	return NULL;
}

void FBodyInstance::UpdateFromDeprecatedEnableCollision()
{
	//@todo should I invalidate profile name if this happens?
	if(bEnableCollision_DEPRECATED)
	{
		CollisionEnabled = ECollisionEnabled::QueryAndPhysics;
	}
	else
	{
		CollisionEnabled = ECollisionEnabled::NoCollision;
	}
}

#if WITH_PHYSX
TArray<PxShape*> FBodyInstance::GetAllShapes(int32& OutNumSyncShapes) const
{
	// grab shapes from sync actor
	TArray<PxShape*> PSyncShapes;
	if( RigidActorSync != NULL )
	{
		SCOPED_SCENE_READ_LOCK(RigidActorSync->getScene());
		PSyncShapes.AddZeroed( RigidActorSync->getNbShapes() );
		RigidActorSync->getShapes(PSyncShapes.GetData(), PSyncShapes.Num());
	}

	// grab shapes from async actor
	TArray<PxShape*> PAsyncShapes;
	if( RigidActorAsync != NULL )
	{
		SCOPED_SCENE_READ_LOCK( RigidActorAsync->getScene() );
		PAsyncShapes.AddZeroed( RigidActorAsync->getNbShapes() );
		RigidActorAsync->getShapes(PAsyncShapes.GetData(), PAsyncShapes.Num());
	}

	OutNumSyncShapes = PSyncShapes.Num();

	TArray<PxShape*> PAllShapes = PSyncShapes;
	PAllShapes.Append(PAsyncShapes);
	return PAllShapes;
}
#endif

void FBodyInstance::UpdateTriMeshVertices(const TArray<FVector> & NewPositions)
{
#if WITH_PHYSX
	if (BodySetup.IsValid())
	{
		SCOPED_SCENE_WRITE_LOCK((RigidActorSync ? RigidActorSync->getScene() : NULL));
		SCOPED_SCENE_WRITE_LOCK((RigidActorAsync ? RigidActorAsync->getScene() : NULL));

		BodySetup->UpdateTriMeshVertices(NewPositions);

		//after updating the vertices we must call setGeometry again to update any shapes referencing the mesh

		int32 SyncShapeCount = 0;
		TArray<PxShape *> PShapes = GetAllShapes(SyncShapeCount);
		PxTriangleMeshGeometry PTriangleMeshGeometry;
		for (int32 ShapeIdx = 0; ShapeIdx < PShapes.Num(); ShapeIdx++)
		{
			PxShape* PShape = PShapes[ShapeIdx];
			if (PShape->getGeometryType() == PxGeometryType::eTRIANGLEMESH)
			{
				PShape->getTriangleMeshGeometry(PTriangleMeshGeometry);
				PShape->setGeometry(PTriangleMeshGeometry);
			}
		}
	}
#endif
}

void FBodyInstance::UpdatePhysicalMaterials()
{
	UPhysicalMaterial* SimplePhysMat = GetSimplePhysicalMaterial();
	check(SimplePhysMat != NULL);

#if WITH_PHYSX
	PxMaterial* PSimpleMat = SimplePhysMat->GetPhysXMaterial();
	check(PSimpleMat != NULL);

	if (RigidActorSync != NULL)
	{
		SCENE_LOCK_WRITE(RigidActorSync->getScene());
	}

	if (RigidActorAsync != NULL)
	{
		SCENE_LOCK_WRITE(RigidActorAsync->getScene());
	}

	int32 NumSyncShapes = 0;
	TArray<PxShape*> AllShapes = GetAllShapes(NumSyncShapes);
	
	for(int32 ShapeIdx=0; ShapeIdx<AllShapes.Num(); ShapeIdx++)
	{
		PxShape* PShape = AllShapes[ShapeIdx];

		// If a triangle mesh, need to get array of materials...
		if(PShape->getGeometryType() == PxGeometryType::eTRIANGLEMESH)
		{
			TArray<UPhysicalMaterial*> ComplexPhysMats = GetComplexPhysicalMaterials();
			TArray<PxMaterial*> PComplexMats;
			PComplexMats.AddUninitialized( ComplexPhysMats.Num() );
			for(int MatIdx=0; MatIdx<ComplexPhysMats.Num(); MatIdx++)
			{
				check(ComplexPhysMats[MatIdx] != NULL);
				PComplexMats[MatIdx] = ComplexPhysMats[MatIdx]->GetPhysXMaterial();
				check(PComplexMats[MatIdx] != NULL);
			}

			if (PComplexMats.Num())
			{
				PShape->setMaterials(PComplexMats.GetData(), PComplexMats.Num());
			}
			else
			{
				UE_LOG(LogPhysics, Warning, TEXT("FBodyInstance::UpdatePhysicalMaterials : PComplexMats is empty - falling back on simple physical material."));
				PShape->setMaterials(&PSimpleMat, 1);
			}

		}
		// Simple shape, 
		else
		{
			PShape->setMaterials(&PSimpleMat, 1);
		}
	}


	if (RigidActorSync != NULL)
	{
		SCENE_UNLOCK_WRITE(RigidActorSync->getScene());
	}

	if (RigidActorAsync != NULL)
	{
		SCENE_UNLOCK_WRITE(RigidActorAsync->getScene());
	}
#endif

#if WITH_BOX2D
	if (BodyInstancePtr)
	{
		for (b2Fixture* Fixture = BodyInstancePtr->GetFixtureList(); Fixture; Fixture = Fixture->GetNext())
		{
			Fixture->SetFriction(SimplePhysMat->Friction);
			Fixture->SetRestitution(SimplePhysMat->Restitution);

			//@TODO: BOX2D: Determine if it's feasible to add support for FrictionCombineMode to Box2D
		}
	}
#endif
}

void FBodyInstance::InvalidateCollisionProfileName()
{
	CollisionProfileName = UCollisionProfile::CustomCollisionProfileName;
}

ECollisionResponse FBodyInstance::GetResponseToChannel(ECollisionChannel Channel) const
{
	return CollisionResponses.GetResponse(Channel);
}

void FBodyInstance::SetResponseToChannel(ECollisionChannel Channel, ECollisionResponse NewResponse)
{
	InvalidateCollisionProfileName();
	ResponseToChannels_DEPRECATED.SetResponse(Channel, NewResponse);
	CollisionResponses.SetResponse(Channel, NewResponse);
	UpdatePhysicsFilterData();
}

const FCollisionResponseContainer& FBodyInstance::GetResponseToChannels() const
{
	return CollisionResponses.GetResponseContainer();
}

void FBodyInstance::SetResponseToAllChannels(ECollisionResponse NewResponse)
{
	InvalidateCollisionProfileName();
	ResponseToChannels_DEPRECATED.SetAllChannels(NewResponse);
	CollisionResponses.SetAllChannels(NewResponse);
	UpdatePhysicsFilterData();
}
	
void FBodyInstance::SetResponseToChannels(const FCollisionResponseContainer& NewReponses)
{
	InvalidateCollisionProfileName();
	CollisionResponses.SetCollisionResponseContainer(NewReponses);
	UpdatePhysicsFilterData();
}
	
void FBodyInstance::SetObjectType(ECollisionChannel Channel)
{
	InvalidateCollisionProfileName();
	ObjectType = Channel;
	UpdatePhysicsFilterData();
}

ECollisionChannel FBodyInstance::GetObjectType() const
{
	return ObjectType;
}

void FBodyInstance::SetCollisionProfileName(FName InCollisionProfileName)
{
	if (CollisionProfileName != InCollisionProfileName)
	{
		CollisionProfileName = InCollisionProfileName;
		// now Load ProfileData
		LoadProfileData(false);
	}
}

FName FBodyInstance::GetCollisionProfileName() const
{
	return CollisionProfileName;
}

bool FBodyInstance::DoesUseCollisionProfile() const
{
	return IsValidCollisionProfileName(CollisionProfileName);
}

void FBodyInstance::SetCollisionEnabled(ECollisionEnabled::Type NewType, bool bUpdatePhysicsFilterData)
{
	if (CollisionEnabled != NewType)
	{
		InvalidateCollisionProfileName();
		CollisionEnabled = NewType;
		
		// Only update physics filter data if required
		if (bUpdatePhysicsFilterData)
		{
			UpdatePhysicsFilterData();
		}
	}
}

ECollisionEnabled::Type FBodyInstance::GetCollisionEnabled() const
{
	// Check actor override
	AActor* Owner = OwnerComponent.IsValid() ? OwnerComponent.Get()->GetOwner() : NULL;
	if ((Owner != NULL) && !Owner->GetActorEnableCollision())
	{
		return ECollisionEnabled::NoCollision;
	}
	else
	{
		return CollisionEnabled;
	}
}


/** Update the filter data on the physics shapes, based on the owning component flags. */
void FBodyInstance::UpdatePhysicsFilterData()
{
	// Do nothing if no physics actor
	if (!IsValidBodyInstance())
	{
		return;
	}

	// this can happen in landscape height field collision component
	if (!BodySetup.IsValid())
	{
		return;
	}

	// Figure out if we are static
	AActor* Owner = OwnerComponent.IsValid() ? OwnerComponent.Get()->GetOwner() : NULL;
	int32 OwnerID = (Owner != NULL) ? Owner->GetUniqueID() : 0;
	const bool bPhysicsStatic = !OwnerComponent.IsValid() || OwnerComponent.Get()->IsWorldGeometry();

	// Grab collision setting from body instance
	TEnumAsByte<ECollisionEnabled::Type> UseCollisionEnabled = GetCollisionEnabled(); // this checks actor override
	bool bUseNotifyRBCollision = bNotifyRigidBodyCollision;
	FCollisionResponseContainer UseResponse = CollisionResponses.GetResponseContainer();

	// Get skelmeshcomp ID
	uint32 SkelMeshCompID = 0;
	if (USkeletalMeshComponent* SkelMeshComp = Cast<USkeletalMeshComponent>(OwnerComponent.Get()))
	{
		SkelMeshCompID = SkelMeshComp->GetUniqueID();

		// In skeletal case, collision enable/disable/movement should be overriden by mesh component
		// being in the physics asset, and not having collision is a waste and it can cause a bug where disconnected bodies
		UseCollisionEnabled = SkelMeshComp->BodyInstance.CollisionEnabled; 
		ObjectType = SkelMeshComp->GetCollisionObjectType();

		if (BodySetup->CollisionReponse == EBodyCollisionResponse::BodyCollision_Enabled)
		{
			UseResponse.SetAllChannels(ECR_Block);
		}
		else if (BodySetup->CollisionReponse == EBodyCollisionResponse::BodyCollision_Disabled)
		{
			UseResponse.SetAllChannels(ECR_Ignore);
		}

		UseResponse = FCollisionResponseContainer::CreateMinContainer(UseResponse, SkelMeshComp->BodyInstance.CollisionResponses.GetResponseContainer());
		bUseNotifyRBCollision = bUseNotifyRBCollision && SkelMeshComp->BodyInstance.bNotifyRigidBodyCollision;
	}

#if WITH_EDITOR
	// if no collision, but if world wants to enable trace collision for components, allow it
	if ((UseCollisionEnabled == ECollisionEnabled::NoCollision) && Owner && (Owner->IsA(AVolume::StaticClass()) == false))
	{
		UWorld* World = Owner->GetWorld();
		UPrimitiveComponent* PrimComp = OwnerComponent.Get();
		if (World && World->bEnableTraceCollision && 
			(PrimComp->IsA(UStaticMeshComponent::StaticClass()) || PrimComp->IsA(USkeletalMeshComponent::StaticClass()) || PrimComp->IsA(UBrushComponent::StaticClass())))
		{
			//UE_LOG(LogPhysics, Warning, TEXT("Enabling collision %s : %s"), *GetNameSafe(Owner), *GetNameSafe(OwnerComponent.Get()));
			// clear all other channel just in case other people using those channels to do something
			UseResponse.SetAllChannels(ECR_Ignore);
			UseResponse.SetResponse(ECC_Visibility, ECR_Block);
			UseCollisionEnabled = ECollisionEnabled::QueryOnly;
		}
	}
#endif

	const bool bUseComplexAsSimple = (BodySetup.Get()->CollisionTraceFlag == CTF_UseComplexAsSimple);
	const bool bUseSimpleAsComplex = (BodySetup.Get()->CollisionTraceFlag == CTF_UseSimpleAsComplex);

#if WITH_PHYSX
	if (PxRigidActor* PActor = GetPxRigidActor())
	{
		// Create the filterdata structs
		PxFilterData PSimFilterData;
		PxFilterData PSimpleQueryData;
		PxFilterData PComplexQueryData;
		if (UseCollisionEnabled != ECollisionEnabled::NoCollision)
		{
			CreateShapeFilterData(ObjectType, OwnerID, UseResponse, SkelMeshCompID, InstanceBodyIndex, PSimpleQueryData, PSimFilterData, bUseCCD && !bPhysicsStatic, bUseNotifyRBCollision, bPhysicsStatic);
			PComplexQueryData = PSimpleQueryData;

			// Build filterdata variations for complex and simple
			PSimpleQueryData.word3 |= EPDF_SimpleCollision;
			if (bUseSimpleAsComplex)
			{
				PSimpleQueryData.word3 |= EPDF_ComplexCollision;
			}

			PComplexQueryData.word3 |= EPDF_ComplexCollision;
			if (bUseComplexAsSimple)
			{
				PComplexQueryData.word3 |= EPDF_SimpleCollision;
			}
		}

		// Iterate over all shapes and assign filterdata
		int32 NumSyncShapes = 0;
		TArray<PxShape*> AllShapes = GetAllShapes(NumSyncShapes);

		// Is the target a static actor
		const bool bDestStatic = PActor->isRigidStatic() != NULL;

		// Only perform scene queries in the synchronous scene for static shapes
		const int32 SceneQueryShapeNumMax = bDestStatic ? NumSyncShapes : AllShapes.Num();

		PxScene* AsyncScene = (RigidActorAsync != NULL) ? RigidActorAsync->getScene() : NULL;
		SCENE_LOCK_WRITE(AsyncScene);

		bool bUpdateMassProperties = false;
		for (int32 ShapeIdx = 0; ShapeIdx < AllShapes.Num(); ShapeIdx++)
		{
			PxShape* PShape = AllShapes[ShapeIdx];
			PShape->setSimulationFilterData(PSimFilterData);

			// If query collision is enabled..
			if ((UseCollisionEnabled == ECollisionEnabled::QueryAndPhysics) || (UseCollisionEnabled == ECollisionEnabled::QueryOnly))
			{
				// Only perform scene queries in the synchronous scene for static shapes
				if (bPhysicsStatic)
				{
					bool bIsSyncShape = (ShapeIdx < NumSyncShapes);
					PShape->setFlag(PxShapeFlag::eSCENE_QUERY_SHAPE, bIsSyncShape);
				}
				// If non-static, always enable scene queries
				else
				{
					PShape->setFlag(PxShapeFlag::eSCENE_QUERY_SHAPE, true);
				}

				// See if we want physics collision
				bool bSimCollision = (UseCollisionEnabled == ECollisionEnabled::QueryAndPhysics);

				// Triangle mesh is 'complex' geom
				if (PShape->getGeometryType() == PxGeometryType::eTRIANGLEMESH)
				{
					PShape->setQueryFilterData(PComplexQueryData);

					// on dynamic objects and objects which don't use complex as simple, tri mesh not used for sim
					if (!bSimCollision || !bDestStatic || !bUseComplexAsSimple)
					{
						PShape->setFlag(PxShapeFlag::eSIMULATION_SHAPE, false);
					}
					else
					{
						PShape->setFlag(PxShapeFlag::eSIMULATION_SHAPE, true);
					}

					if (OwnerComponent == NULL || !OwnerComponent->IsA(UModelComponent::StaticClass()))
					{
						PShape->setFlag(PxShapeFlag::eVISUALIZATION, false); // dont draw the tri mesh, we can see it anyway, and its slow
					}
				}
				// Everything else is 'simple'
				else
				{
					PShape->setQueryFilterData(PSimpleQueryData);

					// See if we currently have sim collision
					bool bCurrentSimCollision = (PShape->getFlags() & PxShapeFlag::eSIMULATION_SHAPE);
					// Enable sim collision
					if (bSimCollision && !bCurrentSimCollision)
					{
						bUpdateMassProperties = true;
						PShape->setFlag(PxShapeFlag::eSIMULATION_SHAPE, true);
					}
					// Disable sim collision
					else if (!bSimCollision && bCurrentSimCollision)
					{
						bUpdateMassProperties = true;
						PShape->setFlag(PxShapeFlag::eSIMULATION_SHAPE, false);
					}

					// enable swept bounds for CCD for this shape
					PxRigidBody* PBody = GetPxRigidActor()->is<PxRigidBody>();
					if (bSimCollision && !bPhysicsStatic && bUseCCD && PBody)
					{
						PBody->setRigidBodyFlag(PxRigidBodyFlag::eENABLE_CCD, true);
					}
					else if (PBody)
					{

						PBody->setRigidBodyFlag(PxRigidBodyFlag::eENABLE_CCD, false);
					}
				}
			}
			// No collision enabled
			else
			{
				PShape->setFlag(PxShapeFlag::eSIMULATION_SHAPE, false);
				PShape->setFlag(PxShapeFlag::eSCENE_QUERY_SHAPE, false);
			}
		}

		if (bUpdateMassProperties)
		{
			UpdateMassProperties();
		}

		SCENE_UNLOCK_WRITE(AsyncScene);
	}
#endif

#if WITH_BOX2D
	if (BodyInstancePtr != nullptr)
	{
		if (UseCollisionEnabled != ECollisionEnabled::NoCollision)
		{
			// Create the simulation/query filter data
			FPhysicsFilterBuilder FilterBuilder(ObjectType, UseResponse);
 			FilterBuilder.ConditionalSetFlags(EPDF_CCD, bUseCCD && !bPhysicsStatic);
			FilterBuilder.ConditionalSetFlags(EPDF_ContactNotify, bUseNotifyRBCollision);
 			FilterBuilder.ConditionalSetFlags(EPDF_StaticShape, bPhysicsStatic);

			b2Filter BoxSimFilterData;
			FilterBuilder.GetCombinedData(/*out*/ BoxSimFilterData.BlockingChannels, /*out*/ BoxSimFilterData.TouchingChannels, /*out*/ BoxSimFilterData.ObjectTypeAndFlags);
			BoxSimFilterData.UniqueComponentID = SkelMeshCompID;
			BoxSimFilterData.BodyIndex = InstanceBodyIndex;

			// Update the body data
			const bool bSimCollision = (UseCollisionEnabled == ECollisionEnabled::QueryAndPhysics);
			BodyInstancePtr->SetBullet(bSimCollision && !bPhysicsStatic && bUseCCD);
			BodyInstancePtr->SetActive(true);

			// Copy the filter data to each fixture in the body
			for (b2Fixture* Fixture = BodyInstancePtr->GetFixtureList(); Fixture; Fixture = Fixture->GetNext())
			{
				Fixture->SetFilterData(BoxSimFilterData);
				Fixture->SetSensor(UseCollisionEnabled == ECollisionEnabled::QueryOnly);
			}
		}
		else
		{
			// No collision
			BodyInstancePtr->SetActive(false);
		}
	}
#endif
}

#if UE_WITH_PHYSICS
void FBodyInstance::InitBody(UBodySetup* Setup, const FTransform& Transform, UPrimitiveComponent* PrimComp, FPhysScene* InRBScene, PxAggregate* InAggregate)
{
	check(Setup);
	AActor* Owner = PrimComp ? PrimComp->GetOwner() : NULL;

	// Make the debug name for this geometry...
	FString DebugName(TEXT(""));
#if (WITH_EDITORONLY_DATA || UE_BUILD_DEBUG || LOOKING_FOR_PERF_ISSUES) && !(UE_BUILD_SHIPPING || UE_BUILD_TEST) && !NO_LOGGING
	if (PrimComp)
	{
		DebugName += FString::Printf(TEXT("Component: %s "), *PrimComp->GetReadableName());
	}

	if (Setup->BoneName != NAME_None)
	{
		DebugName += FString::Printf(TEXT("Bone: %s "), *Setup->BoneName.ToString());
	}

#if WITH_PHYSX
	// Convert to char* for PhysX
	CharDebugName = MakeShareable(new TArray<ANSICHAR>(StringToArray<ANSICHAR>(*DebugName, DebugName.Len() + 1)));
#endif
#endif

	if (Transform.GetScale3D().IsNearlyZero())
	{
		UE_LOG(LogPhysics, Warning, TEXT("FBodyInstance::InitBody : Scale3D is (nearly) zero: %s"), *DebugName);
		return;
	}

	// Check we support mirroring/non-mirroring
	const float TransformDet = Transform.GetDeterminant();
	if (TransformDet < 0.f && !Setup->bGenerateMirroredCollision)
	{
		UE_LOG(LogPhysics, Warning, TEXT("FBodyInstance::InitBody : Body is mirrored but bGenerateMirroredCollision == false: %s"), *DebugName);
		return;
	}

	if (TransformDet > 0.f && !Setup->bGenerateNonMirroredCollision)
	{
		UE_LOG(LogPhysics, Warning, TEXT("FBodyInstance::InitBody : Body is not mirrored but bGenerateNonMirroredCollision == false: %s"), *DebugName);
		return;
	}

	if (Transform.ContainsNaN())
	{
		UE_LOG(LogPhysics, Warning, TEXT("InitBody: Bad transform - %s %s\n%s"), *DebugName, *Setup->BoneName.ToString(), *Transform.ToString());
		return;
	}

	// remember my owning component
	OwnerComponent = PrimComp;
	BodySetup = Setup;
	Scale3D = Transform.GetScale3D();

	// whenever update filter, this check will trigger, it seems it's best to know when we initialize body instead. 
	check(BodySetup.IsValid());

	USkeletalMeshComponent* SkelMeshComp = Cast<USkeletalMeshComponent>(OwnerComponent.Get());
	if (SkelMeshComp != nullptr)
	{
		// if not dedicated and if set up is done to use physics, enable flag on
<<<<<<< HEAD
		if (BodySetup->PhysicsType == PhysType_Simulated || BodySetup->PhysicsType == PhysType_Default)
		{
			bool bEnableSimulation = (SkelMeshComp && IsRunningDedicatedServer())? SkelMeshComp->bEnablePhysicsOnDedicatedServer: true;
			bEnableSimulation &= ((BodySetup->PhysicsType == PhysType_Simulated) || (SkelMeshComp->BodyInstance.bSimulatePhysics));	//if unfixed enable. If default look at parent
			if ( bEnableSimulation )
=======
		if ((BodySetup->PhysicsType == PhysType_Simulated) || (BodySetup->PhysicsType == PhysType_Default))
		{
			bool bEnableSimulation = (SkelMeshComp && IsRunningDedicatedServer()) ? SkelMeshComp->bEnablePhysicsOnDedicatedServer : true;
			bEnableSimulation &= ((BodySetup->PhysicsType == PhysType_Simulated) || (SkelMeshComp->BodyInstance.bSimulatePhysics));	//if unfixed enable. If default look at parent
			if (bEnableSimulation)
>>>>>>> 3f3b556c
			{
				// set simulate to true if using physics
				bSimulatePhysics = true;
				if (BodySetup->PhysicsType == PhysType_Simulated)
				{
					PhysicsBlendWeight = 1.f;
				}
<<<<<<< HEAD
				
			}
	 		else
	 		{
	 			bSimulatePhysics = false;
				if (BodySetup->PhysicsType == PhysType_Simulated)
				{
					PhysicsBlendWeight = 0.f;
				}
	 		}
=======

			}
			else
			{
				bSimulatePhysics = false;
				if (BodySetup->PhysicsType == PhysType_Simulated)
				{
					PhysicsBlendWeight = 0.f;
				}
			}
>>>>>>> 3f3b556c
		}
	}

	// See if we are 'static'
	const bool bPhysicsStatic = (OwnerComponent == NULL) || (OwnerComponent->Mobility != EComponentMobility::Movable);

	// In skeletal case, we need both our bone and skelcomponent flag to be true.
	// This might be 'and'ing us with ourself, but thats fine.
	const bool bUseSimulate = ShouldInstanceSimulatingPhysics();

	// Determine if we should start out awake or sleeping
	bool bShouldStartAwake = bStartAwake;
	FVector InitialLinVel(EForceInit::ForceInitToZero);

	if (SkelMeshComp != NULL)
	{
		bShouldStartAwake = bShouldStartAwake && SkelMeshComp->BodyInstance.bStartAwake;
	}

	if (Owner != NULL)
	{
		InitialLinVel = Owner->GetVelocity();

		if (InitialLinVel.Size() > KINDA_SMALL_NUMBER)
		{
			bShouldStartAwake = true;
		}
	}

#if WITH_BOX2D
	if (UBodySetup2D* BodySetup2D = Cast<UBodySetup2D>(Setup))
	{
		if (b2World* BoxWorld = FPhysicsIntegration2D::FindAssociatedWorld(PrimComp->GetWorld()))
		{
			const b2Vec2 Scale2D = FPhysicsIntegration2D::ConvertUnrealVectorToBox(Scale3D);

			if (Setup != nullptr)
			{
				OwnerComponent = PrimComp;

				// Create the body definition
				b2BodyDef BodyDefinition;
				if (bPhysicsStatic)
				{
					BodyDefinition.type = b2_staticBody;
				}
				else
				{
					BodyDefinition.type = bUseSimulate ? b2_dynamicBody : b2_kinematicBody;
				}
				BodyDefinition.awake = bShouldStartAwake;

				if (bUseSimulate)
				{
					BodyDefinition.linearVelocity = FPhysicsIntegration2D::ConvertUnrealVectorToBox(InitialLinVel);
				}

				// Create the body
				BodyInstancePtr = BoxWorld->CreateBody(&BodyDefinition);
				BodyInstancePtr->SetUserData(this);

				// Circles
				for (const FCircleElement2D& Circle : BodySetup2D->AggGeom2D.CircleElements)
				{
					b2CircleShape CircleShape;
					CircleShape.m_radius = Circle.Radius * Scale3D.Size() / UnrealUnitsPerMeter;
					CircleShape.m_p.x = Circle.Center.X * Scale2D.x;
					CircleShape.m_p.y = Circle.Center.Y * Scale2D.y;

					b2FixtureDef FixtureDef;
					FixtureDef.shape = &CircleShape;

					BodyInstancePtr->CreateFixture(&FixtureDef);
				}

				// Boxes
				for (const FBoxElement2D& Box : BodySetup2D->AggGeom2D.BoxElements)
				{
					const b2Vec2 HalfBoxSize(Box.Width * 0.5f * Scale2D.x, Box.Height * 0.5f * Scale2D.y);
					const b2Vec2 BoxCenter(Box.Center.X * Scale2D.x, Box.Center.Y * Scale2D.y);

					b2PolygonShape DynamicBox;
					DynamicBox.SetAsBox(HalfBoxSize.x, HalfBoxSize.y, BoxCenter, FMath::DegreesToRadians(Box.Angle));

					b2FixtureDef FixtureDef;
					FixtureDef.shape = &DynamicBox;

					BodyInstancePtr->CreateFixture(&FixtureDef);
				}

				// Convex hulls
				for (const FConvexElement2D& Convex : BodySetup2D->AggGeom2D.ConvexElements)
				{
					const int32 NumVerts = Convex.VertexData.Num();

					if (NumVerts <= b2_maxPolygonVertices)
					{
						TArray<b2Vec2, TInlineAllocator<b2_maxPolygonVertices>> Verts;

						for (int32 VertexIndex = 0; VertexIndex < Convex.VertexData.Num(); ++VertexIndex)
						{
							const FVector2D SourceVert = Convex.VertexData[VertexIndex];
							new (Verts) b2Vec2(SourceVert.X * Scale2D.x, SourceVert.Y * Scale2D.y);
						}

						b2PolygonShape ConvexPoly;
						ConvexPoly.Set(Verts.GetTypedData(), Verts.Num());

						b2FixtureDef FixtureDef;
						FixtureDef.shape = &ConvexPoly;

						BodyInstancePtr->CreateFixture(&FixtureDef);
					}
					else
					{
						UE_LOG(LogPhysics, Warning, TEXT("Too many vertices in a 2D convex body")); //@TODO: Create a better error message that indicates the asset
					}
				}

				// Make sure it contained at least one shape
				if (BodyInstancePtr->GetFixtureList() == nullptr)
				{
					if (DebugName.Len())
					{
						UE_LOG(LogPhysics, Log, TEXT("InitBody: failed - no shapes: %s"), *DebugName);
					}

					BodyInstancePtr->SetUserData(nullptr);
					BoxWorld->DestroyBody(BodyInstancePtr);
					BodyInstancePtr = nullptr;

					//clear Owner and Setup info as well to properly clean up the BodyInstance.
					OwnerComponent = NULL;
					BodySetup = NULL;

					return;
				}
				else
				{
					// Position the body
					SetBodyTransform(Transform, /*bTeleport=*/ true);
				}
			}
		}
		else
		{
			//@TODO: BOX2D: Error out if the world scene mapping wasn't found?
		}

		// Apply correct physical materials to shape we created.
		UpdatePhysicalMaterials();

		// Set the filter data on the shapes (call this after setting BodyData because it uses that pointer)
		UpdatePhysicsFilterData();

		if (!bPhysicsStatic)
		{
			// Compute mass (call this after setting BodyData because it uses that pointer)
			UpdateMassProperties();

			// Update damping
			UpdateDampingProperties();

			SetMaxAngularVelocity(MaxAngularVelocity, false);

			//@TODO: BOX2D: Determine if sleep threshold and solver settings can be configured per-body or not
#if 0
			// Set the parameters for determining when to put the object to sleep.
			float SleepEnergyThresh = PNewDynamic->getSleepThreshold();
			if (SleepFamily == SF_Sensitive)
			{
				SleepEnergyThresh /= 20.f;
			}
			PNewDynamic->setSleepThreshold(SleepEnergyThresh);
			// set solver iteration count 
			int32 PositionIterCount = FMath::Clamp(PositionSolverIterationCount, 1, 255);
			int32 VelocityIterCount = FMath::Clamp(VelocitySolverIterationCount, 1, 255);
			PNewDynamic->setSolverIterationCounts(PositionIterCount, VelocityIterCount);
#endif
		}

		// Skip over the rest of the PhysX-specific setup in this function, since it was a 2D object
		return;
	}
#endif

#if WITH_PHYSX
	PhysxUserData = FPhysxUserData(this);

	// If there is already a body instanced, or there is no scene to create it into, do nothing.
	if (GetPxRigidActor() != NULL || !InRBScene)
	{
		// clear Owner and Setup info as well to properly clean up the BodyInstance.
		OwnerComponent = NULL;
		BodySetup = NULL;

		return;
	}

	PxScene* PSceneForNewDynamic = NULL;	// TBD
	PxScene* PSceneSync = InRBScene->GetPhysXScene(PST_Sync);
	PxScene* PSceneAsync = InRBScene->HasAsyncScene() ? InRBScene->GetPhysXScene(PST_Async) : NULL;

	PxRigidDynamic* PNewDynamic = NULL;
	PxRigidActor* PNewActorSync = NULL;
	PxRigidActor* PNewActorAsync = NULL;

	PxTransform PTransform = U2PTransform(Transform);

	if(bPhysicsStatic)
	{
		// Put the static actor in both scenes
		PNewActorSync = GPhysXSDK->createRigidStatic(PTransform);
		if (PSceneAsync)
		{
			PNewActorAsync = GPhysXSDK->createRigidStatic(PTransform);
		}
	}
	else
	{
		PNewDynamic = GPhysXSDK->createRigidDynamic(PTransform);

		// Put the dynamic actor in one scene or the other
		if (!UseAsyncScene())
		{
			PNewActorSync = PNewDynamic;
			PSceneForNewDynamic = PSceneSync;
		}
		else
		{
			PNewActorAsync = PNewDynamic;
			PSceneForNewDynamic = PSceneAsync;
		}

		// Set kinematic if desired
		if (bUseSimulate)
		{
			PNewDynamic->setRigidDynamicFlag(PxRigidDynamicFlag::eKINEMATIC, false);
		}
		else
		{
			PNewDynamic->setRigidDynamicFlag(PxRigidDynamicFlag::eKINEMATIC, true);
		}

		// turn off gravity if desired
		if (!bEnableGravity)
		{
			PNewDynamic->setActorFlag( PxActorFlag::eDISABLE_GRAVITY, true );
		}

		// If we ever drive this body kinematically, we want to use its target for scene queries, so collision is updated right away, not on the next physics sim
		PNewDynamic->setRigidDynamicFlag(PxRigidDynamicFlag::eUSE_KINEMATIC_TARGET_FOR_SCENE_QUERIES, true);
	}

	// Copy geom from template and scale

	// Sync:
	if (PNewActorSync != NULL)
	{
		Setup->AddShapesToRigidActor(PNewActorSync, Scale3D);
		PNewActorSync->userData = &PhysxUserData; // Store pointer to owning bodyinstance.
		PNewActorSync->setName( CharDebugName.IsValid() ? CharDebugName->GetTypedData() : NULL );

		check(FPhysxUserData::Get<FBodyInstance>(PNewActorSync->userData) == this && FPhysxUserData::Get<FBodyInstance>(PNewActorSync->userData)->OwnerComponent != NULL);
	}

	// Async:
	if (PNewActorAsync != NULL)
	{
		check(PSceneAsync);

		Setup->AddShapesToRigidActor(PNewActorAsync, Scale3D);
		PNewActorAsync->userData = &PhysxUserData; // Store pointer to owning bodyinstance.
		PNewActorAsync->setName( CharDebugName.IsValid() ? CharDebugName->GetTypedData() : NULL );

		check(FPhysxUserData::Get<FBodyInstance>(PNewActorAsync->userData) == this && FPhysxUserData::Get<FBodyInstance>(PNewActorAsync->userData)->OwnerComponent != NULL);
	}

	// If we added no shapes, generate warning, destroy actor and bail out (don't add to scene).
	if ((PNewActorSync && PNewActorSync->getNbShapes() == 0) || ((PNewActorAsync && PNewActorAsync->getNbShapes() == 0)))
	{
		if (DebugName.Len())
		{
			UE_LOG(LogPhysics, Log, TEXT("InitBody: failed - no shapes: %s"), *DebugName);
		}
		// else if probably a level with no bsp
		if (PNewActorSync)
		{
			PNewActorSync->release();
		}
		if (PNewActorAsync)
		{
			PNewActorAsync->release();
		}

		//clear Owner and Setup info as well to properly clean up the BodyInstance.
		OwnerComponent = NULL;
		BodySetup = NULL;

		return;
	}

	// Store pointers to PhysX data in RB_BodyInstance
	RigidActorSync = PNewActorSync;
	RigidActorAsync = PNewActorAsync;

	// Store scene indices
	SceneIndexSync = InRBScene->PhysXSceneIndex[PST_Sync];
	SceneIndexAsync = PSceneAsync ? InRBScene->PhysXSceneIndex[PST_Async] : 0;

	// Apply correct physical materials to shape we created.
	UpdatePhysicalMaterials();

	// Set the filter data on the shapes (call this after setting BodyData because it uses that pointer)
	UpdatePhysicsFilterData();

	// Need to add actor into scene before calling putToSleep
	// check if InAggregate is passed in
	// BRG N.B. : For now only using InAggregate and BodyAggregate for dynamic bodies that are in the same scene as the aggregate, since otherwise we might have actors from two scenes.
	// Right now aggregates are effectively disabled anyhow.
	if(InAggregate && PNewDynamic != NULL && InAggregate->getScene() == PSceneForNewDynamic)
	{
		InAggregate->addActor(*PNewDynamic);
	}
	else if(PNewDynamic != NULL && PNewDynamic->getNbShapes()  > AggregateBodyShapesThreshold)		// a lot of shapes for a single body case
	{
		BodyAggregate = GPhysXSDK->createAggregate(AggregateMaxSize, true);
		if(BodyAggregate)
		{
			BodyAggregate->addActor(*PNewDynamic);
			SCOPED_SCENE_WRITE_LOCK(PSceneForNewDynamic);
			PSceneForNewDynamic->addAggregate(*BodyAggregate);
		}
	}
	else
	{
		// Actually add actor(s) to scene(s) (if not artic link)
		if(PNewActorSync != NULL)
		{
			SCOPED_SCENE_WRITE_LOCK(PSceneSync);
			PSceneSync->addActor(*PNewActorSync);
		}
		if(PNewActorAsync != NULL)
		{
			SCOPED_SCENE_WRITE_LOCK(PSceneAsync);
			PSceneAsync->addActor(*PNewActorAsync);
		}
	}


	// Set initial velocities
	if (PNewDynamic != NULL)
	{
		// Compute mass (call this after setting BodyData because it uses that pointer)
		UpdateMassProperties();
		// Update damping
		UpdateDampingProperties();

		SetMaxAngularVelocity(MaxAngularVelocity, false);

		// Set initial velocity 
		if(bUseSimulate)
		{
			PNewDynamic->setLinearVelocity( U2PVector(InitialLinVel) );
		}

		// Set the parameters for determining when to put the object to sleep.
		float SleepEnergyThresh = PNewDynamic->getSleepThreshold();
		if( SleepFamily == SF_Sensitive)
		{
			SleepEnergyThresh /= 20.f;
		}
		PNewDynamic->setSleepThreshold(SleepEnergyThresh);
		// set solver iteration count 
		int32 PositionIterCount = FMath::Clamp(PositionSolverIterationCount, 1, 255);
		int32 VelocityIterCount = FMath::Clamp(VelocitySolverIterationCount, 1, 255);
		PNewDynamic->setSolverIterationCounts(PositionIterCount, VelocityIterCount);

		// wakeUp and putToSleep will issue warnings on kinematic actors
		if (IsRigidDynamicNonKinematic(PNewDynamic))
		{
		    // Sleep/wake up as appropriate
		    if (bShouldStartAwake)
		    {
			    // Wake up bodies that are part of a moving actor.
			    PNewDynamic->wakeUp();
		    }
		    else
		    {
			    // Bodies should start out sleeping.
			    PNewDynamic->putToSleep();
		    }
		}
	}
#endif // WITH_PHYSX
}
#endif // UE_WITH_PHYSICS

//helper function for TermBody to avoid code duplication between scenes
#if WITH_PHYSX
void TermBodyHelper(int32& SceneIndex, PxRigidActor*& PRigidActor, FBodyInstance* BodyInstance)
{
	if (SceneIndex)
	{
		PxScene* PScene = GetPhysXSceneFromIndex(SceneIndex);

		if (PScene)
		{
			// Enable scene lock
			SCOPED_SCENE_WRITE_LOCK(PScene);

			if (PRigidActor)
			{
				// Let FPhysScene know
				FPhysScene* PhysScene = FPhysxUserData::Get<FPhysScene>(PScene->userData);
				if (PhysScene)
				{
					PhysScene->TermBody(BodyInstance);
				}

				PRigidActor->release();
				PRigidActor = NULL;	//we must do this within the lock because we use it in the sub-stepping thread to determine that RigidActor is still valid
			}
		}

		SceneIndex = 0;
	}
#if WITH_APEX
	else
	{
		if (PRigidActor)
		{
			//When DestructibleMesh is used we create fake BodyInstances. In this case the RigidActor is set, but InitBody is never called.
			//The RigidActor is released by the destructible component, but it's still up to us to NULL out the pointer
			checkSlow(!PRigidActor->userData || FPhysxUserData::Get<FDestructibleChunkInfo>(PRigidActor->userData));	//Make sure we are really a destructible. Note you CAN get a case when userData is NULL, for example when trying to attach a destructible to another.
			PRigidActor = NULL;
		}
	}
#endif

	checkSlow(PRigidActor == NULL);
	checkSlow(SceneIndex == 0);
}

#endif

/**
 *	Clean up the physics engine info for this instance.
 */
void FBodyInstance::TermBody()
{
#if WITH_BOX2D
	if (BodyInstancePtr != NULL)
	{
		if (UPrimitiveComponent* OwnerComponentInst = OwnerComponent.Get())
		{
			if (b2World* World = FPhysicsIntegration2D::FindAssociatedWorld(OwnerComponentInst->GetWorld()))
			{
				World->DestroyBody(BodyInstancePtr);
			}
			else
			{
				BodyInstancePtr->SetUserData(nullptr);
			}
		}
		BodyInstancePtr = nullptr;
	}
#endif

#if WITH_PHYSX
	// Release sync actor
	TermBodyHelper(SceneIndexSync, RigidActorSync, this);
	// Release async actor
	TermBodyHelper(SceneIndexAsync, RigidActorAsync, this);

	// releasing BodyAggregate, it shouldn't contain RigidActor now, because it's released above
	if(BodyAggregate)
	{
		check(!BodyAggregate->getNbActors());
		BodyAggregate->release();
		BodyAggregate = NULL;
	}
#endif

	// @TODO UE4: Release spring body here

	BodySetup = NULL;
	OwnerComponent = NULL;
}

#if WITH_BODY_WELDING
void FBodyInstance::Weld(FBodyInstance* TheirBody, const FTransform& RelativeTM)
{
	check(TheirBody);

	//@TODO: BOX2D: Implement Weld

#if WITH_PHYSX
	
	//UBodySetup* LocalSpaceSetup = TheirBody->BodySetup->CreateSpaceCopy(RelativeTM);

	//child body gets placed into the same scenes as parent body
	if (PxRigidActor* MyBody = RigidActorSync)
	{
		TheirBody->BodySetup->AddShapesToRigidActor(MyBody, Scale3D, &RelativeTM);
	}

	if (PxRigidActor* MyBody = RigidActorAsync)
	{
		TheirBody->BodySetup->AddShapesToRigidActor(MyBody, Scale3D, &RelativeTM);
	}


	
	// Apply correct physical materials to shape we created.
	UpdatePhysicalMaterials();

	// Set the filter data on the shapes (call this after setting BodyData because it uses that pointer)
	UpdatePhysicsFilterData();


	UpdateMassProperties();
	// Update damping
	UpdateDampingProperties();

	//remove their body from scenes
	TermBodyHelper(TheirBody->SceneIndexSync, TheirBody->RigidActorSync, TheirBody);
	TermBodyHelper(TheirBody->SceneIndexAsync, TheirBody->RigidActorAsync, TheirBody);
#endif
}
#endif

float AdjustForSmallThreshold(float NewVal, float OldVal)
{
	float Threshold = 0.1f;
	float Delta = NewVal - OldVal;
	if (Delta < 0 && FMath::Abs(NewVal) < Threshold)	//getting smaller and passed threshold so flip sign
	{
		return -Threshold;
	}
	else if (Delta > 0 && FMath::Abs(NewVal) < Threshold)	//getting bigger and passed small threshold so flip sign
	{
		return Threshold;
	}

	return NewVal;
}

//Non uniform scaling depends on the primitive that has the least non uniform scaling capability. So for example, a capsule's x and y axes scale are locked.
//So if a capsule exists in this body we must use locked x and y scaling for all shapes.
namespace EScaleMode
{
	enum Type
	{
		Free,
		LockedXY,
		LockedXYZ
	};
}

//computes the relative scaling vectors based on scale mode used
void ComputeScalingVectors(EScaleMode::Type ScaleMode, const FVector& NewScale3D, const FVector& OldScale3D, FVector& RelativeScale3D, FVector& RelativeScale3DAbs, FVector& OutScale3D)
{
	FVector NewScale3DAbs = NewScale3D.GetAbs();
	FVector OldScale3DAbs = OldScale3D.GetAbs();

	switch (ScaleMode)
	{
	case EScaleMode::Free:
	{
		OutScale3D = NewScale3D;
		RelativeScale3DAbs.X = NewScale3DAbs.X / OldScale3DAbs.X;
		RelativeScale3DAbs.Y = NewScale3DAbs.Y / OldScale3DAbs.Y;
		RelativeScale3DAbs.Z = NewScale3DAbs.Z / OldScale3DAbs.Z;

		RelativeScale3D.X = NewScale3D.X / OldScale3D.X;
		RelativeScale3D.Y = NewScale3D.Y / OldScale3D.Y;
		RelativeScale3D.Z = NewScale3D.Z / OldScale3D.Z;
		break;
	}
	case EScaleMode::LockedXY:
	{
		float XYScaleAbs = FMath::Max(NewScale3DAbs.X, NewScale3DAbs.Y);
		float XYScale = FMath::Max(NewScale3D.X, NewScale3D.Y) < 0.f ? -XYScaleAbs : XYScaleAbs;	//if both xy are negative we should make the xy scale negative

		float OldXYScaleAbs = FMath::Max(OldScale3DAbs.X, OldScale3DAbs.Y);
		float OldScaleXY = FMath::Max(OldScale3D.X, OldScale3D.Y) < 0.f ? -OldXYScaleAbs : OldXYScaleAbs;

		float RelativeScaleAbs = XYScaleAbs / OldXYScaleAbs;
		float RelativeScale = XYScale / OldScaleXY;

		RelativeScale3DAbs.X = RelativeScale3DAbs.Y = RelativeScaleAbs;
		RelativeScale3DAbs.Z = NewScale3DAbs.Z / OldScale3DAbs.Z;

		RelativeScale3D.X = RelativeScale3D.Y = RelativeScale;
		RelativeScale3D.Z = NewScale3D.Z / OldScale3D.Z;
		
		OutScale3D = NewScale3D;
		OutScale3D.X = OutScale3D.Y = XYScale;

		break;
	}
	case EScaleMode::LockedXYZ:
	{
		float UniformScaleAbs = NewScale3DAbs.GetMin();	//uniform scale uses the smallest magnitude
		float UniformScale = FMath::Max3(NewScale3D.X, NewScale3D.Y, NewScale3D.Z) < 0.f ? -UniformScaleAbs : UniformScaleAbs;	//if all three values are negative we should make uniform scale negative

		float OldUniformScaleAbs = OldScale3D.GetAbs().GetMin();
		float OldUniformScale = FMath::Max3(OldScale3D.X, OldScale3D.Y, OldScale3D.Z) < 0.f ? -OldUniformScaleAbs : OldUniformScaleAbs;

		float RelativeScale = UniformScale / OldUniformScale;
		float RelativeScaleAbs = UniformScaleAbs / OldUniformScaleAbs;

		RelativeScale3DAbs = FVector(RelativeScaleAbs);
		RelativeScale3D = FVector(RelativeScale);

		OutScale3D = FVector(UniformScale);
		break;
	}
	default:
	{
		check(false);	//invalid scale mode
	}
	}
}

bool FBodyInstance::UpdateBodyScale(const FVector& InScale3D)
{
	FVector InScale3DAdjusted = InScale3D;

	if (!IsValidBodyInstance())
	{
		//UE_LOG(LogPhysics, Log, TEXT("Body hasn't been initialized. Call InitBody to initialize."));
		return false;
	}

	// if same, return
	if (Scale3D.Equals(InScale3D))
	{
		return false;
	}

	bool bSuccess = false;

#if !(UE_BUILD_SHIPPING || UE_BUILD_TEST)
	ensure ( !Scale3D.ContainsNaN() && !InScale3D.ContainsNaN() );
#endif
	FVector OldScale3D = Scale3D;
	
	//we never want to hit a scale of 0
	//But we still want to be able to cross from positive to negative
	InScale3DAdjusted.X = AdjustForSmallThreshold(InScale3D.X, OldScale3D.X);
	InScale3DAdjusted.Y = AdjustForSmallThreshold(InScale3D.Y, OldScale3D.Y);
	InScale3DAdjusted.Z = AdjustForSmallThreshold(InScale3D.Z, OldScale3D.Z);
	
	//Make sure OldScale3D is not too small or NaNs can happen
	OldScale3D.X = OldScale3D.X < 0.1f ? 0.1f : OldScale3D.X;
	OldScale3D.Y = OldScale3D.Y < 0.1f ? 0.1f : OldScale3D.Y;
	OldScale3D.Z = OldScale3D.Z < 0.1f ? 0.1f : OldScale3D.Z;

	// Determine the scaling mode
	EScaleMode::Type ScaleMode = EScaleMode::Free;

#if WITH_PHYSX
	//Get all shapes
	int32 TotalShapeCount = 0;
	TArray<PxShape *> PShapes = GetAllShapes(TotalShapeCount);

	for (int32 ShapeIdx = 0; ShapeIdx < PShapes.Num(); ++ShapeIdx)
	{
		PxShape* PShape = PShapes[ShapeIdx];
		PxGeometryType::Enum GeomType = PShape->getGeometryType();
		
		if (GeomType == PxGeometryType::eSPHERE)
		{
			ScaleMode = EScaleMode::LockedXYZ;	//sphere is most restrictive so we can stop
			break;
		}
		else if (GeomType == PxGeometryType::eCAPSULE)
		{
			ScaleMode = EScaleMode::LockedXY;
		}
	}
#endif
#if WITH_BOX2D
	if (BodyInstancePtr)
	{
		//@TODO: BOX2D: UpdateBodyScale is not implemented yet
	}
#endif

	FVector RelativeScale3D;
	FVector RelativeScale3DAbs;
	FVector NewScale3D;
	ComputeScalingVectors(ScaleMode, InScale3DAdjusted, OldScale3D, RelativeScale3D, RelativeScale3DAbs, NewScale3D);

	// Apply scaling
#if WITH_PHYSX
	//we need to allocate all of these here because PhysX insists on using the stack. This is wasteful, but reduces a lot of code duplication
	PxSphereGeometry PSphereGeom;
	PxBoxGeometry PBoxGeom;
	PxCapsuleGeometry PCapsuleGeom;
	PxConvexMeshGeometry PConvexGeom;
	PxTriangleMeshGeometry PTriMeshGeom;

	for(int32 ShapeIdx=0; ShapeIdx<PShapes.Num(); ShapeIdx++)
	{
		bool bInvalid = false;	//we only mark invalid if actually found geom and it's invalid scale
		PxGeometry* UpdatedGeometry = NULL;
		PxShape* PShape = PShapes[ShapeIdx];
		PxScene* PScene = PShape->getActor()->getScene();
		SCENE_LOCK_READ(PScene);

		PxTransform PLocalPose = PShape->getLocalPose();
		PLocalPose.q.normalize();
		PxGeometryType::Enum GeomType = PShape->getGeometryType();

		switch (GeomType)
		{
			case PxGeometryType::eSPHERE:
			{
				ensure(ScaleMode == EScaleMode::LockedXYZ);

				PShape->getSphereGeometry(PSphereGeom);
				SCENE_UNLOCK_READ(PScene);

				PSphereGeom.radius *= RelativeScale3DAbs.X;
				PLocalPose.p *= RelativeScale3D.X;
				
				if (PSphereGeom.isValid())
				{
					UpdatedGeometry = &PSphereGeom;
					bSuccess = true;
				}
				else
				{
					bInvalid = true;
				}
				break;
			}
			case PxGeometryType::eBOX:
			{
				PShape->getBoxGeometry(PBoxGeom);
				SCENE_UNLOCK_READ(PScene);

				PBoxGeom.halfExtents.x *= RelativeScale3DAbs.X;
				PBoxGeom.halfExtents.y *= RelativeScale3DAbs.Y;
				PBoxGeom.halfExtents.z *= RelativeScale3DAbs.Z;
				PLocalPose.p.x *= RelativeScale3D.X;
				PLocalPose.p.y *= RelativeScale3D.Y;
				PLocalPose.p.z *= RelativeScale3D.Z;

				if (PBoxGeom.isValid())
				{
					UpdatedGeometry = &PBoxGeom;
					bSuccess = true;
				}
				else
				{
					bInvalid = true;
				}
				break;
			}
			case PxGeometryType::eCAPSULE:
			{
				ensure(ScaleMode == EScaleMode::LockedXY || ScaleMode == EScaleMode::LockedXYZ);

				PShape->getCapsuleGeometry(PCapsuleGeom);
				SCENE_UNLOCK_READ(PScene);

				PCapsuleGeom.halfHeight *= RelativeScale3DAbs.Z;
				PCapsuleGeom.radius *= RelativeScale3DAbs.X;

				PLocalPose.p.x *= RelativeScale3D.X;
				PLocalPose.p.y *= RelativeScale3D.Y;
				PLocalPose.p.z *= RelativeScale3D.Z;

				if (PCapsuleGeom.isValid())
				{
					UpdatedGeometry = &PCapsuleGeom;
					bSuccess = true;
				}
				else
				{
					bInvalid = true;
				}

				break;
			}
			case PxGeometryType::eCONVEXMESH:
			{
				PShape->getConvexMeshGeometry(PConvexGeom);
				SCENE_UNLOCK_READ(PScene);

				// find which convex elems it is
				// it would be nice to know if the order of PShapes array index is in the order of createShape
				// Create convex shapes
				if (BodySetup.IsValid())
				{
					for (int32 i = 0; i < BodySetup->AggGeom.ConvexElems.Num(); i++)
					{
						FKConvexElem* ConvexElem = &(BodySetup->AggGeom.ConvexElems[i]);

						// found it
						if (ConvexElem->ConvexMesh == PConvexGeom.convexMesh)
						{
							// Please note that this one we don't inverse old scale, but just set new one (but we still follow scale mode restriction)
							FVector NewScale3D = RelativeScale3D * OldScale3D;
							FVector Scale3DAbs(FMath::Abs(NewScale3D.X), FMath::Abs(NewScale3D.Y), FMath::Abs(NewScale3D.Z)); // magnitude of scale (sign removed)

							PxTransform PNewLocalPose;
							bool bUseNegX = CalcMeshNegScaleCompensation(NewScale3D, PNewLocalPose);

							PxTransform PElementTransform = U2PTransform(ConvexElem->GetTransform());
							PNewLocalPose.q *= PElementTransform.q;
							PNewLocalPose.p += PElementTransform.p;

							PConvexGeom.convexMesh = bUseNegX ? ConvexElem->ConvexMeshNegX : ConvexElem->ConvexMesh;
							PConvexGeom.scale.scale = U2PVector(Scale3DAbs);

							if (PConvexGeom.isValid())
							{
								UpdatedGeometry = &PConvexGeom;
								bSuccess = true;
							}
							else
							{
								bInvalid = true;
							}
							break;
						}
					}
				}
				
				break;
			}
			case PxGeometryType::eTRIANGLEMESH:
			{
				PShape->getTriangleMeshGeometry(PTriMeshGeom);
				SCENE_UNLOCK_READ(PScene);

				// Create tri-mesh shape
				if (BodySetup.IsValid() && (BodySetup->TriMesh != NULL || BodySetup->TriMeshNegX != NULL))
				{
					// Please note that this one we don't inverse old scale, but just set new one (but still adjust for scale mode)
					FVector NewScale3D = RelativeScale3D * OldScale3D;
					FVector Scale3DAbs(FMath::Abs(NewScale3D.X), FMath::Abs(NewScale3D.Y), FMath::Abs(NewScale3D.Z)); // magnitude of scale (sign removed)

					PxTransform PNewLocalPose;
					bool bUseNegX = CalcMeshNegScaleCompensation(NewScale3D, PNewLocalPose);

					// Only case where TriMeshNegX should be null is BSP, which should not require negX version
					if (bUseNegX && BodySetup->TriMeshNegX == NULL)
					{
						UE_LOG(LogPhysics, Warning, TEXT("FBodyInstance::UpdateBodyScale: Want to use NegX but it doesn't exist! %s"), *BodySetup->GetPathName());
					}

					PxTriangleMesh* UseTriMesh = bUseNegX ? BodySetup->TriMeshNegX : BodySetup->TriMesh;
					if (UseTriMesh != NULL)
					{
						PTriMeshGeom.triangleMesh = bUseNegX ? BodySetup->TriMeshNegX : BodySetup->TriMesh;
						PTriMeshGeom.scale.scale = U2PVector(Scale3DAbs);

						if (PTriMeshGeom.isValid())
						{
							UpdatedGeometry = &PTriMeshGeom;
							bSuccess = true;

						}
						else
						{
							bInvalid = true;
						}
					}
				}
				break;
			}
			default:
			{
					   SCENE_UNLOCK_READ(PScene);
					   UE_LOG(LogPhysics, Error, TEXT("Unknown geom type."));
			}
		}// end switch

		if (UpdatedGeometry)
		{
			SCOPED_SCENE_WRITE_LOCK(PScene);
			PShape->setLocalPose(PLocalPose);
			PShape->setGeometry(*UpdatedGeometry);
		}
		else if (bInvalid)
		{
			FMessageLog("PIE").Warning(FText::Format(LOCTEXT("PhysicsInvalidScale", "Scale ''{0}'' is not valid on object '{1}'."), FText::FromString(InScale3DAdjusted.ToString()), FText::FromString(GetBodyDebugName())));
		}
	}
#endif

#if WITH_BOX2D
	if (BodyInstancePtr)
	{
		//@TODO: BOX2D: UpdateBodyScale is not implemented yet
	}
#endif

	// if success, overwrite old Scale3D, otherwise, just don't do it. It will have invalid scale next time
	if (bSuccess)
	{
		Scale3D = NewScale3D;

		// update mass if required
		if (bUpdateMassWhenScaleChanges)
		{
			UpdateMassProperties();
		}
	}

	return bSuccess;
}

void FBodyInstance::UpdateInstanceSimulatePhysics(bool bIgnoreParent)
{
	// In skeletal case, we need both our bone and skelcomponent flag to be true.
	// This might be 'and'ing us with ourself, but thats fine.
	const bool bUseSimulate = IsInstanceSimulatingPhysics(bIgnoreParent);
	bool bInitialized = false;
#if WITH_PHYSX
	if (PxRigidDynamic* PRigidDynamic = GetPxRigidDynamic())
	{
		bInitialized = true;
		// If we want it fixed, and it is currently not kinematic
		bool bNewKinematic = (bUseSimulate == false);
		{
			SCOPED_SCENE_WRITE_LOCK(PRigidDynamic->getScene());
			PRigidDynamic->setRigidDynamicFlag(PxRigidDynamicFlag::eKINEMATIC, bNewKinematic);
		}
	}
#endif

#if WITH_BOX2D
	if (BodyInstancePtr != NULL)
	{
		bInitialized = true;
		BodyInstancePtr->SetType(bUseSimulate ? b2_dynamicBody : b2_kinematicBody);
	}
#endif

	//In the original physx only implementation this was wrapped in a PRigidDynamic != NULL check.
	//We use bInitialized to check rigid actor has been created in either engine because if we haven't even initialized yet, we don't want to undo our settings
	if (bInitialized)
	{
		if (bUseSimulate)
		{
			PhysicsBlendWeight = 1.f;
		}
		else
		{
			PhysicsBlendWeight = 0.f;
		}

		bSimulatePhysics = bUseSimulate;
	}
}

bool FBodyInstance::IsDynamic() const
{
#if WITH_PHYSX
	if (PxRigidActor const* const PRigidActor = GetPxRigidActor())
	{
		return PRigidActor->isRigidDynamic() != nullptr;
	}
#endif // WITH_PHYSX

#if WITH_BOX2D
	if (BodyInstancePtr != nullptr)
	{
		return BodyInstancePtr->GetType() != b2_staticBody;
	}
#endif // WITH_BOX2D

	return false;
}

void FBodyInstance::SetInstanceSimulatePhysics(bool bSimulate, bool bMaintainPhysicsBlending, bool bIgnoreOwner)
{
#if !(UE_BUILD_SHIPPING || UE_BUILD_TEST)
	if (bSimulate && OwnerComponent.IsValid())
	{
		if (!IsValidBodyInstance())
		{
			FMessageLog("PIE").Warning(FText::Format(LOCTEXT("SimPhysNoBody", "Trying to simulate physics on ''{0}'' but no physics body."),
				FText::FromString(GetPathNameSafe(OwnerComponent.Get()))));
		}
		else if (!IsDynamic())
		{
			FMessageLog("PIE").Warning(FText::Format(LOCTEXT("SimPhysStatic", "Trying to simulate physics on ''{0}'' but it is static."),
				FText::FromString(GetPathNameSafe(OwnerComponent.Get()))));
		}
	}
#endif

	// If we are enabling simulation, and we are the root body of our component, we detach the component 
	if ((bSimulate == true) && OwnerComponent.IsValid() && OwnerComponent->IsRegistered() && (OwnerComponent->AttachParent != NULL) && (OwnerComponent->GetBodyInstance() == this))
	{
		OwnerComponent->DetachFromParent(true);
	}

	bSimulatePhysics = bSimulate;
	if ( !bMaintainPhysicsBlending )
	{
		if (bSimulatePhysics)
		{
			PhysicsBlendWeight = 1.f;
		}
		else
		{
			PhysicsBlendWeight = 0.f;
		}
	}

<<<<<<< HEAD
	UpdateInstanceSimulatePhysics(bIgnoreOwner);
=======
	UpdateInstanceSimulatePhysics(true);
>>>>>>> 3f3b556c
}

bool FBodyInstance::IsInstanceSimulatingPhysics(bool bIgnoreOwner)
{
	// if I'm simulating or owner is simulating
	return ShouldInstanceSimulatingPhysics(bIgnoreOwner) && IsValidBodyInstance();
}

bool FBodyInstance::ShouldInstanceSimulatingPhysics(bool bIgnoreOwner)
{
<<<<<<< HEAD
	// if I'm simulating or owner is simulating
	if (BodySetup.IsValid() && BodySetup.Get()->PhysicsType == PhysType_Default && !bIgnoreOwner)
=======
	//If type is set to default inherit whatever the parent does
	if (OwnerComponent != NULL && BodySetup.IsValid() && BodySetup.Get()->PhysicsType == PhysType_Default && !bIgnoreOwner)
>>>>>>> 3f3b556c
	{
		return OwnerComponent->BodyInstance.bSimulatePhysics;
	}

	return bSimulatePhysics;
}

bool FBodyInstance::IsValidBodyInstance() const
{
#if WITH_PHYSX
	if (PxRigidActor* PActor = GetPxRigidActor())
	{
		return true;
	}
#endif // WITH_PHYSX

#if WITH_BOX2D
	if (BodyInstancePtr != nullptr)
	{
		return true;
	}
#endif

	return false;
}

FTransform FBodyInstance::GetUnrealWorldTransform() const
{
#if WITH_PHYSX
	PxRigidActor* PActor = GetPxRigidActor();
	if (PActor != NULL)
	{		
		SCOPED_SCENE_READ_LOCK(PActor->getScene());

		PxTransform PTM = PActor->getGlobalPose();

		return P2UTransform(PTM);
	}
#endif // WITH_PHYSX

#if WITH_BOX2D
	if (BodyInstancePtr != NULL)
	{
		const b2Vec2 Pos2D = BodyInstancePtr->GetPosition();
		const float RotationInRadians = BodyInstancePtr->GetAngle();
		
		const FVector Translation3D(FPhysicsIntegration2D::ConvertBoxVectorToUnreal(Pos2D));
		const FRotator Rotation3D(FMath::RadiansToDegrees(RotationInRadians), 0.0f, 0.0f); //@TODO: BOX2D: Should be moved to FPhysicsIntegration2D

		return FTransform(Rotation3D, Translation3D, Scale3D);
	}
#endif

	return FTransform::Identity;
}

void FBodyInstance::SetBodyTransform(const FTransform& NewTransform, bool bTeleport)
{
	SCOPE_CYCLE_COUNTER(STAT_SetBodyTransform);

#if !(UE_BUILD_SHIPPING || UE_BUILD_TEST)
	extern bool GShouldLogOutAFrameOfSetBodyTransform;
	if (GShouldLogOutAFrameOfSetBodyTransform == true)
	{
		UE_LOG(LogPhysics, Log, TEXT("SetBodyTransform: %s"), *GetBodyDebugName());
	}
#endif // !(UE_BUILD_SHIPPING || UE_BUILD_TEST)

	// Catch NaNs and elegantly bail out.
	if( !ensureMsgf(!NewTransform.ContainsNaN(), TEXT("SetBodyTransform contains NaN (%s: %s)\n%s"), *GetPathNameSafe(OwnerComponent.Get()), *GetPathNameSafe(OwnerComponent.Get()->GetOuter()), *NewTransform.ToString()) )
	{
		return;
	}

#if WITH_PHYSX
	PxRigidActor* RigidActor = GetPxRigidActor();
	PxRigidDynamic* PRigidDynamic = GetPxRigidDynamic();

	if (RigidActor != nullptr)
	{
		// Do nothing if already in correct place
		{
			SCOPED_SCENE_READ_LOCK(RigidActor->getScene());
			if (PRigidDynamic && !IsRigidDynamicNonKinematic(PRigidDynamic) && !bTeleport)
			{
				const PxScene* PScene = PRigidDynamic->getScene();
				FPhysScene* PhysScene = FPhysxUserData::Get<FPhysScene>(PScene->userData);
				FTransform CurrentTarget;
				if (PhysScene->GetKinematicTarget(this, CurrentTarget))
				{
					if (CurrentTarget.Equals(NewTransform))
					{
						return;
					}
				}
			}
			else
			{
				const PxTransform PCurrentPose = RigidActor->getGlobalPose();
				if (NewTransform.Equals(P2UTransform(PCurrentPose)))
				{
					return;
				}
			}
		}

<<<<<<< HEAD
	const PxTransform PNewPose = U2PTransform(NewTransform);

	if (!PNewPose.isValid())
	{
		UE_LOG(LogPhysics, Warning, TEXT("FBodyInstance::SetBodyTransform: Trying to set new transform with bad data [p=(%f,%f,%f) q=(%f,%f,%f,%f)]"), PNewPose.p.x, PNewPose.p.y, PNewPose.p.z, PNewPose.q.x, PNewPose.q.y, PNewPose.q.z, PNewPose.q.w);
		return;
	}
	
	SCENE_LOCK_WRITE(RigidActor->getScene());
	// SIMULATED & KINEMATIC
	if(PRigidDynamic)
	{
		// If kinematic and not teleporting, set kinematic target
		if(!IsRigidDynamicNonKinematic(PRigidDynamic) && !bTeleport)
=======
		const PxTransform PNewPose = U2PTransform(NewTransform);

		if (!PNewPose.isValid())
>>>>>>> 3f3b556c
		{
			UE_LOG(LogPhysics, Warning, TEXT("FBodyInstance::SetBodyTransform: Trying to set new transform with bad data [p=(%f,%f,%f) q=(%f,%f,%f,%f)]"), PNewPose.p.x, PNewPose.p.y, PNewPose.p.z, PNewPose.q.x, PNewPose.q.y, PNewPose.q.z, PNewPose.q.w);
			return;
		}

		SCENE_LOCK_WRITE(RigidActor->getScene());
		// SIMULATED & KINEMATIC
		if (PRigidDynamic)
		{
			// If kinematic and not teleporting, set kinematic target
			if (!IsRigidDynamicNonKinematic(PRigidDynamic) && !bTeleport)
			{
				const PxScene* PScene = PRigidDynamic->getScene();
				FPhysScene* PhysScene = FPhysxUserData::Get<FPhysScene>(PScene->userData);
				PhysScene->SetKinematicTarget(this, NewTransform, true);
			}
			// Otherwise, set global pose
			else
			{
				PRigidDynamic->setGlobalPose(PNewPose);
			}
		}
		// STATIC
		else
		{
			const bool bIsGame = !GIsEditor || (OwnerComponent != NULL && OwnerComponent->GetWorld()->IsGameWorld());
			// Do NOT move static actors in-game, give a warning but let it happen
			if (bIsGame)
			{
				const FString ComponentPathName = (OwnerComponent != NULL) ? OwnerComponent->GetPathName() : TEXT("NONE");
				UE_LOG(LogPhysics, Warning, TEXT("MoveFixedBody: Trying to move component'%s' with a non-Movable Mobility."), *ComponentPathName);
			}
			// In EDITOR, go ahead and move it with no warning, we are editing the level
			RigidActor->setGlobalPose(PNewPose);
		}

		SCENE_UNLOCK_WRITE(RigidActor->getScene());
	}
#endif  // WITH_PHYSX

#if WITH_BOX2D
	if (BodyInstancePtr != NULL)
	{
		const FVector NewLocation = NewTransform.GetLocation();
		const b2Vec2 NewLocation2D(FPhysicsIntegration2D::ConvertUnrealVectorToBox(NewLocation));

		//@TODO: BOX2D: SetBodyTransform: What about scale?
		const FRotator NewRotation3D(NewTransform.GetRotation());
		const float NewAngle = FMath::DegreesToRadians(NewRotation3D.Pitch);

		BodyInstancePtr->SetTransform(NewLocation2D, NewAngle);
	}
#endif
}

FVector FBodyInstance::GetUnrealWorldVelocity() const
{
	FVector LinVel(EForceInit::ForceInitToZero);

#if WITH_PHYSX
	if (PxRigidDynamic* PRigidDynamic = GetPxRigidDynamic())
	{
		SCOPED_SCENE_READ_LOCK(PRigidDynamic->getScene());
		LinVel = P2UVector(PRigidDynamic->getLinearVelocity());
	}
#endif // WITH_PHYSX

#if WITH_BOX2D
	if (BodyInstancePtr != nullptr)
	{
		LinVel = FPhysicsIntegration2D::ConvertBoxVectorToUnreal(BodyInstancePtr->GetLinearVelocity());
	}
#endif

	return LinVel;
}

/** Note: returns angular velocity in degrees per second. */
FVector FBodyInstance::GetUnrealWorldAngularVelocity() const
{
	FVector AngVel(EForceInit::ForceInitToZero);

#if WITH_PHYSX
	PxRigidDynamic* PRigidDynamic = GetPxRigidDynamic();
	if(PRigidDynamic != NULL)
	{
		SCOPED_SCENE_READ_LOCK(PRigidDynamic->getScene());
		AngVel = FMath::RadiansToDegrees( P2UVector(PRigidDynamic->getAngularVelocity()) );
	}
#endif // WITH_PHYSX

#if WITH_BOX2D
	if (BodyInstancePtr != nullptr)
	{
		AngVel = FPhysicsIntegration2D::ConvertBoxAngularVelocityToUnreal(BodyInstancePtr->GetAngularVelocity());
	}
#endif

	return AngVel;
}

FVector FBodyInstance::GetUnrealWorldVelocityAtPoint(const FVector& Point) const
{
	FVector LinVel(EForceInit::ForceInitToZero);

#if WITH_PHYSX
	if (PxRigidDynamic* PRigidDynamic = GetPxRigidDynamic())
	{
		SCOPED_SCENE_READ_LOCK(PRigidDynamic->getScene());
		PxVec3 PPoint = U2PVector(Point);
		LinVel = P2UVector( PxRigidBodyExt::getVelocityAtPos(*PRigidDynamic, PPoint) );
	}
#endif // WITH_PHYSX

#if WITH_BOX2D
	if (BodyInstancePtr != nullptr)
	{
		const b2Vec2 BoxPoint = FPhysicsIntegration2D::ConvertUnrealVectorToBox(Point);
		LinVel = FPhysicsIntegration2D::ConvertBoxVectorToUnreal(BodyInstancePtr->GetLinearVelocityFromWorldPoint(BoxPoint));
	}
#endif

	return LinVel;
}

FVector FBodyInstance::GetCOMPosition() const
{
#if WITH_PHYSX
	if (PxRigidDynamic* PRigidDynamic = GetPxRigidDynamic())
	{
		SCOPED_SCENE_READ_LOCK(PRigidDynamic->getScene());
		PxTransform PLocalCOM = PRigidDynamic->getCMassLocalPose();
		PxVec3 PWorldCOM = PRigidDynamic->getGlobalPose().transform(PLocalCOM.p);
		return P2UVector(PWorldCOM);
	}
	else
	{
		return FVector::ZeroVector;
	}
#endif // WITH_PHYSX

#if WITH_BOX2D
	if (BodyInstancePtr != nullptr)
	{
		return FPhysicsIntegration2D::ConvertBoxVectorToUnreal(BodyInstancePtr->GetWorldCenter());
	}
#endif

	return FVector::ZeroVector;
}

float FBodyInstance::GetBodyMass() const
{
	float Retval = 0.f;

#if WITH_PHYSX
	if (PxRigidDynamic* PRigidDynamic = GetPxRigidDynamic())
	{
		SCOPED_SCENE_READ_LOCK(PRigidDynamic->getScene());
		Retval = PRigidDynamic->getMass();
	}
#endif // WITH_PHYSX

#if WITH_BOX2D
	if (BodyInstancePtr != nullptr)
	{
		Retval = BodyInstancePtr->GetMass();
	}
#endif

	return Retval;
}

FBox FBodyInstance::GetBodyBounds() const
{
	FBox Bounds;

#if WITH_PHYSX
	PxRigidDynamic* PRigidDynamic = GetPxRigidDynamic();
	if(PRigidDynamic)
	{
		SCOPED_SCENE_READ_LOCK(PRigidDynamic->getScene());
		
		PxBounds3 PBounds = PRigidDynamic->getWorldBounds();

		Bounds.Min = P2UVector(PBounds.minimum);
		Bounds.Max = P2UVector(PBounds.maximum);
	}
#endif // WITH_PHYSX

	//@TODO: BOX2D: Implement GetBodyBounds

	return Bounds;
}

void FBodyInstance::DrawCOMPosition(FPrimitiveDrawInterface* PDI, float COMRenderSize, const FColor& COMRenderColor)
{
	if (IsValidBodyInstance())
	{
		DrawWireStar(PDI, GetCOMPosition(), COMRenderSize, COMRenderColor, SDPG_World);
	}
}

/** Utility for copying properties from one BodyInstance to another. */
void FBodyInstance::CopyBodyInstancePropertiesFrom(const FBodyInstance* FromInst)
{
	// No copying of runtime instances (strictly defaults off BodySetup)
	check(FromInst);
	check(FromInst->OwnerComponent.Get() == NULL);
	check(FromInst->BodySetup.Get() == NULL);
#if WITH_PHYSX
	check(!FromInst->RigidActorSync);
	check(!FromInst->RigidActorAsync);
	check(!FromInst->BodyAggregate);
#endif //WITH_PHYSX
	check(FromInst->SceneIndexSync == 0);
	check(FromInst->SceneIndexAsync == 0);

	//check(!OwnerComponent);
#if WITH_PHYSX
	check(!RigidActorSync);
	check(!RigidActorAsync);
	check(!BodyAggregate);
#endif //WITH_PHYSX
	//check(SceneIndex == 0);

#if WITH_BOX2D
	check(!FromInst->BodyInstancePtr);
	check(!BodyInstancePtr);
#endif

	*this = *FromInst;
}


#if WITH_PHYSX
PxRigidActor* FBodyInstance::GetPxRigidActor(int32 SceneType) const
{
	// Negative scene type means to return whichever is not NULL, preferring the sync scene.
	if( SceneType < 0 )
	{
		return RigidActorSync != NULL ? RigidActorSync : RigidActorAsync;
	}
	else
	// Otherwise return the specified actor
	if( SceneType < PST_MAX )
	{
		return SceneType == PST_Sync ? RigidActorSync : RigidActorAsync;
	}
	return NULL;
}

PxRigidDynamic* FBodyInstance::GetPxRigidDynamic() const
{
	// The logic below works because dynamic actors are non-NULL in only one scene.
	// If this assumption changes, the logic needs to change.
	if(RigidActorSync != NULL)
	{
		return RigidActorSync->isRigidDynamic();
	}
	else if(RigidActorAsync != NULL)
	{
		return RigidActorAsync->isRigidDynamic();
	}
	else
	{
		return NULL;
	}
}
#endif // WITH_PHYSX


const FWalkableSlopeOverride& FBodyInstance::GetWalkableSlopeOverride() const
{
	if (bOverrideWalkableSlopeOnInstance || !BodySetup.IsValid())
	{
		return WalkableSlopeOverride;
	}
	else
	{
		return BodySetup->WalkableSlopeOverride;
	}
}


/** 
*	Changes the current PhysMaterialOverride for this body. 
*	Note that if physics is already running on this component, this will _not_ alter its mass/inertia etc, it will only change its 
*	surface properties like friction and the damping.
*/
void FBodyInstance::SetPhysMaterialOverride( UPhysicalMaterial* NewPhysMaterial )
{
	// Save ref to PhysicalMaterial
	PhysMaterialOverride = NewPhysMaterial;

	// Go through the chain of physical materials and update the NxActor
	UpdatePhysicalMaterials();
}




UPhysicalMaterial* FBodyInstance::GetSimplePhysicalMaterial() const
{
	check( GEngine->DefaultPhysMaterial != NULL );

	// Find the PhysicalMaterial we need to apply to the physics bodies.
	// (LOW priority) Engine Mat, Material PhysMat, BodySetup Mat, Component Override, Body Override (HIGH priority)

	UPhysicalMaterial* ReturnPhysMaterial = NULL;

	// BodyInstance override
	if( PhysMaterialOverride != NULL)	
	{
		ReturnPhysMaterial = PhysMaterialOverride;
		check(!ReturnPhysMaterial || ReturnPhysMaterial->IsValidLowLevel());
	}
	// Component override
	else if( OwnerComponent.IsValid() && OwnerComponent->BodyInstance.PhysMaterialOverride != NULL )
	{
		ReturnPhysMaterial = OwnerComponent->BodyInstance.PhysMaterialOverride;
		check(!ReturnPhysMaterial || ReturnPhysMaterial->IsValidLowLevel());
	}
	// BodySetup
	else if( BodySetup.IsValid() && BodySetup->PhysMaterial != NULL )
	{
		ReturnPhysMaterial = BodySetup->PhysMaterial;
		check(!ReturnPhysMaterial || ReturnPhysMaterial->IsValidLowLevel());
	}
	else
	{
		// See if the Material has a PhysicalMaterial
		UMeshComponent* MeshComp = Cast<UMeshComponent>(OwnerComponent.Get());
		UPhysicalMaterial* PhysMatFromMaterial = NULL;
		if (MeshComp != NULL)
		{
			UMaterialInterface* Material = MeshComp->GetMaterial(0);
			if(Material != NULL)
			{
				PhysMatFromMaterial = Material->GetPhysicalMaterial();
			}
		}

		if( PhysMatFromMaterial != NULL )
		{
			ReturnPhysMaterial = PhysMatFromMaterial;
			check(!ReturnPhysMaterial || ReturnPhysMaterial->IsValidLowLevel());
		}
		// fallback is default physical material
		else
		{
			ReturnPhysMaterial = GEngine->DefaultPhysMaterial;
			check(!ReturnPhysMaterial || ReturnPhysMaterial->IsValidLowLevel());
		}
	}

	return ReturnPhysMaterial;
}

TArray<UPhysicalMaterial*> FBodyInstance::GetComplexPhysicalMaterials() const
{
	TArray<UPhysicalMaterial*> PhysMaterials;

	check( GEngine->DefaultPhysMaterial != NULL );
	// See if the Material has a PhysicalMaterial
	UPrimitiveComponent* PrimComp = OwnerComponent.Get();
	if(PrimComp)
	{
		const int32 NumMaterials = PrimComp->GetNumMaterials();
		PhysMaterials.SetNum(NumMaterials);

		for(int32 MatIdx=0; MatIdx<NumMaterials; MatIdx++)
		{
			UPhysicalMaterial* PhysMat = GEngine->DefaultPhysMaterial;
			UMaterialInterface* Material = PrimComp->GetMaterial(MatIdx);
			if(Material)
			{
				PhysMat = Material->GetPhysicalMaterial();
			}

			check(PhysMat != NULL);
			PhysMaterials[MatIdx] = PhysMat;
		}
	}

	return PhysMaterials;
}

#if WITH_PHYSX
/** Util for finding the number of 'collision sim' shapes on this PxRigidActor */
int32 GetNumSimShapes(PxRigidDynamic* PRigidDynamic)
{
	TArray<PxShape*> PShapes;
	PShapes.AddZeroed(PRigidDynamic->getNbShapes());
	int32 NumShapes = PRigidDynamic->getShapes(PShapes.GetData(), PShapes.Num());

	int32 NumSimShapes = 0;

	for(int32 ShapeIdx=0; ShapeIdx<NumShapes; ShapeIdx++)
	{
		PxShape* PShape = PShapes[ShapeIdx];
		if(PShape->getFlags() & PxShapeFlag::eSIMULATION_SHAPE)
		{
			NumSimShapes++;
		}
	}

	return NumSimShapes;
}
#endif // WITH_PHYSX

void FBodyInstance::UpdateMassProperties()
{
	UPhysicalMaterial* PhysMat = GetSimplePhysicalMaterial();
	check(PhysMat);

#if WITH_PHYSX
	PxRigidDynamic* PRigidDynamic = GetPxRigidDynamic();
	if ((PRigidDynamic != NULL) && (GetNumSimShapes(PRigidDynamic) > 0))
	{
		// First, reset mass to default

		// physical material - nothing can weigh less than hydrogen (0.09 kg/m^3)
		float DensityKGPerCubicUU = FMath::Max(0.00009f, PhysMat->Density * 0.001f);
		PxRigidBodyExt::updateMassAndInertia(*PRigidDynamic, DensityKGPerCubicUU);

		// Then scale mass to avoid big differences between big and small objects.
		float OldMass = PRigidDynamic->getMass();

		float UsePow = FMath::Clamp<float>(PhysMat->RaiseMassToPower, KINDA_SMALL_NUMBER, 1.f);
		float NewMass = FMath::Pow(OldMass, UsePow);

		// Apply user-defined mass scaling.
		NewMass *= FMath::Clamp<float>(MassScale, 0.01f, 100.0f);

		//UE_LOG(LogPhysics, Log,  TEXT("OldMass: %f NewMass: %f"), OldMass, NewMass );

		check (NewMass > 0.f);

		float MassRatio = NewMass/OldMass;
		PxVec3 InertiaTensor = PRigidDynamic->getMassSpaceInertiaTensor();
		PRigidDynamic->setMassSpaceInertiaTensor(InertiaTensor * MassRatio);
		PRigidDynamic->setMass(NewMass);

		// Apply the COMNudge
		if (!COMNudge.IsZero())
		{
			PxVec3 PCOMNudge = U2PVector(COMNudge);
			PxTransform PCOMTransform = PRigidDynamic->getCMassLocalPose();
			PCOMTransform.p += PCOMNudge;
			PRigidDynamic->setCMassLocalPose(PCOMTransform);
		}
	}
#endif

#if WITH_BOX2D
	if (BodyInstancePtr)
	{
		//@TODO: BOX2D: Implement COMNudge, Unreal 'funky' mass algorithm, etc... for UpdateMassProperties (if we don't update the formula, we need to update the displayed mass in the details panel)

		// Unreal material density is in g/cm^3, and Box2D density is in kg/m^2
		// physical material - nothing can weigh less than hydrogen (0.09 kg/m^3)
		const float DensityKGPerCubicCM = FMath::Max(0.00009f, PhysMat->Density * 0.001f);
		const float DensityKGPerCubicM = DensityKGPerCubicCM * 1000.0f;
		const float DensityKGPerSquareM = DensityKGPerCubicM * 0.1f; //@TODO: BOX2D: Should there be a thickness property for mass calculations?
		const float MassScaledDensity = DensityKGPerSquareM * FMath::Clamp<float>(MassScale, 0.01f, 100.0f);

		// Apply the density
		for (b2Fixture* Fixture = BodyInstancePtr->GetFixtureList(); Fixture; Fixture = Fixture->GetNext())
		{
			Fixture->SetDensity(MassScaledDensity);
		}

		// Recalculate the body mass / COM / etc... based on the updated density
		BodyInstancePtr->ResetMassData();
	}
#endif
}

void FBodyInstance::UpdateDampingProperties()
{
#if WITH_PHYSX
	if (PxRigidDynamic* PRigidDynamic = GetPxRigidDynamic())
	{
		SCOPED_SCENE_WRITE_LOCK(PRigidDynamic->getScene());
		PRigidDynamic->setLinearDamping(LinearDamping);
		PRigidDynamic->setAngularDamping(AngularDamping);
	}
#endif

#if WITH_BOX2D
	if (BodyInstancePtr)
	{
		BodyInstancePtr->SetLinearDamping(LinearDamping);
		BodyInstancePtr->SetAngularDamping(AngularDamping);
	}
#endif
}

bool FBodyInstance::IsInstanceAwake() const
{
#if WITH_PHYSX
	if (PxRigidDynamic* PRigidDynamic = GetPxRigidDynamic())
	{
		SCOPED_SCENE_READ_LOCK(PRigidDynamic->getScene());
		return !PRigidDynamic->isSleeping();
	}
#endif

#if WITH_BOX2D
	if (BodyInstancePtr)
	{
		return BodyInstancePtr->IsAwake();
	}
#endif

	return false;
}

void FBodyInstance::WakeInstance()
{
#if WITH_PHYSX
	PxRigidDynamic* PRigidDynamic = GetPxRigidDynamic();
	if (IsRigidDynamicNonKinematic(PRigidDynamic))
	{
		SCOPED_SCENE_WRITE_LOCK(PRigidDynamic->getScene());
		PRigidDynamic->wakeUp();
	}
#endif

#if WITH_BOX2D
	if (BodyInstancePtr)
	{
		BodyInstancePtr->SetAwake(true);
	}
#endif
}

void FBodyInstance::PutInstanceToSleep()
{
#if WITH_PHYSX
	PxRigidDynamic* PRigidDynamic = GetPxRigidDynamic();
	if (IsRigidDynamicNonKinematic(PRigidDynamic))
	{
		PRigidDynamic->putToSleep();
	}
#endif //WITH_PHYSX

#if WITH_BOX2D
	if (BodyInstancePtr)
	{
		BodyInstancePtr->SetAwake(false);
	}
#endif
}

void FBodyInstance::SetLinearVelocity(const FVector& NewVel, bool bAddToCurrent)
{
#if WITH_PHYSX
	if (PxRigidDynamic* PRigidDynamic = GetPxRigidDynamic())
	{
		PxVec3 PNewVel = U2PVector(NewVel);

		if (bAddToCurrent)
		{
			const PxVec3 POldVel = PRigidDynamic->getLinearVelocity();
			PNewVel += POldVel;
		}

		PRigidDynamic->setLinearVelocity(PNewVel);
	}
#endif // WITH_PHYSX

#if WITH_BOX2D
	if (BodyInstancePtr)
	{
		b2Vec2 BoxNewVel = FPhysicsIntegration2D::ConvertUnrealVectorToBox(NewVel);

		if (bAddToCurrent)
		{
			const b2Vec2 BoxOldVel = BodyInstancePtr->GetLinearVelocity();
			BoxNewVel += BoxOldVel;
		}

		BodyInstancePtr->SetLinearVelocity(BoxNewVel);
	}
#endif
}

/** Note NewAngVel is in degrees per second */
void FBodyInstance::SetAngularVelocity(const FVector& NewAngVel, bool bAddToCurrent)
{
#if WITH_PHYSX
	if (PxRigidDynamic* PRigidDynamic = GetPxRigidDynamic())
	{
		PxVec3 PNewAngVel = U2PVector( FMath::DegreesToRadians(NewAngVel) );

		if (bAddToCurrent)
		{
			const PxVec3 POldAngVel = PRigidDynamic->getAngularVelocity();
			PNewAngVel += POldAngVel;
		}

		PRigidDynamic->setAngularVelocity(PNewAngVel);
	}
#endif //WITH_PHYSX

#if WITH_BOX2D
	if (BodyInstancePtr)
	{
		float BoxNewAngVel = FPhysicsIntegration2D::ConvertUnrealAngularVelocityToBox(NewAngVel);

		if (bAddToCurrent)
		{
			const float BoxOldAngVel = BodyInstancePtr->GetAngularVelocity();
			BoxNewAngVel += BoxOldAngVel;
		}

		BodyInstancePtr->SetAngularVelocity(BoxNewAngVel);
	}
#endif
}

void FBodyInstance::SetMaxAngularVelocity(float NewMaxAngVel, bool bAddToCurrent)
{
#if WITH_PHYSX
	PxRigidDynamic* PRigidDynamic = GetPxRigidDynamic();
	if (PRigidDynamic)
	{
		float RadNewMaxAngVel = FMath::DegreesToRadians(NewMaxAngVel);
		
		if (bAddToCurrent)
		{
			float RadOldMaxAngVel = PRigidDynamic->getMaxAngularVelocity();
			RadNewMaxAngVel += RadOldMaxAngVel;

			//doing this part so our UI stays in degrees and not lose precision from the conversion
			float OldMaxAngVel = FMath::RadiansToDegrees(RadOldMaxAngVel);
			NewMaxAngVel += OldMaxAngVel;
		}

		PRigidDynamic->setMaxAngularVelocity(RadNewMaxAngVel);

		MaxAngularVelocity = NewMaxAngVel;
	}
	else
	{
		MaxAngularVelocity = NewMaxAngVel;	//doesn't really matter since we are not dynamic, but makes sense that we update this anyway
	}
#endif

	//@TODO: BOX2D: Implement SetMaxAngularVelocity
}


void FBodyInstance::AddForce(const FVector& Force, bool bAllowSubstepping)
{
#if WITH_PHYSX
	PxRigidDynamic* PRigidDynamic = GetPxRigidDynamic();
	if (IsRigidDynamicNonKinematic(PRigidDynamic))
	{
		const PxScene* PScene = PRigidDynamic->getScene();
		FPhysScene* PhysScene = FPhysxUserData::Get<FPhysScene>(PScene->userData);
		PhysScene->AddForce(this, Force, bAllowSubstepping);
		
	}
#endif // WITH_PHYSX

#if WITH_BOX2D
	if (BodyInstancePtr)
	{
		if (!Force.IsNearlyZero())
		{
			const b2Vec2 Force2D = FPhysicsIntegration2D::ConvertUnrealVectorToBox(Force);
			BodyInstancePtr->ApplyForceToCenter(Force2D, /*wake=*/ true);
		}
	}
#endif
}

void FBodyInstance::AddForceAtPosition(const FVector& Force, const FVector& Position, bool bAllowSubstepping)
{
#if WITH_PHYSX
	PxRigidDynamic* PRigidDynamic = GetPxRigidDynamic();
	if (IsRigidDynamicNonKinematic(PRigidDynamic))
	{
		const PxScene* PScene = PRigidDynamic->getScene();
		FPhysScene* PhysScene = FPhysxUserData::Get<FPhysScene>(PScene->userData);
		PhysScene->AddForceAtPosition(this, Force, Position, bAllowSubstepping);
	}
#endif // WITH_PHYSX

#if WITH_BOX2D
	if (BodyInstancePtr)
	{
		if (!Force.IsNearlyZero())
		{
			const b2Vec2 Force2D = FPhysicsIntegration2D::ConvertUnrealVectorToBox(Force);
			const b2Vec2 Position2D = FPhysicsIntegration2D::ConvertUnrealVectorToBox(Position);
			BodyInstancePtr->ApplyForce(Force2D, Position2D, /*wake=*/ true);
		}
	}
#endif
}

void FBodyInstance::AddTorque(const FVector& Torque, bool bAllowSubstepping)
{
#if WITH_PHYSX
	PxRigidDynamic* PRigidDynamic = GetPxRigidDynamic();
	if (IsRigidDynamicNonKinematic(PRigidDynamic))
	{
		const PxScene* PScene = PRigidDynamic->getScene();
		FPhysScene* PhysScene = FPhysxUserData::Get<FPhysScene>(PScene->userData);
		PhysScene->AddTorque(this, Torque, bAllowSubstepping);
	}
#endif // WITH_PHYSX

#if WITH_BOX2D
	if (BodyInstancePtr)
	{
		const float Torque1D = FPhysicsIntegration2D::ConvertUnrealTorqueToBox(Torque);
		if (!FMath::IsNearlyZero(Torque1D))
		{
			BodyInstancePtr->ApplyTorque(Torque1D, /*wake=*/ true);
		}
	}
#endif
}

void FBodyInstance::AddImpulse(const FVector& Impulse, bool bVelChange)
{
#if WITH_PHYSX
	PxRigidDynamic* PRigidDynamic = GetPxRigidDynamic();
	if (IsRigidDynamicNonKinematic(PRigidDynamic))
	{
		PxForceMode::Enum Mode = bVelChange ? PxForceMode::eVELOCITY_CHANGE : PxForceMode::eIMPULSE;
		PRigidDynamic->addForce(U2PVector(Impulse), Mode, true);
	}
#endif // WITH_PHYSX

#if WITH_BOX2D
	if (BodyInstancePtr)
	{
		if (!Impulse.IsNearlyZero())
		{
			const b2Vec2 Impulse2D = FPhysicsIntegration2D::ConvertUnrealVectorToBox(Impulse);
			BodyInstancePtr->ApplyLinearImpulse(Impulse2D, BodyInstancePtr->GetWorldCenter(), /*wake=*/ true);
		}
	}
#endif
}

void FBodyInstance::AddImpulseAtPosition(const FVector& Impulse, const FVector& Position)
{
#if WITH_PHYSX
	PxRigidDynamic* PRigidDynamic = GetPxRigidDynamic();
	if (IsRigidDynamicNonKinematic(PRigidDynamic))
	{
		PxForceMode::Enum Mode = PxForceMode::eIMPULSE; // does not support eVELOCITY_CHANGE
		PxRigidBodyExt::addForceAtPos(*PRigidDynamic, U2PVector(Impulse), U2PVector(Position), Mode, true);
	}
#endif // WITH_PHYSX

#if WITH_BOX2D
	if (BodyInstancePtr)
	{
		if (!Impulse.IsNearlyZero())
		{
			const b2Vec2 Impulse2D = FPhysicsIntegration2D::ConvertUnrealVectorToBox(Impulse);
			const b2Vec2 Position2D = FPhysicsIntegration2D::ConvertUnrealVectorToBox(Position);
			BodyInstancePtr->ApplyLinearImpulse(Impulse2D, Position2D, /*wake=*/ true);
		}
	}
#endif
}

void FBodyInstance::SetInstanceNotifyRBCollision(bool bNewNotifyCollision)
{
	bNotifyRigidBodyCollision = bNewNotifyCollision;
	UpdatePhysicsFilterData();
}

void FBodyInstance::SetEnableGravity(bool bInGravityEnabled)
{
	if (bEnableGravity != bInGravityEnabled)
	{
		bEnableGravity = bInGravityEnabled;

#if WITH_PHYSX
		if (PxRigidDynamic* PActor = GetPxRigidDynamic())
		{
			PActor->setActorFlag( PxActorFlag::eDISABLE_GRAVITY, !bEnableGravity );
		}
#endif // WITH_PHYSX

#if WITH_BOX2D
		if (BodyInstancePtr)
		{
			BodyInstancePtr->SetGravityScale(bEnableGravity ? 1.0f : 0.0f);
		}
#endif

		if (bEnableGravity)
		{
			WakeInstance();
		}
	}
}


#if WITH_BOX2D
void AddRadialImpulseToBox2DBodyInstance(class b2Body* BodyInstancePtr, const FVector& Origin, float Radius, float Strength, ERadialImpulseFalloff Falloff, bool bImpulse, bool bMassIndependent)
{
	const b2Vec2 CenterOfMass2D = BodyInstancePtr->GetWorldCenter();
	const b2Vec2 Origin2D = FPhysicsIntegration2D::ConvertUnrealVectorToBox(Origin);

	// If the center of mass is outside of the blast radius, do nothing.
	b2Vec2 Delta2D = CenterOfMass2D - Origin2D;
	const float DistanceFromBlast = Delta2D.Normalize() * UnrealUnitsPerMeter;
	if (DistanceFromBlast > Radius)
	{
		return;
	}
	
	// If using linear falloff, scale with distance.
	const float EffectiveStrength = (Falloff == RIF_Linear) ? (Strength * (1.0f - (DistanceFromBlast / Radius))) : Strength;

	b2Vec2 ForceOrImpulse2D = Delta2D;
	ForceOrImpulse2D *= EffectiveStrength;

	if (bMassIndependent)
	{
		const float Mass = BodyInstancePtr->GetMass();
		if (!FMath::IsNearlyZero(Mass))
		{
			ForceOrImpulse2D *= Mass;
		}
	}

	if (bImpulse)
	{
		BodyInstancePtr->ApplyLinearImpulse(ForceOrImpulse2D, CenterOfMass2D, /*wake=*/ true);
	}
	else
	{
		BodyInstancePtr->ApplyForceToCenter(ForceOrImpulse2D, /*wake=*/ true);
	}
}
#endif



void FBodyInstance::AddRadialImpulseToBody(const FVector& Origin, float Radius, float Strength, uint8 Falloff, bool bVelChange)
{
#if WITH_PHYSX
	PxRigidDynamic* PRigidDynamic = GetPxRigidDynamic();
	if(IsRigidDynamicNonKinematic(PRigidDynamic))
	{
		AddRadialImpulseToPxRigidDynamic(*PRigidDynamic, Origin, Radius, Strength, Falloff, bVelChange);
	}
#endif // WITH_PHYSX

#if WITH_BOX2D
	if (BodyInstancePtr)
	{
		AddRadialImpulseToBox2DBodyInstance(BodyInstancePtr, Origin, Radius, Strength, static_cast<ERadialImpulseFalloff>(Falloff), /*bImpulse=*/ true, /*bMassIndependent=*/ bVelChange);
	}
#endif
}

void FBodyInstance::AddRadialForceToBody(const FVector& Origin, float Radius, float Strength, uint8 Falloff)
{
#if WITH_PHYSX
	PxRigidDynamic* PRigidDynamic = GetPxRigidDynamic();
	if(IsRigidDynamicNonKinematic(PRigidDynamic))
	{
		AddRadialForceToPxRigidDynamic(*PRigidDynamic, Origin, Radius, Strength, Falloff);
	}
#endif // WITH_PHYSX

#if WITH_BOX2D
	if (BodyInstancePtr)
	{
		AddRadialImpulseToBox2DBodyInstance(BodyInstancePtr, Origin, Radius, Strength, static_cast<ERadialImpulseFalloff>(Falloff), /*bImpulse=*/ false, /*bMassIndependent=*/ false);
	}
#endif
}

FString FBodyInstance::GetBodyDebugName() const
{
	FString DebugName;

	if (OwnerComponent != NULL)
	{
		DebugName = OwnerComponent->GetPathName();
		if (const UObject* StatObject = OwnerComponent->AdditionalStatObject())
		{
			DebugName += TEXT(" ");
			StatObject->AppendName(DebugName);
		}
	}

	if ((BodySetup != NULL) && (BodySetup->BoneName != NAME_None))
	{
		DebugName += FString(TEXT(" Bone: ")) + BodySetup->BoneName.ToString();
	}

	return DebugName;
}


/////////////////////////////////////////////////////////////////////////////////////////////////////////////////////////
// COLLISION

bool FBodyInstance::LineTrace(struct FHitResult& OutHit, const FVector& Start, const FVector& End, bool bTraceComplex, bool bReturnPhysicalMaterial) const
{
	SCOPE_CYCLE_COUNTER(STAT_Collision_RaycastAny);

	OutHit.TraceStart = Start;
	OutHit.TraceEnd = End;

	bool bHitSomething = false;

	const FVector Delta = End - Start;
	const float DeltaMag = Delta.Size();
	if (DeltaMag > KINDA_SMALL_NUMBER)
	{
#if WITH_PHYSX
		const PxRigidActor* RigidBody = GetPxRigidActor();
		if ((RigidBody != NULL) && (RigidBody->getNbShapes() != 0))
		{
			// Create filter data used to filter collisions, should always return eTOUCH for LineTraceComponent		
			PxSceneQueryFlags POutputFlags = PxSceneQueryFlag::eIMPACT | PxSceneQueryFlag::eNORMAL | PxSceneQueryFlag::eDISTANCE;

			PxRaycastHit BestHit;
			float BestHitDistance = BIG_NUMBER;

			// Get all the shapes from the actor
			TArray<PxShape*> PShapes;
			PShapes.AddZeroed(RigidBody->getNbShapes());
			int32 NumShapes = RigidBody->getShapes(PShapes.GetData(), PShapes.Num());

			// Iterate over each shape
			for (int32 ShapeIdx = 0; ShapeIdx < PShapes.Num(); ShapeIdx++)
			{
				PxShape* PShape = PShapes[ShapeIdx];
				check(PShape);

				const PxU32 HitBufferSize = 1;
				PxRaycastHit PHits[HitBufferSize];

				// Filter so we trace against the right kind of collision
				PxFilterData ShapeFilter = PShape->getQueryFilterData();
				const bool bShapeIsComplex = (ShapeFilter.word3 & EPDF_ComplexCollision) != 0;
				const bool bShapeIsSimple = (ShapeFilter.word3 & EPDF_SimpleCollision) != 0;
				if ((bTraceComplex && bShapeIsComplex) || (!bTraceComplex && bShapeIsSimple))
				{
					const int32 ArraySize = ARRAY_COUNT(PHits);
					// only care about one hit - not closest hit			
					const PxI32 NumHits = PxGeometryQuery::raycast(U2PVector(Start), U2PVector(Delta / DeltaMag), PShape->getGeometry().any(), PxShapeExt::getGlobalPose(*PShape, *RigidBody), DeltaMag, POutputFlags, ArraySize, PHits, true);


					if (ensure(NumHits <= ArraySize))
					{
						for (int HitIndex = 0; HitIndex < NumHits; HitIndex++)
						{
							if (PHits[HitIndex].distance < BestHitDistance)
							{
								BestHitDistance = PHits[HitIndex].distance;
								BestHit = PHits[HitIndex];

								// we don't get Shape information when we access via PShape, so I filled it up
								BestHit.shape = PShape;
								BestHit.actor = PShape->getActor();
							}
						}
					}
				}
			}

			if (BestHitDistance < BIG_NUMBER)
			{
				// we just like to make sure if the hit is made, set to test touch
				PxFilterData QueryFilter;
				QueryFilter.word2 = 0xFFFFF;

				PxTransform PStartTM(U2PVector(Start));
				ConvertQueryImpactHit(BestHit, OutHit, DeltaMag, QueryFilter, Start, End, NULL, PStartTM, false, bReturnPhysicalMaterial);
				bHitSomething = true;
			}
		}
#endif //WITH_PHYSX

#if WITH_BOX2D
		if (BodyInstancePtr != nullptr)
		{
			//@TODO: BOX2D: Implement FBodyInstance::LineTrace
		}
#endif
	}

	return bHitSomething;
}

bool FBodyInstance::Sweep(struct FHitResult& OutHit, const FVector& Start, const FVector& End, const FCollisionShape& CollisionShape, bool bTraceComplex) const
{
	if (CollisionShape.IsNearlyZero())
	{
		return LineTrace(OutHit, Start, End, bTraceComplex);
	}
	else
	{
		OutHit.TraceStart = Start;
		OutHit.TraceEnd = End;

		bool bSweepHit = false;
#if WITH_PHYSX
		const PxRigidActor* RigidBody = GetPxRigidActor();
		if ((RigidBody != NULL) && (RigidBody->getNbShapes() != 0) && (OwnerComponent != NULL))
		{
			FPhysXShapeAdaptor ShapeAdaptor(FQuat::Identity, CollisionShape);
			bSweepHit = InternalSweepPhysX(OutHit, Start, End, CollisionShape, bTraceComplex, RigidBody, &ShapeAdaptor.GetGeometry());
		}
#endif //WITH_PHYSX

#if WITH_BOX2D
		if (BodyInstancePtr != nullptr)
		{
			//@TODO: BOX2D: Implement FBodyInstance::Sweep
		}
#endif

		return bSweepHit;
	}
}

#if WITH_PHYSX
bool FBodyInstance::InternalSweepPhysX(struct FHitResult& OutHit, const FVector& Start, const FVector& End, const FCollisionShape& Shape, bool bTraceComplex, const PxRigidActor* RigidBody, const PxGeometry* Geometry) const
{
	const FVector Delta = End - Start;
	const float DeltaMag = Delta.Size();
	if(DeltaMag > KINDA_SMALL_NUMBER)
	{
		PxSceneQueryFlags POutputFlags = PxSceneQueryFlag::eIMPACT | PxSceneQueryFlag::eNORMAL | PxSceneQueryFlag::eDISTANCE;
		
		PxQuat PGeomRot = PxQuat::createIdentity();

		PxTransform PStartTM(U2PVector(Start), PGeomRot);
		PxTransform PCompTM(U2PTransform(OwnerComponent->ComponentToWorld));

		PxVec3 PDir = U2PVector(Delta/DeltaMag);

		PxSweepHit PHit;

		// Get all the shapes from the actor
		TArray<PxShape*> PShapes;
		PShapes.AddZeroed(RigidBody->getNbShapes());
		int32 NumShapes = RigidBody->getShapes(PShapes.GetData(), PShapes.Num());

		// Iterate over each shape
		for(int32 ShapeIdx=0; ShapeIdx<PShapes.Num(); ShapeIdx++)
		{
			PxShape* PShape = PShapes[ShapeIdx];
			check(PShape);

			// Filter so we trace against the right kind of collision
			PxFilterData ShapeFilter = PShape->getQueryFilterData();
			const bool bShapeIsComplex = (ShapeFilter.word3 & EPDF_ComplexCollision) != 0;
			const bool bShapeIsSimple = (ShapeFilter.word3 & EPDF_SimpleCollision) != 0;
			if((bTraceComplex && bShapeIsComplex) || (!bTraceComplex && bShapeIsSimple))
			{
				GeometryFromShapeStorage GeomStorage;
				PxGeometry* PGeom = GetGeometryFromShape(GeomStorage, PShape, true);
				PxTransform PGlobalPose = PCompTM.transform(PShape->getLocalPose());

				if (PGeom)
				{
					if(PxGeometryQuery::sweep(PDir, DeltaMag, *Geometry, PStartTM, *PGeom, PGlobalPose, PHit, POutputFlags))
					{
						// we just like to make sure if the hit is made
						PxFilterData QueryFilter;
						QueryFilter.word2 = 0xFFFFF;

						// we don't get Shape information when we access via PShape, so I filled it up
						PHit.shape = PShape;
						PHit.actor = PShape->getActor();
						PxTransform PStartTransform(U2PVector(Start));
						ConvertQueryImpactHit(PHit, OutHit, DeltaMag, QueryFilter, Start, End, NULL, PStartTransform, false, false);
						return true;
					}
				}
			}
		}
	}
	return false;
}
#endif //WITH_PHYSX

float FBodyInstance::GetDistanceToBody(const FVector& Point, FVector& OutPointOnBody) const
{
	OutPointOnBody = Point;

#if WITH_PHYSX
	const PxRigidActor* RigidBody = GetPxRigidActor();
	if (RigidBody == NULL || RigidBody->getNbShapes()==0 || OwnerComponent==NULL)
	{
		return -1.f;
	}

	// Get all the shapes from the actor
	TArray<PxShape*> PShapes;
	PShapes.AddZeroed(RigidBody->getNbShapes());
	int32 NumShapes = RigidBody->getShapes(PShapes.GetData(), PShapes.Num());

	const PxVec3 PPoint = U2PVector(Point);
	PxTransform PCompTM(U2PTransform(OwnerComponent->ComponentToWorld));
	float MinDistanceSqr=BIG_NUMBER;
	bool bFoundValidBody = false;

	// Iterate over each shape
	for(int32 ShapeIdx=0; ShapeIdx<PShapes.Num(); ShapeIdx++)
	{
		PxShape* PShape = PShapes[ShapeIdx];
		check(PShape);
		PxGeometry& PGeom = PShape->getGeometry().any();
		PxTransform PGlobalPose = PCompTM.transform(PShape->getLocalPose());
		PxGeometryType::Enum GeomType = PShape->getGeometryType();
		
		if (GeomType == PxGeometryType::eTRIANGLEMESH)
		{
			// Type unsupported for this function, but some other shapes will probably work. 
			continue;
		}
		bFoundValidBody = true;

		PxVec3 PClosestPoint;
		float SqrDistance = PxGeometryQuery::pointDistance(PPoint, PGeom, PGlobalPose, &PClosestPoint);
		// distance has valid data and smaller than mindistance
		if ( SqrDistance > 0.f && MinDistanceSqr > SqrDistance )
		{
			MinDistanceSqr = SqrDistance;
			OutPointOnBody = P2UVector(PClosestPoint);
		}
		else if ( SqrDistance == 0.f )
		{
			MinDistanceSqr = 0.f;
			break;
		}
	}

	if (!bFoundValidBody)
	{
		UE_LOG(LogPhysics, Warning, TEXT("GetDistanceToBody: Component (%s) has no simple collision and cannot be queried for closest point."), OwnerComponent.Get() ? *OwnerComponent->GetPathName() : TEXT("NONE"));
	}

	return (bFoundValidBody ? FMath::Sqrt(MinDistanceSqr) : -1.f);
#else
	// returns -1 if shape is not found
	return -1.f;
#endif //WITH_PHYSX

	//@TODO: BOX2D: Implement DistanceToBody
}

bool FBodyInstance::OverlapTest(const FVector& Position, const FQuat& Rotation, const struct FCollisionShape& CollisionShape) const
{
	bool bHasOverlap = false;

#if WITH_PHYSX
	FPhysXShapeAdaptor ShapeAdaptor(Rotation, CollisionShape);
	bHasOverlap = OverlapPhysX(ShapeAdaptor.GetGeometry(), ShapeAdaptor.GetGeomPose(Position));
#endif

#if WITH_BOX2D
	if (!bHasOverlap && (BodyInstancePtr != nullptr))
	{
		//@TODO: BOX2D: Implement FBodyInstance::OverlapTest
	}
#endif

	return bHasOverlap;
}

bool FBodyInstance::OverlapMulti(TArray<struct FOverlapResult>& InOutOverlaps, const class UWorld* World, const FTransform* pWorldToComponent, const FVector& Pos, const FRotator& Rot, ECollisionChannel TestChannel, const struct FComponentQueryParams& Params, const struct FCollisionResponseParams& ResponseParams, const struct FCollisionObjectQueryParams& ObjectQueryParams) const
{
	if (!IsValidBodyInstance())
	{
		UE_LOG(LogCollision, Log, TEXT("FBodyInstance::OverlapMulti : (%s) No physics data"), *GetBodyDebugName());
		return false;
	}

	SCOPE_CYCLE_COUNTER(STAT_Collision_GeomOverlapMultiple);
	bool bHaveBlockingHit = false;

	// Determine how to convert the local space of this body instance to the test space
	const FTransform ComponentSpaceToTestSpace(Rot, Pos);

	FTransform BodyInstanceSpaceToTestSpace;
	if (pWorldToComponent)
	{
		const FTransform ShapeSpaceToComponentSpace = GetUnrealWorldTransform() * (*pWorldToComponent);
		BodyInstanceSpaceToTestSpace = ShapeSpaceToComponentSpace * ComponentSpaceToTestSpace;
	}
	else
	{
		BodyInstanceSpaceToTestSpace = ComponentSpaceToTestSpace;
	}

#if WITH_PHYSX
	if (PxRigidActor* PRigidActor = GetPxRigidActor())
	{
		const PxTransform PBodyInstanceSpaceToTestSpace = U2PTransform(BodyInstanceSpaceToTestSpace);

		// Get all the shapes from the actor
		{
			SCOPED_SCENE_READ_LOCK(PRigidActor->getScene());

			TArray<PxShape*, TInlineAllocator<8>> PShapes;
			PShapes.AddZeroed(PRigidActor->getNbShapes());
			int32 NumShapes = PRigidActor->getShapes(PShapes.GetData(), PShapes.Num());

			// Iterate over each shape
			TArray<struct FOverlapResult> TempOverlaps;
			for (int32 ShapeIdx = 0; ShapeIdx < PShapes.Num(); ShapeIdx++)
			{
				PxShape* PShape = PShapes[ShapeIdx];
				check(PShape);

				// Calc shape global pose
				const PxTransform PLocalPose = PShape->getLocalPose();
				const PxTransform PShapeGlobalPose = PBodyInstanceSpaceToTestSpace.transform(PLocalPose);

				GET_GEOMETRY_FROM_SHAPE(PGeom, PShape);

				if (PGeom != NULL)
				{
					TempOverlaps.Reset();
					if (GeomOverlapMulti_PhysX(World, *PGeom, PShapeGlobalPose, TempOverlaps, TestChannel, Params, ResponseParams, ObjectQueryParams))
					{
						bHaveBlockingHit = true;
					}
					InOutOverlaps.Append(TempOverlaps);
				}
			}
		}
	}
#endif

#if WITH_BOX2D
	if (BodyInstancePtr != nullptr)
	{
		//@TODO: BOX2D: Implement FBodyInstance::OverlapMulti
	}
#endif

	return bHaveBlockingHit;
}


#if WITH_PHYSX
bool FBodyInstance::OverlapPhysX(const PxGeometry& PGeom, const PxTransform& ShapePose) const
{
	const PxRigidActor* RigidBody = GetPxRigidActor();

	if (RigidBody==NULL || RigidBody->getNbShapes()==0)
	{
		return false;
	}

	// Get all the shapes from the actor
	TArray<PxShape*> PShapes;
	PShapes.AddZeroed(RigidBody->getNbShapes());
	int32 NumShapes = RigidBody->getShapes(PShapes.GetData(), PShapes.Num());

	// Iterate over each shape
	for(int32 ShapeIdx=0; ShapeIdx<PShapes.Num(); ++ShapeIdx)
	{
		const PxShape* PShape = PShapes[ShapeIdx];
		check(PShape);
		
		if(PxGeometryQuery::overlap(PShape->getGeometry().any(), PxShapeExt::getGlobalPose(*PShape, *RigidBody), PGeom, ShapePose))
		{
			return true;
		}
	}
	return false;
}
#endif //WITH_PHYSX


bool FBodyInstance::IsValidCollisionProfileName(FName InCollisionProfileName)
{
	return (InCollisionProfileName != NAME_None) && (InCollisionProfileName != UCollisionProfile::CustomCollisionProfileName);
}

void FBodyInstance::LoadProfileData(bool bVerifyProfile)
{
	if ( bVerifyProfile )
	{
		// if collision profile name exists, 
		// check with current settings
		// if same, then keep the profile name
		// if not same, that means it has been modified from default
		// leave it as it is, and clear profile name
		if ( IsValidCollisionProfileName(CollisionProfileName) )
		{
			FCollisionResponseTemplate Template;
			if ( UCollisionProfile::Get()->GetProfileTemplate(CollisionProfileName, Template) ) 
			{
				// this function is only used for old code that did require verification of using profile or not
				// so that means it will have valid ResponsetoChannels value, so this is okay to access. 
				if (Template.IsEqual(CollisionEnabled, ObjectType, CollisionResponses.GetResponseContainer()) == false)
				{
					InvalidateCollisionProfileName(); 
				}
			}
			else
			{
				UE_LOG(LogPhysics, Warning, TEXT("COLLISION PROFILE [%s] is not found"), *CollisionProfileName.ToString());
				// if not nothing to do
				InvalidateCollisionProfileName(); 
			}
		}

	}
	else
	{
		if ( IsValidCollisionProfileName(CollisionProfileName) )
		{
			if ( UCollisionProfile::Get()->ReadConfig(CollisionProfileName, *this) == false)
			{
				// clear the name
				InvalidateCollisionProfileName();
			}
		}

		// no profile, so it just needs to update container from array data
		if ( DoesUseCollisionProfile() == false )
		{
			CollisionResponses.UpdateResponseContainerFromArray();
		}
	}
}

SIZE_T FBodyInstance::GetBodyInstanceResourceSize(EResourceSizeMode::Type Mode) const
{
	SIZE_T ResSize = 0;

#if WITH_PHYSX
	// Get size of PhysX data, skipping contents of 'shared data'
	if (RigidActorSync != NULL)
	{
		ResSize += GetPhysxObjectSize(RigidActorSync, FPhysxSharedData::Get().GetCollection());
	}

	if (RigidActorAsync != NULL)
	{
		ResSize += GetPhysxObjectSize(RigidActorAsync, FPhysxSharedData::Get().GetCollection());
	}
#endif

	return ResSize;
}

void FBodyInstance::FixupData(class UObject* Loader)
{
	check (Loader);

	int32 const UE4Version = Loader->GetLinkerUE4Version();

	if (UE4Version < VER_UE4_ADD_CUSTOMPROFILENAME_CHANGE)
	{
		if (CollisionProfileName == NAME_None)
		{
			CollisionProfileName = UCollisionProfile::CustomCollisionProfileName;
		}
	}

	if(UE4Version < VER_UE4_CHANGE_BENABLECOLLISION_TO_COLLISIONENABLED)
	{
		UpdateFromDeprecatedEnableCollision();
	}

	if (UE4Version < VER_UE4_SAVE_COLLISIONRESPONSE_PER_CHANNEL)
	{
		CollisionResponses.SetCollisionResponseContainer(ResponseToChannels_DEPRECATED);
	}

	// Load profile. If older version, please verify profile name first
	bool bNeedToVerifyProfile = (UE4Version < VER_UE4_COLLISION_PROFILE_SETTING) || 
		// or shape component needs to convert since we added profile
		(UE4Version < VER_UE4_SAVE_COLLISIONRESPONSE_PER_CHANNEL && Loader->IsA(UShapeComponent::StaticClass()));
	LoadProfileData(bNeedToVerifyProfile);

	// if profile isn't set, then fix up channel responses
	if( CollisionProfileName == UCollisionProfile::CustomCollisionProfileName ) 
	{
		if (UE4Version >= VER_UE4_SAVE_COLLISIONRESPONSE_PER_CHANNEL)
		{
			CollisionResponses.UpdateResponseContainerFromArray();
		}
	}
}

bool FBodyInstance::UseAsyncScene() const
{
	bool bHasAsyncScene = true;
	if (OwnerComponent.IsValid())
	{
		bHasAsyncScene = OwnerComponent->GetWorld()->GetPhysicsScene()->HasAsyncScene();
	}
	return bUseAsyncScene && bHasAsyncScene;
}

////////////////////////////////////////////////////////////////////////////
// FBodyInstanceEditorHelpers

#if WITH_EDITOR

void FBodyInstanceEditorHelpers::EnsureConsistentMobilitySimulationSettingsOnPostEditChange(UPrimitiveComponent* Component, FPropertyChangedEvent& PropertyChangedEvent)
{
	if (UProperty* PropertyThatChanged = PropertyChangedEvent.Property)
	{
		const FName PropertyName = PropertyThatChanged->GetFName();

		// Automatically change collision profile based on mobility and physics settings (if it is currently one of the default profiles)
		const bool bMobilityChanged = PropertyName == GET_MEMBER_NAME_CHECKED(USceneComponent, Mobility);
		const bool bSimulatePhysicsChanged = PropertyName == GET_MEMBER_NAME_CHECKED(FBodyInstance, bSimulatePhysics);

		if (bMobilityChanged || bSimulatePhysicsChanged)
		{
			// If we enabled physics simulation, but we are not marked movable, do that for them
			if (bSimulatePhysicsChanged && Component->BodyInstance.bSimulatePhysics && (Component->Mobility != EComponentMobility::Movable))
			{
				Component->SetMobility(EComponentMobility::Movable);
			}
			// If we made the component no longer movable, but simulation was enabled, disable that for them
			else if (bMobilityChanged && (Component->Mobility != EComponentMobility::Movable) && Component->BodyInstance.bSimulatePhysics)
			{
				Component->BodyInstance.bSimulatePhysics = false;
			}

			// If the collision profile is one of the 'default' ones for a StaticMeshActor, make sure it is the correct one
			// If user has changed it to something else, don't touch it
			const FName CurrentProfileName = Component->BodyInstance.GetCollisionProfileName();
			if ((CurrentProfileName == UCollisionProfile::BlockAll_ProfileName) ||
				(CurrentProfileName == UCollisionProfile::BlockAllDynamic_ProfileName) ||
				(CurrentProfileName == UCollisionProfile::PhysicsActor_ProfileName))
			{
				if (Component->Mobility == EComponentMobility::Movable)
				{
					if (Component->BodyInstance.bSimulatePhysics)
					{
						Component->BodyInstance.SetCollisionProfileName(UCollisionProfile::PhysicsActor_ProfileName);
					}
					else
					{
						Component->BodyInstance.SetCollisionProfileName(UCollisionProfile::BlockAllDynamic_ProfileName);
					}
				}
				else
				{
					Component->BodyInstance.SetCollisionProfileName(UCollisionProfile::BlockAll_ProfileName);
				}
			}
		}
	}
}

#endif // WITH_EDITOR

#undef LOCTEXT_NAMESPACE<|MERGE_RESOLUTION|>--- conflicted
+++ resolved
@@ -823,19 +823,11 @@
 	if (SkelMeshComp != nullptr)
 	{
 		// if not dedicated and if set up is done to use physics, enable flag on
-<<<<<<< HEAD
-		if (BodySetup->PhysicsType == PhysType_Simulated || BodySetup->PhysicsType == PhysType_Default)
-		{
-			bool bEnableSimulation = (SkelMeshComp && IsRunningDedicatedServer())? SkelMeshComp->bEnablePhysicsOnDedicatedServer: true;
-			bEnableSimulation &= ((BodySetup->PhysicsType == PhysType_Simulated) || (SkelMeshComp->BodyInstance.bSimulatePhysics));	//if unfixed enable. If default look at parent
-			if ( bEnableSimulation )
-=======
 		if ((BodySetup->PhysicsType == PhysType_Simulated) || (BodySetup->PhysicsType == PhysType_Default))
 		{
 			bool bEnableSimulation = (SkelMeshComp && IsRunningDedicatedServer()) ? SkelMeshComp->bEnablePhysicsOnDedicatedServer : true;
 			bEnableSimulation &= ((BodySetup->PhysicsType == PhysType_Simulated) || (SkelMeshComp->BodyInstance.bSimulatePhysics));	//if unfixed enable. If default look at parent
 			if (bEnableSimulation)
->>>>>>> 3f3b556c
 			{
 				// set simulate to true if using physics
 				bSimulatePhysics = true;
@@ -843,18 +835,6 @@
 				{
 					PhysicsBlendWeight = 1.f;
 				}
-<<<<<<< HEAD
-				
-			}
-	 		else
-	 		{
-	 			bSimulatePhysics = false;
-				if (BodySetup->PhysicsType == PhysType_Simulated)
-				{
-					PhysicsBlendWeight = 0.f;
-				}
-	 		}
-=======
 
 			}
 			else
@@ -865,7 +845,6 @@
 					PhysicsBlendWeight = 0.f;
 				}
 			}
->>>>>>> 3f3b556c
 		}
 	}
 
@@ -1848,7 +1827,7 @@
 	return false;
 }
 
-void FBodyInstance::SetInstanceSimulatePhysics(bool bSimulate, bool bMaintainPhysicsBlending, bool bIgnoreOwner)
+void FBodyInstance::SetInstanceSimulatePhysics(bool bSimulate, bool bMaintainPhysicsBlending)
 {
 #if !(UE_BUILD_SHIPPING || UE_BUILD_TEST)
 	if (bSimulate && OwnerComponent.IsValid())
@@ -1885,11 +1864,7 @@
 		}
 	}
 
-<<<<<<< HEAD
-	UpdateInstanceSimulatePhysics(bIgnoreOwner);
-=======
 	UpdateInstanceSimulatePhysics(true);
->>>>>>> 3f3b556c
 }
 
 bool FBodyInstance::IsInstanceSimulatingPhysics(bool bIgnoreOwner)
@@ -1900,13 +1875,8 @@
 
 bool FBodyInstance::ShouldInstanceSimulatingPhysics(bool bIgnoreOwner)
 {
-<<<<<<< HEAD
-	// if I'm simulating or owner is simulating
-	if (BodySetup.IsValid() && BodySetup.Get()->PhysicsType == PhysType_Default && !bIgnoreOwner)
-=======
 	//If type is set to default inherit whatever the parent does
 	if (OwnerComponent != NULL && BodySetup.IsValid() && BodySetup.Get()->PhysicsType == PhysType_Default && !bIgnoreOwner)
->>>>>>> 3f3b556c
 	{
 		return OwnerComponent->BodyInstance.bSimulatePhysics;
 	}
@@ -2013,26 +1983,9 @@
 			}
 		}
 
-<<<<<<< HEAD
-	const PxTransform PNewPose = U2PTransform(NewTransform);
-
-	if (!PNewPose.isValid())
-	{
-		UE_LOG(LogPhysics, Warning, TEXT("FBodyInstance::SetBodyTransform: Trying to set new transform with bad data [p=(%f,%f,%f) q=(%f,%f,%f,%f)]"), PNewPose.p.x, PNewPose.p.y, PNewPose.p.z, PNewPose.q.x, PNewPose.q.y, PNewPose.q.z, PNewPose.q.w);
-		return;
-	}
-	
-	SCENE_LOCK_WRITE(RigidActor->getScene());
-	// SIMULATED & KINEMATIC
-	if(PRigidDynamic)
-	{
-		// If kinematic and not teleporting, set kinematic target
-		if(!IsRigidDynamicNonKinematic(PRigidDynamic) && !bTeleport)
-=======
 		const PxTransform PNewPose = U2PTransform(NewTransform);
 
 		if (!PNewPose.isValid())
->>>>>>> 3f3b556c
 		{
 			UE_LOG(LogPhysics, Warning, TEXT("FBodyInstance::SetBodyTransform: Trying to set new transform with bad data [p=(%f,%f,%f) q=(%f,%f,%f,%f)]"), PNewPose.p.x, PNewPose.p.y, PNewPose.p.z, PNewPose.q.x, PNewPose.q.y, PNewPose.q.z, PNewPose.q.w);
 			return;
