// Copyright 1998-2018 Epic Games, Inc. All Rights Reserved.

#include "GameFramework/GameUserSettings.h"
#include "HAL/FileManager.h"
#include "Misc/ConfigCacheIni.h"
#include "HAL/IConsoleManager.h"
#include "GenericPlatform/GenericApplication.h"
#include "Misc/App.h"
#include "EngineGlobals.h"
#include "Kismet/KismetSystemLibrary.h"
#include "Engine/GameViewportClient.h"
#include "UnrealEngine.h"
#include "Framework/Application/SlateApplication.h"
#include "Engine/GameEngine.h"
#include "Sound/AudioSettings.h"
#include "Sound/SoundCue.h"
#include "AudioDevice.h"
#include "DynamicResolutionState.h"

// Console platforms default HDR to on in the user settings, since this setting may not actually be exposed.
#if PLATFORM_XBOXONE || PLATFORM_PS4
const bool GUserSettingsDefaultHDRValue = true;
#else
const bool GUserSettingsDefaultHDRValue = false;
#endif

bool IsHDRAllowed()
{
	// HDR can be forced on or off on the commandline. Otherwise we check the cvar r.AllowHDR
	if (FParse::Param(FCommandLine::Get(), TEXT("hdr")))
	{
		return true;
	}
	else if (FParse::Param(FCommandLine::Get(), TEXT("nohdr")))
	{
		return false;
	}

	static const auto CVarHDRAllow = IConsoleManager::Get().FindTConsoleVariableDataInt(TEXT("r.AllowHDR"));
	if (CVarHDRAllow && CVarHDRAllow->GetValueOnAnyThread() != 0)
	{
		return true;
	}
	return false;
}

// Console platforms default HDR to on in the user settings, since this setting may not actually be exposed.
#if PLATFORM_XBOXONE || PLATFORM_PS4
const bool GUserSettingsDefaultHDRValue = true;
#else
const bool GUserSettingsDefaultHDRValue = false;
#endif

bool IsHDRAllowed()
{
	// HDR can be forced on or off on the commandline. Otherwise we check the cvar r.AllowHDR
	if (FParse::Param(FCommandLine::Get(), TEXT("hdr")))
	{
		return true;
	}
	else if (FParse::Param(FCommandLine::Get(), TEXT("nohdr")))
	{
		return false;
	}

	static const auto CVarHDRAllow = IConsoleManager::Get().FindTConsoleVariableDataInt(TEXT("r.AllowHDR"));
	if (CVarHDRAllow && CVarHDRAllow->GetValueOnAnyThread() != 0)
	{
		return true;
	}
	return false;
}

extern EWindowMode::Type GetWindowModeType(EWindowMode::Type WindowMode);

enum EGameUserSettingsVersion
{
	/** Version for user game settings. All settings will be wiped if the serialized version differs. */
	UE_GAMEUSERSETTINGS_VERSION = 5
};


UGameUserSettings::UGameUserSettings(const FObjectInitializer& ObjectInitializer)
:	Super(ObjectInitializer)
{
	SetToDefaults();
}

FIntPoint UGameUserSettings::GetScreenResolution() const
{
	return FIntPoint(ResolutionSizeX, ResolutionSizeY);
}

FIntPoint UGameUserSettings::GetLastConfirmedScreenResolution() const
{
	return FIntPoint(LastUserConfirmedResolutionSizeX, LastUserConfirmedResolutionSizeY);
}

FIntPoint UGameUserSettings::GetDesktopResolution() const
{
	FDisplayMetrics DisplayMetrics;
	if (FSlateApplication::IsInitialized())
	{
		FSlateApplication::Get().GetInitialDisplayMetrics(DisplayMetrics);
	}
	else
	{
		if (FApp::CanEverRender())
		{
			FDisplayMetrics::GetDisplayMetrics(DisplayMetrics);
		}
		else
		{
			// assume headless
			DisplayMetrics.PrimaryDisplayWidth = 0;
			DisplayMetrics.PrimaryDisplayHeight = 0;
		}
	}
	return FIntPoint(DisplayMetrics.PrimaryDisplayWidth, DisplayMetrics.PrimaryDisplayHeight);
}

void UGameUserSettings::SetScreenResolution(FIntPoint Resolution)
{
	if (ResolutionSizeX != Resolution.X || ResolutionSizeY != Resolution.Y)
	{
		ResolutionSizeX = Resolution.X;
		ResolutionSizeY = Resolution.Y;
		UpdateResolutionQuality();
	}
}

EWindowMode::Type UGameUserSettings::GetFullscreenMode() const
{
	return EWindowMode::ConvertIntToWindowMode(FullscreenMode);
}

EWindowMode::Type UGameUserSettings::GetLastConfirmedFullscreenMode() const
{
	return EWindowMode::ConvertIntToWindowMode(LastConfirmedFullscreenMode);
}

void UGameUserSettings::SetFullscreenMode( EWindowMode::Type InFullscreenMode )
{
	switch ( InFullscreenMode )
	{
		case EWindowMode::Fullscreen:
			FullscreenMode = 0;
			break;
		case EWindowMode::WindowedFullscreen:
			FullscreenMode = 1;
			break;
		case EWindowMode::Windowed:
		default:
			FullscreenMode = 2;
			break;
	}

	UpdateResolutionQuality();
}

EWindowMode::Type UGameUserSettings::GetPreferredFullscreenMode() const
{
	return PreferredFullscreenMode == 0 ? EWindowMode::Fullscreen : EWindowMode::WindowedFullscreen;
}

void UGameUserSettings::SetVSyncEnabled( bool bEnable )
{
	bUseVSync = bEnable;
}

bool UGameUserSettings::IsVSyncEnabled() const
{
	return bUseVSync;
}

void UGameUserSettings::SetDynamicResolutionEnabled(bool bEnable)
{
	bUseDynamicResolution = bEnable;
}

bool UGameUserSettings::IsDynamicResolutionEnabled() const
{
	return bUseDynamicResolution;
}

bool UGameUserSettings::IsScreenResolutionDirty() const
{
	bool bIsDirty = false;
	if ( GEngine && GEngine->GameViewport && GEngine->GameViewport->ViewportFrame )
	{
		bIsDirty = (ResolutionSizeX != GSystemResolution.ResX || ResolutionSizeY != GSystemResolution.ResY) ? true : false;
	}
	return bIsDirty;
}

bool UGameUserSettings::IsFullscreenModeDirty() const
{
	bool bIsDirty = false;
	if (GEngine && GEngine->GameViewport && GEngine->GameViewport->ViewportFrame)
	{
		EWindowMode::Type CurrentFullscreenMode = GEngine->GameViewport->Viewport->GetWindowMode();
		EWindowMode::Type NewFullscreenMode = GetFullscreenMode();
		bIsDirty = (CurrentFullscreenMode != NewFullscreenMode);
	}
	return bIsDirty;
}

bool UGameUserSettings::IsVSyncDirty() const
{
	bool bIsDirty = false;
	if ( GEngine && GEngine->GameViewport && GEngine->GameViewport->ViewportFrame )
	{
		static const auto CVar = IConsoleManager::Get().FindTConsoleVariableDataInt(TEXT("r.VSync"));
		bIsDirty = (bUseVSync != (CVar->GetValueOnGameThread() != 0));
	}
	return bIsDirty;
}

bool UGameUserSettings::IsDynamicResolutionDirty() const
{
	bool bIsDirty = false;
	if (GEngine && GEngine->GameViewport && GEngine->GameViewport->ViewportFrame)
	{
		bIsDirty = (bUseDynamicResolution != GEngine->GetDynamicResolutionUserSetting());
	}
	return bIsDirty;
}

bool UGameUserSettings::IsDirty() const
{
	return IsScreenResolutionDirty() || IsFullscreenModeDirty() || IsVSyncDirty() || IsDynamicResolutionDirty();
}

void UGameUserSettings::ConfirmVideoMode()
{
	LastConfirmedFullscreenMode = FullscreenMode;
	LastUserConfirmedResolutionSizeX = ResolutionSizeX;
	LastUserConfirmedResolutionSizeY = ResolutionSizeY;
}

void UGameUserSettings::RevertVideoMode()
{
	FullscreenMode = LastConfirmedFullscreenMode;
	ResolutionSizeX = LastUserConfirmedResolutionSizeX;
	ResolutionSizeY = LastUserConfirmedResolutionSizeY;
}

void UGameUserSettings::SetToDefaults()
{
	ResolutionSizeX = LastUserConfirmedResolutionSizeX = GetDefaultResolution().X;
	ResolutionSizeY = LastUserConfirmedResolutionSizeY = GetDefaultResolution().Y;
	WindowPosX = GetDefaultWindowPosition().X;
	WindowPosY = GetDefaultWindowPosition().Y;
	FullscreenMode = GetDefaultWindowMode();
	FrameRateLimit = 0.0f;
	MinResolutionScale = Scalability::MinResolutionScale;
	DesiredScreenWidth = 1280;
	DesiredScreenHeight = 720;
	LastCPUBenchmarkResult = -1.0f;
	LastGPUBenchmarkResult = -1.0f;
	LastCPUBenchmarkSteps.Empty();
	LastGPUBenchmarkSteps.Empty();
	LastGPUBenchmarkMultiplier = 1.0f;
	LastRecommendedScreenWidth = -1.0f;
	LastRecommendedScreenHeight = -1.0f;

	static const auto CVar = IConsoleManager::Get().FindTConsoleVariableDataInt(TEXT("r.FullScreenMode"));
	PreferredFullscreenMode = CVar->GetValueOnGameThread();

	ScalabilityQuality.SetDefaults();

	if (FApp::CanEverRender())
	{
		UpdateResolutionQuality();
	}

<<<<<<< HEAD
=======
	bUseDynamicResolution = false;
>>>>>>> e3a25b20
	bUseHDRDisplayOutput = GUserSettingsDefaultHDRValue;
	HDRDisplayOutputNits = 1000;
}

bool UGameUserSettings::IsVersionValid()
{
	return (Version == UE_GAMEUSERSETTINGS_VERSION);
}

void UGameUserSettings::UpdateVersion()
{
	Version = UE_GAMEUSERSETTINGS_VERSION;
}

void UGameUserSettings::UpdateResolutionQuality()
{
	const int32 MinHeight = UKismetSystemLibrary::GetMinYResolutionFor3DView();
	const int32 ScreenWidth = (FullscreenMode == EWindowMode::WindowedFullscreen) ? GetDesktopResolution().X : ResolutionSizeX;
	const int32 ScreenHeight = (FullscreenMode == EWindowMode::WindowedFullscreen) ? GetDesktopResolution().Y : ResolutionSizeY;
	MinResolutionScale = FMath::Max<float>(Scalability::MinResolutionScale, ((float)MinHeight / (float)ScreenHeight) * 100.0f);

	// Clamp the desired width to the actual window width
	if (ScreenWidth > 0 && DesiredScreenWidth > ScreenWidth)
	{
		DesiredScreenWidth = ScreenWidth;
	}

	// Clamp the desired height to the actual window height
	if (ScreenHeight > 0 && DesiredScreenHeight > ScreenHeight)
	{
		DesiredScreenHeight = ScreenHeight;
	}

	if (bUseDesiredScreenHeight)
	{
		ScalabilityQuality.ResolutionQuality = GetDefaultResolutionScale();
	}
	else
	{
		ScalabilityQuality.ResolutionQuality = FMath::Max(ScalabilityQuality.ResolutionQuality, MinResolutionScale);
	}

	OnGameUserSettingsUINeedsUpdate.Broadcast();
}

float UGameUserSettings::GetDefaultResolutionScale()
{
	const float DesiredResQuality = FindResolutionQualityForScreenSize(DesiredScreenWidth, DesiredScreenHeight);

	return FMath::Max(DesiredResQuality, MinResolutionScale);
}

float UGameUserSettings::GetRecommendedResolutionScale()
{
	const float RecommendedResQuality = FindResolutionQualityForScreenSize(LastRecommendedScreenWidth, LastRecommendedScreenHeight);

	return FMath::Max(RecommendedResQuality, MinResolutionScale);
}

float UGameUserSettings::FindResolutionQualityForScreenSize(float Width, float Height)
{
	float ResolutionQuality = 100.0f;

	const FIntPoint ScreenSize = (FullscreenMode == EWindowMode::WindowedFullscreen) ? GetDesktopResolution() : FIntPoint(ResolutionSizeX, ResolutionSizeY);
	const float ScreenAspectRatio = (float)ScreenSize.X / (float)ScreenSize.Y;
	const float AspectRatio = Width / Height;

	// If the screen aspect ratio is different than the target resolution's aspect ratio, we need to adjust the target width and height
	if (!FMath::IsNearlyEqual(ScreenAspectRatio, AspectRatio))
	{
		if (ScreenAspectRatio < AspectRatio)
		{
			// For smaller aspect ratios we allow more vertical space so that the screen width matches the width of the original mode
			Height = (Height * AspectRatio) / ScreenAspectRatio;
		}
		else
		{
			// For wider screens we try to choose a screen size that'd have similar total number of pixels as the original mode
			Height = FMath::Sqrt((Height * Height * AspectRatio) / ScreenAspectRatio);
		}
		Width = Height * AspectRatio;
	}

	if (Height < ScreenSize.Y)
	{
		ResolutionQuality = ((float)Height / (float)ScreenSize.Y) * 100.0f;
	}

	return ResolutionQuality;
}

void UGameUserSettings::SetFrameRateLimitCVar(float InLimit)
{
	GEngine->SetMaxFPS(FMath::Max(InLimit, 0.0f));
}

void UGameUserSettings::SetSyncIntervalCVar(int32 InInterval)
{
	static IConsoleVariable* SyncIntervalCVar = IConsoleManager::Get().FindConsoleVariable(TEXT("rhi.syncinterval"));
	if (ensure(SyncIntervalCVar))
	{
		SyncIntervalCVar->Set(InInterval, ECVF_SetByCode);
	}
}

void UGameUserSettings::SetSyncTypeCVar(int32 InType)
{
	static IConsoleVariable* SyncIntervalCVar = IConsoleManager::Get().FindConsoleVariable(TEXT("r.GTSyncType"));
	if (ensure(SyncIntervalCVar))
	{
		SyncIntervalCVar->Set(InType, ECVF_SetByCode);
	}
}

float UGameUserSettings::GetEffectiveFrameRateLimit()
{
	return FrameRateLimit;
}

void UGameUserSettings::SetPreferredFullscreenMode(int32 Mode)
{
	PreferredFullscreenMode = Mode;

	auto CVar = IConsoleManager::Get().FindConsoleVariable(TEXT("r.FullScreenMode"));
	if (CVar)
	{
		CVar->Set(Mode, ECVF_SetByGameSetting);
	}
}

void UGameUserSettings::ValidateSettings()
{
	// Should we wipe all user settings?
	if ( !IsVersionValid() )
	{
		// First try loading the settings, if they haven't been loaded before.
		LoadSettings(true);

		// If it still an old version, delete the user settings file and reload defaults.
		if ( !IsVersionValid() )
		{
			// Force reset if there aren't any default .ini settings.
			SetToDefaults();
			static const auto CVarVSync = IConsoleManager::Get().FindTConsoleVariableDataInt(TEXT("r.VSync"));
			SetVSyncEnabled(CVarVSync->GetValueOnGameThread() != 0 );

			if (GEngine)
			{
				SetDynamicResolutionEnabled(GEngine->GetDynamicResolutionUserSetting());
			}

			IFileManager::Get().Delete( *GGameUserSettingsIni );
			LoadSettings(true);
		}
	}

	if ( ResolutionSizeX <= 0 || ResolutionSizeY <= 0 )
	{
		SetScreenResolution(FIntPoint(GSystemResolution.ResX, GSystemResolution.ResY));

		// Set last confirmed video settings
		LastConfirmedFullscreenMode = FullscreenMode;
		LastUserConfirmedResolutionSizeX = ResolutionSizeX;
		LastUserConfirmedResolutionSizeY = ResolutionSizeY;
	}

#if !PLATFORM_PS4 && !PLATFORM_XBOXONE
	// We do not modify the user setting on console if HDR is not supported
	if (bUseHDRDisplayOutput && !SupportsHDRDisplayOutput())
	{
		bUseHDRDisplayOutput = false;
	}
#endif

	// The user settings have now been validated for the current version.
	UpdateVersion();
}

void UGameUserSettings::ApplyNonResolutionSettings()
{
	QUICK_SCOPE_CYCLE_COUNTER(GameUserSettings_ApplyNonResolutionSettings);

	ValidateSettings();

	// Update vsync cvar
	{
		FString ConfigSection = TEXT("SystemSettings");
#if WITH_EDITOR
		if (GIsEditor)
		{
			ConfigSection = TEXT("SystemSettingsEditor");
		}
#endif
		int32 VSyncValue = 0;
		if (GConfig->GetInt(*ConfigSection, TEXT("r.Vsync"), VSyncValue, GEngineIni))
		{
			// VSync was already set by system settings. We are capable of setting it here.
		}
		else
		{
			static auto CVar = IConsoleManager::Get().FindConsoleVariable(TEXT("r.VSync"));
			CVar->Set(IsVSyncEnabled(), ECVF_SetByGameSetting);
		}
	}

	GEngine->SetDynamicResolutionUserSetting(IsDynamicResolutionEnabled());

	if (!IsRunningDedicatedServer())
	{
		SetFrameRateLimitCVar(GetEffectiveFrameRateLimit());
	}

	// in init those are loaded earlier, after that we apply consolevariables.ini
	if (GEngine->IsInitialized())
	{
		Scalability::SetQualityLevels(ScalabilityQuality);
	}

	FAudioDevice* AudioDevice = GEngine->GetMainAudioDevice();
	if (AudioDevice)
	{
		FAudioQualitySettings AudioSettings = AudioDevice->GetQualityLevelSettings();
		AudioDevice->SetMaxChannels(AudioSettings.MaxChannels);
	}

	IConsoleManager::Get().CallAllConsoleVariableSinks();

	bool bWithEditor = false;
#if WITH_EDITOR
	if (GIsEditor)
	{
		bWithEditor = true;
	}
#endif

	bool bEnableHDR = ( IsHDRAllowed() && bUseHDRDisplayOutput && !bWithEditor );

	EnableHDRDisplayOutput(bEnableHDR, HDRDisplayOutputNits);
<<<<<<< HEAD
=======

>>>>>>> e3a25b20
}

void UGameUserSettings::ApplyResolutionSettings(bool bCheckForCommandLineOverrides)
{
#if UE_SERVER
	return;
#endif
	QUICK_SCOPE_CYCLE_COUNTER(GameUserSettings_ApplyResolutionSettings);

	ValidateSettings();

	EWindowMode::Type NewFullscreenMode = GetFullscreenMode();

	// Request a resolution change
	RequestResolutionChange(ResolutionSizeX, ResolutionSizeY, NewFullscreenMode, bCheckForCommandLineOverrides);

	if (NewFullscreenMode == EWindowMode::Fullscreen || NewFullscreenMode == EWindowMode::WindowedFullscreen)
	{
		SetPreferredFullscreenMode(NewFullscreenMode == EWindowMode::Fullscreen ? 0 : 1);
	}

	IConsoleManager::Get().CallAllConsoleVariableSinks();
}

void UGameUserSettings::ApplySettings(bool bCheckForCommandLineOverrides)
{
	ApplyResolutionSettings(bCheckForCommandLineOverrides);
	ApplyNonResolutionSettings();

	SaveSettings();
	UE_LOG(LogConsoleResponse, Display, TEXT(""));
}

void UGameUserSettings::LoadSettings( bool bForceReload/*=false*/ )
{
	QUICK_SCOPE_CYCLE_COUNTER(GameUserSettings_LoadSettings);

	if ( bForceReload )
	{
		LoadConfigIni( bForceReload );
	}
	LoadConfig(GetClass(), *GGameUserSettingsIni);

	// Note: Scalability::LoadState() should not be needed as we already loaded the settings earlier (needed so the engine can startup with that before the game is initialized)
	ScalabilityQuality = Scalability::GetQualityLevels();

	// Allow override using command-line settings
	bool bDetectingResolution = ResolutionSizeX == 0 || ResolutionSizeY == 0;

	if (bDetectingResolution)
	{
		ConfirmVideoMode();
	}

	// Update r.FullScreenMode CVar
	SetPreferredFullscreenMode(PreferredFullscreenMode);
}

void UGameUserSettings::RequestResolutionChange(int32 InResolutionX, int32 InResolutionY, EWindowMode::Type InWindowMode, bool bInDoOverrides /* = true */)
{
	if (bInDoOverrides)
	{
		UGameEngine::ConditionallyOverrideSettings(InResolutionX, InResolutionY, InWindowMode);
	}

	FSystemResolution::RequestResolutionChange(InResolutionX, InResolutionY, InWindowMode);
}

void UGameUserSettings::SaveSettings()
{
	QUICK_SCOPE_CYCLE_COUNTER(GameUserSettings_SaveSettings);

	// Save the Scalability state to the same ini file as it was loaded from in FEngineLoop::Preinit
	Scalability::SaveState(GIsEditor ? GEditorSettingsIni : GGameUserSettingsIni);
	SaveConfig(CPF_Config, *GGameUserSettingsIni);
}

void UGameUserSettings::LoadConfigIni( bool bForceReload/*=false*/ )
{
	// Load .ini, allowing merging
	FConfigCacheIni::LoadGlobalIniFile(GGameUserSettingsIni, TEXT("GameUserSettings"), NULL, bForceReload);
}

void UGameUserSettings::PreloadResolutionSettings()
{
	// Note: This preloads resolution settings without loading the user settings object.  
	// When changing this code care must be taken to ensure the window starts at the same resolution as the in game resolution
	LoadConfigIni();

	FString ScriptEngineCategory = TEXT("/Script/Engine.Engine");
	FString GameUserSettingsCategory = TEXT("/Script/Engine.GameUserSettings");

	GConfig->GetString(*ScriptEngineCategory, TEXT("GameUserSettingsClassName"), GameUserSettingsCategory, GEngineIni);

	int32 ResolutionX = GetDefaultResolution().X; 
	int32 ResolutionY = GetDefaultResolution().Y;
	EWindowMode::Type WindowMode = GetDefaultWindowMode();
	bool bUseDesktopResolution = false;
	bool bUseHDR = false;

	int32 Version=0;
	if( GConfig->GetInt(*GameUserSettingsCategory, TEXT("Version"), Version, GGameUserSettingsIni ) && Version == UE_GAMEUSERSETTINGS_VERSION )
	{
		GConfig->GetBool(*GameUserSettingsCategory, TEXT("bUseDesktopResolution"), bUseDesktopResolution, GGameUserSettingsIni );

		int32 WindowModeInt = (int32)WindowMode;
		GConfig->GetInt(*GameUserSettingsCategory, TEXT("FullscreenMode"), WindowModeInt, GGameUserSettingsIni);
		WindowMode = EWindowMode::ConvertIntToWindowMode(WindowModeInt);

		GConfig->GetInt(*GameUserSettingsCategory, TEXT("ResolutionSizeX"), ResolutionX, GGameUserSettingsIni);
		GConfig->GetInt(*GameUserSettingsCategory, TEXT("ResolutionSizeY"), ResolutionY, GGameUserSettingsIni);

#if PLATFORM_DESKTOP
		if (bUseDesktopResolution && ResolutionX == 0 && ResolutionY == 0 && WindowMode != EWindowMode::Windowed)
		{
			// Grab display metrics so we can get the primary display output size.
			FDisplayMetrics DisplayMetrics;
			FDisplayMetrics::GetDisplayMetrics(DisplayMetrics);

			ResolutionX = DisplayMetrics.PrimaryDisplayWidth;
			ResolutionY = DisplayMetrics.PrimaryDisplayHeight;
		}
#endif
		// Initialize HDR based on the high level switch and user settings
		if ( IsHDRAllowed() )
		{
			bool bUserSettingsUseHdr = GUserSettingsDefaultHDRValue;
			if (GConfig->GetBool(*GameUserSettingsCategory, TEXT("bUseHDRDisplayOutput"), bUserSettingsUseHdr, GGameUserSettingsIni))
			{
				bUseHDR = bUserSettingsUseHdr;
			}
		}

#if !PLATFORM_XBOXONE
		// Set the HDR switch
		static auto CVarHDROutputEnabled = IConsoleManager::Get().FindConsoleVariable(TEXT("r.HDR.EnableHDROutput"));
		if (CVarHDROutputEnabled)
		{
			CVarHDROutputEnabled->Set(bUseHDR ? 1 : 0, ECVF_SetByGameSetting);
		}
#endif
	}

	RequestResolutionChange(ResolutionX, ResolutionY, WindowMode);

	IConsoleManager::Get().CallAllConsoleVariableSinks();
}

FIntPoint UGameUserSettings::GetDefaultResolution()
{
	return FIntPoint::ZeroValue;
}

FIntPoint UGameUserSettings::GetDefaultWindowPosition()
{
	return FIntPoint(-1,-1);
}

EWindowMode::Type UGameUserSettings::GetDefaultWindowMode()
{
	// WindowedFullscreen should be the general default or games
	return EWindowMode::WindowedFullscreen;
}

void UGameUserSettings::ResetToCurrentSettings()
{
	if ( GEngine && GEngine->GameViewport && GEngine->GameViewport->GetWindow().IsValid() )
	{
		//handle the fullscreen setting
		SetFullscreenMode(GetWindowModeType(GEngine->GameViewport->GetWindow()->GetWindowMode()));

		//set the current resolution
		SetScreenResolution(FIntPoint(GSystemResolution.ResX, GSystemResolution.ResY));

		// Set the current VSync state
		static const auto CVarVSync = IConsoleManager::Get().FindTConsoleVariableDataInt(TEXT("r.VSync"));
		SetVSyncEnabled(CVarVSync->GetValueOnGameThread() != 0 );

		// Set the current dynamic resolution state
		SetDynamicResolutionEnabled(GEngine->GetDynamicResolutionUserSetting());

		// Reset to confirmed settings
		FullscreenMode = LastConfirmedFullscreenMode;
		ResolutionSizeX = LastUserConfirmedResolutionSizeX;
		ResolutionSizeY = LastUserConfirmedResolutionSizeY;

		// Reset the quality settings to the current levels
		ScalabilityQuality = Scalability::GetQualityLevels();

		UpdateResolutionQuality();
	}
}

void UGameUserSettings::SetWindowPosition(int32 WinX, int32 WinY)
{
	WindowPosX = WinX;
	WindowPosY = WinY;
}

FIntPoint UGameUserSettings::GetWindowPosition()
{
	return FIntPoint(WindowPosX, WindowPosY);
}

void UGameUserSettings::SetBenchmarkFallbackValues()
{
	ScalabilityQuality.SetBenchmarkFallback();
}

void UGameUserSettings::SetAudioQualityLevel(int32 QualityLevel)
{
	if (AudioQualityLevel != QualityLevel)
	{
		AudioQualityLevel = QualityLevel;

		USoundCue::StaticAudioQualityChanged(QualityLevel);
	}
}

void UGameUserSettings::SetFrameRateLimit(float NewLimit)
{
	FrameRateLimit = NewLimit;
}

float UGameUserSettings::GetFrameRateLimit() const
{
	return FrameRateLimit;
}

void UGameUserSettings::SetOverallScalabilityLevel(int32 Value)
{
	ScalabilityQuality.SetFromSingleQualityLevel(Value);	
}

int32 UGameUserSettings::GetOverallScalabilityLevel() const
{
	return ScalabilityQuality.GetSingleQualityLevel();
}

void UGameUserSettings::GetResolutionScaleInformation(float& CurrentScaleNormalized, int32& CurrentScaleValue, int32& MinScaleValue, int32& MaxScaleValue) const
{
	CurrentScaleValue = ScalabilityQuality.ResolutionQuality;
	MinScaleValue = MinResolutionScale;
	MaxScaleValue = Scalability::MaxResolutionScale;
	CurrentScaleNormalized = ((float)CurrentScaleValue - (float)MinScaleValue) / (float)(MaxScaleValue - MinScaleValue);
}

void UGameUserSettings::GetResolutionScaleInformationEx(float& CurrentScaleNormalized, float& CurrentScaleValue, float& MinScaleValue, float& MaxScaleValue) const
{
	CurrentScaleValue = ScalabilityQuality.ResolutionQuality;
	MinScaleValue = MinResolutionScale;
	MaxScaleValue = Scalability::MaxResolutionScale;
	CurrentScaleNormalized = ((float)CurrentScaleValue - (float)MinScaleValue) / (float)(MaxScaleValue - MinScaleValue);
}

void UGameUserSettings::SetResolutionScaleValue(int32 NewScaleValue)
{
	SetResolutionScaleValueEx((float)NewScaleValue);
}

void UGameUserSettings::SetResolutionScaleValueEx(float NewScaleValue)
{
	ScalabilityQuality.ResolutionQuality = FMath::Clamp(NewScaleValue, MinResolutionScale, Scalability::MaxResolutionScale);
	const int32 ScreenWidth = (FullscreenMode == EWindowMode::WindowedFullscreen) ? GetDesktopResolution().X : ResolutionSizeX;
	const int32 ScreenHeight = (FullscreenMode == EWindowMode::WindowedFullscreen) ? GetDesktopResolution().Y : ResolutionSizeY;
	DesiredScreenWidth = ScreenWidth * ScalabilityQuality.ResolutionQuality / 100.0f;
	DesiredScreenHeight = ScreenHeight * ScalabilityQuality.ResolutionQuality / 100.0f;
}

void UGameUserSettings::SetResolutionScaleNormalized(float NewScaleNormalized)
{
	const float RemappedValue = FMath::Lerp((float)MinResolutionScale, (float)Scalability::MaxResolutionScale, NewScaleNormalized);
	SetResolutionScaleValueEx(RemappedValue);
}

void UGameUserSettings::SetViewDistanceQuality(int32 Value)
{
	ScalabilityQuality.ViewDistanceQuality = Value;
}

int32 UGameUserSettings::GetViewDistanceQuality() const
{
	return ScalabilityQuality.ViewDistanceQuality;
}

void UGameUserSettings::SetShadowQuality(int32 Value)
{
	ScalabilityQuality.ShadowQuality = Value;
}

int32 UGameUserSettings::GetShadowQuality() const
{
	return ScalabilityQuality.ShadowQuality;
}

void UGameUserSettings::SetAntiAliasingQuality(int32 Value)
{
	ScalabilityQuality.AntiAliasingQuality = Value;
}

int32 UGameUserSettings::GetAntiAliasingQuality() const
{
	return ScalabilityQuality.AntiAliasingQuality;
}

void UGameUserSettings::SetTextureQuality(int32 Value)
{
	ScalabilityQuality.TextureQuality = Value;
}

int32 UGameUserSettings::GetTextureQuality() const
{
	return ScalabilityQuality.TextureQuality;
}

void UGameUserSettings::SetVisualEffectQuality(int32 Value)
{
	ScalabilityQuality.EffectsQuality = Value;
}

int32 UGameUserSettings::GetVisualEffectQuality() const
{
	return ScalabilityQuality.EffectsQuality;
}

void UGameUserSettings::SetPostProcessingQuality(int32 Value)
{
	ScalabilityQuality.PostProcessQuality = Value;
}

int32 UGameUserSettings::GetPostProcessingQuality() const
{
	return ScalabilityQuality.PostProcessQuality;
}

void UGameUserSettings::SetFoliageQuality(int32 Value)
{
	ScalabilityQuality.FoliageQuality = FMath::Clamp(Value, 0, 3);
}

int32 UGameUserSettings::GetFoliageQuality() const
{
	return ScalabilityQuality.FoliageQuality;
}

UGameUserSettings* UGameUserSettings::GetGameUserSettings()
{
	return GEngine->GetGameUserSettings();
}

void UGameUserSettings::RunHardwareBenchmark(int32 WorkScale, float CPUMultiplier, float GPUMultiplier)
{
	ScalabilityQuality = Scalability::BenchmarkQualityLevels(WorkScale, CPUMultiplier, GPUMultiplier);
	LastCPUBenchmarkResult = ScalabilityQuality.CPUBenchmarkResults;
	LastGPUBenchmarkResult = ScalabilityQuality.GPUBenchmarkResults;
	LastCPUBenchmarkSteps = ScalabilityQuality.CPUBenchmarkSteps;
	LastGPUBenchmarkSteps = ScalabilityQuality.GPUBenchmarkSteps;
	LastGPUBenchmarkMultiplier = GPUMultiplier;
}

void UGameUserSettings::ApplyHardwareBenchmarkResults()
{
	// Apply the new settings and save them
	Scalability::SetQualityLevels(ScalabilityQuality);
	Scalability::SaveState(GGameUserSettingsIni);

	SaveSettings();
}

bool UGameUserSettings::SupportsHDRDisplayOutput() const
{
	return GRHISupportsHDROutput;
}

void UGameUserSettings::EnableHDRDisplayOutput(bool bEnable, int32 DisplayNits /*= 1000*/)
{
	static IConsoleVariable* CVarHDROutputDevice = IConsoleManager::Get().FindConsoleVariable(TEXT("r.HDR.Display.OutputDevice"));
	static IConsoleVariable* CVarHDRColorGamut = IConsoleManager::Get().FindConsoleVariable(TEXT("r.HDR.Display.ColorGamut"));
	static IConsoleVariable* CVarHDROutputEnabled = IConsoleManager::Get().FindConsoleVariable(TEXT("r.HDR.EnableHDROutput"));

	if (ensure(CVarHDROutputDevice && CVarHDRColorGamut && CVarHDROutputEnabled))
	{
		check( !bEnable || IsHDRAllowed() );
		if (bEnable && !GRHISupportsHDROutput)
		{
			UE_LOG(LogConsoleResponse, Display, TEXT("Tried to enable HDR display output but unsupported, forcing off."));
			bEnable = false;
		}

		// Only support 1000 and 2000 nit curves so push to closest
		int32 DisplayNitLevel = (DisplayNits < 1500) ? 1000 : 2000;

		// Apply device-specific output encoding
		if (bEnable)
		{
			int32 OutputDevice = 0;
			int32 ColorGamut = 0;

#if PLATFORM_WINDOWS
			if (IsRHIDeviceNVIDIA() || IsRHIDeviceAMD())
			{
				// ScRGB, 1000 or 2000 nits, Rec2020
				OutputDevice = (DisplayNitLevel == 1000) ? 5 : 6;
				ColorGamut = 2;

				// Force exclusive fullscreen
				SetPreferredFullscreenMode(0);
				SetFullscreenMode(GetPreferredFullscreenMode());
				ApplyResolutionSettings(false);
			}
#elif PLATFORM_PS4
			{
				// PQ, 1000 or 2000 nits, Rec2020
				OutputDevice = (DisplayNitLevel == 1000) ? 3 : 4;
				ColorGamut = 2;
			}
#elif PLATFORM_MAC
			{
				// ScRGB, 1000 or 2000 nits, DCI-P3
				OutputDevice = (DisplayNitLevel == 1000) ? 5 : 6;
				ColorGamut = 1;
			}
#elif PLATFORM_XBOXONE
			{
				// PQ, 1000 or 2000 nits, Rec2020
				OutputDevice = (DisplayNitLevel == 1000) ? 3 : 4;
				ColorGamut = 2;
			}
#endif

			if (ensure(OutputDevice > 0 && ColorGamut > 0))
			{
				CVarHDROutputDevice->Set(OutputDevice, ECVF_SetByGameSetting);
				CVarHDRColorGamut->Set(ColorGamut, ECVF_SetByGameSetting);
				CVarHDROutputEnabled->Set(1, ECVF_SetByGameSetting);
			}
			else
			{
				UE_LOG(LogConsoleResponse, Display, TEXT("Tried to enable HDR display output but failed to find platform defaults, forcing off."));
				bEnable = false;
			}
		}

		// Always test this branch as can be used to flush errors
		if (!bEnable)
		{
			CVarHDROutputDevice->Set(0, ECVF_SetByGameSetting);
			CVarHDRColorGamut->Set(0, ECVF_SetByGameSetting);
			CVarHDROutputEnabled->Set(0, ECVF_SetByGameSetting);
		}

		// Update final requested state for saved config
#if !PLATFORM_PS4 && !PLATFORM_XBOXONE
		// Do not override the user setting on console (we rely on the OS setting)
		bUseHDRDisplayOutput = bEnable;
#endif
		HDRDisplayOutputNits = DisplayNitLevel;
	}
}

int32 UGameUserSettings::GetCurrentHDRDisplayNits() const
{
	return bUseHDRDisplayOutput ? HDRDisplayOutputNits : 0;
}

bool UGameUserSettings::IsHDREnabled() const
{
	return bUseHDRDisplayOutput;
}<|MERGE_RESOLUTION|>--- conflicted
+++ resolved
@@ -44,33 +44,6 @@
 	return false;
 }
 
-// Console platforms default HDR to on in the user settings, since this setting may not actually be exposed.
-#if PLATFORM_XBOXONE || PLATFORM_PS4
-const bool GUserSettingsDefaultHDRValue = true;
-#else
-const bool GUserSettingsDefaultHDRValue = false;
-#endif
-
-bool IsHDRAllowed()
-{
-	// HDR can be forced on or off on the commandline. Otherwise we check the cvar r.AllowHDR
-	if (FParse::Param(FCommandLine::Get(), TEXT("hdr")))
-	{
-		return true;
-	}
-	else if (FParse::Param(FCommandLine::Get(), TEXT("nohdr")))
-	{
-		return false;
-	}
-
-	static const auto CVarHDRAllow = IConsoleManager::Get().FindTConsoleVariableDataInt(TEXT("r.AllowHDR"));
-	if (CVarHDRAllow && CVarHDRAllow->GetValueOnAnyThread() != 0)
-	{
-		return true;
-	}
-	return false;
-}
-
 extern EWindowMode::Type GetWindowModeType(EWindowMode::Type WindowMode);
 
 enum EGameUserSettingsVersion
@@ -274,10 +247,7 @@
 		UpdateResolutionQuality();
 	}
 
-<<<<<<< HEAD
-=======
 	bUseDynamicResolution = false;
->>>>>>> e3a25b20
 	bUseHDRDisplayOutput = GUserSettingsDefaultHDRValue;
 	HDRDisplayOutputNits = 1000;
 }
@@ -516,10 +486,7 @@
 	bool bEnableHDR = ( IsHDRAllowed() && bUseHDRDisplayOutput && !bWithEditor );
 
 	EnableHDRDisplayOutput(bEnableHDR, HDRDisplayOutputNits);
-<<<<<<< HEAD
-=======
-
->>>>>>> e3a25b20
+
 }
 
 void UGameUserSettings::ApplyResolutionSettings(bool bCheckForCommandLineOverrides)
