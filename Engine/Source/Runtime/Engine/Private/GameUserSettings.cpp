// Copyright 1998-2014 Epic Games, Inc. All Rights Reserved.

#include "EnginePrivate.h"
#include "Slate.h"
#include "AudioDevice.h"
#include "Scalability.h"

extern EWindowMode::Type GetWindowModeType(EWindowMode::Type WindowMode);

enum EGameUserSettingsVersion
{
	/** Version for user game settings. All settings will be wiped if the serialized version differs. */
	UE_GAMEUSERSETTINGS_VERSION = 5
};


UGameUserSettings::UGameUserSettings(const class FPostConstructInitializeProperties& PCIP)
:	Super(PCIP)
{
	SetToDefaults();
}

FIntPoint UGameUserSettings::GetScreenResolution() const
{
	return FIntPoint(ResolutionSizeX, ResolutionSizeY);
}

FIntPoint UGameUserSettings::GetLastConfirmedScreenResolution() const
{
	return FIntPoint(LastUserConfirmedResolutionSizeX, LastUserConfirmedResolutionSizeY);
}

void UGameUserSettings::SetScreenResolution( FIntPoint Resolution )
{
	ResolutionSizeX = Resolution.X;
	ResolutionSizeY = Resolution.Y;
}

EWindowMode::Type UGameUserSettings::GetFullscreenMode() const
{
	return EWindowMode::ConvertIntToWindowMode(FullscreenMode);
}

EWindowMode::Type UGameUserSettings::GetLastConfirmedFullscreenMode() const
{
	return EWindowMode::ConvertIntToWindowMode(LastConfirmedFullscreenMode);
}

void UGameUserSettings::SetFullscreenMode( EWindowMode::Type InFullscreenMode )
{
	switch ( InFullscreenMode )
	{
		case EWindowMode::Fullscreen:
			FullscreenMode = 0;
			break;
		case EWindowMode::WindowedFullscreen:
			FullscreenMode = 1;
			break;
		case EWindowMode::WindowedMirror:
			FullscreenMode = 3;
			break;
		case EWindowMode::Windowed:
		default:
			FullscreenMode = 2;
			break;
	}
}

void UGameUserSettings::SetVSyncEnabled( bool bEnable )
{
	bUseVSync = bEnable;
}

bool UGameUserSettings::IsVSyncEnabled() const
{
	return bUseVSync;
}

bool UGameUserSettings::IsScreenResolutionDirty() const
{
	bool bIsDirty = false;
	if ( GEngine && GEngine->GameViewport && GEngine->GameViewport->ViewportFrame )
	{
		bIsDirty = (ResolutionSizeX != GSystemResolution.ResX || ResolutionSizeY != GSystemResolution.ResY) ? true : false;
	}
	return bIsDirty;
}

bool UGameUserSettings::IsFullscreenModeDirty() const
{
	bool bIsDirty = false;
	if ( GEngine && GEngine->GameViewport && GEngine->GameViewport->ViewportFrame )
	{
		EWindowMode::Type WindowMode = GEngine->GameViewport->IsFullScreenViewport() ? EWindowMode::Fullscreen : EWindowMode::Windowed;
		EWindowMode::Type CurrentFullscreenMode = GetWindowModeType(WindowMode);
		EWindowMode::Type NewFullscreenMode = GetFullscreenMode();
		bIsDirty = (CurrentFullscreenMode != NewFullscreenMode) ? true : false;
	}
	return bIsDirty;
}

bool UGameUserSettings::IsVSyncDirty() const
{
	bool bIsDirty = false;
	if ( GEngine && GEngine->GameViewport && GEngine->GameViewport->ViewportFrame )
	{
		static const auto CVar = IConsoleManager::Get().FindTConsoleVariableDataInt(TEXT("r.VSync"));
		bIsDirty = (bUseVSync != (CVar->GetValueOnGameThread() != 0));
	}
	return bIsDirty;
}

bool UGameUserSettings::IsDirty() const
{
	return IsScreenResolutionDirty() || IsFullscreenModeDirty() || IsVSyncDirty();
}

void UGameUserSettings::ConfirmVideoMode()
{
	LastConfirmedFullscreenMode = FullscreenMode;
	LastUserConfirmedResolutionSizeX = ResolutionSizeX;
	LastUserConfirmedResolutionSizeY = ResolutionSizeY;
}

void UGameUserSettings::RevertVideoMode()
{
	FullscreenMode = LastConfirmedFullscreenMode;
	ResolutionSizeX = LastUserConfirmedResolutionSizeX;
	ResolutionSizeY = LastUserConfirmedResolutionSizeY;
}

void UGameUserSettings::SetToDefaults()
{
	ResolutionSizeX = LastUserConfirmedResolutionSizeX = GetDefaultResolution().X;
	ResolutionSizeY = LastUserConfirmedResolutionSizeY = GetDefaultResolution().Y;
	WindowPosX = GetDefaultWindowPosition().X;
	WindowPosY = GetDefaultWindowPosition().Y;
	FullscreenMode = GetDefaultWindowMode();

	ScalabilityQuality.SetDefaults();
}

bool UGameUserSettings::IsVersionValid()
{
	return (Version == UE_GAMEUSERSETTINGS_VERSION);
}

void UGameUserSettings::UpdateVersion()
{
	Version = UE_GAMEUSERSETTINGS_VERSION;
}

void UGameUserSettings::ValidateSettings()
{
	// Should we wipe all user settings?
	if ( !IsVersionValid() )
	{
		// First try loading the settings, if they haven't been loaded before.
		LoadSettings(true);

		// If it still an old version, delete the user settings file and reload defaults.
		if ( !IsVersionValid() )
		{
			// Force reset if there aren't any default .ini settings.
			SetToDefaults();
			static const auto CVar = IConsoleManager::Get().FindTConsoleVariableDataInt(TEXT("r.VSync"));
			SetVSyncEnabled( CVar->GetValueOnGameThread() != 0 );

			IFileManager::Get().Delete( *GGameUserSettingsIni );
			LoadSettings(true);
		}
	}

	if ( ResolutionSizeX <= 0 || ResolutionSizeY <= 0 )
	{
		SetScreenResolution(FIntPoint(GSystemResolution.ResX, GSystemResolution.ResY));

		// Set last confirmed video settings
		LastConfirmedFullscreenMode = FullscreenMode;
		LastUserConfirmedResolutionSizeX = ResolutionSizeX;
		LastUserConfirmedResolutionSizeY = ResolutionSizeY;
	}

	// The user settings have now been validated for the current version.
	UpdateVersion();
}

<<<<<<< HEAD
void UGameUserSettings::ApplySettings(bool bCheckForCommandLineOverrides)
=======
void UGameUserSettings::ApplyNonResolutionSettings()
>>>>>>> 1d429763
{
	ValidateSettings();

	bool bIsDirty = IsDirty();
	EWindowMode::Type NewWindowMode = GetFullscreenMode();

	{
		IConsoleVariable* CVar = IConsoleManager::Get().FindConsoleVariable(TEXT("r.FullScreenMode")); 
		CVar->Set(NewWindowMode);
	}

<<<<<<< HEAD
	// Request a resolution change
	RequestResolutionChange(ResolutionSizeX, ResolutionSizeY, NewWindowMode, bCheckForCommandLineOverrides);

=======
>>>>>>> 1d429763
	// Update vsync cvar
	{
		auto CVar = IConsoleManager::Get().FindConsoleVariable(TEXT("r.VSync")); 
		CVar->Set(IsVSyncEnabled());
	}

	// in init those are loaded earlier, after that we apply consolevariables.ini
	if(GEngine->IsInitialized())
	{
		Scalability::SetQualityLevels(ScalabilityQuality);
	}

	IConsoleManager::Get().CallAllConsoleVariableSinks();
}

void UGameUserSettings::ApplyResolutionSettings(bool bCheckForCommandLineOverrides)
{
	ValidateSettings();

	EWindowMode::Type NewFullscreenMode = GetFullscreenMode();

	{
		IConsoleVariable* CVar = IConsoleManager::Get().FindConsoleVariable(TEXT("r.FullScreenMode"));
		CVar->Set(NewFullscreenMode);
	}

	// Request a resolution change
	RequestResolutionChange(ResolutionSizeX, ResolutionSizeY, NewFullscreenMode, bCheckForCommandLineOverrides);
	IConsoleManager::Get().CallAllConsoleVariableSinks();

	SaveSettings();
}

<<<<<<< HEAD
void UGameUserSettings::ApplySettings()
{
	// deprecated.  calling the new version with true to match 4.3 behavior
	// should generally use false going forward except when you want command line options to override settings
=======
void UGameUserSettings::ApplySettings(bool bCheckForCommandLineOverrides)
{
	ApplyResolutionSettings(bCheckForCommandLineOverrides);
	ApplyNonResolutionSettings();

	UE_LOG(LogConsoleResponse, Display, TEXT(""));
}

void UGameUserSettings::ApplySettings()
{
>>>>>>> 1d429763
	ApplySettings(true);
}

void UGameUserSettings::LoadSettings( bool bForceReload/*=false*/ )
{
	if ( bForceReload )
	{
		LoadConfigIni( bForceReload );
	}
	LoadConfig(GetClass(), *GGameUserSettingsIni);


	// Note: Scalability::LoadState() should not be needed as we already loaed the settings earlier (needed so the engine can startup with that before the game is initialized)
	ScalabilityQuality = Scalability::GetQualityLevels();

	// Allow override using command-line settings
	bool bDetectingResolution = ResolutionSizeX == 0 || ResolutionSizeY == 0;

	if (bDetectingResolution)
	{
		ConfirmVideoMode();
	}
}

<<<<<<< HEAD
void UGameUserSettings::RequestResolutionChange(int32 InResolutionX, int32 InResolutionY, EWindowMode::Type InWindowMode, bool bConditionallyOverride)
{
	if (bConditionallyOverride)
=======
void UGameUserSettings::RequestResolutionChange(int32 InResolutionX, int32 InResolutionY, EWindowMode::Type InWindowMode, bool bInDoOverrides /* = true */)
{
	if (bInDoOverrides)
	{
		UGameEngine::ConditionallyOverrideSettings(InResolutionX, InResolutionY, InWindowMode);
	}


>>>>>>> 1d429763
	{
		// check to see if the command line params should override the requested change
		UGameEngine::ConditionallyOverrideSettings(InResolutionX, InResolutionY, InWindowMode);
		{
			IConsoleVariable* CVar = IConsoleManager::Get().FindConsoleVariable(TEXT("r.FullScreenMode"));
			CVar->Set(InWindowMode);
		}
	}
	FSystemResolution::RequestResolutionChange(InResolutionX, InResolutionY, InWindowMode);
}

void UGameUserSettings::SaveSettings()
{
	SaveConfig(CPF_Config, *GGameUserSettingsIni);
	Scalability::SaveState(GGameUserSettingsIni);
}

void UGameUserSettings::LoadConfigIni( bool bForceReload/*=false*/ )
{
	// Load .ini, allowing merging
	FConfigCacheIni::LoadGlobalIniFile(GGameUserSettingsIni, TEXT("GameUserSettings"), NULL, NULL, bForceReload);
}

void UGameUserSettings::PreloadResolutionSettings()
{
	// Note: This preloads resolution settings without loading the user settings object.  
	// When changing this code care must be taken to ensure the window starts at the same resolution as the in game resolution
	LoadConfigIni();

	FString ScriptEngineCategory = TEXT("/Script/Engine.Engine");
	FString GameUserSettingsCategory = TEXT("/Script/Engine.GameUserSettings");

	GConfig->GetString(*ScriptEngineCategory, TEXT("GameUserSettingsClassName"), GameUserSettingsCategory, GEngineIni);

	int32 ResolutionX = GetDefaultResolution().X; 
	int32 ResolutionY = GetDefaultResolution().Y;
	EWindowMode::Type WindowMode = GetDefaultWindowMode();
	bool bUseDesktopResolution = false;

	int32 Version=0;
	if( GConfig->GetInt(*GameUserSettingsCategory, TEXT("Version"), Version, GGameUserSettingsIni ) && Version == UE_GAMEUSERSETTINGS_VERSION )
	{
		GConfig->GetBool(*GameUserSettingsCategory, TEXT("bUseDesktopResolution"), bUseDesktopResolution, GGameUserSettingsIni );

		int32 WindowModeInt = (int32)WindowMode;
		GConfig->GetInt(*GameUserSettingsCategory, TEXT("FullscreenMode"), WindowModeInt, GGameUserSettingsIni);
		WindowMode = EWindowMode::ConvertIntToWindowMode(WindowModeInt);

		GConfig->GetInt(*GameUserSettingsCategory, TEXT("ResolutionSizeX"), ResolutionX, GGameUserSettingsIni);
		GConfig->GetInt(*GameUserSettingsCategory, TEXT("ResolutionSizeY"), ResolutionY, GGameUserSettingsIni);

#if PLATFORM_DESKTOP
		if (bUseDesktopResolution && ResolutionX == 0 && ResolutionY == 0 && WindowMode != EWindowMode::Windowed)
		{
			// Grab display metrics so we can get the primary display output size.
			FDisplayMetrics DisplayMetrics;
			FDisplayMetrics::GetDisplayMetrics(DisplayMetrics);

			ResolutionX = DisplayMetrics.PrimaryDisplayWidth;
			ResolutionY = DisplayMetrics.PrimaryDisplayHeight;
		}
#endif
	}

	{
		auto CVar = IConsoleManager::Get().FindConsoleVariable(TEXT("r.FullScreenMode")); 
		CVar->Set((int32)WindowMode);
	}

<<<<<<< HEAD
	RequestResolutionChange(ResolutionX, ResolutionY, WindowMode, true);
=======
	RequestResolutionChange(ResolutionX, ResolutionY, WindowMode, false);
>>>>>>> 1d429763

	IConsoleManager::Get().CallAllConsoleVariableSinks();
}

FIntPoint UGameUserSettings::GetDefaultResolution()
{
	return FIntPoint::ZeroValue;
}

FIntPoint UGameUserSettings::GetDefaultWindowPosition()
{
	return FIntPoint(-1,-1);
}

EWindowMode::Type UGameUserSettings::GetDefaultWindowMode()
{
	return EWindowMode::Windowed;
}

void UGameUserSettings::ResetToCurrentSettings()
{
	if ( GEngine && GEngine->GameViewport && GEngine->GameViewport->GetWindow().IsValid() )
	{
		//handle the fullscreen setting
		SetFullscreenMode(GetWindowModeType(GEngine->GameViewport->GetWindow()->GetWindowMode()));

		//set the current resolution
		SetScreenResolution(FIntPoint(GSystemResolution.ResX, GSystemResolution.ResY));

		// Set the current VSync state
		static const auto CVar = IConsoleManager::Get().FindTConsoleVariableDataInt(TEXT("r.VSync"));
		SetVSyncEnabled( CVar->GetValueOnGameThread() != 0 );

		// Reset to confirmed settings
		FullscreenMode = LastConfirmedFullscreenMode;
		ResolutionSizeX = LastUserConfirmedResolutionSizeX;
		ResolutionSizeY = LastUserConfirmedResolutionSizeY;

		// Reset the quality settings to the current levels
		ScalabilityQuality = Scalability::GetQualityLevels();
	}
}

void UGameUserSettings::SetWindowPosition(int32 WinX, int32 WinY)
{
	WindowPosX = WinX;
	WindowPosY = WinY;
}

FIntPoint UGameUserSettings::GetWindowPosition()
{
	return FIntPoint(WindowPosX, WindowPosY);
}

void UGameUserSettings::SetBenchmarkFallbackValues()
{
	ScalabilityQuality.SetBenchmarkFallback();
}
<|MERGE_RESOLUTION|>--- conflicted
+++ resolved
@@ -185,11 +185,7 @@
 	UpdateVersion();
 }
 
-<<<<<<< HEAD
-void UGameUserSettings::ApplySettings(bool bCheckForCommandLineOverrides)
-=======
 void UGameUserSettings::ApplyNonResolutionSettings()
->>>>>>> 1d429763
 {
 	ValidateSettings();
 
@@ -201,12 +197,6 @@
 		CVar->Set(NewWindowMode);
 	}
 
-<<<<<<< HEAD
-	// Request a resolution change
-	RequestResolutionChange(ResolutionSizeX, ResolutionSizeY, NewWindowMode, bCheckForCommandLineOverrides);
-
-=======
->>>>>>> 1d429763
 	// Update vsync cvar
 	{
 		auto CVar = IConsoleManager::Get().FindConsoleVariable(TEXT("r.VSync")); 
@@ -240,12 +230,6 @@
 	SaveSettings();
 }
 
-<<<<<<< HEAD
-void UGameUserSettings::ApplySettings()
-{
-	// deprecated.  calling the new version with true to match 4.3 behavior
-	// should generally use false going forward except when you want command line options to override settings
-=======
 void UGameUserSettings::ApplySettings(bool bCheckForCommandLineOverrides)
 {
 	ApplyResolutionSettings(bCheckForCommandLineOverrides);
@@ -256,7 +240,6 @@
 
 void UGameUserSettings::ApplySettings()
 {
->>>>>>> 1d429763
 	ApplySettings(true);
 }
 
@@ -281,11 +264,6 @@
 	}
 }
 
-<<<<<<< HEAD
-void UGameUserSettings::RequestResolutionChange(int32 InResolutionX, int32 InResolutionY, EWindowMode::Type InWindowMode, bool bConditionallyOverride)
-{
-	if (bConditionallyOverride)
-=======
 void UGameUserSettings::RequestResolutionChange(int32 InResolutionX, int32 InResolutionY, EWindowMode::Type InWindowMode, bool bInDoOverrides /* = true */)
 {
 	if (bInDoOverrides)
@@ -294,14 +272,9 @@
 	}
 
 
->>>>>>> 1d429763
-	{
-		// check to see if the command line params should override the requested change
-		UGameEngine::ConditionallyOverrideSettings(InResolutionX, InResolutionY, InWindowMode);
-		{
-			IConsoleVariable* CVar = IConsoleManager::Get().FindConsoleVariable(TEXT("r.FullScreenMode"));
-			CVar->Set(InWindowMode);
-		}
+	{
+		IConsoleVariable* CVar = IConsoleManager::Get().FindConsoleVariable(TEXT("r.FullScreenMode"));
+		CVar->Set(InWindowMode);
 	}
 	FSystemResolution::RequestResolutionChange(InResolutionX, InResolutionY, InWindowMode);
 }
@@ -364,11 +337,7 @@
 		CVar->Set((int32)WindowMode);
 	}
 
-<<<<<<< HEAD
-	RequestResolutionChange(ResolutionX, ResolutionY, WindowMode, true);
-=======
 	RequestResolutionChange(ResolutionX, ResolutionY, WindowMode, false);
->>>>>>> 1d429763
 
 	IConsoleManager::Get().CallAllConsoleVariableSinks();
 }
