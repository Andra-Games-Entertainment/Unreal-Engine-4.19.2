// Copyright 1998-2017 Epic Games, Inc. All Rights Reserved.

#include "CoreMinimal.h"
#include "Misc/MessageDialog.h"
#include "Stats/Stats.h"
#include "UObject/UObjectBaseUtility.h"
#include "HAL/IConsoleManager.h"
#include "Async/TaskGraphInterfaces.h"
#include "EngineDefines.h"
#include "Engine/EngineBaseTypes.h"
#include "Engine/EngineTypes.h"
#include "Components/ActorComponent.h"
#include "Components/SceneComponent.h"
#include "CollisionQueryParams.h"
#include "WorldCollision.h"
#include "PhysicsEngine/BodyInstance.h"
#include "Components/PrimitiveComponent.h"
#include "SkeletalMeshTypes.h"
#include "ClothSimData.h"
#include "Engine/SkeletalMesh.h"
#include "Components/SkeletalMeshComponent.h"
#include "DrawDebugHelpers.h"
#include "SkeletalRender.h"
#include "SkeletalRenderPublic.h"
#include "ModuleManager.h"

#include "Logging/MessageLog.h"
#include "CollisionDebugDrawingPublic.h"

#if WITH_PHYSX
	#include "SceneManagement.h"
	#include "PhysXPublic.h"
	#include "PhysicsEngine/PhysXSupport.h"
#endif

#if WITH_APEX

#if WITH_APEX_CLOTHING
	// for cloth morph target	
	#include "Animation/MorphTarget.h"

#endif// #if WITH_APEX_CLOTHING

#endif//#if WITH_APEX
#include "PhysicsEngine/ConstraintInstance.h"
#include "PhysicsEngine/PhysicsConstraintTemplate.h"
#include "PhysicsEngine/BodySetup.h"
#include "PhysicsEngine/PhysicsAsset.h"

#if WITH_EDITOR
#include "ClothingSystemEditorInterfaceModule.h"
#include "SimulationEditorExtender.h"
#endif

#define LOCTEXT_NAMESPACE "SkeletalMeshComponentPhysics"

DECLARE_CYCLE_STAT(TEXT("CreateClothing"), STAT_CreateClothing, STATGROUP_Physics);


extern TAutoConsoleVariable<int32> CVarEnableClothPhysics;

//This is the total cloth time split up among multiple computation (updating gpu, updating sim, etc...)
DECLARE_CYCLE_STAT(TEXT("Cloth Total"), STAT_ClothTotalTime, STATGROUP_Physics);
DECLARE_CYCLE_STAT(TEXT("Cloth Writeback"), STAT_ClothWriteback, STATGROUP_Physics);

void FSkeletalMeshComponentClothTickFunction::ExecuteTick(float DeltaTime, enum ELevelTick TickType, ENamedThreads::Type CurrentThread, const FGraphEventRef& MyCompletionGraphEvent)
{
	QUICK_SCOPE_CYCLE_COUNTER(FSkeletalMeshComponentClothTickFunction_ExecuteTick);
	FActorComponentTickFunction::ExecuteTickHelper(Target,/*bTickInEditor=*/ false, DeltaTime, TickType, [this](float DilatedTime)
	{
		Target->TickClothing(DilatedTime, *this);
	});
}

FString FSkeletalMeshComponentClothTickFunction::DiagnosticMessage()
{
	return TEXT("FSkeletalMeshComponentClothTickFunction");
}

void FSkeletalMeshComponentEndPhysicsTickFunction::ExecuteTick(float DeltaTime, enum ELevelTick TickType, ENamedThreads::Type CurrentThread, const FGraphEventRef& MyCompletionGraphEvent)
{
	QUICK_SCOPE_CYCLE_COUNTER(FSkeletalMeshComponentEndPhysicsTickFunction_ExecuteTick);
	FActorComponentTickFunction::ExecuteTickHelper(Target, /*bTickInEditor=*/ false, DeltaTime, TickType, [this](float DilatedTime)
	{
		Target->EndPhysicsTickComponent(*this);
	});
}

FString FSkeletalMeshComponentEndPhysicsTickFunction::DiagnosticMessage()
{
	return TEXT("FSkeletalMeshComponentEndPhysicsTickFunction");
}

void USkeletalMeshComponent::CreateBodySetup()
{
	check(SkeletalMesh);

	if (BodySetup == NULL)
	{
		BodySetup = NewObject<UBodySetup>(this);
	}

	UBodySetup* OriginalBodySetup = SkeletalMesh->GetBodySetup();
	
	BodySetup->CopyBodyPropertiesFrom(OriginalBodySetup);
	BodySetup->CollisionTraceFlag = CTF_UseComplexAsSimple;

	BodySetup->CookedFormatDataOverride = &OriginalBodySetup->CookedFormatData;

	//need to recreate meshes
	BodySetup->ClearPhysicsMeshes();
	BodySetup->CreatePhysicsMeshes();
}

//
//	USkeletalMeshComponent
//
UBodySetup* USkeletalMeshComponent::GetBodySetup()
{
	if (bEnablePerPolyCollision == false)
	{
		UPhysicsAsset * const PhysicsAsset = GetPhysicsAsset();
		if (SkeletalMesh && PhysicsAsset)
		{
			for (int32 i = 0; i < SkeletalMesh->RefSkeleton.GetNum(); i++)
			{
				int32 BodyIndex = PhysicsAsset->FindBodyIndex(SkeletalMesh->RefSkeleton.GetBoneName(i));
				if (BodyIndex != INDEX_NONE)
				{
					return PhysicsAsset->SkeletalBodySetups[BodyIndex];
				}
			}
		}
	}
	else
	{
		if (BodySetup == NULL)
		{
			CreateBodySetup();
		}

		return BodySetup;
	}


	return NULL;
}

bool USkeletalMeshComponent::CanEditSimulatePhysics()
{
	return GetPhysicsAsset() != nullptr;
}

void USkeletalMeshComponent::SetSimulatePhysics(bool bSimulate)
{
	if ( !bEnablePhysicsOnDedicatedServer && IsRunningDedicatedServer() )
	{
		return;
	}

	BodyInstance.bSimulatePhysics = bSimulate;

	// enable blending physics
	bBlendPhysics = bSimulate;

	//Go through body setups and see which bodies should be turned on and off
	if (UPhysicsAsset * PhysAsset = GetPhysicsAsset())
	{
		for (int32 BodyIdx = 0; BodyIdx < Bodies.Num(); ++BodyIdx)
		{
			if (FBodyInstance* BodyInst = Bodies[BodyIdx])
			{
				if (UBodySetup * PhysAssetBodySetup = PhysAsset->SkeletalBodySetups[BodyIdx])
				{
					if (PhysAssetBodySetup->PhysicsType == EPhysicsType::PhysType_Default)
					{
						BodyInst->SetInstanceSimulatePhysics(bSimulate);
					}
				}
			}
		}
	}

	if(IsSimulatingPhysics())
	{
		SetRootBodyIndex(RootBodyData.BodyIndex);	//Update the root body data cache in case animation has moved root body relative to root joint
	}

	UpdateEndPhysicsTickRegisteredState();
	UpdateClothTickRegisteredState();
}

void USkeletalMeshComponent::OnComponentCollisionSettingsChanged()
{
	for(int32 i=0; i<Bodies.Num(); i++)
	{
		Bodies[i]->UpdatePhysicsFilterData();
	}

	if (SceneProxy)
	{
		((FSkeletalMeshSceneProxy*)SceneProxy)->SetCollisionEnabled_GameThread(IsCollisionEnabled());
	}

	Super::OnComponentCollisionSettingsChanged();
}

void USkeletalMeshComponent::AddRadialImpulse(FVector Origin, float Radius, float Strength, ERadialImpulseFalloff Falloff, bool bVelChange)
{
	if(bIgnoreRadialImpulse)
	{
		return;
	}

	PendingRadialForces.Emplace(Origin, Radius, Strength, Falloff, bVelChange, FPendingRadialForces::EType::AddImpulse);
	
	const float StrengthPerMass = Strength / FMath::Max(GetMass(), KINDA_SMALL_NUMBER);
	for(FBodyInstance* Body : Bodies)
	{
		const float StrengthPerBody = bVelChange ? Strength : (StrengthPerMass * Body->GetBodyMass());
		Body->AddRadialImpulseToBody(Origin, Radius, StrengthPerBody, Falloff, bVelChange);
	}
}



void USkeletalMeshComponent::AddRadialForce(FVector Origin, float Radius, float Strength, ERadialImpulseFalloff Falloff, bool bAccelChange)
{
	if(bIgnoreRadialForce)
	{
		return;
	}

	PendingRadialForces.Emplace(Origin, Radius, Strength, Falloff, bAccelChange, FPendingRadialForces::EType::AddForce);

	const float StrengthPerMass = Strength / FMath::Max(GetMass(), KINDA_SMALL_NUMBER);
	for (FBodyInstance* Body : Bodies)
	{
		const float StrengthPerBody = bAccelChange ? Strength : (StrengthPerMass * Body->GetBodyMass());
		Body->AddRadialForceToBody(Origin, Radius, StrengthPerBody, Falloff, bAccelChange);
	}
}

void USkeletalMeshComponent::WakeAllRigidBodies()
{
	for (int32 i=0; i < Bodies.Num(); i++)
	{
		FBodyInstance* BI = Bodies[i];
		check(BI);
		BI->WakeInstance();
	}
}

void USkeletalMeshComponent::PutAllRigidBodiesToSleep()
{
	for (int32 i=0; i < Bodies.Num(); i++)
	{
		FBodyInstance* BI = Bodies[i];
		check(BI);
		BI->PutInstanceToSleep();
	}
}


bool USkeletalMeshComponent::IsAnyRigidBodyAwake()
{
	bool bAwake = false;

	// ..iterate over each body to find any that are awak
	for(int32 i=0; i<Bodies.Num(); i++)
	{
		FBodyInstance* BI = Bodies[i];
		check(BI);
		if(BI->IsInstanceAwake())
		{
			// Found an awake one - so mesh is considered 'awake'
			bAwake = true;
			continue;
		}
	}

	return bAwake;
}


void USkeletalMeshComponent::SetAllPhysicsLinearVelocity(FVector NewVel, bool bAddToCurrent)
{
	for (int32 i=0; i < Bodies.Num(); i++)
	{
		FBodyInstance* BodyInst = Bodies[i];
		check(BodyInst);
		BodyInst->SetLinearVelocity(NewVel, bAddToCurrent);
	}
}

void USkeletalMeshComponent::SetAllPhysicsAngularVelocity(FVector const& NewAngVel, bool bAddToCurrent)
{
	if(RootBodyData.BodyIndex != INDEX_NONE && RootBodyData.BodyIndex < Bodies.Num())
	{
		// Find the root actor. We use its location as the center of the rotation.
		FBodyInstance* RootBodyInst = Bodies[ RootBodyData.BodyIndex ];
		check(RootBodyInst);
		FTransform RootTM = RootBodyInst->GetUnrealWorldTransform();

		FVector RootPos = RootTM.GetLocation();

		// Iterate over each bone, updating its velocity
		for (int32 i = 0; i < Bodies.Num(); i++)
		{
			FBodyInstance* const BI = Bodies[i];
			check(BI);

			BI->SetAngularVelocity(NewAngVel, bAddToCurrent);
		}
	}
}

void USkeletalMeshComponent::SetAllPhysicsPosition(FVector NewPos)
{
	if(RootBodyData.BodyIndex != INDEX_NONE && RootBodyData.BodyIndex < Bodies.Num())
	{
		// calculate the deltas to get the root body to NewPos
		FBodyInstance* RootBI = Bodies[RootBodyData.BodyIndex];
		check(RootBI);
		if(RootBI->IsValidBodyInstance())
		{
			// move the root body
			FTransform RootBodyTM = RootBI->GetUnrealWorldTransform();
			FVector DeltaLoc = NewPos - RootBodyTM.GetLocation();
			RootBodyTM.SetTranslation(NewPos);
			RootBI->SetBodyTransform(RootBodyTM, ETeleportType::TeleportPhysics);

#if DO_CHECK
			FVector RelativeVector = (RootBI->GetUnrealWorldTransform().GetLocation() - NewPos);
			check(RelativeVector.SizeSquared() < 1.f);
#endif

			// apply the delta to all the other bodies
			for (int32 i = 0; i < Bodies.Num(); i++)
			{
				if (i != RootBodyData.BodyIndex)
				{
					FBodyInstance* BI = Bodies[i];
					check(BI);

					FTransform BodyTM = BI->GetUnrealWorldTransform();
					BodyTM.SetTranslation(BodyTM.GetTranslation() + DeltaLoc);
					BI->SetBodyTransform(BodyTM, ETeleportType::TeleportPhysics);
				}
			}

			// Move component to new physics location
			SyncComponentToRBPhysics();
		}
	}
}

void USkeletalMeshComponent::SetAllPhysicsRotation(FRotator NewRot)
{
	SetAllPhysicsRotation(NewRot.Quaternion());
}

void USkeletalMeshComponent::SetAllPhysicsRotation(const FQuat& NewRot)
{
#if ENABLE_NAN_DIAGNOSTIC
	if (NewRot.ContainsNaN())
	{
		logOrEnsureNanError(TEXT("USkeletalMeshComponent::SetAllPhysicsRotation found NaN in parameter NewRot: %s"), *NewRot.ToString());
	}
#endif
	if(RootBodyData.BodyIndex != INDEX_NONE && RootBodyData.BodyIndex < Bodies.Num())
	{
		// calculate the deltas to get the root body to NewRot
		FBodyInstance* RootBI = Bodies[RootBodyData.BodyIndex];
		check(RootBI);
		if(RootBI->IsValidBodyInstance())
		{
			// move the root body
			FTransform RootBodyTM = RootBI->GetUnrealWorldTransform();
			FQuat DeltaQuat = RootBodyTM.GetRotation().Inverse() * NewRot;
			RootBodyTM.SetRotation(NewRot);
			RootBI->SetBodyTransform(RootBodyTM, ETeleportType::TeleportPhysics);

			// apply the delta to all the other bodies
			for (int32 i = 0; i < Bodies.Num(); i++)
			{
				if (i != RootBodyData.BodyIndex)
				{
					FBodyInstance* BI = Bodies[i];
					check(BI);

					FTransform BodyTM = BI->GetUnrealWorldTransform();
					BodyTM.SetRotation(BodyTM.GetRotation() * DeltaQuat);
					BI->SetBodyTransform( BodyTM, ETeleportType::TeleportPhysics );
				}
			}

			// Move component to new physics location
			SyncComponentToRBPhysics();
		}
	}
}

void USkeletalMeshComponent::ApplyDeltaToAllPhysicsTransforms(const FVector& DeltaLocation, const FQuat& DeltaRotation)
{
	if(RootBodyData.BodyIndex != INDEX_NONE && RootBodyData.BodyIndex < Bodies.Num())
	{
		// calculate the deltas to get the root body to NewRot
		FBodyInstance* RootBI = Bodies[RootBodyData.BodyIndex];
		check(RootBI);
		if(RootBI->IsValidBodyInstance())
		{
			// move the root body
			FTransform RootBodyTM = RootBI->GetUnrealWorldTransform();
			RootBodyTM.SetRotation(RootBodyTM.GetRotation() * DeltaRotation);
			RootBodyTM.SetTranslation(RootBodyTM.GetTranslation() + DeltaLocation);
			RootBI->SetBodyTransform(RootBodyTM, ETeleportType::TeleportPhysics);

			// apply the delta to all the other bodies
			for (int32 i = 0; i < Bodies.Num(); i++)
			{
				if (i != RootBodyData.BodyIndex)
				{
					FBodyInstance* BI = Bodies[i];
					check(BI);

					FTransform BodyTM = BI->GetUnrealWorldTransform();
					BodyTM.SetRotation(BodyTM.GetRotation() * DeltaRotation);
					BodyTM.SetTranslation(BodyTM.GetTranslation() + DeltaLocation);
					BI->SetBodyTransform( BodyTM, ETeleportType::TeleportPhysics );
				}
			}

			// Move component to new physics location
			SyncComponentToRBPhysics();
		}
	}
}

void USkeletalMeshComponent::SetPhysMaterialOverride(UPhysicalMaterial* NewPhysMaterial)
{
	// Single-body case - just use PrimComp code.
	UPrimitiveComponent::SetPhysMaterialOverride(NewPhysMaterial);

	// Now update any child bodies
	for( int32 i = 0; i < Bodies.Num(); i++ )
	{
		FBodyInstance* BI = Bodies[i];
		BI->UpdatePhysicalMaterials();
	}
}

void USkeletalMeshComponent::SetEnableGravity(bool bGravityEnabled)
{
	if (!bEnablePhysicsOnDedicatedServer && IsRunningDedicatedServer())
	{
		return;
	}

	BodyInstance.bEnableGravity = bGravityEnabled;

	if (UPhysicsAsset * PhysAsset = GetPhysicsAsset())
	{
		for (int32 BodyIdx = 0; BodyIdx < Bodies.Num(); ++BodyIdx)
		{
			if (FBodyInstance* BodyInst = Bodies[BodyIdx])
			{
				if (UBodySetup * PhysAssetBodySetup = PhysAsset->SkeletalBodySetups[BodyIdx])
				{
					bool bUseGravityEnabled = bGravityEnabled;
					
					//If the default body instance has gravity turned off then turning it ON for skeletal mesh component does not turn the instance on
					if(bUseGravityEnabled && !PhysAssetBodySetup->DefaultInstance.bEnableGravity)	
					{
						bUseGravityEnabled = false;
					}
				
					BodyInst->SetEnableGravity(bUseGravityEnabled);
				}
			}
		}
	}
}

bool USkeletalMeshComponent::IsGravityEnabled() const
{
	return BodyInstance.bEnableGravity;
}

void USkeletalMeshComponent::OnConstraintBrokenWrapper(int32 ConstraintIndex)
{
	OnConstraintBroken.Broadcast(ConstraintIndex);
}

DECLARE_CYCLE_STAT(TEXT("Init Articulated"), STAT_InitArticulated, STATGROUP_Physics);

int32 USkeletalMeshComponent::FindRootBodyIndex() const
{
	// Find root physics body
	int32 RootBodyIndex = RootBodyData.BodyIndex;
	if(RootBodyIndex == INDEX_NONE && SkeletalMesh)
	{
		if(const UPhysicsAsset* PhysicsAsset = GetPhysicsAsset())
		{
			for (int32 i = 0; i<SkeletalMesh->RefSkeleton.GetNum(); i++)
			{
				int32 BodyInstIndex = PhysicsAsset->FindBodyIndex(SkeletalMesh->RefSkeleton.GetBoneName(i));
				if (BodyInstIndex != INDEX_NONE)
				{
					RootBodyIndex = BodyInstIndex;
					break;
				}
			}
		}
	}

	return RootBodyIndex;
}

void USkeletalMeshComponent::InitArticulated(FPhysScene* PhysScene)
{
	SCOPE_CYCLE_COUNTER(STAT_InitArticulated);

	UPhysicsAsset* const PhysicsAsset = GetPhysicsAsset();

	if(PhysScene == nullptr || PhysicsAsset == nullptr || SkeletalMesh == nullptr)
	{
		return;
	}

	if(Bodies.Num() > 0)
	{
		UE_LOG(LogSkeletalMesh, Log, TEXT("USkeletalMeshComponent::InitArticulated : Bodies already created (%s) - call TermArticulated first."), *GetPathName());
		return;
	}

	FVector Scale3D = ComponentToWorld.GetScale3D();

	// Find root physics body
	RootBodyData.BodyIndex = INDEX_NONE;	//Reset the root body index just in case we need to refind a new one
	const int32 RootBodyIndex = FindRootBodyIndex();

	if(RootBodyIndex == INDEX_NONE)
	{
		UE_LOG(LogSkeletalMesh, Log, TEXT("USkeletalMeshComponent::InitArticulated : Could not find root physics body: %s"), *GetName() );
		return;
	}

	// Set up the map from skelmeshcomp ID to collision disable table
#if WITH_PHYSX
	uint32 SkelMeshCompID = GetUniqueID();
	PhysScene->DeferredAddCollisionDisableTable(SkelMeshCompID, &PhysicsAsset->CollisionDisableTable);

	int32 NumBodies = PhysicsAsset->SkeletalBodySetups.Num();
	if(Aggregate == NULL && NumBodies > RagdollAggregateThreshold && NumBodies <= AggregateMaxSize)
	{
		Aggregate = GPhysXSDK->createAggregate(PhysicsAsset->SkeletalBodySetups.Num(), true);
	}
	else if(Aggregate && NumBodies > AggregateMaxSize)
	{
		UE_LOG(LogSkeletalMesh, Log, TEXT("USkeletalMeshComponent::InitArticulated : Too many bodies to create aggregate, Max: %u, This: %d"), AggregateMaxSize, NumBodies);
	}
#endif //WITH_PHYSX

	InstantiatePhysicsAsset(*PhysicsAsset, Scale3D, Bodies, Constraints, PhysScene, this, RootBodyIndex, Aggregate);

	// now update root body index because body has BodySetup now
	SetRootBodyIndex(RootBodyIndex);


	// Update Flag
#if WITH_APEX_CLOTHING
	PrevRootBoneMatrix = GetBoneMatrix(0); // save the root bone transform
	// pre-compute cloth teleport thresholds for performance
	ClothTeleportCosineThresholdInRad = FMath::Cos(FMath::DegreesToRadians(TeleportRotationThreshold));
	ClothTeleportDistThresholdSquared = TeleportDistanceThreshold * TeleportDistanceThreshold;	
#endif // #if WITH_APEX_CLOTHING
}

TAutoConsoleVariable<int32> CVarEnableRagdollPhysics(TEXT("p.RagdollPhysics"), 1, TEXT("If 1, ragdoll physics will be used. Otherwise just root body is simulated"));

void USkeletalMeshComponent::InstantiatePhysicsAsset(const UPhysicsAsset& PhysAsset, const FVector& Scale3D, TArray<FBodyInstance*>& OutBodies, TArray<FConstraintInstance*>& OutConstraints, FPhysScene* PhysScene, USkeletalMeshComponent* OwningComponent, int32 UseRootBodyIndex, physx::PxAggregate* UseAggregate) const
{
	const float ActualScale = Scale3D.GetAbsMin();
	const float Scale = ActualScale == 0.f ? KINDA_SMALL_NUMBER : ActualScale;

	const int32 NumOutBodies = PhysAsset.SkeletalBodySetups.Num();

	TMap<FName, FBodyInstance*> NameToBodyMap;

	// Create all the OutBodies.
	check(OutBodies.Num() == 0);
	OutBodies.AddZeroed(NumOutBodies);
	for (int32 BodyIdx = 0; BodyIdx<NumOutBodies; BodyIdx++)
	{
		UBodySetup* PhysicsAssetBodySetup = PhysAsset.SkeletalBodySetups[BodyIdx];
		OutBodies[BodyIdx] = new FBodyInstance;
		FBodyInstance* BodyInst = OutBodies[BodyIdx];
		check(BodyInst);

		// Get transform of bone by name.
		int32 BoneIndex = GetBoneIndex(PhysicsAssetBodySetup->BoneName);
		if (BoneIndex != INDEX_NONE)
		{
			// Copy body setup default instance properties
			BodyInst->CopyBodyInstancePropertiesFrom(&PhysicsAssetBodySetup->DefaultInstance);
			// we don't allow them to use this in editor. For physics asset, this set up is overridden by Physics Type. 
			// but before we hide in the detail customization, we saved with this being true, causing the simulate always happens for some OutBodies
			// so adding initialization here to disable this. 
			// to check, please check BodySetupDetails.cpp, if (ChildProperty->GetProperty()->GetName() == TEXT("bSimulatePhysics"))
			// we hide this property, so it should always be false initially. 
			// this is not true for all other BodyInstance, but for physics assets it is true. 
			BodyInst->bSimulatePhysics = false;
			BodyInst->InstanceBodyIndex = BodyIdx; // Set body index 
			BodyInst->InstanceBoneIndex = BoneIndex; // Set bone index

			BodyInst->bStartAwake = UseRootBodyIndex >= 0 ? BodyInstance.bStartAwake : true;	//We don't allow customization here. Just use whatever the component is set to

			if (BodyIdx == UseRootBodyIndex)
			{
				BodyInst->DOFMode = BodyInstance.DOFMode;
				BodyInst->CustomDOFPlaneNormal = BodyInstance.CustomDOFPlaneNormal;
				BodyInst->bLockXTranslation = BodyInstance.bLockXTranslation;
				BodyInst->bLockYTranslation = BodyInstance.bLockYTranslation;
				BodyInst->bLockZTranslation = BodyInstance.bLockZTranslation;
				BodyInst->bLockXRotation = BodyInstance.bLockXRotation;
				BodyInst->bLockYRotation = BodyInstance.bLockYRotation;
				BodyInst->bLockZRotation = BodyInstance.bLockZRotation;
				BodyInst->bLockTranslation = BodyInstance.bLockTranslation;
				BodyInst->bLockRotation = BodyInstance.bLockRotation;

				BodyInst->COMNudge = BodyInstance.COMNudge;
			}
			else
			{
				BodyInst->DOFMode = EDOFMode::None;
				if (!CVarEnableRagdollPhysics.GetValueOnGameThread())
				{
					continue;
				}
			}

#if WITH_PHYSX
			// Create physics body instance.
			FTransform BoneTransform = GetBoneTransform(BoneIndex);
			FBodyInstance::FInitBodySpawnParams SpawnParams(OwningComponent);
			SpawnParams.DynamicActorScene = UseAsyncScene;

			if(OwningComponent == nullptr)
			{
				//special case where we don't use the skel mesh, but we still want to do certain logic like skeletal mesh
				SpawnParams.bStaticPhysics = false;
				SpawnParams.bPhysicsTypeDeterminesSimulation = true;
			}

			BodyInst->InitBody(PhysicsAssetBodySetup, BoneTransform, OwningComponent, PhysScene, SpawnParams, UseAggregate);

			NameToBodyMap.Add(PhysicsAssetBodySetup->BoneName, BodyInst);
#endif //WITH_PHYSX
		}
	}

#if WITH_PHYSX
	if (PhysScene && Aggregate)
	{
		// Get the scene type from the SkeletalMeshComponent's BodyInstance
		const uint32 SceneType = GetPhysicsSceneType(PhysAsset, *PhysScene, UseAsyncScene);
		PxScene* PScene = PhysScene->GetPhysXScene(SceneType);
		SCOPED_SCENE_WRITE_LOCK(PScene);
		// add Aggregate into the scene
		if (Aggregate && Aggregate->getNbActors() > 0)
		{
			PScene->addAggregate(*Aggregate);
		}
	}

#endif //WITH_PHYSX

	// Create all the OutConstraints.
	check(OutConstraints.Num() == 0);
	int32 NumOutConstraints = PhysAsset.ConstraintSetup.Num();
	OutConstraints.AddZeroed(NumOutConstraints);
	for (int32 ConstraintIdx = 0; ConstraintIdx<NumOutConstraints; ConstraintIdx++)
	{
		const UPhysicsConstraintTemplate* OutConstraintsetup = PhysAsset.ConstraintSetup[ConstraintIdx];
		OutConstraints[ConstraintIdx] = new FConstraintInstance;
		FConstraintInstance* ConInst = OutConstraints[ConstraintIdx];
		check(ConInst);
		ConInst->CopyConstraintParamsFrom(&OutConstraintsetup->DefaultInstance);
		ConInst->ConstraintIndex = ConstraintIdx; // Set the ConstraintIndex property in the ConstraintInstance.
#if WITH_EDITOR
		if (GetWorld()->IsGameWorld())
		{
			//In the editor we may be currently editing the physics asset, so make sure to use the default profile
			OutConstraintsetup->ApplyConstraintProfile(NAME_None, *ConInst, /*bDefaultIfNotFound=*/true);
		}
#endif

		// Get OutBodies we want to joint
		FBodyInstance* Body1 = NameToBodyMap.FindRef(ConInst->ConstraintBone1);
		FBodyInstance* Body2 = NameToBodyMap.FindRef(ConInst->ConstraintBone2);

		// If we have 2, joint 'em
		if (Body1 && Body2)
		{
			// Validates the body. OutBodies could be invalid due to outdated PhysAssets / bad constraint bone (or body) names.
			auto ValidateBody = [this](const FBodyInstance* InBody, const FName& InBoneName)
			{
				if (!InBody->IsValidBodyInstance())
				{
					// Disable log for now.
					// UE_LOG(LogSkeletalMesh, Warning, TEXT("USkeletalMeshComponent::InitArticulated : Unable to initialize constraint (%s) -  Body Invalid %s."), *(this->GetPathName()), *(InBoneName.ToString()));
					return false;
				}

				return true;
			};

			// Applies the adjusted / relative scale of the body instance.
			// Also, remove component scale as it will be reapplied in InitConstraint.
			// GetBoneTransform already accounts for component scale.
			auto ScalePosition = [](const FBodyInstance* InBody, const float InScale, FVector& OutPosition)
			{
				const FBodyInstance& DefaultBody = InBody->BodySetup.Get()->DefaultInstance;
				const FVector ScaledDefaultBodyScale = DefaultBody.Scale3D * InScale;
				const FVector AdjustedBodyScale = InBody->Scale3D * ScaledDefaultBodyScale.Reciprocal();
				OutPosition *= AdjustedBodyScale;
			};

			// Do this separately so both are logged if invalid.
			const bool Body1Valid = ValidateBody(Body1, ConInst->ConstraintBone1);
			const bool Body2Valid = ValidateBody(Body2, ConInst->ConstraintBone2);

			if (Body1Valid && Body2Valid)
			{
				ScalePosition(Body1, Scale, ConInst->Pos1);
				ScalePosition(Body2, Scale, ConInst->Pos2);
				ConInst->InitConstraint(Body1, Body2, Scale, OwningComponent, OwningComponent ? FOnConstraintBroken::CreateUObject(OwningComponent, &USkeletalMeshComponent::OnConstraintBrokenWrapper) : FOnConstraintBroken());
			}
		}
	}
}


void USkeletalMeshComponent::TermArticulated()
{
	ResetRootBodyIndex();

#if WITH_PHYSX
	uint32 SkelMeshCompID = GetUniqueID();
	UWorld* MyWorld = GetWorld();
	FPhysScene* PhysScene = (MyWorld ? MyWorld->GetPhysicsScene() : nullptr);
	if (PhysScene)
	{
		PhysScene->DeferredRemoveCollisionDisableTable(SkelMeshCompID);
		// Clear from deferred kinematic update set
		PhysScene->ClearPreSimKinematicUpdate(this);
	}

	// Get the scene type from the SkeletalMeshComponent's BodyInstance
	const uint32 SceneType = BodyInstance.UseAsyncScene(PhysScene) ? PST_Async : PST_Sync;
	PxScene* PScene = PhysScene ? PhysScene->GetPhysXScene(SceneType) : nullptr;
	SCOPED_SCENE_WRITE_LOCK(PScene);

#endif	//#if WITH_PHYSX

	// We shut down the physics for each body and constraint here. 
	// The actual UObjects will get GC'd

	for(int32 i=0; i<Constraints.Num(); i++)
	{
		check( Constraints[i] );
		Constraints[i]->TermConstraint();
		delete Constraints[i];
	}

	Constraints.Empty();

	for(int32 i=0; i<Bodies.Num(); i++)
	{
		check( Bodies[i] );
		Bodies[i]->TermBody();
		delete Bodies[i];
	}
	
	Bodies.Empty();

#if WITH_PHYSX
	// releasing Aggregate, it shouldn't contain any Bodies now, because they are released above
	if(Aggregate)
	{
		check(!Aggregate->getNbActors());
		Aggregate->release();
		Aggregate = NULL;
	}
#endif //WITH_PHYSX
}

uint32 USkeletalMeshComponent::GetPhysicsSceneType(const UPhysicsAsset& PhysAsset, const FPhysScene& PhysScene, EDynamicActorScene SimulationScene)
{
	bool bUseAsync = SimulationScene == EDynamicActorScene::Default ? PhysAsset.bUseAsyncScene : (SimulationScene == EDynamicActorScene::UseAsyncScene);
	return (bUseAsync && PhysScene.HasAsyncScene()) ? PST_Async : PST_Sync;
}

void USkeletalMeshComponent::TermBodiesBelow(FName ParentBoneName)
{
	UPhysicsAsset* const PhysicsAsset = GetPhysicsAsset();
	if(PhysicsAsset && SkeletalMesh && Bodies.Num() > 0)
	{
		check(Bodies.Num() == PhysicsAsset->SkeletalBodySetups.Num());

		// Get index of parent bone
		int32 ParentBoneIndex = GetBoneIndex(ParentBoneName);
		if(ParentBoneIndex == INDEX_NONE)
		{
			UE_LOG(LogSkeletalMesh, Log, TEXT("TermBodiesBelow: ParentBoneName '%s' is invalid"), *ParentBoneName.ToString());
			return;
		}

		// First terminate any constraints at below this bone
		for(int32 i=0; i<Constraints.Num(); i++)
		{
			// Get bone index of constraint
			FName JointName = Constraints[i]->JointName;
			int32 JointBoneIndex = GetBoneIndex(JointName);

			// If constraint has bone in mesh, and is either the parent or child of it, term it
			if(	JointBoneIndex != INDEX_NONE && (JointName == ParentBoneName ||	SkeletalMesh->RefSkeleton.BoneIsChildOf(JointBoneIndex, ParentBoneIndex)) )
			{
				Constraints[i]->TermConstraint();
			}
		}

		// Then iterate over bodies looking for any which are children of supplied parent
		for(int32 i=0; i<Bodies.Num(); i++)
		{
			// Get bone index of body
			if (Bodies[i]->IsValidBodyInstance())
			{
				FName BodyName = Bodies[i]->BodySetup->BoneName;
				int32 BodyBoneIndex = GetBoneIndex(BodyName);

				// If body has bone in mesh, and is either the parent or child of it, term it
				if(	BodyBoneIndex != INDEX_NONE && (BodyName == ParentBoneName ||	SkeletalMesh->RefSkeleton.BoneIsChildOf(BodyBoneIndex, ParentBoneIndex)) )
				{
					Bodies[i]->TermBody();
				}
			}
		}
	}
}

float USkeletalMeshComponent::GetTotalMassBelowBone(FName InBoneName)
{
	float TotalMass = 0.f;

	ForEachBodyBelow(InBoneName, /*bIncludeSelf=*/true, /*bSkipCustomPhysics=*/false, [&TotalMass](FBodyInstance* BI)
	{
		TotalMass += BI->GetBodyMass();
	});

	return TotalMass;
}

void USkeletalMeshComponent::SetAllBodiesSimulatePhysics(bool bNewSimulate)
{
	for(int32 i=0; i<Bodies.Num(); i++)
	{
		Bodies[i]->SetInstanceSimulatePhysics(bNewSimulate);
	}

	SetRootBodyIndex(RootBodyData.BodyIndex);	//Update the root body data cache in case animation has moved root body relative to root joint

	UpdateEndPhysicsTickRegisteredState();
	UpdateClothTickRegisteredState();
}

void USkeletalMeshComponent::SetCollisionObjectType(ECollisionChannel NewChannel)
{
	SetAllBodiesCollisionObjectType(NewChannel);
}

void USkeletalMeshComponent::SetAllBodiesCollisionObjectType(ECollisionChannel NewChannel)
{
	BodyInstance.SetObjectType(NewChannel);	//children bodies use the skeletal mesh override so make sure root is set properly

	for(int32 i=0; i<Bodies.Num(); i++)
	{
		Bodies[i]->SetObjectType(NewChannel);
	}
}

void USkeletalMeshComponent::SetAllBodiesNotifyRigidBodyCollision(bool bNewNotifyRigidBodyCollision)
{
	BodyInstance.SetInstanceNotifyRBCollision(bNewNotifyRigidBodyCollision); //children bodies use the skeletal mesh override so make sure root is set properly

	for(int32 i=0; i<Bodies.Num(); i++)
	{
		Bodies[i]->SetInstanceNotifyRBCollision(bNewNotifyRigidBodyCollision);
	}
}


void USkeletalMeshComponent::SetAllBodiesBelowSimulatePhysics( const FName& InBoneName, bool bNewSimulate, bool bIncludeSelf )
{
	int32 NumBodiesFound = ForEachBodyBelow(InBoneName, bIncludeSelf, /*bSkipCustomPhysicsType=*/ false, [bNewSimulate](FBodyInstance* BI)
	{
		BI->SetInstanceSimulatePhysics(bNewSimulate);
	});

	if (NumBodiesFound)
	{
		if (IsSimulatingPhysics())
		{
			SetRootBodyIndex(RootBodyData.BodyIndex);	//Update the root body data cache in case animation has moved root body relative to root joint
		}

		UpdateEndPhysicsTickRegisteredState();
		UpdateClothTickRegisteredState();
	}
}


void USkeletalMeshComponent::SetAllMotorsAngularPositionDrive(bool bEnableSwingDrive, bool bEnableTwistDrive, bool bSkipCustomPhysicsType)
{
	UPhysicsAsset* const PhysicsAsset = GetPhysicsAsset();
	if( !PhysicsAsset )
	{
		return;
	}

	for(int32 i=0; i<Constraints.Num(); i++)
	{
		if( bSkipCustomPhysicsType )
		{
			int32 BodyIndex = PhysicsAsset->FindBodyIndex(Constraints[i]->JointName);
			if( BodyIndex != INDEX_NONE && PhysicsAsset->SkeletalBodySetups[BodyIndex]->PhysicsType != PhysType_Default)
			{
				continue;
			}
		}

		Constraints[i]->SetOrientationDriveTwistAndSwing(bEnableTwistDrive, bEnableSwingDrive);
	}
}

void USkeletalMeshComponent::SetNamedMotorsAngularPositionDrive(bool bEnableSwingDrive, bool bEnableTwistDrive, const TArray<FName>& BoneNames, bool bSetOtherBodiesToComplement)
{
	UPhysicsAsset* const PhysicsAsset = GetPhysicsAsset();
	if( !PhysicsAsset )
	{
		return;
	}

	for(int32 i=0; i<Constraints.Num(); i++)
	{
		FConstraintInstance* Instance = Constraints[i];
		if( BoneNames.Contains(Instance->JointName) )
		{
			Constraints[i]->SetOrientationDriveTwistAndSwing(bEnableTwistDrive, bEnableSwingDrive);
		}
		else if( bSetOtherBodiesToComplement )
		{
			Constraints[i]->SetOrientationDriveTwistAndSwing(!bEnableTwistDrive, !bEnableSwingDrive);
		}
	}
}

void USkeletalMeshComponent::SetNamedMotorsAngularVelocityDrive(bool bEnableSwingDrive, bool bEnableTwistDrive, const TArray<FName>& BoneNames, bool bSetOtherBodiesToComplement)
{
	UPhysicsAsset* const PhysicsAsset = GetPhysicsAsset();
	if( !PhysicsAsset )
	{
		return;
	}

	for(int32 i=0; i<Constraints.Num(); i++)
	{
		FConstraintInstance* Instance = Constraints[i];
		if( BoneNames.Contains(Instance->JointName) )
		{
			Constraints[i]->SetAngularVelocityDriveTwistAndSwing(bEnableTwistDrive, bEnableSwingDrive);
		}
		else if( bSetOtherBodiesToComplement )
		{
			Constraints[i]->SetAngularVelocityDriveTwistAndSwing(!bEnableTwistDrive, !bEnableSwingDrive);
		}
	}
}

void USkeletalMeshComponent::SetAllMotorsAngularVelocityDrive(bool bEnableSwingDrive, bool bEnableTwistDrive, bool bSkipCustomPhysicsType)
{
	UPhysicsAsset* const PhysicsAsset = GetPhysicsAsset();
	if( !PhysicsAsset )
	{
		return;
	}

	for(int32 i=0; i<Constraints.Num(); i++)
	{
		if( bSkipCustomPhysicsType )
		{
			int32 BodyIndex = PhysicsAsset->FindBodyIndex(Constraints[i]->JointName);
			if( BodyIndex != INDEX_NONE && PhysicsAsset->SkeletalBodySetups[BodyIndex]->PhysicsType != PhysType_Default )
			{
				continue;
			}
		}

		Constraints[i]->SetAngularVelocityDriveTwistAndSwing(bEnableTwistDrive, bEnableSwingDrive);
	}
}

void USkeletalMeshComponent::SetConstraintProfile(FName JointName, FName ProfileName, bool bDefaultIfNotFound)
{
	UPhysicsAsset* const PhysicsAsset = GetPhysicsAsset();
	if (!PhysicsAsset)
	{
		return;
	}

	for (int32 i = 0; i < Constraints.Num(); i++)
	{
		FConstraintInstance* ConstraintInstance = Constraints[i];
		if(ConstraintInstance->JointName == JointName)
		{
			PhysicsAsset->ConstraintSetup[i]->ApplyConstraintProfile(ProfileName, *ConstraintInstance, bDefaultIfNotFound);
		}
	}
}

void USkeletalMeshComponent::SetConstraintProfileForAll(FName ProfileName, bool bDefaultIfNotFound)
{
	if(UPhysicsAsset* const PhysicsAsset = GetPhysicsAsset())
	{
		for (int32 i = 0; i < Constraints.Num(); i++)
		{
			if(FConstraintInstance* ConstraintInstance = Constraints[i])
			{
				PhysicsAsset->ConstraintSetup[i]->ApplyConstraintProfile(ProfileName, *ConstraintInstance, bDefaultIfNotFound);
			}
		}
	}
}

void USkeletalMeshComponent::SetAllMotorsAngularDriveParams(float InSpring, float InDamping, float InForceLimit, bool bSkipCustomPhysicsType)
{
	UPhysicsAsset* const PhysicsAsset = GetPhysicsAsset();
	if( !PhysicsAsset )
	{
		return;
	}

	for(int32 i=0; i<Constraints.Num(); i++)
	{
		if( bSkipCustomPhysicsType )
		{
			int32 BodyIndex = PhysicsAsset->FindBodyIndex(Constraints[i]->JointName);
			if( BodyIndex != INDEX_NONE && PhysicsAsset->SkeletalBodySetups[BodyIndex]->PhysicsType != PhysType_Default )
			{
				continue;
			}
		}
		Constraints[i]->SetAngularDriveParams(InSpring, InDamping, InForceLimit);
	}
}

void USkeletalMeshComponent::ResetAllBodiesSimulatePhysics()
{
	if ( !bEnablePhysicsOnDedicatedServer && IsRunningDedicatedServer() )
	{
		return;
	}

	UPhysicsAsset* const PhysicsAsset = GetPhysicsAsset();
	if( !PhysicsAsset )
	{
		return;
	}

	if(CollisionEnabledHasPhysics(GetCollisionEnabled()))
	{
		// Fix / Unfix bones
		for (int32 i = 0; i<Bodies.Num(); i++)
		{
			FBodyInstance*	BodyInst = Bodies[i];
			UBodySetup*	BodyInstSetup = BodyInst->BodySetup.Get();

			// Set fixed on any bodies with bAlwaysFullAnimWeight set to true
			if (BodyInstSetup && BodyInstSetup->PhysicsType != PhysType_Default)
			{
				if (BodyInstSetup->PhysicsType == PhysType_Simulated)
				{
					BodyInst->SetInstanceSimulatePhysics(true);
				}
				else
				{
					BodyInst->SetInstanceSimulatePhysics(false);
				}
			}
		}
	}
}

void USkeletalMeshComponent::SetEnablePhysicsBlending(bool bNewBlendPhysics)
{
	bBlendPhysics = bNewBlendPhysics;
}

void USkeletalMeshComponent::SetPhysicsBlendWeight(float PhysicsBlendWeight)
{
	bool bShouldSimulate = PhysicsBlendWeight > 0.f;
	if (bShouldSimulate != IsSimulatingPhysics())
	{
		SetSimulatePhysics(bShouldSimulate);
	}

	// if blend weight is not 1, set manual weight
	if ( PhysicsBlendWeight < 1.f )
	{
		bBlendPhysics = false;
		SetAllBodiesPhysicsBlendWeight (PhysicsBlendWeight, true);
	}
}

void USkeletalMeshComponent::SetAllBodiesPhysicsBlendWeight(float PhysicsBlendWeight, bool bSkipCustomPhysicsType )
{
	UPhysicsAsset* const PhysicsAsset = GetPhysicsAsset();
	if( !PhysicsAsset )
	{
		return;
	}

	// Fix / Unfix bones
	for(int32 i=0; i<Bodies.Num(); i++)
	{
		FBodyInstance*	BodyInst	= Bodies[i];
		UBodySetup*	BodyInstSetup	= BodyInst->BodySetup.Get();

		// Set fixed on any bodies with bAlwaysFullAnimWeight set to true
		if(BodyInstSetup && (!bSkipCustomPhysicsType || BodyInstSetup->PhysicsType == PhysType_Default) )
		{
			BodyInst->PhysicsBlendWeight = PhysicsBlendWeight;
		}
	}

	bBlendPhysics = false;

	UpdateEndPhysicsTickRegisteredState();
	UpdateClothTickRegisteredState();
}


void USkeletalMeshComponent::SetAllBodiesBelowPhysicsBlendWeight( const FName& InBoneName, float PhysicsBlendWeight, bool bSkipCustomPhysicsType, bool bIncludeSelf )
{
	int32 NumBodiesFound = ForEachBodyBelow(InBoneName, bIncludeSelf, bSkipCustomPhysicsType, [PhysicsBlendWeight](FBodyInstance* BI)
	{
		BI->PhysicsBlendWeight = PhysicsBlendWeight;
	});

	if (NumBodiesFound)
	{
		bBlendPhysics = false;

		UpdateEndPhysicsTickRegisteredState();
		UpdateClothTickRegisteredState();
	}
}


void USkeletalMeshComponent::AccumulateAllBodiesBelowPhysicsBlendWeight( const FName& InBoneName, float PhysicsBlendWeight, bool bSkipCustomPhysicsType )
{
	int32 NumBodiesFound = ForEachBodyBelow(InBoneName, /*bIncludeSelf=*/ true, /*bSkipCustomPhysicsType=*/ bSkipCustomPhysicsType, [PhysicsBlendWeight](FBodyInstance* BI)
	{
		BI->PhysicsBlendWeight = FMath::Min(BI->PhysicsBlendWeight + PhysicsBlendWeight, 1.f);
	});

	if (NumBodiesFound)
	{
		bBlendPhysics = false;

		UpdateEndPhysicsTickRegisteredState();
		UpdateClothTickRegisteredState();
	}
}

FConstraintInstance* USkeletalMeshComponent::FindConstraintInstance(FName ConName)
{
	UPhysicsAsset* const PhysicsAsset = GetPhysicsAsset();
	if(PhysicsAsset && PhysicsAsset->ConstraintSetup.Num() == Constraints.Num())
	{
		int32 ConIndex = PhysicsAsset->FindConstraintIndex(ConName);
		if(ConIndex != INDEX_NONE)
		{
			return Constraints[ConIndex];
		}
	}

	return NULL;
}

void USkeletalMeshComponent::AddForceToAllBodiesBelow(FVector Force, FName BoneName, bool bAccelChange, bool bIncludeSelf)
{
	ForEachBodyBelow(BoneName, bIncludeSelf, /*bSkipCustomPhysics=*/false, [Force, bAccelChange](FBodyInstance* BI)
	{
		BI->AddForce(Force, /*bAllowSubstepping=*/ true, bAccelChange);
	});
}

void USkeletalMeshComponent::AddImpulseToAllBodiesBelow(FVector Impulse, FName BoneName, bool bVelChange, bool bIncludeSelf)
{
	ForEachBodyBelow(BoneName, bIncludeSelf,/*bSkipCustomPhysics=*/false, [Impulse, bVelChange](FBodyInstance* BI)
	{
		BI->AddImpulse(Impulse, bVelChange);
	});
}

#ifndef OLD_FORCE_UPDATE_BEHAVIOR
#define OLD_FORCE_UPDATE_BEHAVIOR 0
#endif

void USkeletalMeshComponent::OnUpdateTransform(EUpdateTransformFlags UpdateTransformFlags, ETeleportType Teleport)
{
	// We are handling the physics move below, so don't handle it at higher levels
	Super::OnUpdateTransform(UpdateTransformFlags | EUpdateTransformFlags::SkipPhysicsUpdate, Teleport);

	// Always send new transform to physics
	if(bPhysicsStateCreated && !(UpdateTransformFlags&EUpdateTransformFlags::SkipPhysicsUpdate))
	{
#if !OLD_FORCE_UPDATE_BEHAVIOR
		UpdateKinematicBonesToAnim(GetComponentSpaceTransforms(), Teleport, false);
#else
		UpdateKinematicBonesToAnim(GetComponentSpaceTransforms(), ETeleportType::TeleportPhysics, false);
#endif
	}

	if(ClothingSimulation && ClothingSimulation->ShouldSimulate())
	{
		UpdateClothTransform(Teleport);
	}
}

void USkeletalMeshComponent::UpdateOverlaps(TArray<FOverlapInfo> const* PendingOverlaps, bool bDoNotifies, const TArray<FOverlapInfo>* OverlapsAtEndLocation)
{
	// Parent class (USkinnedMeshComponent) routes only to children, but we really do want to test our own bodies for overlaps.
	UPrimitiveComponent::UpdateOverlaps(PendingOverlaps, bDoNotifies, OverlapsAtEndLocation);
}

bool USkeletalMeshComponent::ShouldCreatePhysicsState() const
{
	bool bShouldCreatePhysicsState = Super::ShouldCreatePhysicsState();
	bShouldCreatePhysicsState &= (MasterPoseComponent.IsValid() == false);
	
	return bShouldCreatePhysicsState;
}

void USkeletalMeshComponent::OnCreatePhysicsState()
{
	// Init physics
	if (bEnablePerPolyCollision == false)
	{
		InitArticulated(GetWorld()->GetPhysicsScene());
		USceneComponent::OnCreatePhysicsState(); // Need to route CreatePhysicsState, skip PrimitiveComponent
#if !(UE_BUILD_SHIPPING || UE_BUILD_TEST)
		SendRenderDebugPhysics();
#endif
	}
	else
	{
		CreateBodySetup();
		BodySetup->CreatePhysicsMeshes();
		Super::OnCreatePhysicsState();	//If we're doing per poly we'll use the body instance of the primitive component
	}

	// Notify physics created
	OnSkelMeshPhysicsCreated.Broadcast();
}


void USkeletalMeshComponent::OnDestroyPhysicsState()
{
	if (bEnablePerPolyCollision == false)
	{
		UnWeldFromParent();
		UnWeldChildren();
		TermArticulated();
	}

	Super::OnDestroyPhysicsState();
}



#if 0 && !(UE_BUILD_SHIPPING || UE_BUILD_TEST)
#define DEBUGBROKENCONSTRAINTUPDATE(x) { ##x }
#else
#define DEBUGBROKENCONSTRAINTUPDATE(x)
#endif

#if !(UE_BUILD_SHIPPING || UE_BUILD_TEST)
void USkeletalMeshComponent::SendRenderDebugPhysics(FPrimitiveSceneProxy* OverrideSceneProxy)
{
	FPrimitiveSceneProxy* UseSceneProxy = OverrideSceneProxy ? OverrideSceneProxy : SceneProxy;
	if (UseSceneProxy)
	{
		TArray<FPrimitiveSceneProxy::FDebugMassData> DebugMassData;
		DebugMassData.Reserve(Bodies.Num());
		
		for (FBodyInstance* BI : Bodies)
		{
			if (BI && BI->IsValidBodyInstance())
			{
				const int32 BoneIndex = BI->InstanceBoneIndex;
				DebugMassData.AddDefaulted();
				FPrimitiveSceneProxy::FDebugMassData& MassData = DebugMassData.Last();
				const FTransform MassToWorld = BI->GetMassSpaceToWorldSpace();
				const FTransform& BoneTM = GetComponentSpaceTransforms()[BoneIndex];
				const FTransform BoneToWorld = BoneTM * ComponentToWorld;

				MassData.LocalCenterOfMass = BoneToWorld.InverseTransformPosition(MassToWorld.GetLocation());
				MassData.LocalTensorOrientation = MassToWorld.GetRotation() * BoneToWorld.GetRotation().Inverse();
				MassData.MassSpaceInertiaTensor = BI->GetBodyInertiaTensor();
				MassData.BoneIndex = BoneIndex;
			}
		}

		ENQUEUE_UNIQUE_RENDER_COMMAND_TWOPARAMETER(
			SkeletalMesh_SendRenderDebugPhysics, FPrimitiveSceneProxy*, PassedSceneProxy, UseSceneProxy, TArray<FPrimitiveSceneProxy::FDebugMassData>, UseDebugMassData, DebugMassData,
			{
				PassedSceneProxy->SetDebugMassData(UseDebugMassData);
			}
		);
		
	}
}
#endif

void USkeletalMeshComponent::UpdateMeshForBrokenConstraints()
{
	UPhysicsAsset * const PhysicsAsset = GetPhysicsAsset();
	// Needs to have a SkeletalMesh, and PhysicsAsset.
	if( !SkeletalMesh || !PhysicsAsset )
	{
		return;
	}

	DEBUGBROKENCONSTRAINTUPDATE(UE_LOG(LogSkeletalMesh, Log, TEXT("%3.3f UpdateMeshForBrokenConstraints"), GetWorld()->GetTimeSeconds());)

	// Iterate through list of constraints in the physics asset
	for(int32 ConstraintInstIndex = 0; ConstraintInstIndex < Constraints.Num(); ConstraintInstIndex++)
	{
		// See if we can find a constraint that has been terminated (broken)
		FConstraintInstance* ConstraintInst = Constraints[ConstraintInstIndex];
		if( ConstraintInst && ConstraintInst->IsTerminated() )
		{
			// Get the associated joint bone index.
			int32 JointBoneIndex = GetBoneIndex(ConstraintInst->JointName);
			if( JointBoneIndex == INDEX_NONE )
			{
				continue;
			}

			DEBUGBROKENCONSTRAINTUPDATE(UE_LOG(LogSkeletalMesh, Log, TEXT("  Found Broken Constraint: (%d) %s"), JointBoneIndex, *PhysicsAsset->ConstraintSetup(ConstraintInstIndex)->JointName.ToString());)

			// Get child bodies of this joint
			for(int32 BodySetupIndex = 0; BodySetupIndex < PhysicsAsset->SkeletalBodySetups.Num(); BodySetupIndex++)
			{
				UBodySetup* PhysicsAssetBodySetup = PhysicsAsset->SkeletalBodySetups[BodySetupIndex];
				int32 BoneIndex = GetBoneIndex(PhysicsAssetBodySetup->BoneName);
				if( BoneIndex != INDEX_NONE && 
					(BoneIndex == JointBoneIndex || SkeletalMesh->RefSkeleton.BoneIsChildOf(BoneIndex, JointBoneIndex)) )
				{
					DEBUGBROKENCONSTRAINTUPDATE(UE_LOG(LogSkeletalMesh, Log, TEXT("    Found Child Bone: (%d) %s"), BoneIndex, *PhysicsAssetBodySetup->BoneName.ToString());)

					FBodyInstance* ChildBodyInst = Bodies[BodySetupIndex];
					if( ChildBodyInst )
					{
						// Unfix Body so, it is purely physical, not kinematic.
						if( !ChildBodyInst->IsInstanceSimulatingPhysics() )
						{
							DEBUGBROKENCONSTRAINTUPDATE(UE_LOG(LogSkeletalMesh, Log, TEXT("      Unfixing body."));)
							ChildBodyInst->SetInstanceSimulatePhysics(true);
						}
					}

					FConstraintInstance* ChildConstraintInst = FindConstraintInstance(PhysicsAssetBodySetup->BoneName);
					if( ChildConstraintInst )
					{
						if( ChildConstraintInst->IsLinearPositionDriveEnabled() )
						{
							DEBUGBROKENCONSTRAINTUPDATE(UE_LOG(LogSkeletalMesh, Log, TEXT("      Turning off LinearPositionDrive."));)
							ChildConstraintInst->SetLinearPositionDrive(false, false, false);
						}
						if( ChildConstraintInst->IsLinearVelocityDriveEnabled() )
						{
							DEBUGBROKENCONSTRAINTUPDATE(UE_LOG(LogSkeletalMesh, Log, TEXT("      Turning off LinearVelocityDrive."));)
							ChildConstraintInst->SetLinearVelocityDrive(false, false, false);
						}
						if( ChildConstraintInst->IsAngularOrientationDriveEnabled() )
						{
							DEBUGBROKENCONSTRAINTUPDATE(UE_LOG(LogSkeletalMesh, Log, TEXT("      Turning off AngularPositionDrive."));)
							ChildConstraintInst->SetOrientationDriveTwistAndSwing(false, false);
						}
						if( ChildConstraintInst->IsAngularVelocityDriveEnabled() )
						{
							DEBUGBROKENCONSTRAINTUPDATE(UE_LOG(LogSkeletalMesh, Log, TEXT("      Turning off AngularVelocityDrive."));)
							ChildConstraintInst->SetAngularVelocityDriveTwistAndSwing(false, false);
						}
					}
				}
			}
		}
	}
}


int32 USkeletalMeshComponent::FindConstraintIndex( FName ConstraintName )
{
	UPhysicsAsset * const PhysicsAsset = GetPhysicsAsset();
	return PhysicsAsset ? PhysicsAsset->FindConstraintIndex(ConstraintName) : INDEX_NONE;
}


FName USkeletalMeshComponent::FindConstraintBoneName( int32 ConstraintIndex )
{
	UPhysicsAsset * const PhysicsAsset = GetPhysicsAsset();
	return PhysicsAsset ? PhysicsAsset->FindConstraintBoneName(ConstraintIndex) : NAME_None;
}


FBodyInstance* USkeletalMeshComponent::GetBodyInstance(FName BoneName, bool) const
{
	UPhysicsAsset * const PhysicsAsset = GetPhysicsAsset();
	FBodyInstance* BodyInst = NULL;

	if(PhysicsAsset != NULL)
	{
		// A name of NAME_None indicates 'root body'
		if(BoneName == NAME_None)
		{
			if(Bodies.IsValidIndex(RootBodyData.BodyIndex))
			{
				BodyInst = Bodies[RootBodyData.BodyIndex];
			}
		}
		// otherwise, look for the body
		else
		{
			int32 BodyIndex = PhysicsAsset->FindBodyIndex(BoneName);
			if(Bodies.IsValidIndex(BodyIndex))
			{
				BodyInst = Bodies[BodyIndex];
			}
		}

	}

	return BodyInst;
}

void USkeletalMeshComponent::GetWeldedBodies(TArray<FBodyInstance*> & OutWeldedBodies, TArray<FName> & OutLabels, bool bIncludingAutoWeld)
{
	UPhysicsAsset* PhysicsAsset = GetPhysicsAsset();

	for (int32 BodyIdx = 0; BodyIdx < Bodies.Num(); ++BodyIdx)
	{
		FBodyInstance* BI = Bodies[BodyIdx];
		if (BI && (BI->WeldParent != nullptr || (bIncludingAutoWeld && BI->bAutoWeld)))
		{
			OutWeldedBodies.Add(BI);
			if (PhysicsAsset)
			{
				if (UBodySetup * PhysicsAssetBodySetup = PhysicsAsset->SkeletalBodySetups[BodyIdx])
				{
					OutLabels.Add(PhysicsAssetBodySetup->BoneName);
				}
				else
				{
					OutLabels.Add(NAME_None);
				}
			}
			else
			{
				OutLabels.Add(NAME_None);
			}

			for (USceneComponent * Child : GetAttachChildren())
			{
				if (UPrimitiveComponent * PrimChild = Cast<UPrimitiveComponent>(Child))
				{
					PrimChild->GetWeldedBodies(OutWeldedBodies, OutLabels, bIncludingAutoWeld);
				}
			}
		}
	}
}

int32 USkeletalMeshComponent::ForEachBodyBelow(FName BoneName, bool bIncludeSelf, bool bSkipCustomType, TFunctionRef<void(FBodyInstance*)> Func)
{
	if (BoneName == NAME_None && bIncludeSelf && !bSkipCustomType)
	{
		for (FBodyInstance* BI : Bodies)	//we want all bodies so just iterate the regular array
		{
			Func(BI);
		}

		return Bodies.Num();
	}
	else
	{
		UPhysicsAsset* const PhysicsAsset = GetPhysicsAsset();
		if (!PhysicsAsset || !SkeletalMesh)
		{
			return 0;
		}

		// if physics state is invalid - i.e. collision is disabled - or it does not have a valid bodies, this will crash right away
		if (!IsPhysicsStateCreated() || !bHasValidBodies)
		{
			FMessageLog("PIE").Warning(LOCTEXT("InvalidBodies", "Invalid Bodies : Make sure collision is enabled or root bone has body in PhysicsAsset."));
			return 0;
		}

		TArray<int32> BodyIndices;
		BodyIndices.Reserve(Bodies.Num());
		PhysicsAsset->GetBodyIndicesBelow(BodyIndices, BoneName, SkeletalMesh, bIncludeSelf);

		int32 NumBodiesFound = 0;
		for (int32 BodyIdx = 0; BodyIdx < BodyIndices.Num(); BodyIdx++)
		{
			FBodyInstance* BI = Bodies[BodyIndices[BodyIdx]];
			if (bSkipCustomType)
			{
				if (UBodySetup* PhysAssetBodySetup = PhysicsAsset->SkeletalBodySetups[BodyIdx])
				{
					if (PhysAssetBodySetup->PhysicsType != EPhysicsType::PhysType_Default)
					{
						continue;
					}
				}
			}

			++NumBodiesFound;
			Func(BI);
		}

		return NumBodiesFound;
	}

	return 0;
}

void USkeletalMeshComponent::SetNotifyRigidBodyCollision(bool bNewNotifyRigidBodyCollision)
{
	for(FBodyInstance* BI : Bodies)
	{
		BI->SetInstanceNotifyRBCollision(bNewNotifyRigidBodyCollision);
	}

	if(Bodies.Num() > 0)
	{
		OnComponentCollisionSettingsChanged();
	}
}

void USkeletalMeshComponent::SetBodyNotifyRigidBodyCollision(bool bNewNotifyRigidBodyCollision, FName BoneName /* = NAME_None */)
{
	if(FBodyInstance* BI = GetBodyInstance(BoneName))
	{
		BI->SetInstanceNotifyRBCollision(bNewNotifyRigidBodyCollision);

		OnComponentCollisionSettingsChanged();
	}
}

void USkeletalMeshComponent::SetNotifyRigidBodyCollisionBelow(bool bNewNotifyRigidBodyCollision, FName BoneName, bool bIncludeSelf)
{
	const int32 NumBodiesFound = ForEachBodyBelow(BoneName, bIncludeSelf, /*bSkipCustomType=*/false, [bNewNotifyRigidBodyCollision](FBodyInstance* BI)
	{
		BI->SetInstanceNotifyRBCollision(bNewNotifyRigidBodyCollision);
	});
	
	if(NumBodiesFound > 0)
	{
		OnComponentCollisionSettingsChanged();
	}
}

void USkeletalMeshComponent::BreakConstraint(FVector Impulse, FVector HitLocation, FName InBoneName)
{
	// you can enable/disable the instanced weights by calling
	int32 ConstraintIndex = FindConstraintIndex(InBoneName);
	if( ConstraintIndex == INDEX_NONE || ConstraintIndex >= Constraints.Num() )
	{
		return;
	}

	FConstraintInstance* Constraint = Constraints[ConstraintIndex];
	// If already broken, our job has already been done. Bail!
	if( Constraint->IsTerminated() )
	{
		return;
	}

	UPhysicsAsset * const PhysicsAsset = GetPhysicsAsset();

	// Figure out if Body is fixed or not
	FBodyInstance* Body = GetBodyInstance(Constraint->JointName);

	if( Body != NULL && Body->IsInstanceSimulatingPhysics() )
	{
		// Unfix body so it can be broken.
		Body->SetInstanceSimulatePhysics(true);
	}

	// Break Constraint
	Constraint->TermConstraint();
	// Make sure child bodies and constraints are released and turned to physics.
	UpdateMeshForBrokenConstraints();
	// Add impulse to broken limb
	AddImpulseAtLocation(Impulse, HitLocation, InBoneName);
}


void USkeletalMeshComponent::SetAngularLimits(FName InBoneName, float Swing1LimitAngle, float TwistLimitAngle, float Swing2LimitAngle)
{
	int32 ConstraintIndex = FindConstraintIndex(InBoneName);
	if (ConstraintIndex == INDEX_NONE || ConstraintIndex >= Constraints.Num())
	{
		return;
	}

	FConstraintInstance* Constraint = Constraints[ConstraintIndex];
	// If already broken, our job has already been done. Bail!
	if (Constraint->IsTerminated())
	{
		return;
	}

	UPhysicsAsset * const PhysicsAsset = GetPhysicsAsset();

	// Figure out if Body is fixed or not
	FBodyInstance* Body = GetBodyInstance(Constraint->JointName);

	if (Body != NULL && Body->IsInstanceSimulatingPhysics())
	{
		// Unfix body so it can be broken.
		Body->SetInstanceSimulatePhysics(true);
	}

	// update limits
	Constraint->SetAngularSwing1Limit(Swing1LimitAngle == 0 ? ACM_Locked : (Swing1LimitAngle >= 180) ? ACM_Free : ACM_Limited, Swing1LimitAngle);
	Constraint->SetAngularTwistLimit(TwistLimitAngle == 0 ? ACM_Locked : (TwistLimitAngle >= 180) ? ACM_Free : ACM_Limited, TwistLimitAngle);
	Constraint->SetAngularSwing2Limit(Swing2LimitAngle == 0 ? ACM_Locked : (Swing2LimitAngle >= 180) ? ACM_Free : ACM_Limited, Swing2LimitAngle);
}


void USkeletalMeshComponent::GetCurrentJointAngles(FName InBoneName, float &Swing1Angle, float &TwistAngle, float &Swing2Angle)
{
	int32 ConstraintIndex = FindConstraintIndex(InBoneName);
	if (ConstraintIndex == INDEX_NONE || ConstraintIndex >= Constraints.Num())
	{
		return;
	}

	FConstraintInstance* Constraint = Constraints[ConstraintIndex];
	
	Swing1Angle = FMath::RadiansToDegrees(Constraint->GetCurrentSwing1());
	Swing2Angle = FMath::RadiansToDegrees(Constraint->GetCurrentSwing2());
	TwistAngle = FMath::RadiansToDegrees(Constraint->GetCurrentTwist());
}


void USkeletalMeshComponent::SetPhysicsAsset(UPhysicsAsset* InPhysicsAsset, bool bForceReInit)
{
	// If this is different from what we have now, or we should have an instance but for whatever reason it failed last time, teardown/recreate now.
	if(bForceReInit || InPhysicsAsset != GetPhysicsAsset())
	{
		// SkelComp had a physics instance, then terminate it.
		TermArticulated();

		// Need to update scene proxy, because it keeps a ref to the PhysicsAsset.
		Super::SetPhysicsAsset(InPhysicsAsset, bForceReInit);
		MarkRenderStateDirty();

		// Update bHasValidBodies flag
		UpdateHasValidBodies();

		// Component should be re-attached here, so create physics.
		if( SkeletalMesh )
		{
			// Because we don't know what bones the new PhysicsAsset might want, we have to force an update to _all_ bones in the skeleton.
			RequiredBones.Reset(SkeletalMesh->RefSkeleton.GetNum());
			RequiredBones.AddUninitialized( SkeletalMesh->RefSkeleton.GetNum() );
			for(int32 i=0; i<SkeletalMesh->RefSkeleton.GetNum(); i++)
			{
				RequiredBones[i] = (FBoneIndexType)i;
			}
			RefreshBoneTransforms();

			// Initialize new Physics Asset
			UWorld* World = GetWorld();
			if(World->GetPhysicsScene() != nullptr && ShouldCreatePhysicsState())
			{
			//	UE_LOG(LogSkeletalMesh, Warning, TEXT("Creating Physics State (%s : %s)"), *GetNameSafe(GetOuter()),  *GetName());			
				InitArticulated(World->GetPhysicsScene());
			}
		}
		else
		{
			// If PhysicsAsset hasn't been instanced yet, just update the template.
			Super::SetPhysicsAsset(InPhysicsAsset, bForceReInit);

			// Update bHasValidBodies flag
			UpdateHasValidBodies();
		}

		// Indicate that 'required bones' array will need to be recalculated.
		bRequiredBonesUpToDate = false;

#if !(UE_BUILD_SHIPPING || UE_BUILD_TEST)
		SendRenderDebugPhysics();
#endif
	}
}


void USkeletalMeshComponent::UpdateHasValidBodies()
{
	// First clear out old data
	bHasValidBodies = false;

	const UPhysicsAsset* const PhysicsAsset = GetPhysicsAsset();

	// If we have a physics asset..
	if(PhysicsAsset != NULL)
	{
		// For each body in physics asset..
		for( int32 BodyIndex = 0; BodyIndex < PhysicsAsset->SkeletalBodySetups.Num(); BodyIndex++ )
		{
			// .. find the matching graphics bone index
			int32 BoneIndex = GetBoneIndex( PhysicsAsset->SkeletalBodySetups[ BodyIndex ]->BoneName );

			// If we found a valid graphics bone, set the 'valid' flag
			if(BoneIndex != INDEX_NONE)
			{
				bHasValidBodies = true;
				break;
			}
		}
	}
}

void USkeletalMeshComponent::UpdateBoneBodyMapping()
{
	if (Bodies.Num() > 0)	//If using per poly then there's no bodies to update indices on
	{
		// If we have a physics asset..
		if (const UPhysicsAsset* const PhysicsAsset = GetPhysicsAsset())
		{
			bool bNeedsReInit = false;

			// For each body in physics asset..
			for (int32 BodyIndex = 0; BodyIndex < PhysicsAsset->SkeletalBodySetups.Num(); BodyIndex++)
			{
				// .. find the matching graphics bone index
				int32 BoneIndex = GetBoneIndex(PhysicsAsset->SkeletalBodySetups[BodyIndex]->BoneName);
				FBodyInstance* Inst = Bodies[BodyIndex];
				check(Inst);

				// Make sure physics state matches presence of bone
				bool bHasValidBone = (BoneIndex != INDEX_NONE);
				if (bHasValidBone != Inst->IsValidBodyInstance())
				{
					// If not, we need to recreate physics asset to clean up bodies or create new ones
					bNeedsReInit = true;
				}

				Inst->InstanceBoneIndex = BoneIndex;
			}

			// If the set of bodies needs to change, we recreate physics asset
			if (bNeedsReInit)
			{
				RecreatePhysicsState();
			}
		}
	}
}

void USkeletalMeshComponent::UpdatePhysicsToRBChannels()
{
	// Iterate over each bone/body.
	for (int32 i = 0; i < Bodies.Num(); i++)
	{
		FBodyInstance* BI = Bodies[i];
		check(BI);
		BI->UpdatePhysicsFilterData();
	}
}

FVector USkeletalMeshComponent::GetSkinnedVertexPosition(int32 VertexIndex) const
{
	// only if this component has clothing and is showing simulated results	
	if (SkeletalMesh &&
		SkeletalMesh->MeshClothingAssets.Num() > 0 &&
		MeshObject &&
		!bDisableClothSimulation &&
		ClothBlendWeight > 0.0f // if cloth blend weight is 0.0, only showing skinned vertices regardless of simulation positions
		)
	{
		FStaticLODModel& Model = MeshObject->GetSkeletalMeshResource().LODModels[0];

		// Find the chunk and vertex within that chunk, and skinning type, for this vertex.
		int32 SectionIndex;
		int32 VertIndexInChunk;
		bool bHasExtraBoneInfluences;
		Model.GetSectionFromVertexIndex(VertexIndex, SectionIndex, VertIndexInChunk, bHasExtraBoneInfluences);

		bool bClothVertex = false;
		int32 ClothAssetIndex = -1;
		FGuid ClothAssetGuid;

		// if this section corresponds to a cloth section, returns corresponding cloth section's info instead
		const FSkelMeshSection& Section = Model.Sections[SectionIndex];

		// if this chunk has cloth data
		if (Section.HasClothingData())
		{
			bClothVertex = true;
			ClothAssetIndex = Section.CorrespondClothAssetIndex;
			ClothAssetGuid = Section.ClothingData.AssetGuid;
		}
		else
		{
			// if current section is disabled and the corresponding cloth section is visible
			if (Section.bDisabled && Section.CorrespondClothSectionIndex >= 0)
			{
				bClothVertex = true;

				const FSkelMeshSection& ClothSection = Model.Sections[Section.CorrespondClothSectionIndex];
				ClothAssetIndex = ClothSection.CorrespondClothAssetIndex;

				// the index can exceed the range because this vertex index is based on the corresponding original section
				// the number of cloth chunk's vertices is not always same as the corresponding one 
				// cloth chunk has only soft vertices
				if (VertIndexInChunk >= ClothSection.GetNumVertices())
				{
					// if the index exceeds, re-assign a random vertex index for this chunk
					VertIndexInChunk = FMath::TruncToInt(FMath::SRand() * (ClothSection.GetNumVertices() - 1));
				}
			}
		}

		if (bClothVertex)
		{
			FVector SimulatedPos;
			if (GetClothSimulatedPosition_GameThread(ClothAssetGuid, VertIndexInChunk, SimulatedPos))
			{
				// a simulated position is in world space and convert this to local space
				// because SkinnedMeshComponent::GetSkinnedVertexPosition() returns the position in local space
				SimulatedPos = ComponentToWorld.InverseTransformPosition(SimulatedPos);

				// if blend weight is 1.0, doesn't need to blend with a skinned position
				if (ClothBlendWeight < 1.0f) 
				{
					// blend with a skinned position
					FVector SkinnedPos = Super::GetSkinnedVertexPosition(VertexIndex);
					SimulatedPos = SimulatedPos*ClothBlendWeight + SkinnedPos*(1.0f - ClothBlendWeight);
				}
				return SimulatedPos;
			}
		}
	}

	return Super::GetSkinnedVertexPosition(VertexIndex);
}

void USkeletalMeshComponent::SetEnableBodyGravity(bool bEnableGravity, FName BoneName)
{
	if (FBodyInstance* BI = GetBodyInstance(BoneName))
	{
		BI->SetEnableGravity(bEnableGravity);
	}
}

bool USkeletalMeshComponent::IsBodyGravityEnabled(FName BoneName)
{
	const FBodyInstance* BI = GetBodyInstance(BoneName);
	return BI && BI->bEnableGravity;
}

void USkeletalMeshComponent::SetEnableGravityOnAllBodiesBelow(bool bEnableGravity, FName BoneName, bool bIncludeSelf)
{
    ForEachBodyBelow(BoneName, bIncludeSelf, /*bSkipCustomPhysics=*/false, [bEnableGravity](FBodyInstance* BI)
	{
		BI->SetEnableGravity(bEnableGravity);
	});
}

//////////////////////////////////////////////////////////////////////////
// COLLISION

extern float DebugLineLifetime;

bool USkeletalMeshComponent::GetSquaredDistanceToCollision(const FVector& Point, float& OutSquaredDistance, FVector& OutClosestPointOnCollision) const
{
	OutClosestPointOnCollision = Point;
	bool bHasResult = false;

	for (int32 BodyIdx = 0; BodyIdx < Bodies.Num(); ++BodyIdx)
	{
		FBodyInstance* BodyInst = Bodies[BodyIdx];
		if (BodyInst && BodyInst->IsValidBodyInstance() && (BodyInst->GetCollisionEnabled() != ECollisionEnabled::NoCollision))
		{
			FVector ClosestPoint;
			float DistanceSqr = -1.f;

			if (!Bodies[BodyIdx]->GetSquaredDistanceToBody(Point, DistanceSqr, ClosestPoint))
			{
				// Invalid result, impossible to be better than ClosestPointDistance
				continue;
			}

			if (!bHasResult || (DistanceSqr < OutSquaredDistance))
			{
				bHasResult = true;
				OutSquaredDistance = DistanceSqr;
				OutClosestPointOnCollision = ClosestPoint;

				// If we're inside collision, we're not going to find anything better, so abort search we've got our best find.
				if (DistanceSqr <= KINDA_SMALL_NUMBER)
				{
					break;
				}
			}
		}
	}

	return bHasResult;
}

DECLARE_CYCLE_STAT(TEXT("GetClosestPointOnPhysicsAsset"), STAT_GetClosestPointOnPhysicsAsset, STATGROUP_Physics);

bool USkeletalMeshComponent::GetClosestPointOnPhysicsAsset(const FVector& WorldPosition, FClosestPointOnPhysicsAsset& ClosestPointOnPhysicsAsset, bool bApproximate) const
{
	SCOPE_CYCLE_COUNTER(STAT_GetClosestPointOnPhysicsAsset);

	bool bSuccess = false;
	const UPhysicsAsset* PhysicsAsset = GetPhysicsAsset();
	const FReferenceSkeleton* RefSkeleton = SkeletalMesh ? &SkeletalMesh->RefSkeleton : nullptr;
	if(PhysicsAsset && RefSkeleton)
	{
		const TArray<FTransform>& BoneTransforms = GetComponentSpaceTransforms();
		const bool bHasMasterPoseComponent = MasterPoseComponent.IsValid();
		const FVector ComponentPosition = ComponentToWorld.InverseTransformPosition(WorldPosition);
	
		float CurrentClosestDistance = FLT_MAX;
		int32 CurrentClosestBoneIndex = INDEX_NONE;
		const UBodySetup* CurrentClosestBodySetup = nullptr;

		for(const UBodySetup* BodySetupInstance : PhysicsAsset->SkeletalBodySetups)
		{
			ClosestPointOnPhysicsAsset.Distance = FLT_MAX;
			const FName BoneName = BodySetupInstance->BoneName;
			const int32 BoneIndex = RefSkeleton->FindBoneIndex(BoneName);
			if(BoneIndex != INDEX_NONE)
			{
				const FTransform BoneTM = bHasMasterPoseComponent ? GetBoneTransform(BoneIndex) : BoneTransforms[BoneIndex];
				const float Dist = bApproximate ? (BoneTM.GetLocation() - ComponentPosition).SizeSquared() : BodySetupInstance->GetShortestDistanceToPoint(ComponentPosition, BoneTM);

				if (Dist < CurrentClosestDistance)
				{
					CurrentClosestDistance = Dist;
					CurrentClosestBoneIndex = BoneIndex;
					CurrentClosestBodySetup = BodySetupInstance;

					if(Dist <= 0.f) { break; }
				}
			}
		}

		if(CurrentClosestBoneIndex >= 0)
		{
			bSuccess = true;

			const FTransform BoneTM = bHasMasterPoseComponent ? GetBoneTransform(CurrentClosestBoneIndex) : (BoneTransforms[CurrentClosestBoneIndex] * ComponentToWorld);
			ClosestPointOnPhysicsAsset.Distance = CurrentClosestBodySetup->GetClosestPointAndNormal(WorldPosition, BoneTM, ClosestPointOnPhysicsAsset.ClosestWorldPosition, ClosestPointOnPhysicsAsset.Normal);
			ClosestPointOnPhysicsAsset.BoneName = CurrentClosestBodySetup->BoneName;
		}
	}

	return bSuccess;
}

bool USkeletalMeshComponent::K2_GetClosestPointOnPhysicsAsset(const FVector& WorldPosition, FVector& ClosestWorldPosition, FVector& Normal, FName& BoneName, float& Distance) const
{
	FClosestPointOnPhysicsAsset ClosestPointOnPhysicsAsset;
	bool bSuccess = GetClosestPointOnPhysicsAsset(WorldPosition, ClosestPointOnPhysicsAsset, /*bApproximate =*/ false);
	if(bSuccess)
	{
		ClosestWorldPosition = ClosestPointOnPhysicsAsset.ClosestWorldPosition;
		Normal = ClosestPointOnPhysicsAsset.Normal;
		BoneName = ClosestPointOnPhysicsAsset.BoneName;
		Distance = ClosestPointOnPhysicsAsset.Distance;
	}
	else
	{
		ClosestWorldPosition = FVector::ZeroVector;
		Normal = FVector::ZeroVector;
		BoneName = NAME_None;
		Distance = -1;
	}

	return bSuccess;
}

bool USkeletalMeshComponent::LineTraceComponent(struct FHitResult& OutHit, const FVector Start, const FVector End, const struct FCollisionQueryParams& Params)
{
	UWorld* const World = GetWorld();
	bool bHaveHit = false;

	float MinTime = MAX_FLT;
	FHitResult Hit;
	for (int32 BodyIdx=0; BodyIdx < Bodies.Num(); ++BodyIdx)
	{
		if (Bodies[BodyIdx]->LineTrace(Hit, Start, End, Params.bTraceComplex, Params.bReturnPhysicalMaterial))
		{
			bHaveHit = true;
			if(MinTime > Hit.Time)
			{
				MinTime = Hit.Time;
				OutHit = Hit;
			}
		}
	}

#if !(UE_BUILD_SHIPPING || UE_BUILD_TEST)
	if(World && (World->DebugDrawTraceTag != NAME_None) && (World->DebugDrawTraceTag == Params.TraceTag))
	{
		TArray<FHitResult> Hits;
		if (bHaveHit)
		{
			Hits.Add(OutHit);
		}
		DrawLineTraces(GetWorld(), Start, End, Hits, DebugLineLifetime);
	}
#endif //!(UE_BUILD_SHIPPING || UE_BUILD_TEST)

	return bHaveHit;
}

bool USkeletalMeshComponent::SweepComponent( FHitResult& OutHit, const FVector Start, const FVector End, const FQuat& ShapeWorldRotation, const FCollisionShape& CollisionShape, bool bTraceComplex)
{
	bool bHaveHit = false;

	for (int32 BodyIdx=0; BodyIdx < Bodies.Num(); ++BodyIdx)
	{
		if (Bodies[BodyIdx]->Sweep(OutHit, Start, End, ShapeWorldRotation, CollisionShape, bTraceComplex))
		{
			bHaveHit = true;
			break;
		}
	}

	return bHaveHit;
}

bool USkeletalMeshComponent::ComponentOverlapComponentImpl(class UPrimitiveComponent* PrimComp,const FVector Pos,const FQuat& Quat,const struct FCollisionQueryParams& Params)
{
	//we do not support skeletal mesh vs skeletal mesh overlap test
	if (PrimComp->IsA<USkeletalMeshComponent>())
	{
		UE_LOG(LogCollision, Warning, TEXT("ComponentOverlapComponent : (%s) Does not support skeletalmesh with Physics Asset"), *PrimComp->GetPathName());
		return false;
	}

	if (FBodyInstance* BI = PrimComp->GetBodyInstance())
	{
		return BI->OverlapTestForBodies(Pos, Quat, Bodies);
	}

	return false;
}

bool USkeletalMeshComponent::OverlapComponent(const FVector& Pos, const FQuat& Rot, const FCollisionShape& CollisionShape)
{
	for (FBodyInstance* Body : Bodies)
	{
		if (Body->OverlapTest(Pos, Rot, CollisionShape))
		{
			return true;
		}
	}

	return false;
}

bool USkeletalMeshComponent::ComponentOverlapMultiImpl(TArray<struct FOverlapResult>& OutOverlaps, const UWorld* World, const FVector& Pos, const FQuat& Quat, ECollisionChannel TestChannel, const struct FComponentQueryParams& Params, const struct FCollisionObjectQueryParams& ObjectQueryParams) const
{
	OutOverlaps.Reset();

	if (!Bodies.IsValidIndex(RootBodyData.BodyIndex))
	{
		return false;
	}

	const FTransform WorldToComponent(ComponentToWorld.Inverse());
	const FCollisionResponseParams ResponseParams(GetCollisionResponseToChannels());

	FComponentQueryParams ParamsWithSelf = Params;
	ParamsWithSelf.AddIgnoredComponent(this);

	bool bHaveBlockingHit = false;
	for (const FBodyInstance* Body : Bodies)
	{
		checkSlow(Body);
		if (Body->OverlapMulti(OutOverlaps, World, &WorldToComponent, Pos, Quat, TestChannel, ParamsWithSelf, ResponseParams, ObjectQueryParams))
		{
			bHaveBlockingHit = true;
		}
	}

	return bHaveBlockingHit;
}

void USkeletalMeshComponent::AddClothingBounds(FBoxSphereBounds& InOutBounds, const FTransform& LocalToWorld) const
{
	if(ClothingSimulation && ClothingSimulation->ShouldSimulate())
	{
		InOutBounds = InOutBounds + ClothingSimulation->GetBounds(this).TransformBy(LocalToWorld);
	}
}

void USkeletalMeshComponent::RecreateClothingActors()
{
	if(SkeletalMesh == nullptr)
	{
		return;
	}

	ReleaseAllClothingResources();

	if (bDisableClothSimulation)
	{
		return;
	}

	if(ClothingSimulation)
	{
		TArray<UClothingAssetBase*> AssetsInUse;
		SkeletalMesh->GetClothingAssetsInUse(AssetsInUse);

		const int32 NumMeshAssets = SkeletalMesh->MeshClothingAssets.Num();
		for(int32 BaseAssetIndex = 0; BaseAssetIndex < NumMeshAssets; ++BaseAssetIndex)
		{
			UClothingAssetBase* Asset = SkeletalMesh->MeshClothingAssets[BaseAssetIndex];

			if(!AssetsInUse.Contains(Asset))
			{
				continue;
			}

			ClothingSimulation->CreateActor(this, Asset, BaseAssetIndex);
		}
	}
}

void USkeletalMeshComponent::RemoveAllClothingActors()
{
	if(ClothingSimulation)
	{
		// Can't destroy our actors if we're still simulating
		HandleExistingParallelClothSimulation();

		ClothingSimulation->DestroyActors();
	}
}

void USkeletalMeshComponent::ReleaseAllClothingResources()
{
#if WITH_CLOTH_COLLISION_DETECTION
	if(ClothingSimulation)
	{
		// Ensure no running simulation first
		HandleExistingParallelClothSimulation();

		ClothingSimulation->ClearExternalCollisions();
	}
#endif // #if WITH_CLOTH_COLLISION_DETECTION

	RemoveAllClothingActors();
}

void USkeletalMeshComponent::GetWindForCloth_GameThread(FVector& WindDirection, float& WindAdaption) const
{
	check(IsInGameThread());

	WindDirection = FVector::ZeroVector;
	WindAdaption = 2.f;	//not sure where this const comes from, but that's what the old code did
	
	UWorld* World = GetWorld();
	if(World && World->Scene)
	{
		// set wind
		if(IsWindEnabled())
		{
			FVector Position = ComponentToWorld.GetTranslation();

			float WindSpeed;
			float WindMinGust;
			float WindMaxGust;
			World->Scene->GetWindParameters_GameThread(Position, WindDirection, WindSpeed, WindMinGust, WindMaxGust);

			WindDirection *= WindSpeed;
			WindAdaption = FMath::Rand() % 20 * 0.1f; // make range from 0 to 2
		}
	}
}

#if WITH_CLOTH_COLLISION_DETECTION

void USkeletalMeshComponent::FindClothCollisions(FClothCollisionData& OutCollisions)
				{
	if(ClothingSimulation)
					{
		// Get collisions for this simulation, ignoring any externally added collisions
		// (i.e. on grab the asset collisions, not environment etc.)
		ClothingSimulation->GetCollisions(OutCollisions, false);
	}
}

void USkeletalMeshComponent::CopyClothCollisionsToChildren()
{
	// 3 steps
	// 1. release all previous parent collisions
	// 2. find new collisions from parent(this class)
	// 3. add new collisions to children

	TArray<USkeletalMeshComponent*> ClothChildren;

	for (USceneComponent* AttachedChild : GetAttachChildren())
	{
		USkeletalMeshComponent* pChild = Cast<USkeletalMeshComponent>(AttachedChild);
		if(pChild && pChild->ClothingSimulation->ShouldSimulate())
			{
				ClothChildren.Add(pChild);
		}
	}

	const int32 NumClothChildren = ClothChildren.Num();

	if(NumClothChildren == 0)
	{
		return;
	}

	FClothCollisionData NewCollisions;

	FindClothCollisions(NewCollisions);

	for(USkeletalMeshComponent* Child : ClothChildren)
	{
		Child->ClothingSimulation->AddExternalCollisions(NewCollisions);
	}
}

// children's collisions can affect to parent's cloth reversely
void USkeletalMeshComponent::CopyChildrenClothCollisionsToParent()
{
	// 3 steps
	// 1. release all previous children collisions
	// 2. find new collisions from children
	// 3. add new collisions to parent (this component)

	TArray<USkeletalMeshComponent*> ClothCollisionChildren;

	FClothCollisionData NewCollisions;

	for (USceneComponent* AttachedChild : GetAttachChildren())
	{
		USkeletalMeshComponent* pChild = Cast<USkeletalMeshComponent>(AttachedChild);
		if(pChild)
		{
			pChild->FindClothCollisions(NewCollisions);
		}
	}

	ClothingSimulation->AddExternalCollisions(NewCollisions);
}

void USkeletalMeshComponent::ProcessClothCollisionWithEnvironment()
{
	// Limiting the number of extracted shapes per component as these collisions are very expensive
	static const int32 MaxSyncShapesToConsider = 32;

	// don't handle collision detection if this component is in editor
	if(!GetWorld()->IsGameWorld() || !ClothingSimulation)
	{
		return;
	}

	FClothCollisionData NewCollisionData;

	TArray<FOverlapResult> Overlaps;

	FCollisionObjectQueryParams ObjectParams;

	ObjectParams.AddObjectTypesToQuery(ECollisionChannel::ECC_WorldStatic);
	// to collide with other clothing objects
	ObjectParams.AddObjectTypesToQuery(ECollisionChannel::ECC_PhysicsBody);

	static FName ClothOverlapComponentsName(TEXT("ClothOverlapComponents"));
	FCollisionQueryParams Params(ClothOverlapComponentsName, false);

	GetWorld()->OverlapMultiByObjectType(Overlaps, Bounds.Origin, FQuat::Identity, ObjectParams, FCollisionShape::MakeBox(Bounds.BoxExtent), Params);

	for (int32 OverlapIdx=0; OverlapIdx<Overlaps.Num(); ++OverlapIdx)
	{
		const TWeakObjectPtr<UPrimitiveComponent>& Component = Overlaps[OverlapIdx].Component;
		if (Component.IsValid())
		{ 
			ECollisionChannel Channel = Component->GetCollisionObjectType();

			if(Channel == ECollisionChannel::ECC_WorldStatic)
			{
				// Static world geo
				if(!Component->BodyInstance.IsValidBodyInstance())
				{
					// Move to next component, this one has no valid physics
					continue;
				}

				bool bSuccessfulRead = false;
				Component->BodyInstance.ExecuteOnPhysicsReadOnly([&]
				{
					TArray<PxShape*> AllShapes;
					const int32 NumSyncShapes = Component->BodyInstance.GetAllShapes_AssumesLocked(AllShapes);

					if(NumSyncShapes == 0 || NumSyncShapes > MaxSyncShapesToConsider)
					{
						// Either no shapes or too complicated to consider
						return;
					}

					// Matrices required to transform shapes into sim space (component space)
					// Transform of external component and matrix describing external component -> this component
					FTransform Transform = Component->ComponentToWorld;
					FMatrix TransformMatrix = Transform.ToMatrixWithScale();
					FMatrix ComponentToClothMatrix = TransformMatrix * ComponentToWorld.ToMatrixWithScale().Inverse();

					for(PxShape* Shape : AllShapes)
					{
						PxGeometryType::Enum GeoType = Shape->getGeometryType();

						// Pose of the shape in actor space
						FMatrix ShapeLocalPose = P2UTransform(Shape->getLocalPose()).ToMatrixWithScale();

						switch(GeoType)
						{
							default: 
					break;

							case PxGeometryType::eSPHERE:
							{
								PxSphereGeometry SphereGeo;
								Shape->getSphereGeometry(SphereGeo);

								NewCollisionData.Spheres.AddDefaulted();
								FClothCollisionPrim_Sphere& NewSphere = NewCollisionData.Spheres.Last();

								NewSphere.BoneIndex = INDEX_NONE; // No bone, just local space
								NewSphere.LocalPosition = ComponentToClothMatrix.TransformPosition(ShapeLocalPose.GetOrigin());
								NewSphere.Radius = SphereGeo.radius;
							}
							break;

							case PxGeometryType::eCAPSULE:
							{
								PxCapsuleGeometry CapGeo;
								Shape->getCapsuleGeometry(CapGeo);

								const int32 BaseSphereIndex = NewCollisionData.Spheres.Num();

								NewCollisionData.Spheres.AddDefaulted(2);
								FClothCollisionPrim_Sphere& Sphere0 = NewCollisionData.Spheres.Last(1);
								FClothCollisionPrim_Sphere& Sphere1 = NewCollisionData.Spheres.Last(0);

								NewCollisionData.SphereConnections.AddDefaulted();
								FClothCollisionPrim_SphereConnection& Connection = NewCollisionData.SphereConnections.Last();

								FVector ZAxis = ComponentToClothMatrix.TransformVector(ShapeLocalPose.GetUnitAxis(EAxis::X));

								Sphere0.BoneIndex = INDEX_NONE;
								Sphere0.LocalPosition = ComponentToClothMatrix.TransformPosition(ShapeLocalPose.GetOrigin()) + CapGeo.halfHeight * ZAxis;
								Sphere0.Radius = CapGeo.radius;

								Sphere1.BoneIndex = INDEX_NONE;
								Sphere1.LocalPosition = ComponentToClothMatrix.TransformPosition(ShapeLocalPose.GetOrigin()) - CapGeo.halfHeight * ZAxis;
								Sphere1.Radius = CapGeo.radius;

								Connection.SphereIndices[0] = BaseSphereIndex;
								Connection.SphereIndices[1] = BaseSphereIndex + 1;
							}
							break;

							case PxGeometryType::eBOX:
							{
								PxBoxGeometry BoxGeo;
								Shape->getBoxGeometry(BoxGeo);

								// We're building the box in local space, so to get to the cloth transform
								// we need to go through local -> actor -> world -> cloth
								FMatrix FullTransformMatrix = ShapeLocalPose * ComponentToClothMatrix;

								NewCollisionData.Convexes.AddDefaulted();
								FClothCollisionPrim_Convex& Convex = NewCollisionData.Convexes.Last();
								Convex.Planes.Reset(6);

								// we need to inflate the hull to get nicer collisions (only particles collide)
								const static float Inflate = 2.0f;
								BoxGeo.halfExtents += PxVec3(Inflate);
				
								FPlane UPlane1(1, 0, 0, BoxGeo.halfExtents.x);
								UPlane1 = UPlane1.TransformBy(FullTransformMatrix);
								Convex.Planes.Add(UPlane1);

								FPlane UPlane2(-1, 0, 0, BoxGeo.halfExtents.x);
								UPlane2 = UPlane2.TransformBy(FullTransformMatrix);
								Convex.Planes.Add(UPlane2);

								FPlane UPlane3(0, 1, 0, BoxGeo.halfExtents.y);
								UPlane3 = UPlane3.TransformBy(FullTransformMatrix);
								Convex.Planes.Add(UPlane3);

								FPlane UPlane4(0, -1, 0, BoxGeo.halfExtents.y);
								UPlane4 = UPlane4.TransformBy(FullTransformMatrix);
								Convex.Planes.Add(UPlane4);

								FPlane UPlane5(0, 0, 1, BoxGeo.halfExtents.z);
								UPlane5 = UPlane5.TransformBy(FullTransformMatrix);
								Convex.Planes.Add(UPlane5);

								FPlane UPlane6(0, 0, -1, BoxGeo.halfExtents.z);
								UPlane6 = UPlane6.TransformBy(FullTransformMatrix);
								Convex.Planes.Add(UPlane6);

								Convex.BoneIndex = INDEX_NONE;
							}
							break;

							case PxGeometryType::eCONVEXMESH:
							{
								PxConvexMeshGeometry MeshGeo;
								Shape->getConvexMeshGeometry(MeshGeo);

								// we need to inflate the hull to get nicer collisions (only particles collide)
								const static float Inflate = 2.0f;

								if(MeshGeo.convexMesh)
								{
									NewCollisionData.Convexes.AddDefaulted();
									FClothCollisionPrim_Convex& NewConvex = NewCollisionData.Convexes.Last();

									FMatrix FullTransformMatrix = ShapeLocalPose * ComponentToClothMatrix;

									uint32 NumPolys = MeshGeo.convexMesh->getNbPolygons();
									NewConvex.Planes.Empty(NumPolys);

									PxHullPolygon HullData;
									for(uint32 PolyIndex = 0; PolyIndex < NumPolys; ++PolyIndex)
									{
										MeshGeo.convexMesh->getPolygonData(PolyIndex, HullData);
										PxPlane PPlane(HullData.mPlane[0], HullData.mPlane[1], HullData.mPlane[2], HullData.mPlane[3]);
										FPlane UPlane = P2UPlane(PPlane);
										UPlane = UPlane.TransformBy(FullTransformMatrix);
										
										UPlane.W += Inflate;

										NewConvex.Planes.Add(UPlane);
									}
								}	
							}
							break;
						}
					}
					bSuccessfulRead = true;
				});
			}
			else if(Channel == ECollisionChannel::ECC_PhysicsBody)
			{
				// Possibly a skeletal mesh, extract it's clothing collisions if necessary
				USkeletalMeshComponent* SkelComp = Cast<USkeletalMeshComponent>(Component.Get());

				if(SkelComp && SkelComp->SkeletalMesh)
				{
					if(SkelComp == this)
					{
						// Same mesh, move to next component
						continue;
					}

					if(SkelComp->ClothingSimulation)
					{
						SkelComp->ClothingSimulation->GetCollisions(NewCollisionData, false);
					}
				}
			}
		}
	}

	ClothingSimulation->AddExternalCollisions(NewCollisionData);
}

#endif// #if WITH_CLOTH_COLLISION_DETECTION

<<<<<<< HEAD
	ECollisionChannel Channel = PrimComp->GetCollisionObjectType();
	// accept only a static mesh
	if (Channel != ECollisionChannel::ECC_WorldStatic)
	{
		return false;
	}

	if (!PrimComp->BodyInstance.IsValidBodyInstance())
	{
		return false;
	}

	bool bSuccess = false;
	PrimComp->BodyInstance.ExecuteOnPhysicsReadOnly([&]
	{
		TArray<PxShape*> AllShapes;
		const int32 NumSyncShapes = PrimComp->BodyInstance.GetAllShapes_AssumesLocked(AllShapes);

		if (NumSyncShapes == 0 || NumSyncShapes > 3) //skipping complicated object because of collision limitation
	{
			return;
	}

	FVector Center = PrimComp->Bounds.Origin;
	FTransform Transform = PrimComp->ComponentToWorld;
	FMatrix TransMat = Transform.ToMatrixWithScale();

		for (int32 ShapeIdx = 0; ShapeIdx < NumSyncShapes; ShapeIdx++)
	{
		PxGeometryType::Enum GeomType = AllShapes[ShapeIdx]->getGeometryType();

			switch (GeomType)
		{
		case PxGeometryType::eSPHERE:
			{
				FClothCollisionPrimitive ClothPrimData;

				PxSphereGeometry SphereGeom;
				AllShapes[ShapeIdx]->getSphereGeometry(SphereGeom);

				ClothPrimData.Origin = Center;
				ClothPrimData.Radius = SphereGeom.radius;
				ClothPrimData.PrimType = FClothCollisionPrimitive::SPHERE;

				ClothCollisionPrimitives.Add(ClothPrimData);
			}
			break;

		case PxGeometryType::eCAPSULE:
			{
				FClothCollisionPrimitive ClothPrimData;

				PxCapsuleGeometry CapsuleGeom;
				AllShapes[ShapeIdx]->getCapsuleGeometry(CapsuleGeom);

				ClothPrimData.Origin = Center;
				ClothPrimData.Radius = CapsuleGeom.radius;

				FVector ZAxis = TransMat.GetUnitAxis(EAxis::Z);
				float Radius = CapsuleGeom.radius;
				float HalfHeight = CapsuleGeom.halfHeight;
				ClothPrimData.SpherePos1 = Center + (HalfHeight * ZAxis);
				ClothPrimData.SpherePos2 = Center - (HalfHeight * ZAxis);

				ClothPrimData.PrimType = FClothCollisionPrimitive::CAPSULE;

				ClothCollisionPrimitives.Add(ClothPrimData);
			}
			break;
		case PxGeometryType::eBOX:
			{
				FClothCollisionPrimitive ClothPrimData;
				ClothPrimData.Origin = Center;
				ClothPrimData.Radius = 0;

				PxBoxGeometry BoxGeom;

				AllShapes[ShapeIdx]->getBoxGeometry(BoxGeom);

				ClothPrimData.ConvexPlanes.Empty(6); //box has 6 planes

				FPlane UPlane1(1, 0, 0, Center.X + BoxGeom.halfExtents.x);
				UPlane1 = UPlane1.TransformBy(TransMat);
				ClothPrimData.ConvexPlanes.Add(UPlane1);

				FPlane UPlane2(-1, 0, 0, Center.X - BoxGeom.halfExtents.x);
				UPlane2 = UPlane2.TransformBy(TransMat);
				ClothPrimData.ConvexPlanes.Add(UPlane2);

				FPlane UPlane3(0, 1, 0, Center.Y + BoxGeom.halfExtents.y);
				UPlane3 = UPlane3.TransformBy(TransMat);
				ClothPrimData.ConvexPlanes.Add(UPlane3);

				FPlane UPlane4(0, -1, 0, Center.Y - BoxGeom.halfExtents.y);
				UPlane4 = UPlane4.TransformBy(TransMat);
				ClothPrimData.ConvexPlanes.Add(UPlane4);

				FPlane UPlane5(0, 0, 1, Center.Z + BoxGeom.halfExtents.z);
				UPlane5 = UPlane5.TransformBy(TransMat);
				ClothPrimData.ConvexPlanes.Add(UPlane5);

				FPlane UPlane6(0, 0, -1, Center.Z - BoxGeom.halfExtents.z);
				UPlane6 = UPlane6.TransformBy(TransMat);
				ClothPrimData.ConvexPlanes.Add(UPlane6);

				ClothPrimData.PrimType = FClothCollisionPrimitive::CONVEX;
				ClothCollisionPrimitives.Add(ClothPrimData);
			}
			break;
		case PxGeometryType::eCONVEXMESH:
			{
				PxConvexMeshGeometry ConvexGeom;

				AllShapes[ShapeIdx]->getConvexMeshGeometry(ConvexGeom);

				if (ConvexGeom.convexMesh)
				{
					FClothCollisionPrimitive ClothPrimData;
					ClothPrimData.Origin = Center;
					ClothPrimData.Radius = 0;

					uint32 NumPoly = ConvexGeom.convexMesh->getNbPolygons();

					ClothPrimData.ConvexPlanes.Empty(NumPoly);

					for (uint32 Poly = 0; Poly < NumPoly; Poly++)
					{
						PxHullPolygon HullData;
						ConvexGeom.convexMesh->getPolygonData(Poly, HullData);
						physx::PxPlane PPlane(HullData.mPlane[0], HullData.mPlane[1], HullData.mPlane[2], HullData.mPlane[3]);
						FPlane UPlane = P2UPlane(PPlane);
						UPlane = UPlane.TransformBy(TransMat);
						ClothPrimData.ConvexPlanes.Add(UPlane);
					}

					ClothPrimData.PrimType = FClothCollisionPrimitive::CONVEX;
					ClothCollisionPrimitives.Add(ClothPrimData);
				}
			}
			break;
		}
	}
		bSuccess = true;
	});

	return bSuccess;
#else
	return false;
#endif // ENABLE_DRAW_DEBUG
}

FName GetConvertedBoneName(apex::ClothingAsset* ApexClothingAsset, int32 BoneIndex)
{
	return FName(*FString(ApexClothingAsset->getBoneName(BoneIndex)).Replace(TEXT(" "), TEXT("-")));
}

void USkeletalMeshComponent::FindClothCollisions(TArray<FApexClothCollisionVolumeData>& OutCollisions)
{
	if (!SkeletalMesh)
	{
		return;
	}

	int32 NumAssets = SkeletalMesh->ClothingAssets.Num();

	// find all new collisions passing to children
	for (int32 AssetIdx = 0; AssetIdx < NumAssets; AssetIdx++)
	{
		FClothingAssetData& Asset = SkeletalMesh->ClothingAssets[AssetIdx];
		int32 NumCollisions = Asset.ClothCollisionVolumes.Num();

		int32 ConvexCount = 0;
		for (int32 ColIdx = 0; ColIdx < NumCollisions; ColIdx++)
		{
			FApexClothCollisionVolumeData& Collision = Asset.ClothCollisionVolumes[ColIdx];

			if (Collision.BoneIndex < 0)
			{
				continue;
			}

			FName BoneName = GetConvertedBoneName(Asset.ApexClothingAsset, Collision.BoneIndex);

			int32 BoneIndex = GetBoneIndex(BoneName);

			if (BoneIndex < 0)
			{
				continue;
			}

			FMatrix BoneMat = GetBoneMatrix(BoneIndex);

			FMatrix LocalToWorld = Collision.LocalPose * BoneMat;

			if (Collision.IsCapsule())
			{
				FApexClothCollisionVolumeData NewCollision = Collision;
				NewCollision.LocalPose = LocalToWorld;
				OutCollisions.Add(NewCollision);
			}
			else
			{
				if (Asset.ClothCollisionConvexPlaneIndices.IsValidIndex(ConvexCount))
				{
					uint32 PlaneIndices = Asset.ClothCollisionConvexPlaneIndices[ConvexCount];

					uint32 BitShiftIndex = 1;
					for (uint32 PlaneIndex = 0; PlaneIndex < 32; PlaneIndex++)
					{
						if (PlaneIndices&BitShiftIndex)
						{
							FPlane UPlane = Asset.ClothCollisionVolumePlanes[PlaneIndex].PlaneData;

							check(Collision.BoneIndex == Asset.ClothCollisionVolumePlanes[PlaneIndex].BoneIndex);
							UPlane = UPlane.TransformBy(BoneMat);
							Collision.BonePlanes.Add(UPlane);
						}

						// shift 1 bit because a bit index means a plane's index 
						BitShiftIndex <<= 1;
					}
				}

				ConvexCount++;
			}
		}
	}
}

void USkeletalMeshComponent::CreateInternalClothCollisions(TArray<FApexClothCollisionVolumeData>& InCollisions, TArray<nvidia::apex::ClothingCollision*>& OutCollisions)
{
	int32 NumCollisions = InCollisions.Num();

	const int32 MaxNumCapsules = 16;
	// because sphere number can not be larger than 32 and 1 capsule takes 2 spheres 
	NumCollisions = FMath::Min(NumCollisions, MaxNumCapsules);
	int32 NumActors = ClothingActors.Num();

	for(FClothingActor& ClothingActor : ClothingActors)
	{
		if (!IsValidClothingActor(ClothingActor))
		{
				continue;
		}

		apex::ClothingActor* Actor = ClothingActor.ApexClothingActor;
		int32 NumCurrentCapsules = SkeletalMesh->ClothingAssets[ClothingActor.ParentClothingAssetIndex].ClothCollisionVolumes.Num(); // # of capsules 

		for(int32 ColIdx=0; ColIdx < NumCollisions; ColIdx++)
		{
			// capsules
			if (InCollisions[ColIdx].IsCapsule())
			{
				if(NumCurrentCapsules < MaxNumCapsules)
				{
				    FVector Origin = InCollisions[ColIdx].LocalPose.GetOrigin();
					    // apex uses y-axis as the up-axis of capsule
				    FVector UpAxis = InCollisions[ColIdx].LocalPose.GetScaledAxis(EAxis::Y);
					        
				    float Radius = InCollisions[ColIdx].CapsuleRadius*UpAxis.Size();
        
				    float HalfHeight = InCollisions[ColIdx].CapsuleHeight*0.5f;
					const FVector TopEnd = Origin + (HalfHeight * UpAxis);
					const FVector BottomEnd = Origin - (HalfHeight * UpAxis);
        
					apex::ClothingSphere* Sphere1 = Actor->createCollisionSphere(U2PVector(TopEnd), Radius);
					apex::ClothingSphere* Sphere2 = Actor->createCollisionSphere(U2PVector(BottomEnd), Radius);
        
					apex::ClothingCapsule* Capsule = Actor->createCollisionCapsule(*Sphere1, *Sphere2);
        
				    OutCollisions.Add(Capsule);
				    NumCurrentCapsules++;
				}
			}
			else // convexes
			{
				int32 NumPlanes = InCollisions[ColIdx].BonePlanes.Num();

				TArray<apex::ClothingPlane*> ClothingPlanes;

				//can not exceed 32 planes
				NumPlanes = FMath::Min(NumPlanes, 32);

				ClothingPlanes.AddUninitialized(NumPlanes);

				for(int32 PlaneIdx=0; PlaneIdx < NumPlanes; PlaneIdx++)
				{
					PxPlane PPlane = U2PPlane(InCollisions[ColIdx].BonePlanes[PlaneIdx]);

					ClothingPlanes[PlaneIdx] = Actor->createCollisionPlane(PPlane);
				}

				apex::ClothingConvex* Convex = Actor->createCollisionConvex(ClothingPlanes.GetData(), ClothingPlanes.Num());

				OutCollisions.Add(Convex);
			}
		}
	}
}

void USkeletalMeshComponent::CopyClothCollisionsToChildren()
{
	// 3 steps
	// 1. release all previous parent collisions
	// 2. find new collisions from parent(this class)
	// 3. add new collisions to children

	TArray<USkeletalMeshComponent*> ClothChildren;

	for (USceneComponent* AttachedChild : GetAttachChildren())
	{
		USkeletalMeshComponent* pChild = Cast<USkeletalMeshComponent>(AttachedChild);
		if(pChild)
		{
			const int32 NumActors = pChild->ClothingActors.Num();
			if(NumActors > 0)
			{
				ClothChildren.Add(pChild);
				// release all parent collisions
				pChild->ReleaseAllParentCollisions();
			}
		}
	}

	const int32 NumClothChildren = ClothChildren.Num();

	if(NumClothChildren == 0)
	{
		return;
	}

	TArray<FApexClothCollisionVolumeData> NewCollisions;

	FindClothCollisions(NewCollisions);

	for(int32 ChildIdx=0; ChildIdx < NumClothChildren; ChildIdx++)
	{
		ClothChildren[ChildIdx]->CreateInternalClothCollisions(NewCollisions, ClothChildren[ChildIdx]->ParentCollisions);
	}
}

void USkeletalMeshComponent::ReleaseAllChildrenCollisions()
{
	for(int32 i=0; i<ChildrenCollisions.Num(); i++)
	{
		ReleaseClothingCollision(ChildrenCollisions[i]);
	}

	ChildrenCollisions.Empty();
}

// children's collisions can affect to parent's cloth reversely
void USkeletalMeshComponent::CopyChildrenClothCollisionsToParent()
{
	// 3 steps
	// 1. release all previous children collisions
	// 2. find new collisions from children
	// 3. add new collisions to parent (this component)

	ReleaseAllChildrenCollisions();

	TArray<USkeletalMeshComponent*> ClothCollisionChildren;

	TArray<FApexClothCollisionVolumeData> NewCollisions;

	for (USceneComponent* AttachedChild : GetAttachChildren())
	{
		USkeletalMeshComponent* pChild = Cast<USkeletalMeshComponent>(AttachedChild);
		if(pChild)
		{
			pChild->FindClothCollisions(NewCollisions);
		}
	}

	CreateInternalClothCollisions(NewCollisions, ChildrenCollisions);
}

void USkeletalMeshComponent::ReleaseClothingCollision(apex::ClothingCollision* Collision)
{
	switch(Collision->getType())
	{
	case apex::ClothingCollisionType::Capsule:
		{
			apex::ClothingCapsule* Capsule = static_cast<apex::ClothingCapsule*>(Collision);

			check(Capsule);

			Capsule->releaseWithSpheres();
		}
		break;

	case apex::ClothingCollisionType::Convex:
		{
			apex::ClothingConvex* Convex = static_cast<apex::ClothingConvex*>(Collision);

			check(Convex);

			Convex->releaseWithPlanes();
		}
		break;

	default:
		Collision->release();
		break;
	}
}

FApexClothCollisionInfo* USkeletalMeshComponent::CreateNewClothingCollsions(UPrimitiveComponent* PrimitiveComponent)
{
	FApexClothCollisionInfo NewInfo;

	TArray<FClothCollisionPrimitive> CollisionPrims;

	ECollisionChannel Channel = PrimitiveComponent->GetCollisionObjectType();

	// crate new clothing collisions for a static mesh
	if (Channel == ECollisionChannel::ECC_WorldStatic)
	{
		if (!GetClothCollisionDataFromStaticMesh(PrimitiveComponent, CollisionPrims))
		{
			return nullptr;
		}

		NewInfo.OverlapCompType = FApexClothCollisionInfo::OCT_STATIC;

		int32 NumActors = ClothingActors.Num();

		for(FClothingActor& ClothingActor : ClothingActors)
		{
			apex::ClothingActor* Actor = ClothingActor.ApexClothingActor;

			if(Actor)
			{	
				for(int32 PrimIndex=0; PrimIndex < CollisionPrims.Num(); PrimIndex++)
				{
					apex::ClothingCollision* ClothCol = NULL;

					switch(CollisionPrims[PrimIndex].PrimType)
					{
					case FClothCollisionPrimitive::SPHERE:
						ClothCol = Actor->createCollisionSphere(U2PVector(CollisionPrims[PrimIndex].Origin), CollisionPrims[PrimIndex].Radius);
						if(ClothCol)
						{
							NewInfo.ClothingCollisions.Add(ClothCol);
						}
						break;
					case FClothCollisionPrimitive::CAPSULE:
						{
							float Radius = CollisionPrims[PrimIndex].Radius;
							apex::ClothingSphere* Sphere1 = Actor->createCollisionSphere(U2PVector(CollisionPrims[PrimIndex].SpherePos1), Radius);
							apex::ClothingSphere* Sphere2 = Actor->createCollisionSphere(U2PVector(CollisionPrims[PrimIndex].SpherePos2), Radius);

							ClothCol = Actor->createCollisionCapsule(*Sphere1, *Sphere2);
							if(ClothCol)
							{
								NewInfo.ClothingCollisions.Add(ClothCol);
							}
						}
						break;
					case FClothCollisionPrimitive::CONVEX:

						int32 NumPlanes = CollisionPrims[PrimIndex].ConvexPlanes.Num();

						TArray<apex::ClothingPlane*> ClothingPlanes;

						//can not exceed 32 planes
						NumPlanes = FMath::Min(NumPlanes, 32);

						ClothingPlanes.AddUninitialized(NumPlanes);

						for(int32 PlaneIdx=0; PlaneIdx < NumPlanes; PlaneIdx++)
						{
							PxPlane PPlane = U2PPlane(CollisionPrims[PrimIndex].ConvexPlanes[PlaneIdx]);

							ClothingPlanes[PlaneIdx] = Actor->createCollisionPlane(PPlane);
						}

						ClothCol = Actor->createCollisionConvex(ClothingPlanes.GetData(), ClothingPlanes.Num());

						if(ClothCol)
						{
							NewInfo.ClothingCollisions.Add(ClothCol);
						}

						break;
					}
				}
			}
		}
	}

	if(NewInfo.ClothingCollisions.Num() > 0)
	{
		return &ClothOverlappedComponentsMap.Add(PrimitiveComponent, NewInfo);
	}

	// No collisions were generated
	return nullptr;
}

void USkeletalMeshComponent::RemoveAllOverlappedComponentMap()
{
	for( auto It = ClothOverlappedComponentsMap.CreateConstIterator(); It; ++It )
	{
		const FApexClothCollisionInfo& Info = It.Value();

		for(int32 i=0; i < Info.ClothingCollisions.Num(); i++)
		{
			ReleaseClothingCollision(Info.ClothingCollisions[i]);
		}

		ClothOverlappedComponentsMap.Remove(It.Key());
	}

	ClothOverlappedComponentsMap.Empty();
}

void USkeletalMeshComponent::ReleaseAllParentCollisions()
{
	for(int32 i=0; i<ParentCollisions.Num(); i++)
	{
		ReleaseClothingCollision(ParentCollisions[i]);
	}

	ParentCollisions.Empty();
}

void USkeletalMeshComponent::UpdateOverlappedComponent(UPrimitiveComponent* PrimComp, FApexClothCollisionInfo* Info)
{
	if (Info->OverlapCompType == FApexClothCollisionInfo::OCT_CLOTH)
	{
		int32 NumCollisions = Info->ClothingCollisions.Num();
		for (int32 i = 0; i < NumCollisions; i++)
		{
			ReleaseClothingCollision(Info->ClothingCollisions[i]);
		}

		Info->ClothingCollisions.Empty(NumCollisions);

		TArray<FApexClothCollisionVolumeData> NewCollisions;
		FindClothCollisions(NewCollisions);

		if (NewCollisions.Num() > 0)
		{
			USkeletalMeshComponent *SkelMeshComp = Cast<USkeletalMeshComponent>(PrimComp);
			if (SkelMeshComp)
			{
				SkelMeshComp->CreateInternalClothCollisions(NewCollisions, Info->ClothingCollisions);
			}
		}
	}
}

void USkeletalMeshComponent::ProcessClothCollisionWithEnvironment()
{
	// don't handle collision detection if this component is in editor
	if(!GetWorld()->IsGameWorld())
	{
		return;
	}


	// Increment the revision number
	ClothingCollisionRevision++;

	TArray<FOverlapResult> Overlaps;

	FCollisionObjectQueryParams ObjectParams;

	ObjectParams.AddObjectTypesToQuery(ECollisionChannel::ECC_WorldStatic);
	// to collide with other clothing objects
	ObjectParams.AddObjectTypesToQuery(ECollisionChannel::ECC_PhysicsBody);
	
	static FName ClothOverlapComponentsName(TEXT("ClothOverlapComponents"));
	FCollisionQueryParams Params(ClothOverlapComponentsName, false);

	GetWorld()->OverlapMultiByObjectType(Overlaps, Bounds.Origin, FQuat::Identity, ObjectParams, FCollisionShape::MakeBox(Bounds.BoxExtent), Params);

	for (int32 OverlapIdx=0; OverlapIdx<Overlaps.Num(); ++OverlapIdx)
	{
		const TWeakObjectPtr<UPrimitiveComponent>& Component = Overlaps[OverlapIdx].Component;
		if (Component.IsValid())
		{ 
			// add intersected cloth collision
			FApexClothCollisionInfo* Info = ClothOverlappedComponentsMap.Find(Component);

			if(!Info)
			{
				Info = CreateNewClothingCollsions(Component.Get());
			}

			// update new or valid entries to the current revision number
			if(Info)
			{
				Info->Revision = ClothingCollisionRevision;
				// if this component needs update every tick 
				UpdateOverlappedComponent(Component.Get(), Info);
			}
		}
	}

	// releases all invalid collisions in overlapped list 
	for( auto It = ClothOverlappedComponentsMap.CreateConstIterator(); It; ++It )
	{
		const FApexClothCollisionInfo& Info = It.Value();

		// Anything not updated above will have an old revision number.
		if( Info.Revision != ClothingCollisionRevision )
		{
			for(int32 i=0; i < Info.ClothingCollisions.Num(); i++)
			{
				ReleaseClothingCollision(Info.ClothingCollisions[i]);
			}

			ClothOverlappedComponentsMap.Remove(It.Key());
		}
	}
}

#endif// #if WITH_CLOTH_COLLISION_DETECTION

void USkeletalMeshComponent::EndPhysicsTickComponent(FSkeletalMeshComponentEndPhysicsTickFunction& ThisTickFunction)
{
	//IMPORTANT!
	//
	// The decision on whether to use EndPhysicsTickComponent or not is made by ShouldRunEndPhysicsTick()
	// Any changes that are made to EndPhysicsTickComponent that affect whether it should be run or not
	// have to be reflected in ShouldRunEndPhysicsTick() as well
	
	// if physics is disabled on dedicated server, no reason to be here. 
	if (!bEnablePhysicsOnDedicatedServer && IsRunningDedicatedServer())
	{
		FinalizeBoneTransform();
		return;
	}

	if (IsRegistered() && IsSimulatingPhysics())
	{
		SyncComponentToRBPhysics();
	}

	// this used to not run if not rendered, but that causes issues such as bounds not updated
	// causing it to not rendered, at the end, I think we should blend body positions
	// for example if you're only simulating, this has to happen all the time
	// whether looking at it or not, otherwise
	// @todo better solution is to check if it has moved by changing SyncComponentToRBPhysics to return true if anything modified
	// and run this if that is true or rendered
	// that will at least reduce the chance of mismatch
	// generally if you move your actor position, this has to happen to approximately match their bounds
	if (ShouldBlendPhysicsBones())
	{
		if (IsRegistered())
		{
			BlendInPhysics(ThisTickFunction);
		}
	}
}

#if WITH_APEX_CLOTHING

void USkeletalMeshComponent::UpdateClothTransformImp()
{
	int32 NumActors = ClothingActors.Num();

#if WITH_CLOTH_COLLISION_DETECTION

	if(bCollideWithAttachedChildren)
	{
		CopyClothCollisionsToChildren();
	}

	//check the environment when only transform is updated
	if(bCollideWithEnvironment && NumActors > 0)
	{
		ProcessClothCollisionWithEnvironment();
	}
#endif // WITH_CLOTH_COLLISION_DETECTION

#if !(UE_BUILD_SHIPPING)
	if (ComponentToWorld.GetRotation().ContainsNaN())
	{
		logOrEnsureNanError(TEXT("SkeletalMeshComponent::UpdateClothTransform found NaN in ComponentToWorld.GetRotation()"));
		ComponentToWorld.SetRotation(FQuat(0.0f, 0.0f, 0.0f, 1.0f));
	}
	if (ComponentToWorld.ContainsNaN())
	{
		logOrEnsureNanError(TEXT("SkeletalMeshComponent::UpdateClothTransform still found NaN in ComponentToWorld (wasn't the rotation)"));
		ComponentToWorld.SetIdentity();
	}
#endif
}

void USkeletalMeshComponent::UpdateClothTransform(ETeleportType TeleportType)
{
	//Note that it's not safe to run the update here. This is because cloth sim could still be running on another thread. We defer it
	InternalClothSimulationContext.bPendingClothUpdateTransform = true;
	InternalClothSimulationContext.PendingTeleportType = TeleportType;
}

void USkeletalMeshComponent::CheckClothTeleport()
{
	// Get the root bone transform
	FMatrix CurRootBoneMat = GetBoneMatrix(0);
	
	// distance check 
	// TeleportDistanceThreshold is greater than Zero and not teleported yet
	if(TeleportDistanceThreshold > 0 && ClothTeleportMode == FClothingActor::Continuous)
	{
		float DistSquared = FVector::DistSquared(PrevRootBoneMatrix.GetOrigin(), CurRootBoneMat.GetOrigin());
		if ( DistSquared > ClothTeleportDistThresholdSquared ) // if it has traveled too far
		{
			ClothTeleportMode = bResetAfterTeleport ? FClothingActor::TeleportAndReset : FClothingActor::Teleport;
		}
	}

	// rotation check
	// if TeleportRotationThreshold is greater than Zero and the user didn't do force teleport
	if(TeleportRotationThreshold > 0 && ClothTeleportMode == FClothingActor::Continuous)
	{
		// Detect whether teleportation is needed or not
		// Rotation matrix's transpose means an inverse but can't use a transpose because this matrix includes scales
		FMatrix AInvB = CurRootBoneMat * PrevRootBoneMatrix.InverseFast();
		float Trace = AInvB.M[0][0] + AInvB.M[1][1] + AInvB.M[2][2];
		float CosineTheta = (Trace - 1.0f) / 2.0f; // trace = 1+2cos(theta) for a 3x3 matrix

		if ( CosineTheta < ClothTeleportCosineThresholdInRad ) // has the root bone rotated too much
		{
			ClothTeleportMode = bResetAfterTeleport ? FClothingActor::TeleportAndReset : FClothingActor::Teleport;
		}
	}

	PrevRootBoneMatrix = CurRootBoneMat;
}

void USkeletalMeshComponent::ChangeClothMorphTargetMapping(FClothMorphTargetData& MorphData, FName CurrentActivatedMorphName)
{
	int32 AssetIndex = MorphData.ClothAssetIndex;

	if(SkeletalMesh && SkeletalMesh->ClothingAssets.IsValidIndex(AssetIndex))
	{
		FClothingAssetData& Asset = SkeletalMesh->ClothingAssets[AssetIndex];
		// if different from prepared mapping, should do re-mapping
		if (Asset.PreparedMorphTargetName != CurrentActivatedMorphName)
		{
			TArray<PxVec3>	ClothOriginalPosArray;
			int32 NumOriginPos = MorphData.OriginPos.Num();
			ClothOriginalPosArray.AddUninitialized(NumOriginPos);
			for (int32 Index = 0; Index < NumOriginPos; Index++)
			{
				ClothOriginalPosArray[Index] = U2PVector(MorphData.OriginPos[Index]);
			}

			apex::ClothingAsset* ClothingAsset = Asset.ApexClothingAsset;
			float Epsilon = 0.0f;
			uint32 NumMapped = ClothingAsset->prepareMorphTargetMapping(ClothOriginalPosArray.GetData(), NumOriginPos, Epsilon);

			if ((int32)NumMapped < NumOriginPos)
			{
				// @TODO : 
				// The mapping still worked, but some vertices were mapped to an original vertex with more than epsilon differences.
				// Either bump the epsilon or, if too many failed, emit an error message about a potentially bad mapping

				// if more than half failed
				if ((int32)NumMapped < NumOriginPos / 2)
				{
					FMessageDialog::Open(EAppMsgType::Ok, NSLOCTEXT("SkelmeshComponent", "Warning_ClothMorphTargetMapping", "Mapping vertices for Cloth Morph Target too many failed! It could introduce a bad morphing result."));
				}			
			}

			// change prepared morph target name
			Asset.PreparedMorphTargetName = CurrentActivatedMorphName;
		}

	}
}

void USkeletalMeshComponent::PrepareClothMorphTargets()
{	
	// if didn't turn on the cloth morph target option or already precomputed
	if (!bClothMorphTarget || bPreparedClothMorphTargets)
	{ 
		return;
	}

	
	ClothMorphTargets.Empty();

	for (UMorphTarget* MorphTarget : SkeletalMesh->MorphTargets)
	{
		if (MorphTarget)
		{
			FName MorphTargetName = MorphTarget->GetFName();

			int32 NumVerts;
			FMorphTargetDelta* Vertices = MorphTarget->GetMorphTargetDelta(0, NumVerts);

			check(MeshObject);
			// should exist at least 1 LODModel 
			check(MeshObject->GetSkeletalMeshResource().LODModels.Num() > 0);

			FStaticLODModel& Model = MeshObject->GetSkeletalMeshResource().LODModels[0];

			// Find the chunk and vertex within that chunk, and skinning type, for this vertex.
			int32 SectionIndex;
			int32 VertIndexInChunk;
			bool bHasExtraBoneInfluences;

			int32 NumAssets = SkeletalMesh->ClothingAssets.Num();
			TArray<TArray<PxVec3>> ClothOriginalPosArray;
			TArray<TArray<FVector>> ClothPositionDeltaArray;
			ClothOriginalPosArray.AddZeroed(NumAssets);
			ClothPositionDeltaArray.AddZeroed(NumAssets);

			for (int32 VertIdx = 0; VertIdx < NumVerts; VertIdx++)
			{
				Model.GetSectionFromVertexIndex(Vertices[VertIdx].SourceIdx, SectionIndex, VertIndexInChunk, bHasExtraBoneInfluences);

				int32 ClothSectionIndex = INDEX_NONE;

				// if current section is disabled and the corresponding cloth section is visible
				FSkelMeshSection& Section = Model.Sections[SectionIndex];
				if (Section.bDisabled && Section.CorrespondClothSectionIndex >= 0)
				{
					ClothSectionIndex = Section.CorrespondClothSectionIndex;
				}

				if (ClothSectionIndex != INDEX_NONE)
				{
					FVector Position = Section.SoftVertices[VertIndexInChunk].Position;

					int32 AssetIndex = Model.Sections[ClothSectionIndex].CorrespondClothAssetIndex;
					// save to original positions
					ClothOriginalPosArray[AssetIndex].Add(U2PVector(Position));
					ClothPositionDeltaArray[AssetIndex].Add(Vertices[VertIdx].PositionDelta);
				}
			}

			// fill in FClothMorphTargetData array
			for (int32 AssetIdx = 0; AssetIdx < NumAssets; AssetIdx++)
			{
				if (ClothOriginalPosArray[AssetIdx].Num() > 0)
				{
					apex::ClothingAsset* ClothingAsset = SkeletalMesh->ClothingAssets[AssetIdx].ApexClothingAsset;
					float Epsilon = 0.0f;
					uint32 NumMapped = ClothingAsset->prepareMorphTargetMapping(ClothOriginalPosArray[AssetIdx].GetData(), ClothOriginalPosArray[AssetIdx].Num(), Epsilon);

					int32 NumOriginPos = ClothOriginalPosArray[AssetIdx].Num();
					if ((int32)NumMapped < NumOriginPos)
					{
						// @TODO : 
						// The mapping still worked, but some vertices were mapped to an original vertex with more than epsilon differences.
						// Either bump the epsilon or, if too many failed, emit an error message about a potentially bad mapping

						// if more than half failed
						if ((int32)NumMapped < NumOriginPos / 2)
						{
							FMessageDialog::Open(EAppMsgType::Ok, NSLOCTEXT("SkelmeshComponent", "Warning_ClothMorphTargetMapping", "Mapping vertices for Cloth Morph Target too many failed! It could introduce a bad morphing result."));
						}
					}
					
					SkeletalMesh->ClothingAssets[AssetIdx].PreparedMorphTargetName = MorphTargetName;

					FClothMorphTargetData *Data = new(ClothMorphTargets)FClothMorphTargetData;
					Data->MorphTargetName = MorphTargetName;
					Data->ClothAssetIndex = AssetIdx;
					Data->PrevWeight = 0.0f;

					// stores original positions
					TArray<PxVec3>& OriginPosArray = ClothOriginalPosArray[AssetIdx];
					NumOriginPos = OriginPosArray.Num();
					Data->OriginPos.AddUninitialized(NumOriginPos);
					for (int32 Index = 0; Index < NumOriginPos; Index++)
					{
						Data->OriginPos[Index] = P2UVector(OriginPosArray[Index]);
					}

					Data->PosDelta = ClothPositionDeltaArray[AssetIdx];
				}
			}
		}
	}

	bPreparedClothMorphTargets = true;
}

void USkeletalMeshComponent::UpdateClothMorphTarget()
{
	if (!bClothMorphTarget)
	{
		return;
	}

	for (int32 MorphIdx = 0; MorphIdx < ActiveMorphTargets.Num(); MorphIdx++)
	{
		if (MorphTargetWeights[ActiveMorphTargets[MorphIdx].WeightIndex] > 0.0f)
		{
			if (ActiveMorphTargets[MorphIdx].MorphTarget)
			{
				FName MorphTargetName = ActiveMorphTargets[MorphIdx].MorphTarget->GetFName();

				int32 SelectedClothMorphIndex = INDEX_NONE;
				for (int32 ClothMorphIdx = 0; ClothMorphIdx < ClothMorphTargets.Num(); ClothMorphIdx++)
				{
					if (ClothMorphTargets[ClothMorphIdx].MorphTargetName == MorphTargetName)
					{
						SelectedClothMorphIndex = ClothMorphIdx;
						break;
					}
				}

				// if this morph target is not cloth morph target, skip this index
				if (SelectedClothMorphIndex == INDEX_NONE)
				{
					continue;
				}

				FClothMorphTargetData& MorphData = ClothMorphTargets[SelectedClothMorphIndex];

				// if a currently mapped morph target name is same as MorphTargetName, doesn't change mapping. Otherwise, change morph target mapping
				ChangeClothMorphTargetMapping(MorphData, MorphTargetName);

				float CurWeight = MorphTargetWeights[ActiveMorphTargets[MorphIdx].WeightIndex];
				if (CurWeight != MorphData.PrevWeight)
				{
					MorphData.PrevWeight = CurWeight;
					TArray<FVector> BlendedDelta;
					TArray<FVector>& OriginDelta = MorphData.PosDelta;

					if (OriginDelta.Num() > 0)
					{
						int32 AssetIndex = MorphData.ClothAssetIndex;
						for(int32 ActorIndex = 0; ActorIndex < ClothingActors.Num(); ++ActorIndex)
						{
							const FClothingActor& ClothingActor = ClothingActors[ActorIndex];
							if(ClothingActor.ParentClothingAssetIndex == AssetIndex)
							{
								if (!IsValidClothingActor(ClothingActor))
								{
									continue;
								}

								BlendedDelta.AddUninitialized(OriginDelta.Num());

								for (int32 DeltaIdx = 0; DeltaIdx < BlendedDelta.Num(); DeltaIdx++)
								{
									BlendedDelta[DeltaIdx] = (OriginDelta[DeltaIdx] * CurWeight);
								}

								CreateClothingActor(AssetIndex, SkeletalMesh->ClothingAssets[AssetIndex].ApexClothingAsset, &BlendedDelta);
								//Remove the old actor
								ClothingActors.RemoveAt(ActorIndex);
								break;
							}
						}
					}
				}
			}
		}
	}
}

FAutoConsoleTaskPriority CPrio_FParallelClothTask(
	TEXT("TaskGraph.TaskPriorities.ParallelClothTask"),
	TEXT("Task and thread priority for parallel cloth."),
	ENamedThreads::HighThreadPriority, // if we have high priority task threads, then use them...
	ENamedThreads::NormalTaskPriority, // .. at normal task priority
	ENamedThreads::HighTaskPriority // if we don't have hi pri threads, then use normal priority threads at high task priority instead
	);

class FParallelClothTask
{
	const USkeletalMeshComponent& SkeletalMeshComponent;
	const FClothingActor& ClothingActor;
	float DeltaTime;

public:
	FParallelClothTask(const USkeletalMeshComponent& InSkeletalMeshComponent, const FClothingActor& InClothingActor, float InDeltaTime)
		: SkeletalMeshComponent(InSkeletalMeshComponent)
		, ClothingActor(InClothingActor)
		, DeltaTime(InDeltaTime)
	{
	}

	FORCEINLINE TStatId GetStatId() const
	{
		RETURN_QUICK_DECLARE_CYCLE_STAT(FParallelClothTask, STATGROUP_TaskGraphTasks);
	}
	static ENamedThreads::Type GetDesiredThread()
	{
		return CPrio_FParallelClothTask.Get();
	}
	static ESubsequentsMode::Type GetSubsequentsMode()
	{
		return ESubsequentsMode::TrackSubsequents;
	}

	void DoTask(ENamedThreads::Type CurrentThread, const FGraphEventRef& MyCompletionGraphEvent)
	{
		FScopeCycleCounterUObject ContextScope(&SkeletalMeshComponent);
		SCOPE_CYCLE_COUNTER(STAT_ClothTotalTime);

		USkeletalMeshComponent::ParallelEvaluateCloth(DeltaTime, ClothingActor, SkeletalMeshComponent.InternalClothSimulationContext);
	}
};

void USkeletalMeshComponent::UpdateClothStateAndSimulate(float DeltaTime, FTickFunction& ThisTickFunction)
{
	if (CVarEnableClothPhysics.GetValueOnGameThread() == 0)
	{
		return;
	}

	check(IsInGameThread());

	// If we simulate an APEX actor at 0s it will fill simulated positions and normals with NaNs.
	// we can skip all the work it is still doing, and get the desired result (frozen sim) by not
	// updating and simulating.
	if(DeltaTime == 0.0f)
	{
		return;
	}

	// if turned on bClothMorphTarget option
	if (bClothMorphTarget)
	{
		// @TODO : if not in editor, doesn't need to check preparation of cloth morph targets in Tick
		// if pre-computation is not conducted yet
		if (!bPreparedClothMorphTargets)
		{
			PrepareClothMorphTargets();
		}
		UpdateClothMorphTarget();
	}

#if WITH_CLOTH_COLLISION_DETECTION
	if (bCollideWithAttachedChildren)
	{
		CopyClothCollisionsToChildren();
		CopyChildrenClothCollisionsToParent();
	}
#endif // WITH_CLOTH_COLLISION_DETECTION

	UpdateClothSimulationContext();

	for(const FClothingActor& ClothingActor : InternalClothSimulationContext.ClothingActors)
	{
		// for each clothing actor run parallel evaluation and simulation
		if(ClothingActor.bSimulateForCurrentLOD)
		{
			FGraphEventRef TickCompletionEvent = TGraphTask<FParallelClothTask>::CreateTask(nullptr, ENamedThreads::GameThread).ConstructAndDispatchWhenReady(*this, ClothingActor, DeltaTime);
			ThisTickFunction.GetCompletionHandle()->DontCompleteUntil(TickCompletionEvent);
		}
	}
}

//This is the total cloth time split up among multiple computation (updating gpu, updating sim, etc...)
DECLARE_CYCLE_STAT(TEXT("Cloth Sim"), STAT_ClothSimTime, STATGROUP_Physics);

void USkeletalMeshComponent::ParallelEvaluateCloth(float DeltaTime, const FClothingActor& ClothingActor, const FClothSimulationContext& ClothSimulationContext)
{
	/** Please read:
	  * This function is executed in parallel in that each cloth actor runs it at the same time. Data like the APEX actor can be written to since we protect it by deferring deletion etc... in game thread code.
	  * This function is static on purpose so that you don't accidentally access data from USkeletalMeshComponent which would be unsafe!
	  * This code expects that submission of context and its execution is done in the same frame to avoid GC issues of cloth assets and actors.
	  */

	const TArray<FTransform>& BoneTransforms = ClothSimulationContext.BoneTransforms;

	if (BoneTransforms.Num() == 0)
	{
		return;
	}

	physx::PxMat44 PxGlobalPose = U2PMatrix(ClothSimulationContext.ComponentToWorld.ToMatrixWithScale());

	// convert teleport mode to apex clothing teleport enum
	nvidia::apex::ClothingTeleportMode::Enum CurTeleportMode = (nvidia::apex::ClothingTeleportMode::Enum)ClothSimulationContext.ClothTeleportMode;

	const FClothingAssetData& ClothingAsset = ClothSimulationContext.ClothingAssets[ClothingActor.ParentClothingAssetIndex];

	const apex::ClothingAsset* ApexClothingAsset = ClothingActor.ParentClothingAsset;
	apex::ClothingActor* ApexClothingActor = ClothingActor.ApexClothingActor;

	if(!ApexClothingActor || !ApexClothingAsset)
	{
		UE_LOG(LogSkeletalMesh, Warning, TEXT("ParallelUpdateClothState: Trying to simulate cloth on null data."));
		return;
	}

	ApplyWindForCloth_Concurrent(*ApexClothingActor, ClothSimulationContext.WindDirection, ClothSimulationContext.WindAdaption);

	uint32 NumUsedBones = ApexClothingAsset->getNumUsedBones();

	TArray<physx::PxMat44> BoneMatrices;
	BoneMatrices.AddUninitialized(NumUsedBones);

	for (uint32 Index = 0; Index < NumUsedBones; Index++)
	{
		int32 BoneIndex = ClothingAsset.ApexToUnrealBoneMapping[Index];
			
		if (ClothSimulationContext.bUseMasterPose)
		{
			int32 TempBoneIndex = BoneIndex;
			BoneIndex = INDEX_NONE;
			if (TempBoneIndex < ClothSimulationContext.InMasterBoneMap.Num())
			{
				int32 MasterBoneIndex = ClothSimulationContext.InMasterBoneMap[TempBoneIndex];

				// If ParentBoneIndex is valid, grab matrix from MasterPoseComponent.
				if (MasterBoneIndex != INDEX_NONE &&
					MasterBoneIndex < ClothSimulationContext.BoneTransforms.Num())
				{
					BoneIndex = MasterBoneIndex;
				}
			}
		}

		if (BoneIndex != INDEX_NONE)
		{
			BoneMatrices[Index] = U2PMatrix(BoneTransforms[BoneIndex].ToMatrixWithScale());
			if (BoneIndex == INDEX_NONE || BoneTransforms[BoneIndex].GetScale3D().IsNearlyZero())
			{
				BoneMatrices[Index].column0 = PxMat44(physx::PxIdentity).column0;
				BoneMatrices[Index].column1 = PxMat44(physx::PxIdentity).column1;
				BoneMatrices[Index].column2 = PxMat44(physx::PxIdentity).column2;
			}
		}
		else
		{
			BoneMatrices[Index] = PxMat44(physx::PxIdentity);
		}
	}
		
	// if bUseInternalboneOrder is set, "NumUsedBones" works, otherwise have to use "getNumBones" 
	ApexClothingActor->updateState(
		PxGlobalPose,
		BoneMatrices.GetData(),
		sizeof(physx::PxMat44),
		NumUsedBones,
		CurTeleportMode);

	{
		SCOPE_CYCLE_COUNTER(STAT_ClothSimTime)
		ApexClothingActor->simulate(DeltaTime);
		ApexClothingActor->getSimulationPositions();	//This is a hack that we use to internally call waitForFetchResults.
	}
}

void USkeletalMeshComponent::GetClothRootBoneMatrix(int32 AssetIndex, FMatrix& OutRootBoneMatrix) const
{
	for (const FClothingActor ClothingActor : ClothingActors)
	{
		if (ClothingActor.ParentClothingAssetIndex == AssetIndex)
	{
			if (apex::ClothingActor* ApexClothingActor = ClothingActor.ApexClothingActor)
			{
				apex::ClothingAsset* Asset = ClothingActor.ParentClothingAsset;

				check(Asset);

				const NvParameterized::Interface* AssetParams = Asset->getAssetNvParameterized();
				uint32 InternalRootBoneIndex;
				verify(NvParameterized::getParamU32(*AssetParams, "rootBoneIndex", InternalRootBoneIndex));
				check(InternalRootBoneIndex >= 0);
				FName BoneName = GetConvertedBoneName(Asset, InternalRootBoneIndex);
				int32 BoneIndex = GetBoneIndex(BoneName);
				check(BoneIndex >= 0);
				OutRootBoneMatrix = GetBoneMatrix(BoneIndex);
				return;	//TODO: This assumes only one actor per asset, do we want to change this?
			}
	}
	}
	
		OutRootBoneMatrix = GetBoneMatrix(0);
}

bool USkeletalMeshComponent::GetClothSimulatedPosition(int32 AssetIndex, int32 VertexIndex, FVector& OutSimulPos) const
{
	bool bSucceed = false;

	for(const FClothingActor ClothingActor : ClothingActors)
	{
		if(ClothingActor.ParentClothingAssetIndex == AssetIndex)
		{
			if (apex::ClothingActor* ApexClothingActor = ClothingActor.ApexClothingActor)
			{
				uint32 NumSimulVertices = ApexClothingActor->getNumSimulationVertices();

				// handles only simulated vertices, indices of fixed vertices are bigger than # of simulated vertices
				if ((uint32)VertexIndex < NumSimulVertices)
				{
					//TODO: this is not thread safe! apex requires a lock. Not going to add it here because it's called for many vertices, but this should be addressed!
					if(const physx::PxVec3* Vertices = ApexClothingActor->getSimulationPositions())
					{
						bSucceed = true;
						if (bLocalSpaceSimulation)
						{
							FMatrix ClothRootBoneMatrix;
							GetClothRootBoneMatrix(AssetIndex, ClothRootBoneMatrix);
							OutSimulPos = ClothRootBoneMatrix.TransformPosition(P2UVector(Vertices[VertexIndex]));
						}
						else
						{
							OutSimulPos = P2UVector(Vertices[VertexIndex]);
						}
					}
					else
					{
						UE_LOG(LogSkeletalMesh, Warning, TEXT("USkeletalMeshComponent::GetClothSimulatedPosition is getting NULL for getSimulationPositions. This likely means the clothing actor has been deleted or some LOD logic has removed the cloth simulation in an unexpected way. Asset=%s"), *GetPathName());
					}

				}
			}

			break; //TODO: This finds the first actor. Is there a reason to not support many instances?
		}
	}

	return bSucceed;
}

#endif// #if WITH_APEX_CLOTHING

void USkeletalMeshComponent::TickClothing(float DeltaTime, FTickFunction& ThisTickFunction)
{
	if (SkeletalMesh == nullptr || CVarEnableClothPhysics.GetValueOnGameThread() == 0)
	{
		return;
	}

#if WITH_APEX_CLOTHING

	// Use the component update flag to gate simulation to respect the always tick options
	bool bShouldTick = ((MeshComponentUpdateFlag < EMeshComponentUpdateFlag::OnlyTickPoseWhenRendered) || bRecentlyRendered);

	if (bShouldTick)
	{
		UpdateClothStateAndSimulate(DeltaTime, ThisTickFunction);
	}
	else
	{
		ForceClothNextUpdateTeleportAndReset();
	}

#if 0 //if turn on this flag, you can check which primitive objects are activated for collision detection
	DrawDebugClothCollisions();
#endif 

#endif// #if WITH_APEX_CLOTHING
}

void USkeletalMeshComponent::GetUpdateClothSimulationData(TMap<int32, FClothSimulData>& OutClothSimData, USkeletalMeshComponent* OverrideLocalRootComponent)
{
#if WITH_APEX_CLOTHING

	if (CVarEnableClothPhysics.GetValueOnAnyThread() == 0)
	{
		return;
	}

	SCOPE_CYCLE_COUNTER(STAT_ClothTotalTime);

	int32 NumClothingActors = ClothingActors.Num();

	if(NumClothingActors == 0 || bDisableClothSimulation)
	{
		OutClothSimData.Reset();
		return;
	}

	if(OutClothSimData.Num() != NumClothingActors)
	{
		OutClothSimData.Empty(NumClothingActors);
	}

	bool bSimulated = false;

	for(int32 ActorIndex=0; ActorIndex<NumClothingActors; ActorIndex++)
	{
		const FClothingActor& ClothingActor = ClothingActors[ActorIndex];
		if(!IsValidClothingActor(ClothingActor))
		{
			continue;
		}

		FClothSimulData& ClothData = OutClothSimData.Add(ClothingActor.ParentClothingAssetIndex);

		// update simulation positions & normals
		if(apex::ClothingActor* ApexClothingActor = ClothingActor.ApexClothingActor)
		{
			uint32 NumSimulVertices = ApexClothingActor->getNumSimulationVertices();

			if(NumSimulVertices > 0)
			{
				bSimulated = true;

				if(ClothData.ClothSimulPositions.Num() != NumSimulVertices)
				{
					ClothData.ClothSimulPositions.Reset();
					ClothData.ClothSimulPositions.AddUninitialized(NumSimulVertices);
					ClothData.ClothSimulNormals.Reset();
					ClothData.ClothSimulNormals.AddUninitialized(NumSimulVertices);
				}

				const physx::PxVec3* Vertices = ApexClothingActor->getSimulationPositions();
				const physx::PxVec3* Normals = ApexClothingActor->getSimulationNormals();

				// In case of Local space simulation, need to transform simulated positions with the internal bone matrix
				if (bLocalSpaceSimulation)
				{
					FMatrix ClothRootBoneMatrix;
					(OverrideLocalRootComponent) ? OverrideLocalRootComponent->GetClothRootBoneMatrix(ClothingActor.ParentClothingAssetIndex, ClothRootBoneMatrix) : GetClothRootBoneMatrix(ClothingActor.ParentClothingAssetIndex, ClothRootBoneMatrix);
					for (uint32 VertexIndex = 0; VertexIndex < NumSimulVertices; VertexIndex++)
					{						
						ClothData.ClothSimulPositions[VertexIndex] = ClothRootBoneMatrix.TransformPosition(P2UVector(Vertices[VertexIndex]));
						ClothData.ClothSimulNormals[VertexIndex] = ClothRootBoneMatrix.TransformVector(P2UVector(Normals[VertexIndex]));
					}
				}
				else
				{
					for (uint32 VertexIndex = 0; VertexIndex < NumSimulVertices; VertexIndex++)
					{
						ClothData.ClothSimulPositions[VertexIndex] = P2UVector(Vertices[VertexIndex]);
						ClothData.ClothSimulNormals[VertexIndex] = P2UVector(Normals[VertexIndex]);
					}
				}
			}
		}
	}
	//no simulated vertices 
	if(!bSimulated)
	{
		OutClothSimData.Reset();
	}
#endif// #if WITH_APEX_CLOTHING
}

void USkeletalMeshComponent::FreezeClothSection(bool bFreeze)
{
#if WITH_APEX_CLOTHING

	int32 NumActors = ClothingActors.Num();

	for(FClothingActor& ClothingActor : ClothingActors)
	{
		if (apex::ClothingActor* ApexClothingActor = ClothingActor.ApexClothingActor)
		{
			ApexClothingActor->setFrozen(bFreeze);
		}
	}
#endif// #if WITH_APEX_CLOTHING
}

bool USkeletalMeshComponent::IsValidClothingActor(const FClothingActor& ClothingActor) const
{
#if WITH_APEX_CLOTHING
	return SkeletalMesh && !SkeletalMesh->IsPendingKill() && !SkeletalMesh->HasAnyFlags(RF_BeginDestroyed) && !SkeletalMesh->IsUnreachable() && ClothingActor.ApexClothingActor;
#else
	return false;
#endif// #if WITH_APEX_CLOTHING

}

void USkeletalMeshComponent::DrawClothingNormals(FPrimitiveDrawInterface* PDI)
{
#if WITH_APEX_CLOTHING
	if (!SkeletalMesh) 
	{
		return;
	}

	int32 NumActors = ClothingActors.Num();

	for(FClothingActor& ClothingActor : ClothingActors)
	{
		if (apex::ClothingActor* ApexClothingActor = ClothingActor.ApexClothingActor)
		{
			uint32 NumSimulVertices = ApexClothingActor->getNumSimulationVertices();

			// simulation is enabled and there exist simulated vertices
			if(!bDisableClothSimulation && NumSimulVertices > 0)
			{
				const physx::PxVec3* Vertices = ApexClothingActor->getSimulationPositions();
				const physx::PxVec3* Normals = ApexClothingActor->getSimulationNormals();

				FLinearColor LineColor = FColor::Red;
				FVector Start, End;

				for(uint32 i=0; i<NumSimulVertices; i++)
				{
					Start = P2UVector(Vertices[i]);
					End = P2UVector(Normals[i]); 
					End *= 5.0f;

					End = Start + End;

					PDI->DrawLine(Start, End, LineColor, SDPG_World);
				}
			}
			else // otherwise, draws initial values loaded from the asset file
			{
				const int32 ClothingAssetIndex = ClothingActor.ParentClothingAssetIndex;
				FClothingAssetData& ClothingAsset = SkeletalMesh->ClothingAssets[ClothingAssetIndex];
				if(ClothingAsset.ClothVisualizationInfos.Num() == 0)
				{
					LoadClothingVisualizationInfo(ClothingAsset);
				}

				int32 PhysicalMeshLOD = PredictedLODLevel;

				// if this asset doesn't have current physical mesh LOD, then skip to visualize
				if(!ClothingAsset.ClothVisualizationInfos.IsValidIndex(PhysicalMeshLOD))
				{
					continue;
				}

				const FClothVisualizationInfo& VisualInfo = ClothingAsset.ClothVisualizationInfos[PhysicalMeshLOD];				

				uint32 NumVertices = VisualInfo.ClothPhysicalMeshVertices.Num();

				FLinearColor LineColor = FColor::Red;
				FVector Start, End;

				for(uint32 i=0; i<NumVertices; i++)
				{
					Start = VisualInfo.ClothPhysicalMeshVertices[i];
					End = VisualInfo.ClothPhysicalMeshNormals[i]; 

					End *= 5.0f;

					End = Start + End;

					PDI->DrawLine(Start, End, LineColor, SDPG_World);
				}
			}
		}
	}
#endif // #if WITH_APEX_CLOTHING
}

void USkeletalMeshComponent::DrawClothingTangents(FPrimitiveDrawInterface* PDI)
{
#if WITH_APEX_CLOTHING

	if (!SkeletalMesh || !MeshObject)
	{
		return;
	}

	int32 NumActors = ClothingActors.Num();

	for(const FClothingActor& ClothingActor : ClothingActors)
	{
		if(!IsValidClothingActor(ClothingActor))
		{
			continue;
		}

		if (apex::ClothingActor* ApexClothingActor = ClothingActor.ApexClothingActor)
		{
			uint32 NumSimulVertices = ApexClothingActor->getNumSimulationVertices();

			// simulation is enabled and there exist simulated vertices
			if(!bDisableClothSimulation && NumSimulVertices > 0)
			{
				FStaticLODModel& LODModel = MeshObject->GetSkeletalMeshResource().LODModels[PredictedLODLevel];

				TArray<uint32> SectionIndices;
				SkeletalMesh->GetClothSectionIndices(PredictedLODLevel, ClothingActor.ParentClothingAssetIndex, SectionIndices);

				int32 NumSections = SectionIndices.Num();

				for(int32 SecIdx=0; SecIdx <NumSections; SecIdx++)
				{
					uint16 SectionIndex = SectionIndices[SecIdx];
					FSkelMeshSection& Section = LODModel.Sections[SectionIndex];

					const physx::PxVec3* SimulVertices = ApexClothingActor->getSimulationPositions();
					const physx::PxVec3* SimulNormals = ApexClothingActor->getSimulationNormals();

					uint32 NumMppingData = Section.ApexClothMappingData.Num();

					FVector Start, End;		

					for(uint32 MappingIndex=0; MappingIndex < NumMppingData; MappingIndex++)
					{
						FVector4 BaryCoordPos = Section.ApexClothMappingData[MappingIndex].PositionBaryCoordsAndDist;
						FVector4 BaryCoordNormal = Section.ApexClothMappingData[MappingIndex].NormalBaryCoordsAndDist;
						FVector4 BaryCoordTangent = Section.ApexClothMappingData[MappingIndex].TangentBaryCoordsAndDist;
						uint16*  SimulIndices = Section.ApexClothMappingData[MappingIndex].SimulMeshVertIndices;

						bool bFixed = (SimulIndices[3] == 0xFFFF);

						if(bFixed)
						{
							//if met a fixed vertex, skip to draw simulated vertices
							continue;
						}

						check(SimulIndices[0] < NumSimulVertices && SimulIndices[1] < NumSimulVertices && SimulIndices[2] < NumSimulVertices);

						PxVec3 a = SimulVertices[SimulIndices[0]];
						PxVec3 b = SimulVertices[SimulIndices[1]];
						PxVec3 c = SimulVertices[SimulIndices[2]];

						PxVec3 na = SimulNormals[SimulIndices[0]];
						PxVec3 nb = SimulNormals[SimulIndices[1]];
						PxVec3 nc = SimulNormals[SimulIndices[2]];

						FVector Position = P2UVector( 
							BaryCoordPos.X*(a + BaryCoordPos.W*na)
						  + BaryCoordPos.Y*(b + BaryCoordPos.W*nb)
						  + BaryCoordPos.Z*(c + BaryCoordPos.W*nc));

						FVector Normal = P2UVector(  
							  BaryCoordNormal.X*(a + BaryCoordNormal.W*na)
							+ BaryCoordNormal.Y*(b + BaryCoordNormal.W*nb) 
							+ BaryCoordNormal.Z*(c + BaryCoordNormal.W*nc));

						FVector Tangent = P2UVector(  
							  BaryCoordTangent.X*(a + BaryCoordTangent.W*na) 
							+ BaryCoordTangent.Y*(b + BaryCoordTangent.W*nb)  
							+ BaryCoordTangent.Z*(c + BaryCoordTangent.W*nc));

						Normal -= Position;
						Normal.Normalize();

						Tangent -= Position;
						Tangent.Normalize();

						FVector BiNormal = FVector::CrossProduct(Normal, Tangent);
						BiNormal.Normalize();

						Start = Position;
						End = Normal; 
						End *= 5.0f;
						End = Start + End;

						PDI->DrawLine(Start, End, FColor::Green, SDPG_World);

						End = Tangent; 
						End *= 5.0f;
						End = Start + End;

						PDI->DrawLine(Start, End, FColor::Red, SDPG_World);

						End = BiNormal; 
						End *= 5.0f;
						End = Start + End;

						PDI->DrawLine(Start, End, FColor::Blue, SDPG_World);
					}
				}
			}
			else
			{
				FClothingAssetData& ClothingAsset = SkeletalMesh->ClothingAssets[ClothingActor.ParentClothingAssetIndex];
				if(ClothingAsset.ClothVisualizationInfos.Num() == 0)
				{
					LoadClothingVisualizationInfo(ClothingAsset);
				}

				int32 PhysicalMeshLOD = PredictedLODLevel;

				// if this asset doesn't have current physical mesh LOD, then skip to visualize
				if(!ClothingAsset.ClothVisualizationInfos.IsValidIndex(PhysicalMeshLOD))
				{
					continue;
				}

				FClothVisualizationInfo& VisualInfo = ClothingAsset.ClothVisualizationInfos[PhysicalMeshLOD];				

				NumSimulVertices = VisualInfo.ClothPhysicalMeshVertices.Num();

				FStaticLODModel& LODModel = MeshObject->GetSkeletalMeshResource().LODModels[PredictedLODLevel];

				TArray<uint32> SectionIndices;
				SkeletalMesh->GetClothSectionIndices(PredictedLODLevel, ClothingActor.ParentClothingAssetIndex, SectionIndices);

				int32 NumSections = SectionIndices.Num();

				for(int32 SecIdx=0; SecIdx <NumSections; SecIdx++)
				{
					uint16 SectionIndex = SectionIndices[SecIdx];
					FSkelMeshSection& Section = LODModel.Sections[SectionIndex];

					const TArray<FVector>& SimulVertices = VisualInfo.ClothPhysicalMeshVertices;
					const TArray<FVector>& SimulNormals = VisualInfo.ClothPhysicalMeshNormals;

					uint32 NumMppingData = Section.ApexClothMappingData.Num();

					FVector Start, End;		

					for(uint32 MappingIndex=0; MappingIndex < NumMppingData; MappingIndex++)
					{
						FVector4 BaryCoordPos = Section.ApexClothMappingData[MappingIndex].PositionBaryCoordsAndDist;
						FVector4 BaryCoordNormal = Section.ApexClothMappingData[MappingIndex].NormalBaryCoordsAndDist;
						FVector4 BaryCoordTangent = Section.ApexClothMappingData[MappingIndex].TangentBaryCoordsAndDist;
						uint16*  SimulIndices = Section.ApexClothMappingData[MappingIndex].SimulMeshVertIndices;

						bool bFixed = (SimulIndices[3] == 0xFFFF);

						check(SimulIndices[0] < NumSimulVertices && SimulIndices[1] < NumSimulVertices && SimulIndices[2] < NumSimulVertices);

						FVector a = SimulVertices[SimulIndices[0]];
						FVector b = SimulVertices[SimulIndices[1]];
						FVector c = SimulVertices[SimulIndices[2]];

						FVector na = SimulNormals[SimulIndices[0]];
						FVector nb = SimulNormals[SimulIndices[1]];
						FVector nc = SimulNormals[SimulIndices[2]];

						FVector Position = 
							BaryCoordPos.X*(a + BaryCoordPos.W*na)
							+ BaryCoordPos.Y*(b + BaryCoordPos.W*nb)
							+ BaryCoordPos.Z*(c + BaryCoordPos.W*nc);

						FVector Normal = 
							BaryCoordNormal.X*(a + BaryCoordNormal.W*na)
							+ BaryCoordNormal.Y*(b + BaryCoordNormal.W*nb) 
							+ BaryCoordNormal.Z*(c + BaryCoordNormal.W*nc);

						FVector Tangent = 
							BaryCoordTangent.X*(a + BaryCoordTangent.W*na) 
							+ BaryCoordTangent.Y*(b + BaryCoordTangent.W*nb)  
							+ BaryCoordTangent.Z*(c + BaryCoordTangent.W*nc);

						Normal -= Position;
						Normal.Normalize();

						Tangent -= Position;
						Tangent.Normalize();

						FVector BiNormal = FVector::CrossProduct(Normal, Tangent);
						BiNormal.Normalize();

						Start = Position;
						End = Normal; 
						End *= 5.0f;
						End = Start + End;

						PDI->DrawLine(Start, End, FColor::Green, SDPG_World);

						End = Tangent; 
						End *= 5.0f;
						End = Start + End;

						PDI->DrawLine(Start, End, FColor::Red, SDPG_World);

						End = BiNormal; 
						End *= 5.0f;
						End = Start + End;

						PDI->DrawLine(Start, End, FColor::Blue, SDPG_World);
					}
					}
				}
			}
	}

#endif // #if WITH_APEX_CLOTHING
}


void DrawWireTaperedCapsuleSleeve(const FSphere& S0, const FSphere& S1, TFunction<void(const FVector&, const FVector&)> DrawLine, bool TrueHull = true)
{
	// Draws just the sides of a tapered capsule specified by provided Spheres that can have different radii.  Does not draw the spheres, just the sleeve.
	// If Using TrueHull (above console var) Extent geometry endpoints not necessarily coplanar with sphere origins (uses hull horizon)
	// Otherwise uses the great-circle cap assumption.
	const float AngleIncrement = 30.0f;   // if parameter added for number of sides, then set this to be:  = 360.0f / NumSides; 
	FVector Separation = S1.Center - S0.Center;
	float Distance = Separation.Size();
	if (Separation.IsNearlyZero() || Distance <= FMath::Abs(S0.W - S1.W))
	{
		return;
	}
	FQuat CapsuleOrientation = FQuat::FindBetween(FVector(0, 0, 1), Separation.GetSafeNormal());
	float OffsetZ = TrueHull ? -(S1.W - S0.W) / Distance : 0.0f;
	float ScaleXY = FMath::Sqrt(1.0f - FMath::Square(OffsetZ));
	FVector VertexPrevious = CapsuleOrientation.RotateVector(FVector(ScaleXY, 0, OffsetZ));
	for (float Angle = AngleIncrement; Angle <= 360.0f; Angle += AngleIncrement)  // iterate over unit circle about capsule's major axis (which is orientation.AxisZ)
	{
		FVector VertexCurrent = CapsuleOrientation.RotateVector(FVector(FMath::Cos(FMath::DegreesToRadians(Angle))*ScaleXY, FMath::Sin(FMath::DegreesToRadians(Angle))*ScaleXY, OffsetZ));
		DrawLine(S0.Center + VertexCurrent  * S0.W, S1.Center + VertexCurrent * S1.W);  // capsule side segment between spheres
		DrawLine(S0.Center + VertexPrevious * S0.W, S0.Center + VertexCurrent * S0.W);  // cap-circle segment on sphere S0
		DrawLine(S1.Center + VertexPrevious * S1.W, S1.Center + VertexCurrent * S1.W);  // cap-circle segment on sphere S1
		VertexPrevious = VertexCurrent;
	}
}

TAutoConsoleVariable<int32> CVarEnableTaperedCapsulesTrueHull(TEXT("p.TaperedCapsulesTrueHull"), 1, TEXT("If 1, debug rendering of tapered capsules will use correct horizon to generate shaft geometry rather than using great-arc assumption where cap is coplanar with sphere origins. "));



void USkeletalMeshComponent::DrawClothingCollisionVolumes(FPrimitiveDrawInterface* PDI)
=======
void USkeletalMeshComponent::EndPhysicsTickComponent(FSkeletalMeshComponentEndPhysicsTickFunction& ThisTickFunction)
>>>>>>> 50b84fc1
{
	//IMPORTANT!
	//
	// The decision on whether to use EndPhysicsTickComponent or not is made by ShouldRunEndPhysicsTick()
	// Any changes that are made to EndPhysicsTickComponent that affect whether it should be run or not
	// have to be reflected in ShouldRunEndPhysicsTick() as well
	
	// if physics is disabled on dedicated server, no reason to be here. 
	if (!bEnablePhysicsOnDedicatedServer && IsRunningDedicatedServer())
	{
		FinalizeBoneTransform();
		return;
	}

	if (IsRegistered() && IsSimulatingPhysics())
	{
		SyncComponentToRBPhysics();
	}

	// this used to not run if not rendered, but that causes issues such as bounds not updated
	// causing it to not rendered, at the end, I think we should blend body positions
	// for example if you're only simulating, this has to happen all the time
	// whether looking at it or not, otherwise
	// @todo better solution is to check if it has moved by changing SyncComponentToRBPhysics to return true if anything modified
	// and run this if that is true or rendered
	// that will at least reduce the chance of mismatch
	// generally if you move your actor position, this has to happen to approximately match their bounds
	if (ShouldBlendPhysicsBones())
	{
		if (IsRegistered())
		{
			BlendInPhysics(ThisTickFunction);
		}
	}
}

void USkeletalMeshComponent::UpdateClothTransformImp()
{
	const bool bActiveClothing = ClothingSimulation && ClothingSimulation->ShouldSimulate();

#if WITH_CLOTH_COLLISION_DETECTION

	if(ClothingSimulation)
	{
		ClothingSimulation->ClearExternalCollisions();
	}

	if(bCollideWithAttachedChildren)
	{
		CopyClothCollisionsToChildren();
	}

	//check the environment when only transform is updated
	if(bCollideWithEnvironment && bActiveClothing)
	{
		ProcessClothCollisionWithEnvironment();
	}
#endif // WITH_CLOTH_COLLISION_DETECTION

#if !(UE_BUILD_SHIPPING)
	if (ComponentToWorld.GetRotation().ContainsNaN())
	{
		logOrEnsureNanError(TEXT("SkeletalMeshComponent::UpdateClothTransform found NaN in ComponentToWorld.GetRotation()"));
		ComponentToWorld.SetRotation(FQuat(0.0f, 0.0f, 0.0f, 1.0f));
	}
	if (ComponentToWorld.ContainsNaN())
	{
		logOrEnsureNanError(TEXT("SkeletalMeshComponent::UpdateClothTransform still found NaN in ComponentToWorld (wasn't the rotation)"));
		ComponentToWorld.SetIdentity();
	}
#endif
}

void USkeletalMeshComponent::UpdateClothTransform(ETeleportType TeleportType)
{
	//Note that it's not safe to run the update here. This is because cloth sim could still be running on another thread. We defer it
	bPendingClothTransformUpdate = true;
	PendingTeleportType = TeleportType;
}

void USkeletalMeshComponent::CheckClothTeleport()
{
	// Get the root bone transform
	FMatrix CurRootBoneMat = GetBoneMatrix(0);
	
	// distance check 
	// TeleportDistanceThreshold is greater than Zero and not teleported yet
	if(TeleportDistanceThreshold > 0 && ClothTeleportMode == EClothingTeleportMode::None)
	{
		float DistSquared = FVector::DistSquared(PrevRootBoneMatrix.GetOrigin(), CurRootBoneMat.GetOrigin());
		if ( DistSquared > ClothTeleportDistThresholdSquared ) // if it has traveled too far
		{
			ClothTeleportMode = bResetAfterTeleport ? EClothingTeleportMode::TeleportAndReset : EClothingTeleportMode::Teleport;
		}
	}

	// rotation check
	// if TeleportRotationThreshold is greater than Zero and the user didn't do force teleport
	if(TeleportRotationThreshold > 0 && ClothTeleportMode == EClothingTeleportMode::None)
	{
		// Detect whether teleportation is needed or not
		// Rotation matrix's transpose means an inverse but can't use a transpose because this matrix includes scales
		FMatrix AInvB = CurRootBoneMat * PrevRootBoneMatrix.InverseFast();
		float Trace = AInvB.M[0][0] + AInvB.M[1][1] + AInvB.M[2][2];
		float CosineTheta = (Trace - 1.0f) / 2.0f; // trace = 1+2cos(theta) for a 3x3 matrix

		if ( CosineTheta < ClothTeleportCosineThresholdInRad ) // has the root bone rotated too much
		{
			ClothTeleportMode = bResetAfterTeleport ? EClothingTeleportMode::TeleportAndReset : EClothingTeleportMode::Teleport;
		}
	}

	PrevRootBoneMatrix = CurRootBoneMat;
}

FAutoConsoleTaskPriority CPrio_FParallelClothTask(
	TEXT("TaskGraph.TaskPriorities.ParallelClothTask"),
	TEXT("Task and thread priority for parallel cloth."),
	ENamedThreads::HighThreadPriority, // if we have high priority task threads, then use them...
	ENamedThreads::NormalTaskPriority, // .. at normal task priority
	ENamedThreads::HighTaskPriority // if we don't have hi pri threads, then use normal priority threads at high task priority instead
	);

class FParallelClothTask
{
	const USkeletalMeshComponent& SkeletalMeshComponent;
	float DeltaTime;

public:
	FParallelClothTask(const USkeletalMeshComponent& InSkeletalMeshComponent, float InDeltaTime)
		: SkeletalMeshComponent(InSkeletalMeshComponent)
		, DeltaTime(InDeltaTime)
	{
	}

	FORCEINLINE TStatId GetStatId() const
	{
		RETURN_QUICK_DECLARE_CYCLE_STAT(FParallelClothTask, STATGROUP_TaskGraphTasks);
	}
	static ENamedThreads::Type GetDesiredThread()
	{
		return CPrio_FParallelClothTask.Get();
	}
	static ESubsequentsMode::Type GetSubsequentsMode()
	{
		return ESubsequentsMode::TrackSubsequents;
	}

	void DoTask(ENamedThreads::Type CurrentThread, const FGraphEventRef& MyCompletionGraphEvent)
	{
		FScopeCycleCounterUObject ContextScope(&SkeletalMeshComponent);
		SCOPE_CYCLE_COUNTER(STAT_ClothTotalTime);

		if(SkeletalMeshComponent.ClothingSimulation)
		{
			SkeletalMeshComponent.ClothingSimulation->Simulate(SkeletalMeshComponent.ClothingSimulationContext);
		}
	}
};

// This task runs after the clothing task to perform a writeback of data from the simulation to the
// component. This is done on the gamethread as that is where the data is to be valid (ensures no other
// component ticks will be accessing during the writeback)
class FParallelClothCompletionTask
{
	TWeakObjectPtr<USkeletalMeshComponent> SkeletalMeshComponent;

public:
	FParallelClothCompletionTask(TWeakObjectPtr<USkeletalMeshComponent> InSkeletalMeshComponent)
		: SkeletalMeshComponent(InSkeletalMeshComponent)
	{}

	FORCEINLINE TStatId GetStatId() const
	{
		RETURN_QUICK_DECLARE_CYCLE_STAT(FParallelClothCompletionTask, STATGROUP_TaskGraphTasks);
	}

	static ENamedThreads::Type GetDesiredThread()
	{
		return ENamedThreads::GameThread;
	}

	static ESubsequentsMode::Type GetSubsequentsMode()
	{
		return ESubsequentsMode::TrackSubsequents;
	}

	void DoTask(ENamedThreads::Type CurrentThread, const FGraphEventRef& MyCompletionGraphEvent)
	{
		SCOPE_CYCLE_COUNTER(STAT_ClothWriteback)
		// Perform the data writeback
		if(USkeletalMeshComponent* MeshComp = SkeletalMeshComponent.Get())
		{
			MeshComp->CompleteParallelClothSimulation();
		}
	}
};

void USkeletalMeshComponent::UpdateClothStateAndSimulate(float DeltaTime, FTickFunction& ThisTickFunction)
{
	// If disabled or no simulation
	if (CVarEnableClothPhysics.GetValueOnGameThread() == 0 || !ClothingSimulation)
	{
		return;
	}

	check(IsInGameThread());

	// If we simulate a clothing actor at 0s it will fill simulated positions and normals with NaNs.
	// we can skip all the work it is still doing, and get the desired result (frozen sim) by not
	// updating and simulating.
	if(DeltaTime == 0.0f)
	{
		return;
	}

	// Make sure we aren't already in flight from previous frame
	HandleExistingParallelClothSimulation();

#if WITH_CLOTH_COLLISION_DETECTION
	if (bCollideWithAttachedChildren)
	{
		if(ClothingSimulation)
		{
			ClothingSimulation->ClearExternalCollisions();
		}

		CopyClothCollisionsToChildren();
		CopyChildrenClothCollisionsToParent();
	}
#endif // WITH_CLOTH_COLLISION_DETECTION

	UpdateClothSimulationContext();

	if(ClothingSimulation)
	{
		ParallelClothTask = TGraphTask<FParallelClothTask>::CreateTask(nullptr, ENamedThreads::GameThread).ConstructAndDispatchWhenReady(*this, DeltaTime);
			
		FGraphEventArray Prerequisites;
		Prerequisites.Add(ParallelClothTask);
		FGraphEventRef ClothCompletionEvent = TGraphTask<FParallelClothCompletionTask>::CreateTask(&Prerequisites, ENamedThreads::GameThread).ConstructAndDispatchWhenReady(this);

		ThisTickFunction.GetCompletionHandle()->DontCompleteUntil(ClothCompletionEvent);
	}
}

//This is the total cloth time split up among multiple computation (updating gpu, updating sim, etc...)
DECLARE_CYCLE_STAT(TEXT("Cloth Sim"), STAT_ClothSimTime, STATGROUP_Physics);

bool USkeletalMeshComponent::GetClothSimulatedPosition_GameThread(const FGuid& AssetGuid, int32 VertexIndex, FVector& OutSimulPos) const
{
	if(!SkeletalMesh)
	{
		// Can't proceed without a mesh
		return false;
	}
		
	bool bSucceed = false;

	int32 AssetIndex = SkeletalMesh->GetClothingAssetIndex(AssetGuid);

	if(AssetIndex != INDEX_NONE)
	{
		const FClothSimulData* ActorData = CurrentSimulationData_GameThread.Find(AssetIndex);

		if(ActorData && ActorData->Positions.IsValidIndex(VertexIndex))
		{
			OutSimulPos = ComponentToWorld.TransformPosition(ActorData->Positions[VertexIndex]);

			bSucceed = true;
		}
	}
	return bSucceed;
}

void USkeletalMeshComponent::TickClothing(float DeltaTime, FTickFunction& ThisTickFunction)
{
	if (SkeletalMesh == nullptr || !ClothingSimulation || CVarEnableClothPhysics.GetValueOnGameThread() == 0)
	{
		return;
	}

	// Use the component update flag to gate simulation to respect the always tick options
	bool bShouldTick = ((MeshComponentUpdateFlag < EMeshComponentUpdateFlag::OnlyTickPoseWhenRendered) || bRecentlyRendered);

	if (bShouldTick)
	{
		UpdateClothStateAndSimulate(DeltaTime, ThisTickFunction);
	}
	else
	{
		ForceClothNextUpdateTeleportAndReset();
	}
}

void USkeletalMeshComponent::GetUpdateClothSimulationData(TMap<int32, FClothSimulData>& OutClothSimData, USkeletalMeshComponent* OverrideLocalRootComponent)
{
	if(CVarEnableClothPhysics.GetValueOnAnyThread() == 0)
	{
		return;
	}

	SCOPE_CYCLE_COUNTER(STAT_ClothTotalTime);

	if(bDisableClothSimulation)
	{
		OutClothSimData.Reset();
		return;
	}

	if(ClothingSimulation)
	{
		ClothingSimulation->GetSimulationData(OutClothSimData, this, OverrideLocalRootComponent);
		return;
	}
}

void USkeletalMeshComponent::DebugDrawClothing(FPrimitiveDrawInterface* PDI)
{
#if WITH_EDITOR && ENABLE_DRAW_DEBUG

	if(ClothingSimulation)
	{
		FClothingSystemEditorInterfaceModule& ClothingEditorModule = FModuleManager::LoadModuleChecked<FClothingSystemEditorInterfaceModule>(TEXT("ClothingSystemEditorInterface"));

		if(ISimulationEditorExtender* Extender = ClothingEditorModule.GetSimulationEditorExtender(ClothingSimulationFactory->GetFName()))
		{
			Extender->DebugDrawSimulation(ClothingSimulation, this, PDI);
		}

		return;
	}

#endif
}

void USkeletalMeshComponent::SetAllMassScale(float InMassScale)
{
	// Apply mass scale to each child body
	for(FBodyInstance* BI : Bodies)
	{
		if (BI->IsValidBodyInstance())
		{
			BI->SetMassScale(InMassScale);
		}
	}
}


float USkeletalMeshComponent::GetMass() const
{
	float Mass = 0.0f;
	for (int32 i=0; i < Bodies.Num(); ++i)
	{
		FBodyInstance* BI = Bodies[i];

		if (BI->IsValidBodyInstance())
		{
			Mass += BI->GetBodyMass();
		}
	}
	return Mass;
}

float USkeletalMeshComponent::GetBoneMass(FName BoneName, bool bScaleMass) const
{
	if (FBodyInstance* BI = GetBodyInstance(BoneName))
	{
		float Scale = 1.0f;
		if (bScaleMass)
		{
			Scale = BI->MassScale;
		}
		return Scale*BI->GetBodyMass();
	}

	return 0.0f;
}

FVector USkeletalMeshComponent::GetSkeletalCenterOfMass() const
{
	FVector Location = FVector::ZeroVector;
	float TotalMass = 0.0f;
	for (int32 i = 0; i < Bodies.Num(); i++)
	{
		FBodyInstance* BI = Bodies[i];
		if (BI->IsValidBodyInstance())
		{
			float Mass = BI->MassScale*BI->GetBodyMass();
			Location += Mass*BI->GetCOMPosition();
			TotalMass += Mass;
		}
	}

	return Location / TotalMass;
}


// blueprint callable methods 
float USkeletalMeshComponent::GetClothMaxDistanceScale()
{
	return ClothMaxDistanceScale;
}

void USkeletalMeshComponent::SetClothMaxDistanceScale(float Scale)
{
	ClothMaxDistanceScale = Scale;
}

void USkeletalMeshComponent::ResetClothTeleportMode()
{
	ClothTeleportMode = EClothingTeleportMode::None;
}

void USkeletalMeshComponent::ForceClothNextUpdateTeleport()
{
	ClothTeleportMode = EClothingTeleportMode::Teleport;
}

void USkeletalMeshComponent::ForceClothNextUpdateTeleportAndReset()
{
	ClothTeleportMode = EClothingTeleportMode::TeleportAndReset;
}

FTransform USkeletalMeshComponent::GetComponentTransformFromBodyInstance(FBodyInstance* UseBI)
{
	if (PhysicsTransformUpdateMode == EPhysicsTransformUpdateMode::SimulationUpatesComponentTransform)
	{
		// undo root transform so that it only moves according to what actor itself suppose to move
		const FTransform& BodyTransform = UseBI->GetUnrealWorldTransform();
		return RootBodyData.TransformToRoot * BodyTransform;
	}
	else
	{
		return ComponentToWorld;
	}
}
#undef LOCTEXT_NAMESPACE<|MERGE_RESOLUTION|>--- conflicted
+++ resolved
@@ -2514,628 +2514,6 @@
 
 #endif// #if WITH_CLOTH_COLLISION_DETECTION
 
-<<<<<<< HEAD
-	ECollisionChannel Channel = PrimComp->GetCollisionObjectType();
-	// accept only a static mesh
-	if (Channel != ECollisionChannel::ECC_WorldStatic)
-	{
-		return false;
-	}
-
-	if (!PrimComp->BodyInstance.IsValidBodyInstance())
-	{
-		return false;
-	}
-
-	bool bSuccess = false;
-	PrimComp->BodyInstance.ExecuteOnPhysicsReadOnly([&]
-	{
-		TArray<PxShape*> AllShapes;
-		const int32 NumSyncShapes = PrimComp->BodyInstance.GetAllShapes_AssumesLocked(AllShapes);
-
-		if (NumSyncShapes == 0 || NumSyncShapes > 3) //skipping complicated object because of collision limitation
-	{
-			return;
-	}
-
-	FVector Center = PrimComp->Bounds.Origin;
-	FTransform Transform = PrimComp->ComponentToWorld;
-	FMatrix TransMat = Transform.ToMatrixWithScale();
-
-		for (int32 ShapeIdx = 0; ShapeIdx < NumSyncShapes; ShapeIdx++)
-	{
-		PxGeometryType::Enum GeomType = AllShapes[ShapeIdx]->getGeometryType();
-
-			switch (GeomType)
-		{
-		case PxGeometryType::eSPHERE:
-			{
-				FClothCollisionPrimitive ClothPrimData;
-
-				PxSphereGeometry SphereGeom;
-				AllShapes[ShapeIdx]->getSphereGeometry(SphereGeom);
-
-				ClothPrimData.Origin = Center;
-				ClothPrimData.Radius = SphereGeom.radius;
-				ClothPrimData.PrimType = FClothCollisionPrimitive::SPHERE;
-
-				ClothCollisionPrimitives.Add(ClothPrimData);
-			}
-			break;
-
-		case PxGeometryType::eCAPSULE:
-			{
-				FClothCollisionPrimitive ClothPrimData;
-
-				PxCapsuleGeometry CapsuleGeom;
-				AllShapes[ShapeIdx]->getCapsuleGeometry(CapsuleGeom);
-
-				ClothPrimData.Origin = Center;
-				ClothPrimData.Radius = CapsuleGeom.radius;
-
-				FVector ZAxis = TransMat.GetUnitAxis(EAxis::Z);
-				float Radius = CapsuleGeom.radius;
-				float HalfHeight = CapsuleGeom.halfHeight;
-				ClothPrimData.SpherePos1 = Center + (HalfHeight * ZAxis);
-				ClothPrimData.SpherePos2 = Center - (HalfHeight * ZAxis);
-
-				ClothPrimData.PrimType = FClothCollisionPrimitive::CAPSULE;
-
-				ClothCollisionPrimitives.Add(ClothPrimData);
-			}
-			break;
-		case PxGeometryType::eBOX:
-			{
-				FClothCollisionPrimitive ClothPrimData;
-				ClothPrimData.Origin = Center;
-				ClothPrimData.Radius = 0;
-
-				PxBoxGeometry BoxGeom;
-
-				AllShapes[ShapeIdx]->getBoxGeometry(BoxGeom);
-
-				ClothPrimData.ConvexPlanes.Empty(6); //box has 6 planes
-
-				FPlane UPlane1(1, 0, 0, Center.X + BoxGeom.halfExtents.x);
-				UPlane1 = UPlane1.TransformBy(TransMat);
-				ClothPrimData.ConvexPlanes.Add(UPlane1);
-
-				FPlane UPlane2(-1, 0, 0, Center.X - BoxGeom.halfExtents.x);
-				UPlane2 = UPlane2.TransformBy(TransMat);
-				ClothPrimData.ConvexPlanes.Add(UPlane2);
-
-				FPlane UPlane3(0, 1, 0, Center.Y + BoxGeom.halfExtents.y);
-				UPlane3 = UPlane3.TransformBy(TransMat);
-				ClothPrimData.ConvexPlanes.Add(UPlane3);
-
-				FPlane UPlane4(0, -1, 0, Center.Y - BoxGeom.halfExtents.y);
-				UPlane4 = UPlane4.TransformBy(TransMat);
-				ClothPrimData.ConvexPlanes.Add(UPlane4);
-
-				FPlane UPlane5(0, 0, 1, Center.Z + BoxGeom.halfExtents.z);
-				UPlane5 = UPlane5.TransformBy(TransMat);
-				ClothPrimData.ConvexPlanes.Add(UPlane5);
-
-				FPlane UPlane6(0, 0, -1, Center.Z - BoxGeom.halfExtents.z);
-				UPlane6 = UPlane6.TransformBy(TransMat);
-				ClothPrimData.ConvexPlanes.Add(UPlane6);
-
-				ClothPrimData.PrimType = FClothCollisionPrimitive::CONVEX;
-				ClothCollisionPrimitives.Add(ClothPrimData);
-			}
-			break;
-		case PxGeometryType::eCONVEXMESH:
-			{
-				PxConvexMeshGeometry ConvexGeom;
-
-				AllShapes[ShapeIdx]->getConvexMeshGeometry(ConvexGeom);
-
-				if (ConvexGeom.convexMesh)
-				{
-					FClothCollisionPrimitive ClothPrimData;
-					ClothPrimData.Origin = Center;
-					ClothPrimData.Radius = 0;
-
-					uint32 NumPoly = ConvexGeom.convexMesh->getNbPolygons();
-
-					ClothPrimData.ConvexPlanes.Empty(NumPoly);
-
-					for (uint32 Poly = 0; Poly < NumPoly; Poly++)
-					{
-						PxHullPolygon HullData;
-						ConvexGeom.convexMesh->getPolygonData(Poly, HullData);
-						physx::PxPlane PPlane(HullData.mPlane[0], HullData.mPlane[1], HullData.mPlane[2], HullData.mPlane[3]);
-						FPlane UPlane = P2UPlane(PPlane);
-						UPlane = UPlane.TransformBy(TransMat);
-						ClothPrimData.ConvexPlanes.Add(UPlane);
-					}
-
-					ClothPrimData.PrimType = FClothCollisionPrimitive::CONVEX;
-					ClothCollisionPrimitives.Add(ClothPrimData);
-				}
-			}
-			break;
-		}
-	}
-		bSuccess = true;
-	});
-
-	return bSuccess;
-#else
-	return false;
-#endif // ENABLE_DRAW_DEBUG
-}
-
-FName GetConvertedBoneName(apex::ClothingAsset* ApexClothingAsset, int32 BoneIndex)
-{
-	return FName(*FString(ApexClothingAsset->getBoneName(BoneIndex)).Replace(TEXT(" "), TEXT("-")));
-}
-
-void USkeletalMeshComponent::FindClothCollisions(TArray<FApexClothCollisionVolumeData>& OutCollisions)
-{
-	if (!SkeletalMesh)
-	{
-		return;
-	}
-
-	int32 NumAssets = SkeletalMesh->ClothingAssets.Num();
-
-	// find all new collisions passing to children
-	for (int32 AssetIdx = 0; AssetIdx < NumAssets; AssetIdx++)
-	{
-		FClothingAssetData& Asset = SkeletalMesh->ClothingAssets[AssetIdx];
-		int32 NumCollisions = Asset.ClothCollisionVolumes.Num();
-
-		int32 ConvexCount = 0;
-		for (int32 ColIdx = 0; ColIdx < NumCollisions; ColIdx++)
-		{
-			FApexClothCollisionVolumeData& Collision = Asset.ClothCollisionVolumes[ColIdx];
-
-			if (Collision.BoneIndex < 0)
-			{
-				continue;
-			}
-
-			FName BoneName = GetConvertedBoneName(Asset.ApexClothingAsset, Collision.BoneIndex);
-
-			int32 BoneIndex = GetBoneIndex(BoneName);
-
-			if (BoneIndex < 0)
-			{
-				continue;
-			}
-
-			FMatrix BoneMat = GetBoneMatrix(BoneIndex);
-
-			FMatrix LocalToWorld = Collision.LocalPose * BoneMat;
-
-			if (Collision.IsCapsule())
-			{
-				FApexClothCollisionVolumeData NewCollision = Collision;
-				NewCollision.LocalPose = LocalToWorld;
-				OutCollisions.Add(NewCollision);
-			}
-			else
-			{
-				if (Asset.ClothCollisionConvexPlaneIndices.IsValidIndex(ConvexCount))
-				{
-					uint32 PlaneIndices = Asset.ClothCollisionConvexPlaneIndices[ConvexCount];
-
-					uint32 BitShiftIndex = 1;
-					for (uint32 PlaneIndex = 0; PlaneIndex < 32; PlaneIndex++)
-					{
-						if (PlaneIndices&BitShiftIndex)
-						{
-							FPlane UPlane = Asset.ClothCollisionVolumePlanes[PlaneIndex].PlaneData;
-
-							check(Collision.BoneIndex == Asset.ClothCollisionVolumePlanes[PlaneIndex].BoneIndex);
-							UPlane = UPlane.TransformBy(BoneMat);
-							Collision.BonePlanes.Add(UPlane);
-						}
-
-						// shift 1 bit because a bit index means a plane's index 
-						BitShiftIndex <<= 1;
-					}
-				}
-
-				ConvexCount++;
-			}
-		}
-	}
-}
-
-void USkeletalMeshComponent::CreateInternalClothCollisions(TArray<FApexClothCollisionVolumeData>& InCollisions, TArray<nvidia::apex::ClothingCollision*>& OutCollisions)
-{
-	int32 NumCollisions = InCollisions.Num();
-
-	const int32 MaxNumCapsules = 16;
-	// because sphere number can not be larger than 32 and 1 capsule takes 2 spheres 
-	NumCollisions = FMath::Min(NumCollisions, MaxNumCapsules);
-	int32 NumActors = ClothingActors.Num();
-
-	for(FClothingActor& ClothingActor : ClothingActors)
-	{
-		if (!IsValidClothingActor(ClothingActor))
-		{
-				continue;
-		}
-
-		apex::ClothingActor* Actor = ClothingActor.ApexClothingActor;
-		int32 NumCurrentCapsules = SkeletalMesh->ClothingAssets[ClothingActor.ParentClothingAssetIndex].ClothCollisionVolumes.Num(); // # of capsules 
-
-		for(int32 ColIdx=0; ColIdx < NumCollisions; ColIdx++)
-		{
-			// capsules
-			if (InCollisions[ColIdx].IsCapsule())
-			{
-				if(NumCurrentCapsules < MaxNumCapsules)
-				{
-				    FVector Origin = InCollisions[ColIdx].LocalPose.GetOrigin();
-					    // apex uses y-axis as the up-axis of capsule
-				    FVector UpAxis = InCollisions[ColIdx].LocalPose.GetScaledAxis(EAxis::Y);
-					        
-				    float Radius = InCollisions[ColIdx].CapsuleRadius*UpAxis.Size();
-        
-				    float HalfHeight = InCollisions[ColIdx].CapsuleHeight*0.5f;
-					const FVector TopEnd = Origin + (HalfHeight * UpAxis);
-					const FVector BottomEnd = Origin - (HalfHeight * UpAxis);
-        
-					apex::ClothingSphere* Sphere1 = Actor->createCollisionSphere(U2PVector(TopEnd), Radius);
-					apex::ClothingSphere* Sphere2 = Actor->createCollisionSphere(U2PVector(BottomEnd), Radius);
-        
-					apex::ClothingCapsule* Capsule = Actor->createCollisionCapsule(*Sphere1, *Sphere2);
-        
-				    OutCollisions.Add(Capsule);
-				    NumCurrentCapsules++;
-				}
-			}
-			else // convexes
-			{
-				int32 NumPlanes = InCollisions[ColIdx].BonePlanes.Num();
-
-				TArray<apex::ClothingPlane*> ClothingPlanes;
-
-				//can not exceed 32 planes
-				NumPlanes = FMath::Min(NumPlanes, 32);
-
-				ClothingPlanes.AddUninitialized(NumPlanes);
-
-				for(int32 PlaneIdx=0; PlaneIdx < NumPlanes; PlaneIdx++)
-				{
-					PxPlane PPlane = U2PPlane(InCollisions[ColIdx].BonePlanes[PlaneIdx]);
-
-					ClothingPlanes[PlaneIdx] = Actor->createCollisionPlane(PPlane);
-				}
-
-				apex::ClothingConvex* Convex = Actor->createCollisionConvex(ClothingPlanes.GetData(), ClothingPlanes.Num());
-
-				OutCollisions.Add(Convex);
-			}
-		}
-	}
-}
-
-void USkeletalMeshComponent::CopyClothCollisionsToChildren()
-{
-	// 3 steps
-	// 1. release all previous parent collisions
-	// 2. find new collisions from parent(this class)
-	// 3. add new collisions to children
-
-	TArray<USkeletalMeshComponent*> ClothChildren;
-
-	for (USceneComponent* AttachedChild : GetAttachChildren())
-	{
-		USkeletalMeshComponent* pChild = Cast<USkeletalMeshComponent>(AttachedChild);
-		if(pChild)
-		{
-			const int32 NumActors = pChild->ClothingActors.Num();
-			if(NumActors > 0)
-			{
-				ClothChildren.Add(pChild);
-				// release all parent collisions
-				pChild->ReleaseAllParentCollisions();
-			}
-		}
-	}
-
-	const int32 NumClothChildren = ClothChildren.Num();
-
-	if(NumClothChildren == 0)
-	{
-		return;
-	}
-
-	TArray<FApexClothCollisionVolumeData> NewCollisions;
-
-	FindClothCollisions(NewCollisions);
-
-	for(int32 ChildIdx=0; ChildIdx < NumClothChildren; ChildIdx++)
-	{
-		ClothChildren[ChildIdx]->CreateInternalClothCollisions(NewCollisions, ClothChildren[ChildIdx]->ParentCollisions);
-	}
-}
-
-void USkeletalMeshComponent::ReleaseAllChildrenCollisions()
-{
-	for(int32 i=0; i<ChildrenCollisions.Num(); i++)
-	{
-		ReleaseClothingCollision(ChildrenCollisions[i]);
-	}
-
-	ChildrenCollisions.Empty();
-}
-
-// children's collisions can affect to parent's cloth reversely
-void USkeletalMeshComponent::CopyChildrenClothCollisionsToParent()
-{
-	// 3 steps
-	// 1. release all previous children collisions
-	// 2. find new collisions from children
-	// 3. add new collisions to parent (this component)
-
-	ReleaseAllChildrenCollisions();
-
-	TArray<USkeletalMeshComponent*> ClothCollisionChildren;
-
-	TArray<FApexClothCollisionVolumeData> NewCollisions;
-
-	for (USceneComponent* AttachedChild : GetAttachChildren())
-	{
-		USkeletalMeshComponent* pChild = Cast<USkeletalMeshComponent>(AttachedChild);
-		if(pChild)
-		{
-			pChild->FindClothCollisions(NewCollisions);
-		}
-	}
-
-	CreateInternalClothCollisions(NewCollisions, ChildrenCollisions);
-}
-
-void USkeletalMeshComponent::ReleaseClothingCollision(apex::ClothingCollision* Collision)
-{
-	switch(Collision->getType())
-	{
-	case apex::ClothingCollisionType::Capsule:
-		{
-			apex::ClothingCapsule* Capsule = static_cast<apex::ClothingCapsule*>(Collision);
-
-			check(Capsule);
-
-			Capsule->releaseWithSpheres();
-		}
-		break;
-
-	case apex::ClothingCollisionType::Convex:
-		{
-			apex::ClothingConvex* Convex = static_cast<apex::ClothingConvex*>(Collision);
-
-			check(Convex);
-
-			Convex->releaseWithPlanes();
-		}
-		break;
-
-	default:
-		Collision->release();
-		break;
-	}
-}
-
-FApexClothCollisionInfo* USkeletalMeshComponent::CreateNewClothingCollsions(UPrimitiveComponent* PrimitiveComponent)
-{
-	FApexClothCollisionInfo NewInfo;
-
-	TArray<FClothCollisionPrimitive> CollisionPrims;
-
-	ECollisionChannel Channel = PrimitiveComponent->GetCollisionObjectType();
-
-	// crate new clothing collisions for a static mesh
-	if (Channel == ECollisionChannel::ECC_WorldStatic)
-	{
-		if (!GetClothCollisionDataFromStaticMesh(PrimitiveComponent, CollisionPrims))
-		{
-			return nullptr;
-		}
-
-		NewInfo.OverlapCompType = FApexClothCollisionInfo::OCT_STATIC;
-
-		int32 NumActors = ClothingActors.Num();
-
-		for(FClothingActor& ClothingActor : ClothingActors)
-		{
-			apex::ClothingActor* Actor = ClothingActor.ApexClothingActor;
-
-			if(Actor)
-			{	
-				for(int32 PrimIndex=0; PrimIndex < CollisionPrims.Num(); PrimIndex++)
-				{
-					apex::ClothingCollision* ClothCol = NULL;
-
-					switch(CollisionPrims[PrimIndex].PrimType)
-					{
-					case FClothCollisionPrimitive::SPHERE:
-						ClothCol = Actor->createCollisionSphere(U2PVector(CollisionPrims[PrimIndex].Origin), CollisionPrims[PrimIndex].Radius);
-						if(ClothCol)
-						{
-							NewInfo.ClothingCollisions.Add(ClothCol);
-						}
-						break;
-					case FClothCollisionPrimitive::CAPSULE:
-						{
-							float Radius = CollisionPrims[PrimIndex].Radius;
-							apex::ClothingSphere* Sphere1 = Actor->createCollisionSphere(U2PVector(CollisionPrims[PrimIndex].SpherePos1), Radius);
-							apex::ClothingSphere* Sphere2 = Actor->createCollisionSphere(U2PVector(CollisionPrims[PrimIndex].SpherePos2), Radius);
-
-							ClothCol = Actor->createCollisionCapsule(*Sphere1, *Sphere2);
-							if(ClothCol)
-							{
-								NewInfo.ClothingCollisions.Add(ClothCol);
-							}
-						}
-						break;
-					case FClothCollisionPrimitive::CONVEX:
-
-						int32 NumPlanes = CollisionPrims[PrimIndex].ConvexPlanes.Num();
-
-						TArray<apex::ClothingPlane*> ClothingPlanes;
-
-						//can not exceed 32 planes
-						NumPlanes = FMath::Min(NumPlanes, 32);
-
-						ClothingPlanes.AddUninitialized(NumPlanes);
-
-						for(int32 PlaneIdx=0; PlaneIdx < NumPlanes; PlaneIdx++)
-						{
-							PxPlane PPlane = U2PPlane(CollisionPrims[PrimIndex].ConvexPlanes[PlaneIdx]);
-
-							ClothingPlanes[PlaneIdx] = Actor->createCollisionPlane(PPlane);
-						}
-
-						ClothCol = Actor->createCollisionConvex(ClothingPlanes.GetData(), ClothingPlanes.Num());
-
-						if(ClothCol)
-						{
-							NewInfo.ClothingCollisions.Add(ClothCol);
-						}
-
-						break;
-					}
-				}
-			}
-		}
-	}
-
-	if(NewInfo.ClothingCollisions.Num() > 0)
-	{
-		return &ClothOverlappedComponentsMap.Add(PrimitiveComponent, NewInfo);
-	}
-
-	// No collisions were generated
-	return nullptr;
-}
-
-void USkeletalMeshComponent::RemoveAllOverlappedComponentMap()
-{
-	for( auto It = ClothOverlappedComponentsMap.CreateConstIterator(); It; ++It )
-	{
-		const FApexClothCollisionInfo& Info = It.Value();
-
-		for(int32 i=0; i < Info.ClothingCollisions.Num(); i++)
-		{
-			ReleaseClothingCollision(Info.ClothingCollisions[i]);
-		}
-
-		ClothOverlappedComponentsMap.Remove(It.Key());
-	}
-
-	ClothOverlappedComponentsMap.Empty();
-}
-
-void USkeletalMeshComponent::ReleaseAllParentCollisions()
-{
-	for(int32 i=0; i<ParentCollisions.Num(); i++)
-	{
-		ReleaseClothingCollision(ParentCollisions[i]);
-	}
-
-	ParentCollisions.Empty();
-}
-
-void USkeletalMeshComponent::UpdateOverlappedComponent(UPrimitiveComponent* PrimComp, FApexClothCollisionInfo* Info)
-{
-	if (Info->OverlapCompType == FApexClothCollisionInfo::OCT_CLOTH)
-	{
-		int32 NumCollisions = Info->ClothingCollisions.Num();
-		for (int32 i = 0; i < NumCollisions; i++)
-		{
-			ReleaseClothingCollision(Info->ClothingCollisions[i]);
-		}
-
-		Info->ClothingCollisions.Empty(NumCollisions);
-
-		TArray<FApexClothCollisionVolumeData> NewCollisions;
-		FindClothCollisions(NewCollisions);
-
-		if (NewCollisions.Num() > 0)
-		{
-			USkeletalMeshComponent *SkelMeshComp = Cast<USkeletalMeshComponent>(PrimComp);
-			if (SkelMeshComp)
-			{
-				SkelMeshComp->CreateInternalClothCollisions(NewCollisions, Info->ClothingCollisions);
-			}
-		}
-	}
-}
-
-void USkeletalMeshComponent::ProcessClothCollisionWithEnvironment()
-{
-	// don't handle collision detection if this component is in editor
-	if(!GetWorld()->IsGameWorld())
-	{
-		return;
-	}
-
-
-	// Increment the revision number
-	ClothingCollisionRevision++;
-
-	TArray<FOverlapResult> Overlaps;
-
-	FCollisionObjectQueryParams ObjectParams;
-
-	ObjectParams.AddObjectTypesToQuery(ECollisionChannel::ECC_WorldStatic);
-	// to collide with other clothing objects
-	ObjectParams.AddObjectTypesToQuery(ECollisionChannel::ECC_PhysicsBody);
-	
-	static FName ClothOverlapComponentsName(TEXT("ClothOverlapComponents"));
-	FCollisionQueryParams Params(ClothOverlapComponentsName, false);
-
-	GetWorld()->OverlapMultiByObjectType(Overlaps, Bounds.Origin, FQuat::Identity, ObjectParams, FCollisionShape::MakeBox(Bounds.BoxExtent), Params);
-
-	for (int32 OverlapIdx=0; OverlapIdx<Overlaps.Num(); ++OverlapIdx)
-	{
-		const TWeakObjectPtr<UPrimitiveComponent>& Component = Overlaps[OverlapIdx].Component;
-		if (Component.IsValid())
-		{ 
-			// add intersected cloth collision
-			FApexClothCollisionInfo* Info = ClothOverlappedComponentsMap.Find(Component);
-
-			if(!Info)
-			{
-				Info = CreateNewClothingCollsions(Component.Get());
-			}
-
-			// update new or valid entries to the current revision number
-			if(Info)
-			{
-				Info->Revision = ClothingCollisionRevision;
-				// if this component needs update every tick 
-				UpdateOverlappedComponent(Component.Get(), Info);
-			}
-		}
-	}
-
-	// releases all invalid collisions in overlapped list 
-	for( auto It = ClothOverlappedComponentsMap.CreateConstIterator(); It; ++It )
-	{
-		const FApexClothCollisionInfo& Info = It.Value();
-
-		// Anything not updated above will have an old revision number.
-		if( Info.Revision != ClothingCollisionRevision )
-		{
-			for(int32 i=0; i < Info.ClothingCollisions.Num(); i++)
-			{
-				ReleaseClothingCollision(Info.ClothingCollisions[i]);
-			}
-
-			ClothOverlappedComponentsMap.Remove(It.Key());
-		}
-	}
-}
-
-#endif// #if WITH_CLOTH_COLLISION_DETECTION
-
 void USkeletalMeshComponent::EndPhysicsTickComponent(FSkeletalMeshComponentEndPhysicsTickFunction& ThisTickFunction)
 {
 	//IMPORTANT!
@@ -3173,21 +2551,24 @@
 	}
 }
 
-#if WITH_APEX_CLOTHING
-
 void USkeletalMeshComponent::UpdateClothTransformImp()
 {
-	int32 NumActors = ClothingActors.Num();
+	const bool bActiveClothing = ClothingSimulation && ClothingSimulation->ShouldSimulate();
 
 #if WITH_CLOTH_COLLISION_DETECTION
 
+	if(ClothingSimulation)
+	{
+		ClothingSimulation->ClearExternalCollisions();
+	}
+
 	if(bCollideWithAttachedChildren)
 	{
 		CopyClothCollisionsToChildren();
 	}
 
 	//check the environment when only transform is updated
-	if(bCollideWithEnvironment && NumActors > 0)
+	if(bCollideWithEnvironment && bActiveClothing)
 	{
 		ProcessClothCollisionWithEnvironment();
 	}
@@ -3210,8 +2591,8 @@
 void USkeletalMeshComponent::UpdateClothTransform(ETeleportType TeleportType)
 {
 	//Note that it's not safe to run the update here. This is because cloth sim could still be running on another thread. We defer it
-	InternalClothSimulationContext.bPendingClothUpdateTransform = true;
-	InternalClothSimulationContext.PendingTeleportType = TeleportType;
+	bPendingClothTransformUpdate = true;
+	PendingTeleportType = TeleportType;
 }
 
 void USkeletalMeshComponent::CheckClothTeleport()
@@ -3221,18 +2602,18 @@
 	
 	// distance check 
 	// TeleportDistanceThreshold is greater than Zero and not teleported yet
-	if(TeleportDistanceThreshold > 0 && ClothTeleportMode == FClothingActor::Continuous)
+	if(TeleportDistanceThreshold > 0 && ClothTeleportMode == EClothingTeleportMode::None)
 	{
 		float DistSquared = FVector::DistSquared(PrevRootBoneMatrix.GetOrigin(), CurRootBoneMat.GetOrigin());
 		if ( DistSquared > ClothTeleportDistThresholdSquared ) // if it has traveled too far
 		{
-			ClothTeleportMode = bResetAfterTeleport ? FClothingActor::TeleportAndReset : FClothingActor::Teleport;
+			ClothTeleportMode = bResetAfterTeleport ? EClothingTeleportMode::TeleportAndReset : EClothingTeleportMode::Teleport;
 		}
 	}
 
 	// rotation check
 	// if TeleportRotationThreshold is greater than Zero and the user didn't do force teleport
-	if(TeleportRotationThreshold > 0 && ClothTeleportMode == FClothingActor::Continuous)
+	if(TeleportRotationThreshold > 0 && ClothTeleportMode == EClothingTeleportMode::None)
 	{
 		// Detect whether teleportation is needed or not
 		// Rotation matrix's transpose means an inverse but can't use a transpose because this matrix includes scales
@@ -3242,238 +2623,11 @@
 
 		if ( CosineTheta < ClothTeleportCosineThresholdInRad ) // has the root bone rotated too much
 		{
-			ClothTeleportMode = bResetAfterTeleport ? FClothingActor::TeleportAndReset : FClothingActor::Teleport;
+			ClothTeleportMode = bResetAfterTeleport ? EClothingTeleportMode::TeleportAndReset : EClothingTeleportMode::Teleport;
 		}
 	}
 
 	PrevRootBoneMatrix = CurRootBoneMat;
-}
-
-void USkeletalMeshComponent::ChangeClothMorphTargetMapping(FClothMorphTargetData& MorphData, FName CurrentActivatedMorphName)
-{
-	int32 AssetIndex = MorphData.ClothAssetIndex;
-
-	if(SkeletalMesh && SkeletalMesh->ClothingAssets.IsValidIndex(AssetIndex))
-	{
-		FClothingAssetData& Asset = SkeletalMesh->ClothingAssets[AssetIndex];
-		// if different from prepared mapping, should do re-mapping
-		if (Asset.PreparedMorphTargetName != CurrentActivatedMorphName)
-		{
-			TArray<PxVec3>	ClothOriginalPosArray;
-			int32 NumOriginPos = MorphData.OriginPos.Num();
-			ClothOriginalPosArray.AddUninitialized(NumOriginPos);
-			for (int32 Index = 0; Index < NumOriginPos; Index++)
-			{
-				ClothOriginalPosArray[Index] = U2PVector(MorphData.OriginPos[Index]);
-			}
-
-			apex::ClothingAsset* ClothingAsset = Asset.ApexClothingAsset;
-			float Epsilon = 0.0f;
-			uint32 NumMapped = ClothingAsset->prepareMorphTargetMapping(ClothOriginalPosArray.GetData(), NumOriginPos, Epsilon);
-
-			if ((int32)NumMapped < NumOriginPos)
-			{
-				// @TODO : 
-				// The mapping still worked, but some vertices were mapped to an original vertex with more than epsilon differences.
-				// Either bump the epsilon or, if too many failed, emit an error message about a potentially bad mapping
-
-				// if more than half failed
-				if ((int32)NumMapped < NumOriginPos / 2)
-				{
-					FMessageDialog::Open(EAppMsgType::Ok, NSLOCTEXT("SkelmeshComponent", "Warning_ClothMorphTargetMapping", "Mapping vertices for Cloth Morph Target too many failed! It could introduce a bad morphing result."));
-				}			
-			}
-
-			// change prepared morph target name
-			Asset.PreparedMorphTargetName = CurrentActivatedMorphName;
-		}
-
-	}
-}
-
-void USkeletalMeshComponent::PrepareClothMorphTargets()
-{	
-	// if didn't turn on the cloth morph target option or already precomputed
-	if (!bClothMorphTarget || bPreparedClothMorphTargets)
-	{ 
-		return;
-	}
-
-	
-	ClothMorphTargets.Empty();
-
-	for (UMorphTarget* MorphTarget : SkeletalMesh->MorphTargets)
-	{
-		if (MorphTarget)
-		{
-			FName MorphTargetName = MorphTarget->GetFName();
-
-			int32 NumVerts;
-			FMorphTargetDelta* Vertices = MorphTarget->GetMorphTargetDelta(0, NumVerts);
-
-			check(MeshObject);
-			// should exist at least 1 LODModel 
-			check(MeshObject->GetSkeletalMeshResource().LODModels.Num() > 0);
-
-			FStaticLODModel& Model = MeshObject->GetSkeletalMeshResource().LODModels[0];
-
-			// Find the chunk and vertex within that chunk, and skinning type, for this vertex.
-			int32 SectionIndex;
-			int32 VertIndexInChunk;
-			bool bHasExtraBoneInfluences;
-
-			int32 NumAssets = SkeletalMesh->ClothingAssets.Num();
-			TArray<TArray<PxVec3>> ClothOriginalPosArray;
-			TArray<TArray<FVector>> ClothPositionDeltaArray;
-			ClothOriginalPosArray.AddZeroed(NumAssets);
-			ClothPositionDeltaArray.AddZeroed(NumAssets);
-
-			for (int32 VertIdx = 0; VertIdx < NumVerts; VertIdx++)
-			{
-				Model.GetSectionFromVertexIndex(Vertices[VertIdx].SourceIdx, SectionIndex, VertIndexInChunk, bHasExtraBoneInfluences);
-
-				int32 ClothSectionIndex = INDEX_NONE;
-
-				// if current section is disabled and the corresponding cloth section is visible
-				FSkelMeshSection& Section = Model.Sections[SectionIndex];
-				if (Section.bDisabled && Section.CorrespondClothSectionIndex >= 0)
-				{
-					ClothSectionIndex = Section.CorrespondClothSectionIndex;
-				}
-
-				if (ClothSectionIndex != INDEX_NONE)
-				{
-					FVector Position = Section.SoftVertices[VertIndexInChunk].Position;
-
-					int32 AssetIndex = Model.Sections[ClothSectionIndex].CorrespondClothAssetIndex;
-					// save to original positions
-					ClothOriginalPosArray[AssetIndex].Add(U2PVector(Position));
-					ClothPositionDeltaArray[AssetIndex].Add(Vertices[VertIdx].PositionDelta);
-				}
-			}
-
-			// fill in FClothMorphTargetData array
-			for (int32 AssetIdx = 0; AssetIdx < NumAssets; AssetIdx++)
-			{
-				if (ClothOriginalPosArray[AssetIdx].Num() > 0)
-				{
-					apex::ClothingAsset* ClothingAsset = SkeletalMesh->ClothingAssets[AssetIdx].ApexClothingAsset;
-					float Epsilon = 0.0f;
-					uint32 NumMapped = ClothingAsset->prepareMorphTargetMapping(ClothOriginalPosArray[AssetIdx].GetData(), ClothOriginalPosArray[AssetIdx].Num(), Epsilon);
-
-					int32 NumOriginPos = ClothOriginalPosArray[AssetIdx].Num();
-					if ((int32)NumMapped < NumOriginPos)
-					{
-						// @TODO : 
-						// The mapping still worked, but some vertices were mapped to an original vertex with more than epsilon differences.
-						// Either bump the epsilon or, if too many failed, emit an error message about a potentially bad mapping
-
-						// if more than half failed
-						if ((int32)NumMapped < NumOriginPos / 2)
-						{
-							FMessageDialog::Open(EAppMsgType::Ok, NSLOCTEXT("SkelmeshComponent", "Warning_ClothMorphTargetMapping", "Mapping vertices for Cloth Morph Target too many failed! It could introduce a bad morphing result."));
-						}
-					}
-					
-					SkeletalMesh->ClothingAssets[AssetIdx].PreparedMorphTargetName = MorphTargetName;
-
-					FClothMorphTargetData *Data = new(ClothMorphTargets)FClothMorphTargetData;
-					Data->MorphTargetName = MorphTargetName;
-					Data->ClothAssetIndex = AssetIdx;
-					Data->PrevWeight = 0.0f;
-
-					// stores original positions
-					TArray<PxVec3>& OriginPosArray = ClothOriginalPosArray[AssetIdx];
-					NumOriginPos = OriginPosArray.Num();
-					Data->OriginPos.AddUninitialized(NumOriginPos);
-					for (int32 Index = 0; Index < NumOriginPos; Index++)
-					{
-						Data->OriginPos[Index] = P2UVector(OriginPosArray[Index]);
-					}
-
-					Data->PosDelta = ClothPositionDeltaArray[AssetIdx];
-				}
-			}
-		}
-	}
-
-	bPreparedClothMorphTargets = true;
-}
-
-void USkeletalMeshComponent::UpdateClothMorphTarget()
-{
-	if (!bClothMorphTarget)
-	{
-		return;
-	}
-
-	for (int32 MorphIdx = 0; MorphIdx < ActiveMorphTargets.Num(); MorphIdx++)
-	{
-		if (MorphTargetWeights[ActiveMorphTargets[MorphIdx].WeightIndex] > 0.0f)
-		{
-			if (ActiveMorphTargets[MorphIdx].MorphTarget)
-			{
-				FName MorphTargetName = ActiveMorphTargets[MorphIdx].MorphTarget->GetFName();
-
-				int32 SelectedClothMorphIndex = INDEX_NONE;
-				for (int32 ClothMorphIdx = 0; ClothMorphIdx < ClothMorphTargets.Num(); ClothMorphIdx++)
-				{
-					if (ClothMorphTargets[ClothMorphIdx].MorphTargetName == MorphTargetName)
-					{
-						SelectedClothMorphIndex = ClothMorphIdx;
-						break;
-					}
-				}
-
-				// if this morph target is not cloth morph target, skip this index
-				if (SelectedClothMorphIndex == INDEX_NONE)
-				{
-					continue;
-				}
-
-				FClothMorphTargetData& MorphData = ClothMorphTargets[SelectedClothMorphIndex];
-
-				// if a currently mapped morph target name is same as MorphTargetName, doesn't change mapping. Otherwise, change morph target mapping
-				ChangeClothMorphTargetMapping(MorphData, MorphTargetName);
-
-				float CurWeight = MorphTargetWeights[ActiveMorphTargets[MorphIdx].WeightIndex];
-				if (CurWeight != MorphData.PrevWeight)
-				{
-					MorphData.PrevWeight = CurWeight;
-					TArray<FVector> BlendedDelta;
-					TArray<FVector>& OriginDelta = MorphData.PosDelta;
-
-					if (OriginDelta.Num() > 0)
-					{
-						int32 AssetIndex = MorphData.ClothAssetIndex;
-						for(int32 ActorIndex = 0; ActorIndex < ClothingActors.Num(); ++ActorIndex)
-						{
-							const FClothingActor& ClothingActor = ClothingActors[ActorIndex];
-							if(ClothingActor.ParentClothingAssetIndex == AssetIndex)
-							{
-								if (!IsValidClothingActor(ClothingActor))
-								{
-									continue;
-								}
-
-								BlendedDelta.AddUninitialized(OriginDelta.Num());
-
-								for (int32 DeltaIdx = 0; DeltaIdx < BlendedDelta.Num(); DeltaIdx++)
-								{
-									BlendedDelta[DeltaIdx] = (OriginDelta[DeltaIdx] * CurWeight);
-								}
-
-								CreateClothingActor(AssetIndex, SkeletalMesh->ClothingAssets[AssetIndex].ApexClothingAsset, &BlendedDelta);
-								//Remove the old actor
-								ClothingActors.RemoveAt(ActorIndex);
-								break;
-							}
-						}
-					}
-				}
-			}
-		}
-	}
 }
 
 FAutoConsoleTaskPriority CPrio_FParallelClothTask(
@@ -3487,858 +2641,6 @@
 class FParallelClothTask
 {
 	const USkeletalMeshComponent& SkeletalMeshComponent;
-	const FClothingActor& ClothingActor;
-	float DeltaTime;
-
-public:
-	FParallelClothTask(const USkeletalMeshComponent& InSkeletalMeshComponent, const FClothingActor& InClothingActor, float InDeltaTime)
-		: SkeletalMeshComponent(InSkeletalMeshComponent)
-		, ClothingActor(InClothingActor)
-		, DeltaTime(InDeltaTime)
-	{
-	}
-
-	FORCEINLINE TStatId GetStatId() const
-	{
-		RETURN_QUICK_DECLARE_CYCLE_STAT(FParallelClothTask, STATGROUP_TaskGraphTasks);
-	}
-	static ENamedThreads::Type GetDesiredThread()
-	{
-		return CPrio_FParallelClothTask.Get();
-	}
-	static ESubsequentsMode::Type GetSubsequentsMode()
-	{
-		return ESubsequentsMode::TrackSubsequents;
-	}
-
-	void DoTask(ENamedThreads::Type CurrentThread, const FGraphEventRef& MyCompletionGraphEvent)
-	{
-		FScopeCycleCounterUObject ContextScope(&SkeletalMeshComponent);
-		SCOPE_CYCLE_COUNTER(STAT_ClothTotalTime);
-
-		USkeletalMeshComponent::ParallelEvaluateCloth(DeltaTime, ClothingActor, SkeletalMeshComponent.InternalClothSimulationContext);
-	}
-};
-
-void USkeletalMeshComponent::UpdateClothStateAndSimulate(float DeltaTime, FTickFunction& ThisTickFunction)
-{
-	if (CVarEnableClothPhysics.GetValueOnGameThread() == 0)
-	{
-		return;
-	}
-
-	check(IsInGameThread());
-
-	// If we simulate an APEX actor at 0s it will fill simulated positions and normals with NaNs.
-	// we can skip all the work it is still doing, and get the desired result (frozen sim) by not
-	// updating and simulating.
-	if(DeltaTime == 0.0f)
-	{
-		return;
-	}
-
-	// if turned on bClothMorphTarget option
-	if (bClothMorphTarget)
-	{
-		// @TODO : if not in editor, doesn't need to check preparation of cloth morph targets in Tick
-		// if pre-computation is not conducted yet
-		if (!bPreparedClothMorphTargets)
-		{
-			PrepareClothMorphTargets();
-		}
-		UpdateClothMorphTarget();
-	}
-
-#if WITH_CLOTH_COLLISION_DETECTION
-	if (bCollideWithAttachedChildren)
-	{
-		CopyClothCollisionsToChildren();
-		CopyChildrenClothCollisionsToParent();
-	}
-#endif // WITH_CLOTH_COLLISION_DETECTION
-
-	UpdateClothSimulationContext();
-
-	for(const FClothingActor& ClothingActor : InternalClothSimulationContext.ClothingActors)
-	{
-		// for each clothing actor run parallel evaluation and simulation
-		if(ClothingActor.bSimulateForCurrentLOD)
-		{
-			FGraphEventRef TickCompletionEvent = TGraphTask<FParallelClothTask>::CreateTask(nullptr, ENamedThreads::GameThread).ConstructAndDispatchWhenReady(*this, ClothingActor, DeltaTime);
-			ThisTickFunction.GetCompletionHandle()->DontCompleteUntil(TickCompletionEvent);
-		}
-	}
-}
-
-//This is the total cloth time split up among multiple computation (updating gpu, updating sim, etc...)
-DECLARE_CYCLE_STAT(TEXT("Cloth Sim"), STAT_ClothSimTime, STATGROUP_Physics);
-
-void USkeletalMeshComponent::ParallelEvaluateCloth(float DeltaTime, const FClothingActor& ClothingActor, const FClothSimulationContext& ClothSimulationContext)
-{
-	/** Please read:
-	  * This function is executed in parallel in that each cloth actor runs it at the same time. Data like the APEX actor can be written to since we protect it by deferring deletion etc... in game thread code.
-	  * This function is static on purpose so that you don't accidentally access data from USkeletalMeshComponent which would be unsafe!
-	  * This code expects that submission of context and its execution is done in the same frame to avoid GC issues of cloth assets and actors.
-	  */
-
-	const TArray<FTransform>& BoneTransforms = ClothSimulationContext.BoneTransforms;
-
-	if (BoneTransforms.Num() == 0)
-	{
-		return;
-	}
-
-	physx::PxMat44 PxGlobalPose = U2PMatrix(ClothSimulationContext.ComponentToWorld.ToMatrixWithScale());
-
-	// convert teleport mode to apex clothing teleport enum
-	nvidia::apex::ClothingTeleportMode::Enum CurTeleportMode = (nvidia::apex::ClothingTeleportMode::Enum)ClothSimulationContext.ClothTeleportMode;
-
-	const FClothingAssetData& ClothingAsset = ClothSimulationContext.ClothingAssets[ClothingActor.ParentClothingAssetIndex];
-
-	const apex::ClothingAsset* ApexClothingAsset = ClothingActor.ParentClothingAsset;
-	apex::ClothingActor* ApexClothingActor = ClothingActor.ApexClothingActor;
-
-	if(!ApexClothingActor || !ApexClothingAsset)
-	{
-		UE_LOG(LogSkeletalMesh, Warning, TEXT("ParallelUpdateClothState: Trying to simulate cloth on null data."));
-		return;
-	}
-
-	ApplyWindForCloth_Concurrent(*ApexClothingActor, ClothSimulationContext.WindDirection, ClothSimulationContext.WindAdaption);
-
-	uint32 NumUsedBones = ApexClothingAsset->getNumUsedBones();
-
-	TArray<physx::PxMat44> BoneMatrices;
-	BoneMatrices.AddUninitialized(NumUsedBones);
-
-	for (uint32 Index = 0; Index < NumUsedBones; Index++)
-	{
-		int32 BoneIndex = ClothingAsset.ApexToUnrealBoneMapping[Index];
-			
-		if (ClothSimulationContext.bUseMasterPose)
-		{
-			int32 TempBoneIndex = BoneIndex;
-			BoneIndex = INDEX_NONE;
-			if (TempBoneIndex < ClothSimulationContext.InMasterBoneMap.Num())
-			{
-				int32 MasterBoneIndex = ClothSimulationContext.InMasterBoneMap[TempBoneIndex];
-
-				// If ParentBoneIndex is valid, grab matrix from MasterPoseComponent.
-				if (MasterBoneIndex != INDEX_NONE &&
-					MasterBoneIndex < ClothSimulationContext.BoneTransforms.Num())
-				{
-					BoneIndex = MasterBoneIndex;
-				}
-			}
-		}
-
-		if (BoneIndex != INDEX_NONE)
-		{
-			BoneMatrices[Index] = U2PMatrix(BoneTransforms[BoneIndex].ToMatrixWithScale());
-			if (BoneIndex == INDEX_NONE || BoneTransforms[BoneIndex].GetScale3D().IsNearlyZero())
-			{
-				BoneMatrices[Index].column0 = PxMat44(physx::PxIdentity).column0;
-				BoneMatrices[Index].column1 = PxMat44(physx::PxIdentity).column1;
-				BoneMatrices[Index].column2 = PxMat44(physx::PxIdentity).column2;
-			}
-		}
-		else
-		{
-			BoneMatrices[Index] = PxMat44(physx::PxIdentity);
-		}
-	}
-		
-	// if bUseInternalboneOrder is set, "NumUsedBones" works, otherwise have to use "getNumBones" 
-	ApexClothingActor->updateState(
-		PxGlobalPose,
-		BoneMatrices.GetData(),
-		sizeof(physx::PxMat44),
-		NumUsedBones,
-		CurTeleportMode);
-
-	{
-		SCOPE_CYCLE_COUNTER(STAT_ClothSimTime)
-		ApexClothingActor->simulate(DeltaTime);
-		ApexClothingActor->getSimulationPositions();	//This is a hack that we use to internally call waitForFetchResults.
-	}
-}
-
-void USkeletalMeshComponent::GetClothRootBoneMatrix(int32 AssetIndex, FMatrix& OutRootBoneMatrix) const
-{
-	for (const FClothingActor ClothingActor : ClothingActors)
-	{
-		if (ClothingActor.ParentClothingAssetIndex == AssetIndex)
-	{
-			if (apex::ClothingActor* ApexClothingActor = ClothingActor.ApexClothingActor)
-			{
-				apex::ClothingAsset* Asset = ClothingActor.ParentClothingAsset;
-
-				check(Asset);
-
-				const NvParameterized::Interface* AssetParams = Asset->getAssetNvParameterized();
-				uint32 InternalRootBoneIndex;
-				verify(NvParameterized::getParamU32(*AssetParams, "rootBoneIndex", InternalRootBoneIndex));
-				check(InternalRootBoneIndex >= 0);
-				FName BoneName = GetConvertedBoneName(Asset, InternalRootBoneIndex);
-				int32 BoneIndex = GetBoneIndex(BoneName);
-				check(BoneIndex >= 0);
-				OutRootBoneMatrix = GetBoneMatrix(BoneIndex);
-				return;	//TODO: This assumes only one actor per asset, do we want to change this?
-			}
-	}
-	}
-	
-		OutRootBoneMatrix = GetBoneMatrix(0);
-}
-
-bool USkeletalMeshComponent::GetClothSimulatedPosition(int32 AssetIndex, int32 VertexIndex, FVector& OutSimulPos) const
-{
-	bool bSucceed = false;
-
-	for(const FClothingActor ClothingActor : ClothingActors)
-	{
-		if(ClothingActor.ParentClothingAssetIndex == AssetIndex)
-		{
-			if (apex::ClothingActor* ApexClothingActor = ClothingActor.ApexClothingActor)
-			{
-				uint32 NumSimulVertices = ApexClothingActor->getNumSimulationVertices();
-
-				// handles only simulated vertices, indices of fixed vertices are bigger than # of simulated vertices
-				if ((uint32)VertexIndex < NumSimulVertices)
-				{
-					//TODO: this is not thread safe! apex requires a lock. Not going to add it here because it's called for many vertices, but this should be addressed!
-					if(const physx::PxVec3* Vertices = ApexClothingActor->getSimulationPositions())
-					{
-						bSucceed = true;
-						if (bLocalSpaceSimulation)
-						{
-							FMatrix ClothRootBoneMatrix;
-							GetClothRootBoneMatrix(AssetIndex, ClothRootBoneMatrix);
-							OutSimulPos = ClothRootBoneMatrix.TransformPosition(P2UVector(Vertices[VertexIndex]));
-						}
-						else
-						{
-							OutSimulPos = P2UVector(Vertices[VertexIndex]);
-						}
-					}
-					else
-					{
-						UE_LOG(LogSkeletalMesh, Warning, TEXT("USkeletalMeshComponent::GetClothSimulatedPosition is getting NULL for getSimulationPositions. This likely means the clothing actor has been deleted or some LOD logic has removed the cloth simulation in an unexpected way. Asset=%s"), *GetPathName());
-					}
-
-				}
-			}
-
-			break; //TODO: This finds the first actor. Is there a reason to not support many instances?
-		}
-	}
-
-	return bSucceed;
-}
-
-#endif// #if WITH_APEX_CLOTHING
-
-void USkeletalMeshComponent::TickClothing(float DeltaTime, FTickFunction& ThisTickFunction)
-{
-	if (SkeletalMesh == nullptr || CVarEnableClothPhysics.GetValueOnGameThread() == 0)
-	{
-		return;
-	}
-
-#if WITH_APEX_CLOTHING
-
-	// Use the component update flag to gate simulation to respect the always tick options
-	bool bShouldTick = ((MeshComponentUpdateFlag < EMeshComponentUpdateFlag::OnlyTickPoseWhenRendered) || bRecentlyRendered);
-
-	if (bShouldTick)
-	{
-		UpdateClothStateAndSimulate(DeltaTime, ThisTickFunction);
-	}
-	else
-	{
-		ForceClothNextUpdateTeleportAndReset();
-	}
-
-#if 0 //if turn on this flag, you can check which primitive objects are activated for collision detection
-	DrawDebugClothCollisions();
-#endif 
-
-#endif// #if WITH_APEX_CLOTHING
-}
-
-void USkeletalMeshComponent::GetUpdateClothSimulationData(TMap<int32, FClothSimulData>& OutClothSimData, USkeletalMeshComponent* OverrideLocalRootComponent)
-{
-#if WITH_APEX_CLOTHING
-
-	if (CVarEnableClothPhysics.GetValueOnAnyThread() == 0)
-	{
-		return;
-	}
-
-	SCOPE_CYCLE_COUNTER(STAT_ClothTotalTime);
-
-	int32 NumClothingActors = ClothingActors.Num();
-
-	if(NumClothingActors == 0 || bDisableClothSimulation)
-	{
-		OutClothSimData.Reset();
-		return;
-	}
-
-	if(OutClothSimData.Num() != NumClothingActors)
-	{
-		OutClothSimData.Empty(NumClothingActors);
-	}
-
-	bool bSimulated = false;
-
-	for(int32 ActorIndex=0; ActorIndex<NumClothingActors; ActorIndex++)
-	{
-		const FClothingActor& ClothingActor = ClothingActors[ActorIndex];
-		if(!IsValidClothingActor(ClothingActor))
-		{
-			continue;
-		}
-
-		FClothSimulData& ClothData = OutClothSimData.Add(ClothingActor.ParentClothingAssetIndex);
-
-		// update simulation positions & normals
-		if(apex::ClothingActor* ApexClothingActor = ClothingActor.ApexClothingActor)
-		{
-			uint32 NumSimulVertices = ApexClothingActor->getNumSimulationVertices();
-
-			if(NumSimulVertices > 0)
-			{
-				bSimulated = true;
-
-				if(ClothData.ClothSimulPositions.Num() != NumSimulVertices)
-				{
-					ClothData.ClothSimulPositions.Reset();
-					ClothData.ClothSimulPositions.AddUninitialized(NumSimulVertices);
-					ClothData.ClothSimulNormals.Reset();
-					ClothData.ClothSimulNormals.AddUninitialized(NumSimulVertices);
-				}
-
-				const physx::PxVec3* Vertices = ApexClothingActor->getSimulationPositions();
-				const physx::PxVec3* Normals = ApexClothingActor->getSimulationNormals();
-
-				// In case of Local space simulation, need to transform simulated positions with the internal bone matrix
-				if (bLocalSpaceSimulation)
-				{
-					FMatrix ClothRootBoneMatrix;
-					(OverrideLocalRootComponent) ? OverrideLocalRootComponent->GetClothRootBoneMatrix(ClothingActor.ParentClothingAssetIndex, ClothRootBoneMatrix) : GetClothRootBoneMatrix(ClothingActor.ParentClothingAssetIndex, ClothRootBoneMatrix);
-					for (uint32 VertexIndex = 0; VertexIndex < NumSimulVertices; VertexIndex++)
-					{						
-						ClothData.ClothSimulPositions[VertexIndex] = ClothRootBoneMatrix.TransformPosition(P2UVector(Vertices[VertexIndex]));
-						ClothData.ClothSimulNormals[VertexIndex] = ClothRootBoneMatrix.TransformVector(P2UVector(Normals[VertexIndex]));
-					}
-				}
-				else
-				{
-					for (uint32 VertexIndex = 0; VertexIndex < NumSimulVertices; VertexIndex++)
-					{
-						ClothData.ClothSimulPositions[VertexIndex] = P2UVector(Vertices[VertexIndex]);
-						ClothData.ClothSimulNormals[VertexIndex] = P2UVector(Normals[VertexIndex]);
-					}
-				}
-			}
-		}
-	}
-	//no simulated vertices 
-	if(!bSimulated)
-	{
-		OutClothSimData.Reset();
-	}
-#endif// #if WITH_APEX_CLOTHING
-}
-
-void USkeletalMeshComponent::FreezeClothSection(bool bFreeze)
-{
-#if WITH_APEX_CLOTHING
-
-	int32 NumActors = ClothingActors.Num();
-
-	for(FClothingActor& ClothingActor : ClothingActors)
-	{
-		if (apex::ClothingActor* ApexClothingActor = ClothingActor.ApexClothingActor)
-		{
-			ApexClothingActor->setFrozen(bFreeze);
-		}
-	}
-#endif// #if WITH_APEX_CLOTHING
-}
-
-bool USkeletalMeshComponent::IsValidClothingActor(const FClothingActor& ClothingActor) const
-{
-#if WITH_APEX_CLOTHING
-	return SkeletalMesh && !SkeletalMesh->IsPendingKill() && !SkeletalMesh->HasAnyFlags(RF_BeginDestroyed) && !SkeletalMesh->IsUnreachable() && ClothingActor.ApexClothingActor;
-#else
-	return false;
-#endif// #if WITH_APEX_CLOTHING
-
-}
-
-void USkeletalMeshComponent::DrawClothingNormals(FPrimitiveDrawInterface* PDI)
-{
-#if WITH_APEX_CLOTHING
-	if (!SkeletalMesh) 
-	{
-		return;
-	}
-
-	int32 NumActors = ClothingActors.Num();
-
-	for(FClothingActor& ClothingActor : ClothingActors)
-	{
-		if (apex::ClothingActor* ApexClothingActor = ClothingActor.ApexClothingActor)
-		{
-			uint32 NumSimulVertices = ApexClothingActor->getNumSimulationVertices();
-
-			// simulation is enabled and there exist simulated vertices
-			if(!bDisableClothSimulation && NumSimulVertices > 0)
-			{
-				const physx::PxVec3* Vertices = ApexClothingActor->getSimulationPositions();
-				const physx::PxVec3* Normals = ApexClothingActor->getSimulationNormals();
-
-				FLinearColor LineColor = FColor::Red;
-				FVector Start, End;
-
-				for(uint32 i=0; i<NumSimulVertices; i++)
-				{
-					Start = P2UVector(Vertices[i]);
-					End = P2UVector(Normals[i]); 
-					End *= 5.0f;
-
-					End = Start + End;
-
-					PDI->DrawLine(Start, End, LineColor, SDPG_World);
-				}
-			}
-			else // otherwise, draws initial values loaded from the asset file
-			{
-				const int32 ClothingAssetIndex = ClothingActor.ParentClothingAssetIndex;
-				FClothingAssetData& ClothingAsset = SkeletalMesh->ClothingAssets[ClothingAssetIndex];
-				if(ClothingAsset.ClothVisualizationInfos.Num() == 0)
-				{
-					LoadClothingVisualizationInfo(ClothingAsset);
-				}
-
-				int32 PhysicalMeshLOD = PredictedLODLevel;
-
-				// if this asset doesn't have current physical mesh LOD, then skip to visualize
-				if(!ClothingAsset.ClothVisualizationInfos.IsValidIndex(PhysicalMeshLOD))
-				{
-					continue;
-				}
-
-				const FClothVisualizationInfo& VisualInfo = ClothingAsset.ClothVisualizationInfos[PhysicalMeshLOD];				
-
-				uint32 NumVertices = VisualInfo.ClothPhysicalMeshVertices.Num();
-
-				FLinearColor LineColor = FColor::Red;
-				FVector Start, End;
-
-				for(uint32 i=0; i<NumVertices; i++)
-				{
-					Start = VisualInfo.ClothPhysicalMeshVertices[i];
-					End = VisualInfo.ClothPhysicalMeshNormals[i]; 
-
-					End *= 5.0f;
-
-					End = Start + End;
-
-					PDI->DrawLine(Start, End, LineColor, SDPG_World);
-				}
-			}
-		}
-	}
-#endif // #if WITH_APEX_CLOTHING
-}
-
-void USkeletalMeshComponent::DrawClothingTangents(FPrimitiveDrawInterface* PDI)
-{
-#if WITH_APEX_CLOTHING
-
-	if (!SkeletalMesh || !MeshObject)
-	{
-		return;
-	}
-
-	int32 NumActors = ClothingActors.Num();
-
-	for(const FClothingActor& ClothingActor : ClothingActors)
-	{
-		if(!IsValidClothingActor(ClothingActor))
-		{
-			continue;
-		}
-
-		if (apex::ClothingActor* ApexClothingActor = ClothingActor.ApexClothingActor)
-		{
-			uint32 NumSimulVertices = ApexClothingActor->getNumSimulationVertices();
-
-			// simulation is enabled and there exist simulated vertices
-			if(!bDisableClothSimulation && NumSimulVertices > 0)
-			{
-				FStaticLODModel& LODModel = MeshObject->GetSkeletalMeshResource().LODModels[PredictedLODLevel];
-
-				TArray<uint32> SectionIndices;
-				SkeletalMesh->GetClothSectionIndices(PredictedLODLevel, ClothingActor.ParentClothingAssetIndex, SectionIndices);
-
-				int32 NumSections = SectionIndices.Num();
-
-				for(int32 SecIdx=0; SecIdx <NumSections; SecIdx++)
-				{
-					uint16 SectionIndex = SectionIndices[SecIdx];
-					FSkelMeshSection& Section = LODModel.Sections[SectionIndex];
-
-					const physx::PxVec3* SimulVertices = ApexClothingActor->getSimulationPositions();
-					const physx::PxVec3* SimulNormals = ApexClothingActor->getSimulationNormals();
-
-					uint32 NumMppingData = Section.ApexClothMappingData.Num();
-
-					FVector Start, End;		
-
-					for(uint32 MappingIndex=0; MappingIndex < NumMppingData; MappingIndex++)
-					{
-						FVector4 BaryCoordPos = Section.ApexClothMappingData[MappingIndex].PositionBaryCoordsAndDist;
-						FVector4 BaryCoordNormal = Section.ApexClothMappingData[MappingIndex].NormalBaryCoordsAndDist;
-						FVector4 BaryCoordTangent = Section.ApexClothMappingData[MappingIndex].TangentBaryCoordsAndDist;
-						uint16*  SimulIndices = Section.ApexClothMappingData[MappingIndex].SimulMeshVertIndices;
-
-						bool bFixed = (SimulIndices[3] == 0xFFFF);
-
-						if(bFixed)
-						{
-							//if met a fixed vertex, skip to draw simulated vertices
-							continue;
-						}
-
-						check(SimulIndices[0] < NumSimulVertices && SimulIndices[1] < NumSimulVertices && SimulIndices[2] < NumSimulVertices);
-
-						PxVec3 a = SimulVertices[SimulIndices[0]];
-						PxVec3 b = SimulVertices[SimulIndices[1]];
-						PxVec3 c = SimulVertices[SimulIndices[2]];
-
-						PxVec3 na = SimulNormals[SimulIndices[0]];
-						PxVec3 nb = SimulNormals[SimulIndices[1]];
-						PxVec3 nc = SimulNormals[SimulIndices[2]];
-
-						FVector Position = P2UVector( 
-							BaryCoordPos.X*(a + BaryCoordPos.W*na)
-						  + BaryCoordPos.Y*(b + BaryCoordPos.W*nb)
-						  + BaryCoordPos.Z*(c + BaryCoordPos.W*nc));
-
-						FVector Normal = P2UVector(  
-							  BaryCoordNormal.X*(a + BaryCoordNormal.W*na)
-							+ BaryCoordNormal.Y*(b + BaryCoordNormal.W*nb) 
-							+ BaryCoordNormal.Z*(c + BaryCoordNormal.W*nc));
-
-						FVector Tangent = P2UVector(  
-							  BaryCoordTangent.X*(a + BaryCoordTangent.W*na) 
-							+ BaryCoordTangent.Y*(b + BaryCoordTangent.W*nb)  
-							+ BaryCoordTangent.Z*(c + BaryCoordTangent.W*nc));
-
-						Normal -= Position;
-						Normal.Normalize();
-
-						Tangent -= Position;
-						Tangent.Normalize();
-
-						FVector BiNormal = FVector::CrossProduct(Normal, Tangent);
-						BiNormal.Normalize();
-
-						Start = Position;
-						End = Normal; 
-						End *= 5.0f;
-						End = Start + End;
-
-						PDI->DrawLine(Start, End, FColor::Green, SDPG_World);
-
-						End = Tangent; 
-						End *= 5.0f;
-						End = Start + End;
-
-						PDI->DrawLine(Start, End, FColor::Red, SDPG_World);
-
-						End = BiNormal; 
-						End *= 5.0f;
-						End = Start + End;
-
-						PDI->DrawLine(Start, End, FColor::Blue, SDPG_World);
-					}
-				}
-			}
-			else
-			{
-				FClothingAssetData& ClothingAsset = SkeletalMesh->ClothingAssets[ClothingActor.ParentClothingAssetIndex];
-				if(ClothingAsset.ClothVisualizationInfos.Num() == 0)
-				{
-					LoadClothingVisualizationInfo(ClothingAsset);
-				}
-
-				int32 PhysicalMeshLOD = PredictedLODLevel;
-
-				// if this asset doesn't have current physical mesh LOD, then skip to visualize
-				if(!ClothingAsset.ClothVisualizationInfos.IsValidIndex(PhysicalMeshLOD))
-				{
-					continue;
-				}
-
-				FClothVisualizationInfo& VisualInfo = ClothingAsset.ClothVisualizationInfos[PhysicalMeshLOD];				
-
-				NumSimulVertices = VisualInfo.ClothPhysicalMeshVertices.Num();
-
-				FStaticLODModel& LODModel = MeshObject->GetSkeletalMeshResource().LODModels[PredictedLODLevel];
-
-				TArray<uint32> SectionIndices;
-				SkeletalMesh->GetClothSectionIndices(PredictedLODLevel, ClothingActor.ParentClothingAssetIndex, SectionIndices);
-
-				int32 NumSections = SectionIndices.Num();
-
-				for(int32 SecIdx=0; SecIdx <NumSections; SecIdx++)
-				{
-					uint16 SectionIndex = SectionIndices[SecIdx];
-					FSkelMeshSection& Section = LODModel.Sections[SectionIndex];
-
-					const TArray<FVector>& SimulVertices = VisualInfo.ClothPhysicalMeshVertices;
-					const TArray<FVector>& SimulNormals = VisualInfo.ClothPhysicalMeshNormals;
-
-					uint32 NumMppingData = Section.ApexClothMappingData.Num();
-
-					FVector Start, End;		
-
-					for(uint32 MappingIndex=0; MappingIndex < NumMppingData; MappingIndex++)
-					{
-						FVector4 BaryCoordPos = Section.ApexClothMappingData[MappingIndex].PositionBaryCoordsAndDist;
-						FVector4 BaryCoordNormal = Section.ApexClothMappingData[MappingIndex].NormalBaryCoordsAndDist;
-						FVector4 BaryCoordTangent = Section.ApexClothMappingData[MappingIndex].TangentBaryCoordsAndDist;
-						uint16*  SimulIndices = Section.ApexClothMappingData[MappingIndex].SimulMeshVertIndices;
-
-						bool bFixed = (SimulIndices[3] == 0xFFFF);
-
-						check(SimulIndices[0] < NumSimulVertices && SimulIndices[1] < NumSimulVertices && SimulIndices[2] < NumSimulVertices);
-
-						FVector a = SimulVertices[SimulIndices[0]];
-						FVector b = SimulVertices[SimulIndices[1]];
-						FVector c = SimulVertices[SimulIndices[2]];
-
-						FVector na = SimulNormals[SimulIndices[0]];
-						FVector nb = SimulNormals[SimulIndices[1]];
-						FVector nc = SimulNormals[SimulIndices[2]];
-
-						FVector Position = 
-							BaryCoordPos.X*(a + BaryCoordPos.W*na)
-							+ BaryCoordPos.Y*(b + BaryCoordPos.W*nb)
-							+ BaryCoordPos.Z*(c + BaryCoordPos.W*nc);
-
-						FVector Normal = 
-							BaryCoordNormal.X*(a + BaryCoordNormal.W*na)
-							+ BaryCoordNormal.Y*(b + BaryCoordNormal.W*nb) 
-							+ BaryCoordNormal.Z*(c + BaryCoordNormal.W*nc);
-
-						FVector Tangent = 
-							BaryCoordTangent.X*(a + BaryCoordTangent.W*na) 
-							+ BaryCoordTangent.Y*(b + BaryCoordTangent.W*nb)  
-							+ BaryCoordTangent.Z*(c + BaryCoordTangent.W*nc);
-
-						Normal -= Position;
-						Normal.Normalize();
-
-						Tangent -= Position;
-						Tangent.Normalize();
-
-						FVector BiNormal = FVector::CrossProduct(Normal, Tangent);
-						BiNormal.Normalize();
-
-						Start = Position;
-						End = Normal; 
-						End *= 5.0f;
-						End = Start + End;
-
-						PDI->DrawLine(Start, End, FColor::Green, SDPG_World);
-
-						End = Tangent; 
-						End *= 5.0f;
-						End = Start + End;
-
-						PDI->DrawLine(Start, End, FColor::Red, SDPG_World);
-
-						End = BiNormal; 
-						End *= 5.0f;
-						End = Start + End;
-
-						PDI->DrawLine(Start, End, FColor::Blue, SDPG_World);
-					}
-					}
-				}
-			}
-	}
-
-#endif // #if WITH_APEX_CLOTHING
-}
-
-
-void DrawWireTaperedCapsuleSleeve(const FSphere& S0, const FSphere& S1, TFunction<void(const FVector&, const FVector&)> DrawLine, bool TrueHull = true)
-{
-	// Draws just the sides of a tapered capsule specified by provided Spheres that can have different radii.  Does not draw the spheres, just the sleeve.
-	// If Using TrueHull (above console var) Extent geometry endpoints not necessarily coplanar with sphere origins (uses hull horizon)
-	// Otherwise uses the great-circle cap assumption.
-	const float AngleIncrement = 30.0f;   // if parameter added for number of sides, then set this to be:  = 360.0f / NumSides; 
-	FVector Separation = S1.Center - S0.Center;
-	float Distance = Separation.Size();
-	if (Separation.IsNearlyZero() || Distance <= FMath::Abs(S0.W - S1.W))
-	{
-		return;
-	}
-	FQuat CapsuleOrientation = FQuat::FindBetween(FVector(0, 0, 1), Separation.GetSafeNormal());
-	float OffsetZ = TrueHull ? -(S1.W - S0.W) / Distance : 0.0f;
-	float ScaleXY = FMath::Sqrt(1.0f - FMath::Square(OffsetZ));
-	FVector VertexPrevious = CapsuleOrientation.RotateVector(FVector(ScaleXY, 0, OffsetZ));
-	for (float Angle = AngleIncrement; Angle <= 360.0f; Angle += AngleIncrement)  // iterate over unit circle about capsule's major axis (which is orientation.AxisZ)
-	{
-		FVector VertexCurrent = CapsuleOrientation.RotateVector(FVector(FMath::Cos(FMath::DegreesToRadians(Angle))*ScaleXY, FMath::Sin(FMath::DegreesToRadians(Angle))*ScaleXY, OffsetZ));
-		DrawLine(S0.Center + VertexCurrent  * S0.W, S1.Center + VertexCurrent * S1.W);  // capsule side segment between spheres
-		DrawLine(S0.Center + VertexPrevious * S0.W, S0.Center + VertexCurrent * S0.W);  // cap-circle segment on sphere S0
-		DrawLine(S1.Center + VertexPrevious * S1.W, S1.Center + VertexCurrent * S1.W);  // cap-circle segment on sphere S1
-		VertexPrevious = VertexCurrent;
-	}
-}
-
-TAutoConsoleVariable<int32> CVarEnableTaperedCapsulesTrueHull(TEXT("p.TaperedCapsulesTrueHull"), 1, TEXT("If 1, debug rendering of tapered capsules will use correct horizon to generate shaft geometry rather than using great-arc assumption where cap is coplanar with sphere origins. "));
-
-
-
-void USkeletalMeshComponent::DrawClothingCollisionVolumes(FPrimitiveDrawInterface* PDI)
-=======
-void USkeletalMeshComponent::EndPhysicsTickComponent(FSkeletalMeshComponentEndPhysicsTickFunction& ThisTickFunction)
->>>>>>> 50b84fc1
-{
-	//IMPORTANT!
-	//
-	// The decision on whether to use EndPhysicsTickComponent or not is made by ShouldRunEndPhysicsTick()
-	// Any changes that are made to EndPhysicsTickComponent that affect whether it should be run or not
-	// have to be reflected in ShouldRunEndPhysicsTick() as well
-	
-	// if physics is disabled on dedicated server, no reason to be here. 
-	if (!bEnablePhysicsOnDedicatedServer && IsRunningDedicatedServer())
-	{
-		FinalizeBoneTransform();
-		return;
-	}
-
-	if (IsRegistered() && IsSimulatingPhysics())
-	{
-		SyncComponentToRBPhysics();
-	}
-
-	// this used to not run if not rendered, but that causes issues such as bounds not updated
-	// causing it to not rendered, at the end, I think we should blend body positions
-	// for example if you're only simulating, this has to happen all the time
-	// whether looking at it or not, otherwise
-	// @todo better solution is to check if it has moved by changing SyncComponentToRBPhysics to return true if anything modified
-	// and run this if that is true or rendered
-	// that will at least reduce the chance of mismatch
-	// generally if you move your actor position, this has to happen to approximately match their bounds
-	if (ShouldBlendPhysicsBones())
-	{
-		if (IsRegistered())
-		{
-			BlendInPhysics(ThisTickFunction);
-		}
-	}
-}
-
-void USkeletalMeshComponent::UpdateClothTransformImp()
-{
-	const bool bActiveClothing = ClothingSimulation && ClothingSimulation->ShouldSimulate();
-
-#if WITH_CLOTH_COLLISION_DETECTION
-
-	if(ClothingSimulation)
-	{
-		ClothingSimulation->ClearExternalCollisions();
-	}
-
-	if(bCollideWithAttachedChildren)
-	{
-		CopyClothCollisionsToChildren();
-	}
-
-	//check the environment when only transform is updated
-	if(bCollideWithEnvironment && bActiveClothing)
-	{
-		ProcessClothCollisionWithEnvironment();
-	}
-#endif // WITH_CLOTH_COLLISION_DETECTION
-
-#if !(UE_BUILD_SHIPPING)
-	if (ComponentToWorld.GetRotation().ContainsNaN())
-	{
-		logOrEnsureNanError(TEXT("SkeletalMeshComponent::UpdateClothTransform found NaN in ComponentToWorld.GetRotation()"));
-		ComponentToWorld.SetRotation(FQuat(0.0f, 0.0f, 0.0f, 1.0f));
-	}
-	if (ComponentToWorld.ContainsNaN())
-	{
-		logOrEnsureNanError(TEXT("SkeletalMeshComponent::UpdateClothTransform still found NaN in ComponentToWorld (wasn't the rotation)"));
-		ComponentToWorld.SetIdentity();
-	}
-#endif
-}
-
-void USkeletalMeshComponent::UpdateClothTransform(ETeleportType TeleportType)
-{
-	//Note that it's not safe to run the update here. This is because cloth sim could still be running on another thread. We defer it
-	bPendingClothTransformUpdate = true;
-	PendingTeleportType = TeleportType;
-}
-
-void USkeletalMeshComponent::CheckClothTeleport()
-{
-	// Get the root bone transform
-	FMatrix CurRootBoneMat = GetBoneMatrix(0);
-	
-	// distance check 
-	// TeleportDistanceThreshold is greater than Zero and not teleported yet
-	if(TeleportDistanceThreshold > 0 && ClothTeleportMode == EClothingTeleportMode::None)
-	{
-		float DistSquared = FVector::DistSquared(PrevRootBoneMatrix.GetOrigin(), CurRootBoneMat.GetOrigin());
-		if ( DistSquared > ClothTeleportDistThresholdSquared ) // if it has traveled too far
-		{
-			ClothTeleportMode = bResetAfterTeleport ? EClothingTeleportMode::TeleportAndReset : EClothingTeleportMode::Teleport;
-		}
-	}
-
-	// rotation check
-	// if TeleportRotationThreshold is greater than Zero and the user didn't do force teleport
-	if(TeleportRotationThreshold > 0 && ClothTeleportMode == EClothingTeleportMode::None)
-	{
-		// Detect whether teleportation is needed or not
-		// Rotation matrix's transpose means an inverse but can't use a transpose because this matrix includes scales
-		FMatrix AInvB = CurRootBoneMat * PrevRootBoneMatrix.InverseFast();
-		float Trace = AInvB.M[0][0] + AInvB.M[1][1] + AInvB.M[2][2];
-		float CosineTheta = (Trace - 1.0f) / 2.0f; // trace = 1+2cos(theta) for a 3x3 matrix
-
-		if ( CosineTheta < ClothTeleportCosineThresholdInRad ) // has the root bone rotated too much
-		{
-			ClothTeleportMode = bResetAfterTeleport ? EClothingTeleportMode::TeleportAndReset : EClothingTeleportMode::Teleport;
-		}
-	}
-
-	PrevRootBoneMatrix = CurRootBoneMat;
-}
-
-FAutoConsoleTaskPriority CPrio_FParallelClothTask(
-	TEXT("TaskGraph.TaskPriorities.ParallelClothTask"),
-	TEXT("Task and thread priority for parallel cloth."),
-	ENamedThreads::HighThreadPriority, // if we have high priority task threads, then use them...
-	ENamedThreads::NormalTaskPriority, // .. at normal task priority
-	ENamedThreads::HighTaskPriority // if we don't have hi pri threads, then use normal priority threads at high task priority instead
-	);
-
-class FParallelClothTask
-{
-	const USkeletalMeshComponent& SkeletalMeshComponent;
 	float DeltaTime;
 
 public:
