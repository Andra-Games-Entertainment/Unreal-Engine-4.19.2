// Copyright 1998-2016 Epic Games, Inc. All Rights Reserved.

#include "EnginePrivate.h"
#include "BlueprintUtilities.h"
#include "LatentActions.h"
#include "ComponentInstanceDataCache.h"
#include "Engine/LevelScriptActor.h"
#include "Engine/CullDistanceVolume.h"
#include "Components/ChildActorComponent.h"

#if WITH_EDITOR
#include "Editor.h"
#include "Editor/UnrealEd/Public/Kismet2/BlueprintEditorUtils.h"
#include "Editor/UnrealEd/Public/Kismet2/KismetEditorUtilities.h"
#endif
#include "Engine/SimpleConstructionScript.h"

DEFINE_LOG_CATEGORY(LogBlueprintUserMessages);

DECLARE_CYCLE_STAT(TEXT("InstanceActorComponent"), STAT_InstanceActorComponent, STATGROUP_Engine);

//////////////////////////////////////////////////////////////////////////
// AActor Blueprint Stuff

static TArray<FRandomStream*> FindRandomStreams(AActor* InActor)
{
	check(InActor);
	TArray<FRandomStream*> OutStreams;
	UScriptStruct* RandomStreamStruct = TBaseStructure<FRandomStream>::Get();
	for( TFieldIterator<UStructProperty> It(InActor->GetClass()) ; It ; ++It )
	{
		UStructProperty* StructProp = *It;
		if( StructProp->Struct == RandomStreamStruct )
		{
			FRandomStream* StreamPtr = StructProp->ContainerPtrToValuePtr<FRandomStream>(InActor);
			OutStreams.Add(StreamPtr);
		}
	}
	return OutStreams;
}

#if WITH_EDITOR
void AActor::SeedAllRandomStreams()
{
	TArray<FRandomStream*> Streams = FindRandomStreams(this);
	for(int32 i=0; i<Streams.Num(); i++)
	{
		Streams[i]->GenerateNewSeed();
	}
}
#endif //WITH_EDITOR

void AActor::ResetPropertiesForConstruction()
{
	// Get class CDO
	AActor* Default = GetClass()->GetDefaultObject<AActor>();
	// RandomStream struct name to compare against
	const FName RandomStreamName(TEXT("RandomStream"));

	// We don't want to reset references to world object
	const bool bIsLevelScriptActor = IsA(ALevelScriptActor::StaticClass());

	// Iterate over properties
	for( TFieldIterator<UProperty> It(GetClass()) ; It ; ++It )
	{
		UProperty* Prop = *It;
		UStructProperty* StructProp = Cast<UStructProperty>(Prop);
		UClass* PropClass = CastChecked<UClass>(Prop->GetOuter()); // get the class that added this property

		bool const bCanEditInstanceValue = !Prop->HasAnyPropertyFlags(CPF_DisableEditOnInstance) &&
			Prop->HasAnyPropertyFlags(CPF_Edit);
		bool const bCanBeSetInBlueprints = Prop->HasAnyPropertyFlags(CPF_BlueprintVisible) && 
			!Prop->HasAnyPropertyFlags(CPF_BlueprintReadOnly);

		// First see if it is a random stream, if so reset before running construction script
		if( (StructProp != NULL) && (StructProp->Struct != NULL) && (StructProp->Struct->GetFName() == RandomStreamName) )
		{
			FRandomStream* StreamPtr =  StructProp->ContainerPtrToValuePtr<FRandomStream>(this);
			StreamPtr->Reset();
		}
		// If it is a blueprint exposed variable that is not editable per-instance, reset to default before running construction script
		else if( !bIsLevelScriptActor 
				&& !bCanEditInstanceValue
				&& bCanBeSetInBlueprints
				&& !Prop->IsA(UDelegateProperty::StaticClass()) 
				&& !Prop->IsA(UMulticastDelegateProperty::StaticClass())
				&& !Prop->ContainsInstancedObjectProperty())
		{
			Prop->CopyCompleteValue_InContainer(this, Default);
		}
	}
}

 int32 CalcComponentAttachDepth(UActorComponent* InComp, TMap<UActorComponent*, int32>& ComponentDepthMap) 
 {
	int32 ComponentDepth = 0;
	int32* CachedComponentDepth = ComponentDepthMap.Find(InComp);
	if (CachedComponentDepth)
	{
		ComponentDepth = *CachedComponentDepth;
	}
	else
	{
		if (USceneComponent* SC = Cast<USceneComponent>(InComp))
		{
			if (SC->GetAttachParent() && SC->GetAttachParent()->GetOwner() == InComp->GetOwner())
			{
				ComponentDepth = CalcComponentAttachDepth(SC->GetAttachParent(), ComponentDepthMap) + 1;
			}
		}
		ComponentDepthMap.Add(InComp, ComponentDepth);
	}

	return ComponentDepth;
 }

//* Destroys the constructed components.
void AActor::DestroyConstructedComponents()
{
	// Remove all existing components
	TInlineComponentArray<UActorComponent*> PreviouslyAttachedComponents;
	GetComponents(PreviouslyAttachedComponents);

	TMap<UActorComponent*, int32> ComponentDepthMap;

	for (UActorComponent* Component : PreviouslyAttachedComponents)
	{
		if (Component)
		{
			CalcComponentAttachDepth(Component, ComponentDepthMap);
		}
	}

	ComponentDepthMap.ValueSort([](const int32& A, const int32& B)
	{
		return A > B;
	});

	for (const TPair<UActorComponent*,int32>& ComponentAndDepth : ComponentDepthMap)
	{
		UActorComponent* Component = ComponentAndDepth.Key;
		if (Component)
		{
			bool bDestroyComponent = false;
			if (Component->IsCreatedByConstructionScript())
			{
				bDestroyComponent = true;
			}
			else
			{
				UActorComponent* OuterComponent = Component->GetTypedOuter<UActorComponent>();
				while (OuterComponent)
				{
					if (OuterComponent->IsCreatedByConstructionScript())
					{
						bDestroyComponent = true;
						break;
					}
					OuterComponent = OuterComponent->GetTypedOuter<UActorComponent>();
				}
			}

			if (bDestroyComponent)
			{
				if (Component == RootComponent)
				{
					RootComponent = NULL;
				}

				Component->DestroyComponent();

				// Rename component to avoid naming conflicts in the case where we rerun the SCS and name the new components the same way.
				FName const NewBaseName( *(FString::Printf(TEXT("TRASH_%s"), *Component->GetClass()->GetName())) );
				FName const NewObjectName = MakeUniqueObjectName(this, GetClass(), NewBaseName);
				Component->Rename(*NewObjectName.ToString(), this, REN_ForceNoResetLoaders|REN_DontCreateRedirectors|REN_NonTransactional);
			}
		}
	}
}

void AActor::RerunConstructionScripts()
{
	checkf(!HasAnyFlags(RF_ClassDefaultObject), TEXT("RerunConstructionScripts should never be called on a CDO as it can mutate the transient data on the CDO which then propagates to instances!"));

	FEditorScriptExecutionGuard ScriptGuard;
	// don't allow (re)running construction scripts on dying actors
	bool bAllowReconstruction = !IsPendingKill() && !HasAnyFlags(RF_BeginDestroyed|RF_FinishDestroyed);
#if WITH_EDITOR
	if(bAllowReconstruction && GIsEditor)
	{
		// Generate the blueprint hierarchy for this actor
		TArray<UBlueprint*> ParentBPStack;
		bAllowReconstruction = UBlueprint::GetBlueprintHierarchyFromClass(GetClass(), ParentBPStack);
		if(bAllowReconstruction)
		{
			for(int i = ParentBPStack.Num() - 1; i > 0 && bAllowReconstruction; --i)
			{
				const UBlueprint* ParentBP = ParentBPStack[i];
				if(ParentBP && ParentBP->bBeingCompiled)
				{
					// don't allow (re)running construction scripts if a parent BP is being compiled
					bAllowReconstruction = false;
				}
			}
		}
	}
#endif
	if(bAllowReconstruction)
	{
		// Child Actors can be customized in many ways by their parents construction scripts and rerunning directly on them would wipe
		// that out. So instead we redirect up the hierarchy
		if (IsChildActor())
		{
			if (AActor* ParentActor = GetParentComponent()->GetOwner())
			{
				ParentActor->RerunConstructionScripts();
				return;
			}
		}

		// Set global flag to let system know we are reconstructing blueprint instances
		TGuardValue<bool> GuardTemplateNameFlag(GIsReconstructingBlueprintInstances, true);

		// Temporarily suspend the undo buffer; we don't need to record reconstructed component objects into the current transaction
		ITransaction* CurrentTransaction = GUndo;
		GUndo = nullptr;
		
		// Create cache to store component data across rerunning construction scripts
		FComponentInstanceDataCache* InstanceDataCache;
		
		FTransform OldTransform = FTransform::Identity;
		FName  SocketName;
		AActor* Parent = nullptr;
		USceneComponent* AttachParentComponent = nullptr;

		bool bUseRootComponentProperties = true;

		// Struct to store info about attached actors
		struct FAttachedActorInfo
		{
			AActor* AttachedActor;
			FName AttachedToSocket;
			bool bSetRelativeTransform;
			FTransform RelativeTransform;
		};

		// Save info about attached actors
		TArray<FAttachedActorInfo> AttachedActorInfos;

#if WITH_EDITOR
		if (!CurrentTransactionAnnotation.IsValid())
		{
			CurrentTransactionAnnotation = MakeShareable(new FActorTransactionAnnotation(this, false));
		}
		FActorTransactionAnnotation* ActorTransactionAnnotation = CurrentTransactionAnnotation.Get();
		InstanceDataCache = &ActorTransactionAnnotation->ComponentInstanceData;

		if (ActorTransactionAnnotation->bRootComponentDataCached)
		{
			OldTransform = ActorTransactionAnnotation->RootComponentData.Transform;
			Parent = ActorTransactionAnnotation->RootComponentData.AttachedParentInfo.Actor.Get();
			if (Parent)
			{
				USceneComponent* AttachParent = ActorTransactionAnnotation->RootComponentData.AttachedParentInfo.AttachParent.Get();
				AttachParentComponent = (AttachParent ? AttachParent : FindObjectFast<USceneComponent>(Parent, ActorTransactionAnnotation->RootComponentData.AttachedParentInfo.AttachParentName));
				SocketName = ActorTransactionAnnotation->RootComponentData.AttachedParentInfo.SocketName;
				DetachRootComponentFromParent();
			}

			for (const auto& CachedAttachInfo : ActorTransactionAnnotation->RootComponentData.AttachedToInfo)
			{
				AActor* AttachedActor = CachedAttachInfo.Actor.Get();
				if (AttachedActor)
				{
					FAttachedActorInfo Info;
					Info.AttachedActor = AttachedActor;
					Info.AttachedToSocket = CachedAttachInfo.SocketName;
					Info.bSetRelativeTransform = true;
					Info.RelativeTransform = CachedAttachInfo.RelativeTransform;
					AttachedActorInfos.Add(Info);

					AttachedActor->DetachRootComponentFromParent();
				}
			}

			bUseRootComponentProperties = false;
		}
#else
		InstanceDataCache = new FComponentInstanceDataCache(this);
#endif

		if (bUseRootComponentProperties)
		{
			// If there are attached objects detach them and store the socket names
			TArray<AActor*> AttachedActors;
			GetAttachedActors(AttachedActors);

			for (AActor* AttachedActor : AttachedActors)
			{
				// We don't need to detach child actors, that will be handled by component tear down
				if (!AttachedActor->IsChildActor())
				{
					USceneComponent* EachRoot = AttachedActor->GetRootComponent();
					// If the component we are attached to is about to go away...
					if (EachRoot && EachRoot->GetAttachParent() && EachRoot->GetAttachParent()->IsCreatedByConstructionScript())
					{
						// Save info about actor to reattach
						FAttachedActorInfo Info;
						Info.AttachedActor = AttachedActor;
						Info.AttachedToSocket = EachRoot->GetAttachSocketName();
						Info.bSetRelativeTransform = false;
						AttachedActorInfos.Add(Info);

						// Now detach it
						AttachedActor->Modify();
						EachRoot->DetachFromComponent(FDetachmentTransformRules::KeepWorldTransform);
					}
				}
				else
				{
					check(AttachedActor->ParentComponent->GetOwner() == this);
				}
			}
<<<<<<< HEAD

			if (RootComponent != nullptr)
			{
				// Do not need to detach if root component is not going away
				if (RootComponent->GetAttachParent() != nullptr && RootComponent->IsCreatedByConstructionScript())
				{
					Parent = RootComponent->GetAttachParent()->GetOwner();
					// Root component should never be attached to another component in the same actor!
					if (Parent == this)
					{
						UE_LOG(LogActor, Warning, TEXT("RerunConstructionScripts: RootComponent (%s) attached to another component in this Actor (%s)."), *RootComponent->GetPathName(), *Parent->GetPathName());
						Parent = nullptr;
					}
					AttachParentComponent = RootComponent->GetAttachParent();
					SocketName = RootComponent->GetAttachSocketName();
					//detach it to remove any scaling 
					RootComponent->DetachFromComponent(FDetachmentTransformRules::KeepWorldTransform);
				}

				// Update component transform and remember it so it can be reapplied to any new root component which exists after construction.
				// (Component transform may be stale if we are here following an Undo)
				RootComponent->UpdateComponentToWorld();
				OldTransform = RootComponent->ComponentToWorld;
			}
		}
=======

			if (RootComponent != nullptr)
			{
				// Do not need to detach if root component is not going away
				if (RootComponent->GetAttachParent() != nullptr && RootComponent->IsCreatedByConstructionScript())
				{
					Parent = RootComponent->GetAttachParent()->GetOwner();
					// Root component should never be attached to another component in the same actor!
					if (Parent == this)
					{
						UE_LOG(LogActor, Warning, TEXT("RerunConstructionScripts: RootComponent (%s) attached to another component in this Actor (%s)."), *RootComponent->GetPathName(), *Parent->GetPathName());
						Parent = nullptr;
					}
					AttachParentComponent = RootComponent->GetAttachParent();
					SocketName = RootComponent->GetAttachSocketName();
					//detach it to remove any scaling 
					RootComponent->DetachFromComponent(FDetachmentTransformRules::KeepWorldTransform);
				}

				// Update component transform and remember it so it can be reapplied to any new root component which exists after construction.
				// (Component transform may be stale if we are here following an Undo)
				RootComponent->UpdateComponentToWorld();
				OldTransform = RootComponent->ComponentToWorld;
			}
		}

#if WITH_EDITOR

		// Return the component which was added by the construction script.
		// It may be the same as the argument, or a parent component if the argument was a native subobject.
		auto GetComponentAddedByConstructionScript = [](UActorComponent* Component) -> UActorComponent*
		{
			while (Component)
			{
				if (Component->IsCreatedByConstructionScript())
				{
					return Component;
				}

				Component = Component->GetTypedOuter<UActorComponent>();
			}

			return nullptr;
		};

		// Build a list of previously attached components which will be matched with their newly instanced counterparts.
		// Components which will be reinstanced may be created by the SCS or the UCS.
		// SCS components can only be matched by name, and outermost parent to resolve duplicated names.
		// UCS components remember a serialized index which is used to identify them in the case that the UCS adds many of the same type.
>>>>>>> aaefee4c

		TInlineComponentArray<UActorComponent*> PreviouslyAttachedComponents;
		GetComponents(PreviouslyAttachedComponents);
<<<<<<< HEAD
		for (UActorComponent* Component : PreviouslyAttachedComponents)
=======

		struct FComponentData
>>>>>>> aaefee4c
		{
			UActorComponent* OldComponent;
			UActorComponent* OldOuter;
			UObject* OldArchetype;
			FName OldName;
			int32 UCSComponentIndex;
		};

		TArray<FComponentData> ComponentMapping;
		ComponentMapping.Reserve(PreviouslyAttachedComponents.Num());
		int32 IndexOffset = 0;

		for (UActorComponent* Component : PreviouslyAttachedComponents)
		{
			// Look for the outermost component object.
			// Normally components have their parent actor as their outer, but it's possible that a native component may construct a subobject component.
			// In this case we need to "tunnel out" to find the parent component which has been created by the construction script.
			if (UActorComponent* CSAddedComponent = GetComponentAddedByConstructionScript(Component))
			{
				// Determine if this component is an inner of a component added by the construction script
				const bool bIsInnerComponent = (CSAddedComponent != Component);

				// Poor man's topological sort - try to ensure that children are added to the list after the parents
				// IndexOffset specifies how many items from the end new items are added.
				const int32 Index = ComponentMapping.Num() - IndexOffset;
				if (bIsInnerComponent)
				{
					int32 OuterIndex = ComponentMapping.IndexOfByPredicate([CSAddedComponent](const FComponentData& CD) { return CD.OldComponent == CSAddedComponent; });
					if (OuterIndex == INDEX_NONE)
					{
						// If we find an item whose parent isn't yet in the list, we put it at the end, and then force all subsequent items to be added before.
						// TODO: improve this, it may fail in certain circumstances, but a full topological ordering is far more complicated a problem.
						IndexOffset++;
					}
				}

				// Add a new item
				ComponentMapping.Insert(FComponentData(), Index);
				ComponentMapping[Index].OldComponent = Component;
				ComponentMapping[Index].OldOuter = bIsInnerComponent ? CSAddedComponent : nullptr;
				ComponentMapping[Index].OldArchetype = Component->GetArchetype();
				ComponentMapping[Index].OldName = Component->GetFName();

				// If it's a UCS-created component, store a serialized index which will be used to match it to the reinstanced counterpart later
				int32 SerializedIndex = -1;
				if (Component->CreationMethod == EComponentCreationMethod::UserConstructionScript)
				{
					bool bFound = false;
					for (const UActorComponent* BlueprintCreatedComponent : BlueprintCreatedComponents)
					{
						if (BlueprintCreatedComponent)
						{
							if (BlueprintCreatedComponent == Component)
							{
								SerializedIndex++;
								bFound = true;
								break;
							}
							else if (BlueprintCreatedComponent->CreationMethod == EComponentCreationMethod::UserConstructionScript &&
									 BlueprintCreatedComponent->GetArchetype() == ComponentMapping[Index].OldArchetype)
							{
								SerializedIndex++;
							}
						}
					}

					if (!bFound)
					{
						SerializedIndex = -1;
					}
				}

				ComponentMapping[Index].UCSComponentIndex = SerializedIndex;
			}
		}
#endif

		// Destroy existing components
		DestroyConstructedComponents();

		// Reset random streams
		ResetPropertiesForConstruction();

		// Exchange net roles before running construction scripts
		UWorld *OwningWorld = GetWorld();
		if (OwningWorld && !OwningWorld->IsServer())
		{
			ExchangeNetRoles(true);
		}

		// Run the construction scripts
		const bool bErrorFree = ExecuteConstruction(OldTransform, InstanceDataCache);

		if(Parent)
		{
			USceneComponent* ChildRoot = GetRootComponent();
			if (AttachParentComponent == nullptr)
			{
				AttachParentComponent = Parent->GetRootComponent();
			}
			if (ChildRoot != nullptr && AttachParentComponent != nullptr)
			{
				ChildRoot->AttachToComponent(AttachParentComponent, FAttachmentTransformRules::KeepWorldTransform, SocketName);
			}
		}

		// If we had attached children reattach them now - unless they are already attached
		for(FAttachedActorInfo& Info : AttachedActorInfos)
		{
			// If this actor is no longer attached to anything, reattach
			if (!Info.AttachedActor->IsPendingKill() && Info.AttachedActor->GetAttachParentActor() == nullptr)
			{
				USceneComponent* ChildRoot = Info.AttachedActor->GetRootComponent();
				if (ChildRoot && ChildRoot->GetAttachParent() != RootComponent)
				{
					ChildRoot->AttachToComponent(RootComponent, FAttachmentTransformRules::KeepWorldTransform, Info.AttachedToSocket);
					if (Info.bSetRelativeTransform)
					{
						ChildRoot->SetRelativeTransform(Info.RelativeTransform);
					}
					ChildRoot->UpdateComponentToWorld();
				}
			}
		}

		// Restore the undo buffer
		GUndo = CurrentTransaction;

#if WITH_EDITOR
		// Create the mapping of old->new components and notify the editor of the replacements
		TInlineComponentArray<UActorComponent*> NewComponents;
		GetComponents(NewComponents);
<<<<<<< HEAD
		for (UActorComponent* NewComp : NewComponents)
=======

		TMap<UObject*, UObject*> OldToNewComponentMapping;
		OldToNewComponentMapping.Reserve(NewComponents.Num());

		// Build some quick lookup maps for speedy access.
		// The NameToNewComponent map is a multimap because names are not necessarily unique.
		// For example, there may be two components, subobjects of components added by the construction script, which have the same name, because they are unique in their scope.
		TMultiMap<FName, UActorComponent*> NameToNewComponent;
		TMap<UActorComponent*, UObject*> ComponentToArchetypeMap;
		NameToNewComponent.Reserve(NewComponents.Num());
		ComponentToArchetypeMap.Reserve(NewComponents.Num());

		for (UActorComponent* NewComponent : NewComponents)
		{
			if (GetComponentAddedByConstructionScript(NewComponent))
			{
				NameToNewComponent.Add(NewComponent->GetFName(), NewComponent);
				ComponentToArchetypeMap.Add(NewComponent, NewComponent->GetArchetype());
			}
		}

		// Now iterate through all previous construction script created components, looking for a match with reinstanced components.
		for (const FComponentData& ComponentData : ComponentMapping)
>>>>>>> aaefee4c
		{
			if (ComponentData.OldComponent->CreationMethod == EComponentCreationMethod::UserConstructionScript)
			{
				// If created by the UCS, look for a component whose class, archetype and serialized index matches
				for (UActorComponent* NewComponent : NewComponents)
				{
					if (NewComponent->CreationMethod == EComponentCreationMethod::UserConstructionScript &&
						ComponentData.OldComponent->GetClass() == NewComponent->GetClass() &&
						ComponentData.OldArchetype == NewComponent->GetArchetype() &&
						ComponentData.UCSComponentIndex >= 0)
					{
						int32 FoundSerializedIndex = -1;
						bool bMatches = false;
						for (UActorComponent* BlueprintCreatedComponent : BlueprintCreatedComponents)
						{
							if (BlueprintCreatedComponent && BlueprintCreatedComponent->CreationMethod == EComponentCreationMethod::UserConstructionScript)
							{
								UObject* BlueprintComponentTemplate = ComponentToArchetypeMap.FindRef(BlueprintCreatedComponent);
								if (BlueprintComponentTemplate &&
									ComponentData.OldArchetype == BlueprintComponentTemplate &&
									++FoundSerializedIndex == ComponentData.UCSComponentIndex)
								{
									bMatches = (BlueprintCreatedComponent == NewComponent);
									break;
								}
							}
						}

						if (bMatches)
						{
							OldToNewComponentMapping.Add(ComponentData.OldComponent, NewComponent);
							break;
						}
					}
				}
			}
			else
			{
				// Component added by the SCS. We can't rely on serialization order as this can change.
				// Instead look for matching names, and, if there's an outer component, look for a match there.
				TArray<UActorComponent*> MatchedComponents;
				NameToNewComponent.MultiFind(ComponentData.OldName, MatchedComponents);
				if (MatchedComponents.Num() > 0)
				{
					UActorComponent* OuterToMatch = ComponentData.OldOuter;
					if (OuterToMatch)
					{
						// The saved outer component is the previous component, hence we transform it to the new one through the OldToNewComponentMapping
						// before comparing with the new outer to match.
						// We can rely on this because the ComponentMapping list is ordered topologically, such that parents appear before children.
						if (UObject** NewOuterToMatch = OldToNewComponentMapping.Find(OuterToMatch))
						{
							OuterToMatch = Cast<UActorComponent>(*NewOuterToMatch);
						}
						else
						{
							OuterToMatch = nullptr;
						}
					}

					// Now look for a match within the set of possible matches
					for (UActorComponent* MatchedComponent : MatchedComponents)
					{
						if (!OuterToMatch || GetComponentAddedByConstructionScript(MatchedComponent) == OuterToMatch)
						{
							OldToNewComponentMapping.Add(ComponentData.OldComponent, MatchedComponent);
							break;
						}
					}
				}
			}
		}

		if (GEditor && (OldToNewComponentMapping.Num() > 0))
		{
			GEditor->NotifyToolsOfObjectReplacement(OldToNewComponentMapping);
		}

		if (bErrorFree)
		{
			CurrentTransactionAnnotation = nullptr;
		}
#else
		delete InstanceDataCache;
#endif

	}
}

bool AActor::ExecuteConstruction(const FTransform& Transform, const FComponentInstanceDataCache* InstanceDataCache, bool bIsDefaultTransform)
{
	check(!IsPendingKill());
	check(!HasAnyFlags(RF_BeginDestroyed|RF_FinishDestroyed));

	// ensure that any existing native root component gets this new transform
	// we can skip this in the default case as the given transform will be the root component's transform
	if (RootComponent && !bIsDefaultTransform)
	{
		RootComponent->SetWorldTransform(Transform);
	}

	// Generate the parent blueprint hierarchy for this actor, so we can run all the construction scripts sequentially
	TArray<const UBlueprintGeneratedClass*> ParentBPClassStack;
	const bool bErrorFree = UBlueprintGeneratedClass::GetGeneratedClassesHierarchy(GetClass(), ParentBPClassStack);

	TArray<const UDynamicClass*> ParentDynamicClassStack;
	for (UClass* ClassIt = GetClass(); ClassIt; ClassIt = ClassIt->GetSuperClass())
	{
		if (UDynamicClass* DynamicClass = Cast<UDynamicClass>(ClassIt))
		{
			ParentDynamicClassStack.Add(DynamicClass);
		}
	}
	for (int32 i = ParentDynamicClassStack.Num() - 1; i >= 0; i--)
	{
		UBlueprintGeneratedClass::CreateComponentsForActor(ParentDynamicClassStack[i], this);
	}

	// If this actor has a blueprint lineage, go ahead and run the construction scripts from least derived to most
	if( (ParentBPClassStack.Num() > 0)  )
	{
		if (bErrorFree)
		{
			// Prevent user from spawning actors in User Construction Script
			TGuardValue<bool> AutoRestoreISCS(GetWorld()->bIsRunningConstructionScript, true);
			for (int32 i = ParentBPClassStack.Num() - 1; i >= 0; i--)
			{
				const UBlueprintGeneratedClass* CurrentBPGClass = ParentBPClassStack[i];
				check(CurrentBPGClass);
				USimpleConstructionScript* SCS = CurrentBPGClass->SimpleConstructionScript;
				if (SCS)
				{
					SCS->CreateNameToSCSNodeMap();
					SCS->ExecuteScriptOnActor(this, Transform, bIsDefaultTransform);
				}
				// Now that the construction scripts have been run, we can create timelines and hook them up
				UBlueprintGeneratedClass::CreateComponentsForActor(CurrentBPGClass, this);
			}

			// If we passed in cached data, we apply it now, so that the UserConstructionScript can use the updated values
			if (InstanceDataCache)
			{
				InstanceDataCache->ApplyToActor(this, ECacheApplyPhase::PostSimpleConstructionScript);
			}

#if WITH_EDITOR
			bool bDoUserConstructionScript;
			GConfig->GetBool(TEXT("Kismet"), TEXT("bTurnOffEditorConstructionScript"), bDoUserConstructionScript, GEngineIni);
			if (!GIsEditor || !bDoUserConstructionScript)
#endif
			{
				// Then run the user script, which is responsible for calling its own super, if desired
				ProcessUserConstructionScript();
			}

			// Since re-run construction scripts will never be run and we want to keep dynamic spawning fast, don't spend time
			// determining the UCS modified properties in game worlds
			if (!GetWorld()->IsGameWorld())
			{
				for (UActorComponent* Component : GetComponents())
				{
					if (Component)
					{
						Component->DetermineUCSModifiedProperties();
					}
				}
			}

			// Bind any delegates on components			
			UBlueprintGeneratedClass::BindDynamicDelegates(GetClass(), this); // We have a BP stack, we must have a UBlueprintGeneratedClass...

			// Apply any cached data procedural components
			// @TODO Don't re-apply to components we already applied to above
			if (InstanceDataCache)
			{
				InstanceDataCache->ApplyToActor(this, ECacheApplyPhase::PostUserConstructionScript);
			}

			// Remove name to SCS_Node cached map
			for (const UBlueprintGeneratedClass* CurrentBPGClass : ParentBPClassStack)
			{
				check(CurrentBPGClass);
				USimpleConstructionScript* SCS = CurrentBPGClass->SimpleConstructionScript;
				if (SCS)
				{
					SCS->RemoveNameToSCSNodeMap();
				}
			}
		}
		else
		{
			// Disaster recovery mode; create a dummy billboard component to retain the actor location
			// until the compile error can be fixed
			if (RootComponent == nullptr)
			{
				UBillboardComponent* BillboardComponent = NewObject<UBillboardComponent>(this);
				BillboardComponent->SetFlags(RF_Transactional);
				BillboardComponent->CreationMethod = EComponentCreationMethod::SimpleConstructionScript;
#if WITH_EDITOR
				BillboardComponent->Sprite = (UTexture2D*)(StaticLoadObject(UTexture2D::StaticClass(), nullptr, TEXT("/Engine/EditorResources/BadBlueprintSprite.BadBlueprintSprite")));
#endif
				BillboardComponent->SetRelativeTransform(Transform);

				SetRootComponent(BillboardComponent);
				FinishAndRegisterComponent(BillboardComponent);
			}
		}
	}
	else
	{
#if WITH_EDITOR
		bool bDoUserConstructionScript;
		GConfig->GetBool(TEXT("Kismet"), TEXT("bTurnOffEditorConstructionScript"), bDoUserConstructionScript, GEngineIni);
		if (!GIsEditor || !bDoUserConstructionScript)
#endif
		{
			// Then run the user script, which is responsible for calling its own super, if desired
			ProcessUserConstructionScript();
		}
		UBlueprintGeneratedClass::BindDynamicDelegates(GetClass(), this);
	}

	GetWorld()->UpdateCullDistanceVolumes(this);

	// Now run virtual notification
	OnConstruction(Transform);

	return bErrorFree;
}

void AActor::ProcessUserConstructionScript()
{
	// Set a flag that this actor is currently running UserConstructionScript.
	bRunningUserConstructionScript = true;
	UserConstructionScript();
	bRunningUserConstructionScript = false;

	// Validate component mobility after UCS execution
	TInlineComponentArray<USceneComponent*> SceneComponents;
	GetComponents(SceneComponents);
	for (auto SceneComponent : SceneComponents)
	{
		// A parent component can't be more mobile than its children, so we check for that here and adjust as needed.
		if(SceneComponent != RootComponent && SceneComponent->GetAttachParent() != nullptr && SceneComponent->GetAttachParent()->Mobility > SceneComponent->Mobility)
		{
			if(SceneComponent->IsA<UStaticMeshComponent>())
			{
				// SMCs can't be stationary, so always set them (and any children) to be movable
				SceneComponent->SetMobility(EComponentMobility::Movable);
			}
			else
			{
				// Set the new component (and any children) to be at least as mobile as its parent
				SceneComponent->SetMobility(SceneComponent->GetAttachParent()->Mobility);
			}
		}
	}
}

void AActor::FinishAndRegisterComponent(UActorComponent* Component)
{
	Component->RegisterComponent();
	BlueprintCreatedComponents.Add(Component);
}

UActorComponent* AActor::CreateComponentFromTemplate(UActorComponent* Template, const FString& InName)
{
	return CreateComponentFromTemplate(Template, FName(*InName));
}

#if !UE_BUILD_SHIPPING
static TAutoConsoleVariable<int32> CVarLogBlueprintComponentInstanceCalls(
	TEXT("LogBlueprintComponentInstanceCalls"),
	0,
	TEXT("Log Blueprint Component instance calls; debugging."));
#endif

UActorComponent* AActor::CreateComponentFromTemplate(UActorComponent* Template, const FName InName)
{
	SCOPE_CYCLE_COUNTER(STAT_InstanceActorComponent);

	UActorComponent* NewActorComp = nullptr;
	if (Template != nullptr)
	{
#if !UE_BUILD_SHIPPING
		const double StartTime = FPlatformTime::Seconds();
#endif
		// Resolve any name conflicts.
		CheckComponentInstanceName(InName);

		//Make sure, that the name of the instance is different than the name of the template. Otherwise, the template could be handled as an archetype of the instance.
		const FName NewComponentName = (InName != NAME_None) ? InName : MakeUniqueObjectName(this, Template->GetClass(), Template->GetFName());
		ensure(NewComponentName != Template->GetFName());

		// Note we aren't copying the the RF_ArchetypeObject flag. Also note the result is non-transactional by default.
		NewActorComp = (UActorComponent*)StaticDuplicateObject(Template, this, NewComponentName, RF_AllFlags & ~(RF_ArchetypeObject | RF_Transactional | RF_WasLoaded | RF_Public | RF_InheritableComponentTemplate));

		// Handle post-creation tasks.
		PostCreateBlueprintComponent(NewActorComp);

#if !UE_BUILD_SHIPPING
		if (CVarLogBlueprintComponentInstanceCalls.GetValueOnGameThread())
		{
			UE_LOG(LogBlueprint, Log, TEXT("%s: CreateComponentFromTemplate() - %s \'%s\' completed in %.02g ms"), *GetName(), *Template->GetClass()->GetName(), *NewComponentName.ToString(), (FPlatformTime::Seconds() - StartTime) * 1000.0);
		}
#endif
	}
	return NewActorComp;
}

UActorComponent* AActor::CreateComponentFromTemplateData(const FBlueprintCookedComponentInstancingData* TemplateData, const FName InName)
{
	SCOPE_CYCLE_COUNTER(STAT_InstanceActorComponent);

	// Component instance data loader implementation.
	class FBlueprintComponentInstanceDataLoader : public FObjectReader
	{
	public:
		FBlueprintComponentInstanceDataLoader(const TArray<uint8>& InSrcBytes, const FCustomPropertyListNode* InPropertyList)
			:FObjectReader(const_cast<TArray<uint8>&>(InSrcBytes))
		{
			ArCustomPropertyList = InPropertyList;
			ArUseCustomPropertyList = true;
			ArWantBinaryPropertySerialization = true;

			// Set this flag to emulate things that would happen in the SDO case when this flag is set (e.g. - not setting 'bHasBeenCreated').
			ArPortFlags |= PPF_Duplicate;
		}
	};

	UActorComponent* NewActorComp = nullptr;
	if (TemplateData != nullptr && TemplateData->ComponentTemplateClass != nullptr)	// some components (e.g. UTextRenderComponent) are not loaded on a server (or client). Handle that gracefully, but we ideally shouldn't even get here (see UEBP-175).
	{
#if !UE_BUILD_SHIPPING
		const double StartTime = FPlatformTime::Seconds();
#endif
		// Resolve any name conflicts.
		CheckComponentInstanceName(InName);

		//Make sure, that the name of the instance is different than the name of the template. Otherwise, the template could be handled as an archetype of the instance.
		const FName NewComponentName = (InName != NAME_None) ? InName : MakeUniqueObjectName(this, TemplateData->ComponentTemplateClass, TemplateData->ComponentTemplateName);
		ensure(NewComponentName != TemplateData->ComponentTemplateName);

		// Note we aren't copying the the RF_ArchetypeObject flag. Also note the result is non-transactional by default.
		NewActorComp = NewObject<UActorComponent>(
			this,
			TemplateData->ComponentTemplateClass,
			NewComponentName,
			EObjectFlags(TemplateData->ComponentTemplateFlags) & ~(RF_ArchetypeObject | RF_Transactional | RF_WasLoaded | RF_Public | RF_InheritableComponentTemplate)
		);

		// Load cached data into the new instance.
		FBlueprintComponentInstanceDataLoader ComponentInstanceDataLoader(TemplateData->GetCachedPropertyDataForSerialization(), TemplateData->GetCachedPropertyListForSerialization());
		NewActorComp->Serialize(ComponentInstanceDataLoader);

		// Handle post-creation tasks.
		PostCreateBlueprintComponent(NewActorComp);

#if !UE_BUILD_SHIPPING
		if (CVarLogBlueprintComponentInstanceCalls.GetValueOnGameThread())
		{
			UE_LOG(LogBlueprint, Log, TEXT("%s: CreateComponentFromTemplateData() - %s \'%s\' completed in %.02g ms"), *GetName(), *TemplateData->ComponentTemplateClass->GetName(), *NewComponentName.ToString(), (FPlatformTime::Seconds() - StartTime) * 1000.0);
		}
#endif
	}
	return NewActorComp;
}

UActorComponent* AActor::AddComponent(FName TemplateName, bool bManualAttachment, const FTransform& RelativeTransform, const UObject* ComponentTemplateContext)
{
	if (GetWorld()->bIsTearingDown)
	{
		UE_LOG(LogActor, Warning, TEXT("AddComponent failed because we are in the process of tearing down the world"));
		return nullptr;
	}

	UActorComponent* Template = nullptr;
	FBlueprintCookedComponentInstancingData* TemplateData = nullptr;
	for (UClass* TemplateOwnerClass = (ComponentTemplateContext != nullptr) ? ComponentTemplateContext->GetClass() : GetClass()
		; TemplateOwnerClass && !Template && !TemplateData
		; TemplateOwnerClass = TemplateOwnerClass->GetSuperClass())
	{
		if (auto BPGC = Cast<UBlueprintGeneratedClass>(TemplateOwnerClass))
		{
			// Use cooked instancing data if available (fast path).
			if (FPlatformProperties::RequiresCookedData())
			{
				TemplateData = BPGC->CookedComponentInstancingData.Find(TemplateName);
			}
			
			if (!TemplateData || !TemplateData->bIsValid)
			{
				Template = BPGC->FindComponentTemplateByName(TemplateName);
			}
		}
		else if (auto DynamicClass = Cast<UDynamicClass>(TemplateOwnerClass))
		{
			UObject** FoundTemplatePtr = DynamicClass->ComponentTemplates.FindByPredicate([=](UObject* Obj) -> bool
			{
				return Obj && Obj->IsA<UActorComponent>() && (Obj->GetFName() == TemplateName);
			});
			Template = (nullptr != FoundTemplatePtr) ? Cast<UActorComponent>(*FoundTemplatePtr) : nullptr;
		}
	}

	bool bIsSceneComponent = false;
	UActorComponent* NewActorComp = TemplateData ? CreateComponentFromTemplateData(TemplateData) : CreateComponentFromTemplate(Template);
	if(NewActorComp != nullptr)
	{
		// Call function to notify component it has been created
		NewActorComp->OnComponentCreated();
		
		// The user has the option of doing attachment manually where they have complete control or via the automatic rule
		// that the first component added becomes the root component, with subsequent components attached to the root.
		USceneComponent* NewSceneComp = Cast<USceneComponent>(NewActorComp);
		if(NewSceneComp != nullptr)
		{
			if (!bManualAttachment)
			{
				if (RootComponent == nullptr)
				{
					RootComponent = NewSceneComp;
				}
				else
				{
					NewSceneComp->SetupAttachment(RootComponent);
				}
			}

			NewSceneComp->SetRelativeTransform(RelativeTransform);

			bIsSceneComponent = true;
		}

		// Register component, which will create physics/rendering state, now component is in correct position
		NewActorComp->RegisterComponent();

		UWorld* World = GetWorld();
		if (!bRunningUserConstructionScript && World && bIsSceneComponent)
		{
			UPrimitiveComponent* NewPrimitiveComponent = Cast<UPrimitiveComponent>(NewActorComp);
			if (NewPrimitiveComponent && ACullDistanceVolume::CanBeAffectedByVolumes(NewPrimitiveComponent))
			{
				World->UpdateCullDistanceVolumes(this, NewPrimitiveComponent);
			}
		}
	}

	return NewActorComp;
}

void AActor::CheckComponentInstanceName(const FName InName)
{
	// If there is a Component with this name already (almost certainly because it is an Instance component), we need to rename it out of the way
	if (!InName.IsNone())
	{
		UObject* ConflictingObject = FindObjectFast<UObject>(this, InName);
		if (ConflictingObject && ConflictingObject->IsA<UActorComponent>() && CastChecked<UActorComponent>(ConflictingObject)->CreationMethod == EComponentCreationMethod::Instance)
		{
			// Try and pick a good name
			FString ConflictingObjectName = ConflictingObject->GetName();
			int32 CharIndex = ConflictingObjectName.Len() - 1;
			while (FChar::IsDigit(ConflictingObjectName[CharIndex]))
			{
				--CharIndex;
			}
			int32 Counter = 0;
			if (CharIndex < ConflictingObjectName.Len() - 1)
			{
				Counter = FCString::Atoi(*ConflictingObjectName.RightChop(CharIndex + 1));
				ConflictingObjectName = ConflictingObjectName.Left(CharIndex + 1);
			}
			FString NewObjectName;
			do
			{
				NewObjectName = ConflictingObjectName + FString::FromInt(++Counter);

			} while (FindObjectFast<UObject>(this, *NewObjectName) != nullptr);

			ConflictingObject->Rename(*NewObjectName, this);
		}
	}
}

void AActor::PostCreateBlueprintComponent(UActorComponent* NewActorComp)
{
	if (NewActorComp)
	{
		NewActorComp->CreationMethod = EComponentCreationMethod::UserConstructionScript;

		// Need to do this so component gets saved - Components array is not serialized
		BlueprintCreatedComponents.Add(NewActorComp);
	}
}

<|MERGE_RESOLUTION|>--- conflicted
+++ resolved
@@ -321,7 +321,6 @@
 					check(AttachedActor->ParentComponent->GetOwner() == this);
 				}
 			}
-<<<<<<< HEAD
 
 			if (RootComponent != nullptr)
 			{
@@ -347,32 +346,6 @@
 				OldTransform = RootComponent->ComponentToWorld;
 			}
 		}
-=======
-
-			if (RootComponent != nullptr)
-			{
-				// Do not need to detach if root component is not going away
-				if (RootComponent->GetAttachParent() != nullptr && RootComponent->IsCreatedByConstructionScript())
-				{
-					Parent = RootComponent->GetAttachParent()->GetOwner();
-					// Root component should never be attached to another component in the same actor!
-					if (Parent == this)
-					{
-						UE_LOG(LogActor, Warning, TEXT("RerunConstructionScripts: RootComponent (%s) attached to another component in this Actor (%s)."), *RootComponent->GetPathName(), *Parent->GetPathName());
-						Parent = nullptr;
-					}
-					AttachParentComponent = RootComponent->GetAttachParent();
-					SocketName = RootComponent->GetAttachSocketName();
-					//detach it to remove any scaling 
-					RootComponent->DetachFromComponent(FDetachmentTransformRules::KeepWorldTransform);
-				}
-
-				// Update component transform and remember it so it can be reapplied to any new root component which exists after construction.
-				// (Component transform may be stale if we are here following an Undo)
-				RootComponent->UpdateComponentToWorld();
-				OldTransform = RootComponent->ComponentToWorld;
-			}
-		}
 
 #if WITH_EDITOR
 
@@ -397,16 +370,11 @@
 		// Components which will be reinstanced may be created by the SCS or the UCS.
 		// SCS components can only be matched by name, and outermost parent to resolve duplicated names.
 		// UCS components remember a serialized index which is used to identify them in the case that the UCS adds many of the same type.
->>>>>>> aaefee4c
 
 		TInlineComponentArray<UActorComponent*> PreviouslyAttachedComponents;
 		GetComponents(PreviouslyAttachedComponents);
-<<<<<<< HEAD
-		for (UActorComponent* Component : PreviouslyAttachedComponents)
-=======
 
 		struct FComponentData
->>>>>>> aaefee4c
 		{
 			UActorComponent* OldComponent;
 			UActorComponent* OldOuter;
@@ -539,9 +507,6 @@
 		// Create the mapping of old->new components and notify the editor of the replacements
 		TInlineComponentArray<UActorComponent*> NewComponents;
 		GetComponents(NewComponents);
-<<<<<<< HEAD
-		for (UActorComponent* NewComp : NewComponents)
-=======
 
 		TMap<UObject*, UObject*> OldToNewComponentMapping;
 		OldToNewComponentMapping.Reserve(NewComponents.Num());
@@ -565,7 +530,6 @@
 
 		// Now iterate through all previous construction script created components, looking for a match with reinstanced components.
 		for (const FComponentData& ComponentData : ComponentMapping)
->>>>>>> aaefee4c
 		{
 			if (ComponentData.OldComponent->CreationMethod == EComponentCreationMethod::UserConstructionScript)
 			{
