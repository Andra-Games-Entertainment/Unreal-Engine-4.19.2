// Copyright 1998-2016 Epic Games, Inc. All Rights Reserved.

#include "EnginePrivate.h"
#include "MessageLog.h"
#include "NavDataGenerator.h"
#include "NavigationOctree.h"
#include "VisualLogger.h"
#include "AI/Navigation/NavMeshBoundsVolume.h"
#include "AI/Navigation/NavRelevantComponent.h"
#include "AI/Navigation/NavigationInvokerComponent.h"
#include "AI/Navigation/NavigationDataChunk.h"

#if WITH_RECAST
#include "RecastNavMeshGenerator.h"
#endif // WITH_RECAST
#if WITH_EDITOR
#include "UnrealEd.h"
#include "Editor/GeometryMode/Public/GeometryEdMode.h"
#include "Editor/GeometryMode/Public/EditorGeometry.h"
#endif

#if WITH_HOT_RELOAD
#include "Misc/HotReloadInterface.h"
#endif

#if WITH_PHYSX
#include "PhysicsPublic.h"
#include "../../PhysicsEngine/PhysXSupport.h"
#endif // WITH_PHYSX

// @todo this is here only due to circular dependency to AIModule. To be removed
#include "Navigation/CrowdManager.h"
#include "Navigation/PathFollowingComponent.h"
#include "AI/Navigation/NavAreas/NavArea_Null.h"
#include "AI/Navigation/NavAreas/NavArea_Default.h"
#include "AI/Navigation/NavLinkCustomInterface.h"
#include "AI/Navigation/NavigationSystem.h"
#include "AI/Navigation/NavRelevantComponent.h"
#include "AI/Navigation/NavigationPath.h"
#include "AI/Navigation/AbstractNavData.h"

static const uint32 INITIAL_ASYNC_QUERIES_SIZE = 32;
static const uint32 REGISTRATION_QUEUE_SIZE = 16;	// and we'll not reallocate
#if WITH_RECAST
static const uint32 MAX_NAV_SEARCH_NODES = RECAST_MAX_SEARCH_NODES;
#else // WITH_RECAST
static const uint32 MAX_NAV_SEARCH_NODES = 2048;
#endif // WITH_RECAST

#define LOCTEXT_NAMESPACE "Navigation"

DEFINE_LOG_CATEGORY(LogNavigation);
DEFINE_LOG_CATEGORY_STATIC(LogNavOctree, Warning, All);

DECLARE_CYCLE_STAT(TEXT("Rasterize triangles"), STAT_Navigation_RasterizeTriangles,STATGROUP_Navigation);
DECLARE_CYCLE_STAT(TEXT("Nav Tick: area register"), STAT_Navigation_TickNavAreaRegister, STATGROUP_Navigation);
DECLARE_CYCLE_STAT(TEXT("Nav Tick: mark dirty"), STAT_Navigation_TickMarkDirty, STATGROUP_Navigation);
DECLARE_CYCLE_STAT(TEXT("Nav Tick: async build"), STAT_Navigation_TickAsyncBuild, STATGROUP_Navigation);
DECLARE_CYCLE_STAT(TEXT("Nav Tick: async pathfinding"), STAT_Navigation_TickAsyncPathfinding, STATGROUP_Navigation);
DECLARE_CYCLE_STAT(TEXT("Debug NavOctree Time"), STAT_DebugNavOctree, STATGROUP_Navigation);

//----------------------------------------------------------------------//
// Stats
//----------------------------------------------------------------------//

DEFINE_STAT(STAT_Navigation_QueriesTimeSync);
DEFINE_STAT(STAT_Navigation_RequestingAsyncPathfinding);
DEFINE_STAT(STAT_Navigation_PathfindingSync);
DEFINE_STAT(STAT_Navigation_PathfindingAsync);
DEFINE_STAT(STAT_Navigation_AddGeneratedTiles);
DEFINE_STAT(STAT_Navigation_TileNavAreaSorting);
DEFINE_STAT(STAT_Navigation_TileGeometryExportToObjAsync);
DEFINE_STAT(STAT_Navigation_TileVoxelFilteringAsync);
DEFINE_STAT(STAT_Navigation_TileBuildAsync);
DEFINE_STAT(STAT_Navigation_MetaAreaTranslation);
DEFINE_STAT(STAT_Navigation_TileBuildPreparationSync);
DEFINE_STAT(STAT_Navigation_BSPExportSync);
DEFINE_STAT(STAT_Navigation_GatheringNavigationModifiersSync);
DEFINE_STAT(STAT_Navigation_ActorsGeometryExportSync);
DEFINE_STAT(STAT_Navigation_ProcessingActorsForNavMeshBuilding);
DEFINE_STAT(STAT_Navigation_AdjustingNavLinks);
DEFINE_STAT(STAT_Navigation_AddingActorsToNavOctree);
DEFINE_STAT(STAT_Navigation_RecastTick);
DEFINE_STAT(STAT_Navigation_RecastPathfinding);
DEFINE_STAT(STAT_Navigation_RecastBuildCompressedLayers);
DEFINE_STAT(STAT_Navigation_RecastBuildNavigation);
DEFINE_STAT(STAT_Navigation_DestructiblesShapesExported);
DEFINE_STAT(STAT_Navigation_UpdateNavOctree);
DEFINE_STAT(STAT_Navigation_CollisionTreeMemory);
DEFINE_STAT(STAT_Navigation_NavDataMemory);
DEFINE_STAT(STAT_Navigation_TileCacheMemory);
DEFINE_STAT(STAT_Navigation_OutOfNodesPath);
DEFINE_STAT(STAT_Navigation_PartialPath);
DEFINE_STAT(STAT_Navigation_CumulativeBuildTime);
DEFINE_STAT(STAT_Navigation_BuildTime);
DEFINE_STAT(STAT_Navigation_OffsetFromCorners);
DEFINE_STAT(STAT_Navigation_PathVisibilityOptimisation);
DEFINE_STAT(STAT_Navigation_ObservedPathsCount);
DEFINE_STAT(STAT_Navigation_RecastMemory);

//----------------------------------------------------------------------//
// consts
//----------------------------------------------------------------------//

const uint32 FNavigationQueryFilter::DefaultMaxSearchNodes = MAX_NAV_SEARCH_NODES;

namespace FNavigationSystem
{
	// these are totally arbitrary values, and it should haven happen these are ever used.
	// in any reasonable case UNavigationSystem::SupportedAgents should be filled in ini file
	// and only those values will be used
	const float FallbackAgentRadius = 35.f;
	const float FallbackAgentHeight = 144.f;
		
	FORCEINLINE bool IsValidExtent(const FVector& Extent)
	{
		return Extent != INVALID_NAVEXTENT;
	}

	FCustomLinkOwnerInfo::FCustomLinkOwnerInfo(INavLinkCustomInterface* Link)
	{
		LinkInterface = Link;
		LinkOwner = Link->GetLinkOwner();
	}
}

namespace NavigationDebugDrawing
{
	const float PathLineThickness = 3.f;
	const FVector PathOffset(0,0,15);
	const FVector PathNodeBoxExtent(16.f);
}

//----------------------------------------------------------------------//
// FNavigationInvoker
//----------------------------------------------------------------------//
FNavigationInvoker::FNavigationInvoker()
: Actor(nullptr)
, GenerationRadius(0)
, RemovalRadius(0)
{

}

FNavigationInvoker::FNavigationInvoker(AActor& InActor, float InGenerationRadius, float InRemovalRadius)
: Actor(&InActor)
, GenerationRadius(InGenerationRadius)
, RemovalRadius(InRemovalRadius)
{

}

//----------------------------------------------------------------------//
// FNavHeightfieldSample
//----------------------------------------------------------------------//
FNavHeightfieldSamples::FNavHeightfieldSamples()
{
#if WITH_PHYSX
	//static_assert(sizeof(physx::PxI16) == sizeof(Heights.GetTypeSize()), "FNavHeightfieldSamples::Heights' type needs to be kept in sync with physx::PxI16");
#endif // WITH_PHYSX
}

//----------------------------------------------------------------------//
// FNavAgentSelector
//----------------------------------------------------------------------//
FNavAgentSelector::FNavAgentSelector() : PackedBits(0x7fffffff)
{
}

bool FNavAgentSelector::Serialize(FArchive& Ar)
{
	Ar << PackedBits;
	return true;
}

//----------------------------------------------------------------------//
// FNavDataConfig
//----------------------------------------------------------------------//
FNavDataConfig::FNavDataConfig(float Radius, float Height)
	: FNavAgentProperties(Radius, Height)
	, Name(TEXT("Default"))
	, Color(140, 255, 0, 164)
	, DefaultQueryExtent(DEFAULT_NAV_QUERY_EXTENT_HORIZONTAL, DEFAULT_NAV_QUERY_EXTENT_HORIZONTAL, DEFAULT_NAV_QUERY_EXTENT_VERTICAL)
	, NavigationDataClass(ARecastNavMesh::StaticClass())
	, NavigationDataClassName(NavigationDataClass)
{
}

//----------------------------------------------------------------------//
// FNavigationLockContext                                                                
//----------------------------------------------------------------------//
void FNavigationLockContext::LockUpdates()
{
#if WITH_EDITOR
	bIsLocked = true;

	if (bSingleWorld)
	{
		UNavigationSystem* NavSys = UNavigationSystem::GetCurrent(MyWorld);
		if (NavSys)
		{
			NavSys->AddNavigationUpdateLock(LockReason);
		}
	}
	else
	{
		for (const FWorldContext& Context : GEngine->GetWorldContexts())
		{
			UNavigationSystem* NavSys = UNavigationSystem::GetCurrent(Context.World());
			if (NavSys)
			{
				NavSys->AddNavigationUpdateLock(LockReason);
			}
		}
	}
#endif
}

void FNavigationLockContext::UnlockUpdates()
{
#if WITH_EDITOR
	if (!bIsLocked)
	{
		return;
	}

	if (bSingleWorld)
	{
		UNavigationSystem* NavSys = UNavigationSystem::GetCurrent(MyWorld);
		if (NavSys)
		{
			NavSys->RemoveNavigationUpdateLock(LockReason);
		}
	}
	else
	{
		for (const FWorldContext& Context : GEngine->GetWorldContexts())
		{
			UNavigationSystem* NavSys = UNavigationSystem::GetCurrent(Context.World());
			if (NavSys)
			{
				NavSys->RemoveNavigationUpdateLock(LockReason);
			}
		}
	}
#endif
}

//----------------------------------------------------------------------//
// UNavigationSystem                                                                
//----------------------------------------------------------------------//
bool UNavigationSystem::bNavigationAutoUpdateEnabled = true;
TMap<INavLinkCustomInterface*, FWeakObjectPtr> UNavigationSystem::PendingCustomLinkRegistration;
FCriticalSection UNavigationSystem::CustomLinkRegistrationSection;
TSubclassOf<UNavArea> UNavigationSystem::DefaultWalkableArea = NULL;
TSubclassOf<UNavArea> UNavigationSystem::DefaultObstacleArea = NULL;
#if !(UE_BUILD_SHIPPING || UE_BUILD_TEST)
FNavigationSystemExec UNavigationSystem::ExecHandler;
#endif // !UE_BUILD_SHIPPING

/** called after navigation influencing event takes place*/
UNavigationSystem::FOnNavigationDirty UNavigationSystem::NavigationDirtyEvent;

bool UNavigationSystem::bUpdateNavOctreeOnComponentChange = true;
//----------------------------------------------------------------------//
// life cycle stuff                                                                
//----------------------------------------------------------------------//

UNavigationSystem::UNavigationSystem(const FObjectInitializer& ObjectInitializer)
	: Super(ObjectInitializer)
	, bWholeWorldNavigable(false)
	, bSkipAgentHeightCheckWhenPickingNavData(false)
	, DirtyAreasUpdateFreq(60)
	, OperationMode(FNavigationSystemRunMode::InvalidMode)
	, NavOctree(NULL)
	, NavBuildingLockFlags(0)
	, InitialNavBuildingLockFlags(0)
	, bInitialSetupHasBeenPerformed(false)
	, bInitialLevelsAdded(false)
	, bWorldInitDone(false)
	, CurrentlyDrawnNavDataIndex(0)
	, DirtyAreasUpdateTime(0)
{
#if WITH_EDITOR
	NavUpdateLockFlags = 0;
#endif

	// active tiles
	NextInvokersUpdateTime = 0.f;
	ActiveTilesUpdateInterval = 1.f;
	bGenerateNavigationOnlyAroundNavigationInvokers = false;
	DataGatheringMode = ENavDataGatheringModeConfig::Instant;

	if (HasAnyFlags(RF_ClassDefaultObject) == false)
	{
		// reserve some arbitrary size
		AsyncPathFindingQueries.Reserve( INITIAL_ASYNC_QUERIES_SIZE );
		NavDataRegistrationQueue.Reserve( REGISTRATION_QUEUE_SIZE );
	
		FWorldDelegates::LevelAddedToWorld.AddUObject(this, &UNavigationSystem::OnLevelAddedToWorld);
		FWorldDelegates::LevelRemovedFromWorld.AddUObject(this, &UNavigationSystem::OnLevelRemovedFromWorld);
	}
	else
	{
		DefaultWalkableArea = UNavArea_Default::StaticClass();
		DefaultObstacleArea = UNavArea_Null::StaticClass();
	}

#if WITH_EDITOR
	if (GIsEditor && HasAnyFlags(RF_ClassDefaultObject) == false)
	{
		GLevelEditorModeTools().OnEditorModeChanged().AddUObject(this, &UNavigationSystem::OnEditorModeChanged);
	}
#endif // WITH_EDITOR
}

UNavigationSystem::~UNavigationSystem()
{
	CleanUp();
#if WITH_EDITOR
	if (GIsEditor)
	{
		GLevelEditorModeTools().OnEditorModeChanged().RemoveAll(this);
	}
#endif // WITH_EDITOR
}

void UNavigationSystem::DoInitialSetup()
{
	if (bInitialSetupHasBeenPerformed)
	{
		return;
	}
	
	UpdateAbstractNavData();
	CreateCrowdManager();

	bInitialSetupHasBeenPerformed = true;
}

void UNavigationSystem::UpdateAbstractNavData()
{
	if (AbstractNavData != nullptr && !AbstractNavData->IsPendingKill())
	{
		return;
	}

	// spawn abstract nav data separately
	// it's responsible for direct paths and shouldn't be picked for any agent type as default one
	UWorld* NavWorld = GetWorld();
	for (TActorIterator<AAbstractNavData> It(NavWorld); It; ++It)
	{
		AAbstractNavData* Nav = (*It);
		if (Nav && !Nav->IsPendingKill())
		{
			AbstractNavData = Nav;
			break;
		}
	}

	if (AbstractNavData == NULL)
	{
		FNavDataConfig DummyConfig;
		DummyConfig.NavigationDataClass = AAbstractNavData::StaticClass();
		AbstractNavData = CreateNavigationDataInstance(DummyConfig);
	}

	if (AbstractNavData->IsRegistered() == false)
	{
		// fake registration since it's a special navigation data type 
		// and it would get discarded for not implementing any particular
		// navigation agent
		AbstractNavData->OnRegistered();
	}
}

void UNavigationSystem::SetSupportedAgentsNavigationClass(int32 AgentIndex, TSubclassOf<ANavigationData> NavigationDataClass)
{
	check(SupportedAgents.IsValidIndex(AgentIndex));
	SupportedAgents[AgentIndex].NavigationDataClass = NavigationDataClass;

	// keep preferred navigation data class in sync with actual class
	// this will be passed to navigation data actor and will be required
	// for comparisons done in DoesSupportAgent calls
	//
	// "Any" navigation data preference is valid only for instanced agents
	SupportedAgents[AgentIndex].PreferredNavData = NavigationDataClass;

	if (NavigationDataClass != nullptr)
	{
		SupportedAgents[AgentIndex].NavigationDataClassName = FStringClassReference::GetOrCreateIDForClass(NavigationDataClass);
	}
	else
	{
		SupportedAgents[AgentIndex].NavigationDataClassName.Reset();
	}

#if WITH_EDITOR
	if (GIsEditor)
	{
		if (HasAnyFlags(RF_ClassDefaultObject) == false)
		{
			// set it at CDO to properly show up in project settings
			// @hack the reason for doing it this way is that engine doesn't handle default TSubclassOf properties
			//	set to game-specific classes;
			UNavigationSystem* NavigationSystemCDO = GetMutableDefault<UNavigationSystem>(GetClass());
			NavigationSystemCDO->SetSupportedAgentsNavigationClass(AgentIndex, NavigationDataClass);
		}
	}
#endif // WITH_EDITOR
}

void UNavigationSystem::PostInitProperties()
{
	Super::PostInitProperties();

	if (HasAnyFlags(RF_ClassDefaultObject) == false)
	{
		// Populate our NavAreaClasses list with all known nav area classes.
		// If more are loaded after this they will be registered as they come
		TArray<UClass*> CurrentNavAreaClasses;
		GetDerivedClasses(UNavArea::StaticClass(), CurrentNavAreaClasses);
		for (UClass* NavAreaClass : CurrentNavAreaClasses)
		{
			RegisterNavAreaClass(NavAreaClass);
		}

		// make sure there's at least one supported navigation agent size
		if (SupportedAgents.Num() == 0)
		{
			SupportedAgents.Add(FNavDataConfig(FNavigationSystem::FallbackAgentRadius, FNavigationSystem::FallbackAgentHeight));
		}
		else
		{
			for (int32 AgentIndex = 0; AgentIndex < SupportedAgents.Num(); ++AgentIndex)
			{
				FNavDataConfig& SupportedAgentConfig = SupportedAgents[AgentIndex];
				// a piece of legacy maintanance 
				if (SupportedAgentConfig.NavigationDataClass != nullptr && SupportedAgentConfig.NavigationDataClassName.IsValid() == false)
				{
					// fill NavigationDataClassName
					SupportedAgentConfig.NavigationDataClassName = FStringClassReference(SupportedAgentConfig.NavigationDataClass);
				}
				else
				{
					TSubclassOf<ANavigationData> NavigationDataClass = SupportedAgentConfig.NavigationDataClassName.IsValid()
						? LoadClass<ANavigationData>(NULL, *SupportedAgentConfig.NavigationDataClassName.ToString(), NULL, LOAD_None, NULL)
						: nullptr;

					SetSupportedAgentsNavigationClass(AgentIndex, NavigationDataClass);
				}
			}
		}
	
		if (bInitialBuildingLocked)
		{
			InitialNavBuildingLockFlags |= ENavigationBuildLock::InitialLock;
		}

		uint8 UseLockFlags = InitialNavBuildingLockFlags;

		AddNavigationBuildLock(UseLockFlags);

		// register for any actor move change
#if WITH_EDITOR
		if ( GIsEditor )
		{
			GEngine->OnActorMoved().AddUObject(this, &UNavigationSystem::OnActorMoved);
		}
#endif
		FCoreUObjectDelegates::PostLoadMap.AddUObject(this, &UNavigationSystem::OnPostLoadMap);
		UNavigationSystem::NavigationDirtyEvent.AddUObject(this, &UNavigationSystem::OnNavigationDirtied);

#if WITH_HOT_RELOAD
		IHotReloadInterface& HotReloadSupport = FModuleManager::LoadModuleChecked<IHotReloadInterface>("HotReload");
		HotReloadDelegateHandle = HotReloadSupport.OnHotReload().AddUObject(this, &UNavigationSystem::OnHotReload);
#endif
	}
}

bool UNavigationSystem::ConditionalPopulateNavOctree()
{
	// We are going to fully re-populate NavOctree so all pending update request are outdated
	PendingOctreeUpdates.Empty(32);
	
	// Discard current octree
	DestroyNavOctree();
	
	// See if any of registered navigation data need navoctree
	bSupportRebuilding = RequiresNavOctree();

	if (bSupportRebuilding)
	{
		NavOctree = MakeShareable(new FNavigationOctree(FVector(0,0,0), 64000));
		NavOctree->SetDataGatheringMode(DataGatheringMode);
		
		const ERuntimeGenerationType RuntimeGenerationType = GetRuntimeGenerationType();
		const bool bStoreNavGeometry = (RuntimeGenerationType == ERuntimeGenerationType::Dynamic);
		NavOctree->SetNavigableGeometryStoringMode(bStoreNavGeometry ? FNavigationOctree::StoreNavGeometry : FNavigationOctree::SkipNavGeometry);
		if (bStoreNavGeometry)
		{
#if WITH_RECAST
			NavOctree->ComponentExportDelegate = FNavigationOctree::FNavigableGeometryComponentExportDelegate::CreateStatic(&FRecastNavMeshGenerator::ExportComponentGeometry);
#endif // WITH_RECAST
		}

		UWorld* World = GetWorld();
		check(World);
		
		// now process all actors on all levels
		for (int32 LevelIndex = 0; LevelIndex < World->GetNumLevels(); ++LevelIndex) 
		{
			ULevel* Level = World->GetLevel(LevelIndex);
			AddLevelCollisionToOctree(Level);

			for (int32 ActorIndex=0; ActorIndex<Level->Actors.Num(); ActorIndex++)
			{
				AActor* Actor = Level->Actors[ActorIndex];

				const bool bLegalActor = Actor && !Actor->IsPendingKill();
				if (bLegalActor)
				{
					UpdateActorAndComponentsInNavOctree(*Actor);
				}
			}
		}
	}
	
	// Add all found elements to octree, this will not add new dirty areas to navigation
	if (PendingOctreeUpdates.Num())
	{
		TArray<FNavigationDirtyArea> SavedDirtyAreas; 
		Exchange(SavedDirtyAreas, DirtyAreas);

		for (TSet<FNavigationDirtyElement>::TIterator It(PendingOctreeUpdates); It; ++It)
		{
			AddElementToNavOctree(*It);
		}
		PendingOctreeUpdates.Empty(32);

		// Discard all navigation updates caused by octree construction
		Exchange(SavedDirtyAreas, DirtyAreas);
	}

	return bSupportRebuilding;
}

#if WITH_EDITOR
void UNavigationSystem::PostEditChangeProperty(FPropertyChangedEvent& PropertyChangedEvent)
{
	static const FName NAME_SupportedAgents = GET_MEMBER_NAME_CHECKED(UNavigationSystem, SupportedAgents);
	static const FName NAME_NavigationDataClass = GET_MEMBER_NAME_CHECKED(FNavDataConfig, NavigationDataClass);
	static const FName NAME_EnableActiveTiles = GET_MEMBER_NAME_CHECKED(UNavigationSystem, bGenerateNavigationOnlyAroundNavigationInvokers);

	Super::PostEditChangeProperty(PropertyChangedEvent);

	if (PropertyChangedEvent.Property)
	{
		FName PropName = PropertyChangedEvent.Property->GetFName();
		if (PropName == NAME_NavigationDataClass)
		{
			int32 SupportedAgentIndex = PropertyChangedEvent.GetArrayIndex(NAME_SupportedAgents.ToString());
			if (SupportedAgents.IsValidIndex(SupportedAgentIndex))
			{
				// reflect the change to SupportedAgent's 
				SetSupportedAgentsNavigationClass(SupportedAgentIndex, SupportedAgents[SupportedAgentIndex].NavigationDataClass);
				SaveConfig();
			}
		}
		else if (PropName == NAME_EnableActiveTiles)
		{
			if (NavOctree.IsValid())
			{
				NavOctree->SetDataGatheringMode(DataGatheringMode);
			}

			for (auto NavData : NavDataSet)
			{
				if (NavData)
				{
					NavData->RestrictBuildingToActiveTiles(bGenerateNavigationOnlyAroundNavigationInvokers);
				}
			}
		}
	}
}
#endif // WITH_EDITOR

void UNavigationSystem::OnInitializeActors()
{
	
}

void UNavigationSystem::OnWorldInitDone(FNavigationSystemRunMode Mode)
{
	static const bool bSkipRebuildInEditor = true;
	OperationMode = Mode;
	DoInitialSetup();
	
	UWorld* World = GetWorld();

	if (IsThereAnywhereToBuildNavigation() == false
		// Simulation mode is a special case - better not do it in this case
		&& OperationMode != FNavigationSystemRunMode::SimulationMode)
	{
		// remove all navigation data instances
		for (TActorIterator<ANavigationData> It(World); It; ++It)
		{
			ANavigationData* Nav = (*It);
			if (Nav != NULL && Nav->IsPendingKill() == false && Nav != GetAbstractNavData())
			{
				UnregisterNavData(Nav);
				Nav->CleanUpAndMarkPendingKill();
				bNavDataRemovedDueToMissingNavBounds = true;
			}
		}

		if (OperationMode == FNavigationSystemRunMode::EditorMode)
		{
			RemoveNavigationBuildLock(InitialNavBuildingLockFlags, bSkipRebuildInEditor);
		}
	}
	else
	{
		// Discard all bounds updates that was submitted during world initialization, 
		// to avoid navigation rebuild right after map is loaded
		PendingNavBoundsUpdates.Empty();
		
		// gather navigable bounds
		GatherNavigationBounds();

		// gather all navigation data instances and register all not-yet-registered
		// (since it's quite possible navigation system was not ready by the time
		// those instances were serialized-in or spawned)
		RegisterNavigationDataInstances();

		if (bAutoCreateNavigationData == true)
		{
			SpawnMissingNavigationData();
			// in case anything spawned has registered
			ProcessRegistrationCandidates();
		}
		else
		{
			const bool bIsBuildLocked = IsNavigationBuildingLocked();
			if (GetMainNavData(FNavigationSystem::DontCreate) != NULL)
			{
				// trigger navmesh update
				for (TActorIterator<ANavigationData> It(World); It; ++It)
				{
					ANavigationData* NavData = (*It);
					if (NavData != NULL)
					{
						ERegistrationResult Result = RegisterNavData(NavData);

						if (Result == RegistrationSuccessful)
						{
							if (!bIsBuildLocked && bNavigationAutoUpdateEnabled)
							{
								NavData->RebuildAll();
							}
						}
						else if (Result != RegistrationFailed_DataPendingKill
							&& Result != RegistrationFailed_AgentNotValid
							)
						{
							NavData->CleanUpAndMarkPendingKill();
						}
					}
				}
			}
		}

		if (OperationMode == FNavigationSystemRunMode::EditorMode)
		{
			// don't lock navigation building in editor
			RemoveNavigationBuildLock(InitialNavBuildingLockFlags, bSkipRebuildInEditor);
		}

		// See if any of registered navigation data needs NavOctree
		ConditionalPopulateNavOctree();

		// All navigation actors are registered
		// Add NavMesh parts from all sub-levels that were streamed in prior NavMesh registration
		const auto& Levels = World->GetLevels();
		for (ULevel* Level : Levels)
		{
			if (!Level->IsPersistentLevel() && Level->bIsVisible)
			{
				for (ANavigationData* NavData : NavDataSet)
				{
					if (NavData)
					{
						NavData->OnStreamingLevelAdded(Level, World);
					}
				}
			}
		}

		if (!World->IsGameWorld() && World->GetLevels().Num() > 1)
		{
			// this is a bit of a @hack for the time being until we reorganize navigation data instances (4.9?)
			// the point of this hack is to force editor-time navmesh rebuilding if we have any sublevels
			// since currently there's no information regarding whether we already have all navigation built 
			// for all the actors in sublevels
			for (ANavigationData* NavData : NavDataSet)
			{
				if (NavData)
				{
					NavData->MarkAsNeedingUpdate();
				}
			}
		}
	}

	if (Mode == FNavigationSystemRunMode::EditorMode && bGenerateNavigationOnlyAroundNavigationInvokers)
	{
		UWorld* MyWorld = GetWorld();
		// gather enforcers manually to be able to see the results in editor as well
		for (TObjectIterator<UNavigationInvokerComponent> It; It; ++It)
		{
			if (MyWorld == It->GetWorld())
			{
				It->RegisterWithNavigationSystem(*this);
			}
		}
	}

<<<<<<< HEAD
=======
	bWorldInitDone = true;
>>>>>>> 73f66985
	OnNavigationInitDone.Broadcast();
}

void UNavigationSystem::RegisterNavigationDataInstances()
{
	UWorld* World = GetWorld();

	bool bProcessRegistration = false;
	for (TActorIterator<ANavigationData> It(World); It; ++It)
	{
		ANavigationData* Nav = (*It);
		if (Nav != NULL && Nav->IsPendingKill() == false && Nav->IsRegistered() == false)
		{
			RequestRegistration(Nav, false);
			bProcessRegistration = true;
		}
	}
	if (bProcessRegistration == true)
	{
		ProcessRegistrationCandidates();
	}
}

void UNavigationSystem::CreateCrowdManager()
{
	SetCrowdManager(NewObject<UCrowdManager>(this));
}

void UNavigationSystem::SetCrowdManager(UCrowdManager* NewCrowdManager)
{
	if (NewCrowdManager == CrowdManager.Get())
	{
		return;
	}

	if (CrowdManager.IsValid())
	{
		CrowdManager->RemoveFromRoot();
	}
	CrowdManager = NewCrowdManager;
	if (NewCrowdManager != NULL)
	{
		CrowdManager->AddToRoot();
	}
}

void UNavigationSystem::Tick(float DeltaSeconds)
{
	SET_DWORD_STAT(STAT_Navigation_ObservedPathsCount, 0);

	const bool bIsGame = (GetWorld() && GetWorld()->IsGameWorld());
	
	if (PendingCustomLinkRegistration.Num())
	{
		ProcessCustomLinkPendingRegistration();
	}

	if (PendingNavBoundsUpdates.Num() > 0)
	{
		PerformNavigationBoundsUpdate(PendingNavBoundsUpdates);
		PendingNavBoundsUpdates.Reset();
	}

	if (PendingOctreeUpdates.Num() > 0)
	{
		SCOPE_CYCLE_COUNTER(STAT_Navigation_AddingActorsToNavOctree);

		SCOPE_CYCLE_COUNTER(STAT_Navigation_BuildTime)
		STAT(double ThisTime = 0);
		{
			SCOPE_SECONDS_COUNTER(ThisTime);
			for (TSet<FNavigationDirtyElement>::TIterator It(PendingOctreeUpdates); It; ++It)
			{
				AddElementToNavOctree(*It);
			}
			PendingOctreeUpdates.Empty(32);
		}
		INC_FLOAT_STAT_BY(STAT_Navigation_CumulativeBuildTime,(float)ThisTime*1000);
	}
	
	if (bGenerateNavigationOnlyAroundNavigationInvokers)
	{
		UpdateInvokers();
	}

	{
		SCOPE_CYCLE_COUNTER(STAT_Navigation_TickMarkDirty);

		DirtyAreasUpdateTime += DeltaSeconds;
		const float DirtyAreasUpdateDeltaTime = 1.0f / DirtyAreasUpdateFreq;
		const bool bCanRebuildNow = (DirtyAreasUpdateTime >= DirtyAreasUpdateDeltaTime) || !bIsGame;
		const bool bIsLocked = IsNavigationBuildingLocked();

		if (DirtyAreas.Num() > 0 && bCanRebuildNow && !bIsLocked)
		{
			for (int32 NavDataIndex = 0; NavDataIndex < NavDataSet.Num(); ++NavDataIndex)
			{
				ANavigationData* NavData = NavDataSet[NavDataIndex];
				if (NavData)
				{
					NavData->RebuildDirtyAreas(DirtyAreas);
				}
			}

			DirtyAreasUpdateTime = 0;
			DirtyAreas.Reset();
		}
	}

	// Tick navigation mesh async builders
	if (!bAsyncBuildPaused && (bNavigationAutoUpdateEnabled || bIsGame))
	{
		SCOPE_CYCLE_COUNTER(STAT_Navigation_TickAsyncBuild);
		for (ANavigationData* NavData : NavDataSet)
		{
			if (NavData)
			{
				NavData->TickAsyncBuild(DeltaSeconds);
			}
		}
	}

	if (AsyncPathFindingQueries.Num() > 0)
	{
		SCOPE_CYCLE_COUNTER(STAT_Navigation_TickAsyncPathfinding);
		TriggerAsyncQueries(AsyncPathFindingQueries);
		AsyncPathFindingQueries.Reset();
	}

	if (CrowdManager.IsValid())
	{
		CrowdManager->Tick(DeltaSeconds);
	}
}

void UNavigationSystem::AddReferencedObjects(UObject* InThis, FReferenceCollector& Collector)
{
	UNavigationSystem* This = CastChecked<UNavigationSystem>(InThis);
	UCrowdManager* CrowdManager = This->GetCrowdManager();
	Collector.AddReferencedObject(CrowdManager, InThis);

	// don't reference NavAreaClasses in editor (unless PIE is active)
	if (This->OperationMode != FNavigationSystemRunMode::EditorMode)
	{
		for (const UClass* NavAreaClass : This->NavAreaClasses)
		{
			Collector.AddReferencedObject(NavAreaClass, InThis);
		}
	}
}

#if WITH_EDITOR
void UNavigationSystem::SetNavigationAutoUpdateEnabled(bool bNewEnable, UNavigationSystem* InNavigationSystem)
{
	if (bNewEnable != bNavigationAutoUpdateEnabled)
	{
		bNavigationAutoUpdateEnabled = bNewEnable;

		if (InNavigationSystem)
		{
			if (bNavigationAutoUpdateEnabled)
			{
				InNavigationSystem->RemoveNavigationBuildLock(ENavigationBuildLock::NoUpdateInEditor);
			}
			else
			{
				InNavigationSystem->AddNavigationBuildLock(ENavigationBuildLock::NoUpdateInEditor);
			}
		}
	}
}
#endif // WITH_EDITOR

//----------------------------------------------------------------------//
// Public querying interface                                                                
//----------------------------------------------------------------------//
FPathFindingResult UNavigationSystem::FindPathSync(const FNavAgentProperties& AgentProperties, FPathFindingQuery Query, EPathFindingMode::Type Mode)
{
	SCOPE_CYCLE_COUNTER(STAT_Navigation_PathfindingSync);

	if (Query.NavData.IsValid() == false)
	{
		Query.NavData = GetNavDataForProps(AgentProperties);
	}

	FPathFindingResult Result(ENavigationQueryResult::Error);
	if (Query.NavData.IsValid())
	{
		if (Mode == EPathFindingMode::Hierarchical)
		{
			Result = Query.NavData->FindHierarchicalPath(AgentProperties, Query);
		}
		else
		{
			Result = Query.NavData->FindPath(AgentProperties, Query);
		}
	}

	return Result;
}

FPathFindingResult UNavigationSystem::FindPathSync(FPathFindingQuery Query, EPathFindingMode::Type Mode)
{
	SCOPE_CYCLE_COUNTER(STAT_Navigation_PathfindingSync);

	if (Query.NavData.IsValid() == false)
	{
		Query.NavData = GetMainNavData(FNavigationSystem::DontCreate);
	}
	
	FPathFindingResult Result(ENavigationQueryResult::Error);
	if (Query.NavData.IsValid())
	{
		if (Mode == EPathFindingMode::Regular)
		{
			Result = Query.NavData->FindPath(Query.NavAgentProperties, Query);
		}
		else // EPathFindingMode::Hierarchical
		{
			Result = Query.NavData->FindHierarchicalPath(Query.NavAgentProperties, Query);
		}
	}

	return Result;
}

bool UNavigationSystem::TestPathSync(FPathFindingQuery Query, EPathFindingMode::Type Mode, int32* NumVisitedNodes) const
{
	SCOPE_CYCLE_COUNTER(STAT_Navigation_PathfindingSync);

	if (Query.NavData.IsValid() == false)
	{
		Query.NavData = GetMainNavData();
	}
	
	bool bExists = false;
	if (Query.NavData.IsValid())
	{
		if (Mode == EPathFindingMode::Hierarchical)
		{
			bExists = Query.NavData->TestHierarchicalPath(Query.NavAgentProperties, Query, NumVisitedNodes);
		}
		else
		{
			bExists = Query.NavData->TestPath(Query.NavAgentProperties, Query, NumVisitedNodes);
		}
	}

	return bExists;
}

void UNavigationSystem::AddAsyncQuery(const FAsyncPathFindingQuery& Query)
{
	check(IsInGameThread());
	AsyncPathFindingQueries.Add(Query);
}

uint32 UNavigationSystem::FindPathAsync(const FNavAgentProperties& AgentProperties, FPathFindingQuery Query, const FNavPathQueryDelegate& ResultDelegate, EPathFindingMode::Type Mode)
{
	SCOPE_CYCLE_COUNTER(STAT_Navigation_RequestingAsyncPathfinding);

	if (Query.NavData.IsValid() == false)
	{
		Query.NavData = GetNavDataForProps(AgentProperties);
	}

	if (Query.NavData.IsValid())
	{
		FAsyncPathFindingQuery AsyncQuery(Query, ResultDelegate, Mode);

		if (AsyncQuery.QueryID != INVALID_NAVQUERYID)
		{
			AddAsyncQuery(AsyncQuery);
		}

		return AsyncQuery.QueryID;
	}

	return INVALID_NAVQUERYID;
}

void UNavigationSystem::AbortAsyncFindPathRequest(uint32 AsynPathQueryID)
{
	check(IsInGameThread());
	FAsyncPathFindingQuery* Query = AsyncPathFindingQueries.GetData();
	for (int32 Index = 0; Index < AsyncPathFindingQueries.Num(); ++Index, ++Query)
	{
		if (Query->QueryID == AsynPathQueryID)
		{
			AsyncPathFindingQueries.RemoveAtSwap(Index);
			break;
		}
	}
}

void UNavigationSystem::TriggerAsyncQueries(TArray<FAsyncPathFindingQuery>& PathFindingQueries)
{
	DECLARE_CYCLE_STAT(TEXT("FSimpleDelegateGraphTask.NavigationSystem batched async queries"),
		STAT_FSimpleDelegateGraphTask_NavigationSystemBatchedAsyncQueries,
		STATGROUP_TaskGraphTasks);

	FSimpleDelegateGraphTask::CreateAndDispatchWhenReady(
		FSimpleDelegateGraphTask::FDelegate::CreateUObject(this, &UNavigationSystem::PerformAsyncQueries, PathFindingQueries),
		GET_STATID(STAT_FSimpleDelegateGraphTask_NavigationSystemBatchedAsyncQueries));
}

static void AsyncQueryDone(FAsyncPathFindingQuery Query)
{
	Query.OnDoneDelegate.ExecuteIfBound(Query.QueryID, Query.Result.Result, Query.Result.Path);
}

void UNavigationSystem::PerformAsyncQueries(TArray<FAsyncPathFindingQuery> PathFindingQueries)
{
	SCOPE_CYCLE_COUNTER(STAT_Navigation_PathfindingAsync);

	if (PathFindingQueries.Num() == 0)
	{
		return;
	}
	
	for (FAsyncPathFindingQuery& Query : PathFindingQueries)
	{
		// @todo this is not necessarily the safest way to use UObjects outside of main thread. 
		//	think about something else.
		const ANavigationData* NavData = Query.NavData.IsValid() ? Query.NavData.Get() : GetMainNavData(FNavigationSystem::DontCreate);

		// perform query
		if (NavData)
		{
			if (Query.Mode == EPathFindingMode::Hierarchical)
			{
				Query.Result = NavData->FindHierarchicalPath(Query.NavAgentProperties, Query);
			}
			else
			{
				Query.Result = NavData->FindPath(Query.NavAgentProperties, Query);
			}
		}
		else
		{
			Query.Result = ENavigationQueryResult::Error;
		}

		// @todo make it return more informative results (bResult == false)
		// trigger calling delegate on main thread - otherwise it may depend too much on stuff being thread safe
		DECLARE_CYCLE_STAT(TEXT("FSimpleDelegateGraphTask.Async nav query finished"),
			STAT_FSimpleDelegateGraphTask_AsyncNavQueryFinished,
			STATGROUP_TaskGraphTasks);

		FSimpleDelegateGraphTask::CreateAndDispatchWhenReady(
			FSimpleDelegateGraphTask::FDelegate::CreateStatic(AsyncQueryDone, Query),
			GET_STATID(STAT_FSimpleDelegateGraphTask_AsyncNavQueryFinished), NULL, ENamedThreads::GameThread);
	}
}

bool UNavigationSystem::GetRandomPoint(FNavLocation& ResultLocation, ANavigationData* NavData, FSharedConstNavQueryFilter QueryFilter)
{
	SCOPE_CYCLE_COUNTER(STAT_Navigation_QueriesTimeSync);

	if (NavData == NULL)
	{
		NavData = MainNavData;
	}

	if (NavData != NULL)
	{
		ResultLocation = NavData->GetRandomPoint(QueryFilter);
		return true;
	}

	return false;
}

bool UNavigationSystem::GetRandomReachablePointInRadius(const FVector& Origin, float Radius, FNavLocation& ResultLocation, ANavigationData* NavData, FSharedConstNavQueryFilter QueryFilter) const
{
	SCOPE_CYCLE_COUNTER(STAT_Navigation_QueriesTimeSync);

	if (NavData == nullptr)
	{
		NavData = MainNavData;
	}

	return NavData != nullptr && NavData->GetRandomReachablePointInRadius(Origin, Radius, ResultLocation, QueryFilter);
}

bool UNavigationSystem::GetRandomPointInNavigableRadius(const FVector& Origin, float Radius, FNavLocation& ResultLocation, ANavigationData* NavData, FSharedConstNavQueryFilter QueryFilter) const
{
	SCOPE_CYCLE_COUNTER(STAT_Navigation_QueriesTimeSync);

	if (NavData == nullptr)
	{
		NavData = MainNavData;
	}

	return NavData != nullptr && NavData->GetRandomPointInNavigableRadius(Origin, Radius, ResultLocation, QueryFilter);
}

ENavigationQueryResult::Type UNavigationSystem::GetPathCost(const FVector& PathStart, const FVector& PathEnd, float& OutPathCost, const ANavigationData* NavData, FSharedConstNavQueryFilter QueryFilter) const
{
	SCOPE_CYCLE_COUNTER(STAT_Navigation_QueriesTimeSync);

	if (NavData == NULL)
	{
		NavData = GetMainNavData();
	}

	return NavData != NULL ? NavData->CalcPathCost(PathStart, PathEnd, OutPathCost, QueryFilter) : ENavigationQueryResult::Error;
}

ENavigationQueryResult::Type UNavigationSystem::GetPathLength(const FVector& PathStart, const FVector& PathEnd, float& OutPathLength, const ANavigationData* NavData, FSharedConstNavQueryFilter QueryFilter) const
{
	SCOPE_CYCLE_COUNTER(STAT_Navigation_QueriesTimeSync);

	if (NavData == NULL)
	{
		NavData = GetMainNavData();
	}

	return NavData != NULL ? NavData->CalcPathLength(PathStart, PathEnd, OutPathLength, QueryFilter) : ENavigationQueryResult::Error;
}

ENavigationQueryResult::Type UNavigationSystem::GetPathLengthAndCost(const FVector& PathStart, const FVector& PathEnd, float& OutPathLength, float& OutPathCost, const ANavigationData* NavData, FSharedConstNavQueryFilter QueryFilter) const
{
	SCOPE_CYCLE_COUNTER(STAT_Navigation_QueriesTimeSync);

	if (NavData == NULL)
	{
		NavData = GetMainNavData();
	}

	return NavData != NULL ? NavData->CalcPathLengthAndCost(PathStart, PathEnd, OutPathLength, OutPathCost, QueryFilter) : ENavigationQueryResult::Error;
}

bool UNavigationSystem::ProjectPointToNavigation(const FVector& Point, FNavLocation& OutLocation, const FVector& Extent, const ANavigationData* NavData, FSharedConstNavQueryFilter QueryFilter) const
{
	SCOPE_CYCLE_COUNTER(STAT_Navigation_QueriesTimeSync);

	if (NavData == NULL)
	{
		NavData = GetMainNavData();
	}

	return NavData != NULL && NavData->ProjectPoint(Point, OutLocation
		, FNavigationSystem::IsValidExtent(Extent) ? Extent : NavData->GetConfig().DefaultQueryExtent
		, QueryFilter);
}

void UNavigationSystem::SimpleMoveToActor(AController* Controller, const AActor* Goal)
{
	UNavigationSystem* NavSys = Controller ? UNavigationSystem::GetCurrent(Controller->GetWorld()) : nullptr;
	if (NavSys == nullptr || Goal == nullptr || Controller == nullptr || Controller->GetPawn() == nullptr)
	{
		UE_LOG(LogNavigation, Warning, TEXT("UNavigationSystem::SimpleMoveToActor called for NavSys:%s Controller:%s controlling Pawn:%s with goal actor %s (if any of these is None then there's your problem"),
			*GetNameSafe(NavSys), *GetNameSafe(Controller), Controller ? *GetNameSafe(Controller->GetPawn()) : TEXT("NULL"), *GetNameSafe(Goal));
		return;
	}

	UPathFollowingComponent* PFollowComp = nullptr;
	Controller->InitNavigationControl(PFollowComp);

	if (PFollowComp == nullptr)
	{
		FMessageLog("PIE").Warning(FText::Format(
			LOCTEXT("SimpleMoveErrorNoComp", "SimpleMove failed for {0}: missing components"),
			FText::FromName(Controller->GetFName())
			));
		return;
	}

	if (!PFollowComp->IsPathFollowingAllowed())
	{
		FMessageLog("PIE").Warning(FText::Format(
			LOCTEXT("SimpleMoveErrorMovement", "SimpleMove failed for {0}: movement not allowed"),
			FText::FromName(Controller->GetFName())
			));
		return;
	}

	if (PFollowComp->HasReached(*Goal))
	{
		// make sure previous move request gets aborted
		PFollowComp->AbortMove(TEXT("Aborting move due to new move request finishing with AlreadyAtGoal"), FAIRequestID::AnyRequest);
		PFollowComp->SetLastMoveAtGoal(true);
	}
	else
	{
		const ANavigationData* NavData = NavSys->GetNavDataForProps(Controller->GetNavAgentPropertiesRef());
		if (NavData)
		{
			FPathFindingQuery Query(Controller, *NavData, Controller->GetNavAgentLocation(), Goal->GetActorLocation());
			FPathFindingResult Result = NavSys->FindPathSync(Query);
			if (Result.IsSuccessful())
			{
				Result.Path->SetGoalActorObservation(*Goal, 100.0f);

				PFollowComp->RequestMove(Result.Path, Goal);
			}
			else if (PFollowComp->GetStatus() != EPathFollowingStatus::Idle)
			{
				PFollowComp->AbortMove(TEXT("Aborting move due to new move request failing to generate a path"), FAIRequestID::AnyRequest);
				PFollowComp->SetLastMoveAtGoal(false);
			}
		}
	}
}

void UNavigationSystem::SimpleMoveToLocation(AController* Controller, const FVector& GoalLocation)
{
	UNavigationSystem* NavSys = Controller ? UNavigationSystem::GetCurrent(Controller->GetWorld()) : nullptr;
	if (NavSys == nullptr || Controller == nullptr || Controller->GetPawn() == nullptr)
	{
		UE_LOG(LogNavigation, Warning, TEXT("UNavigationSystem::SimpleMoveToActor called for NavSys:%s Controller:%s controlling Pawn:%s (if any of these is None then there's your problem"),
			*GetNameSafe(NavSys), *GetNameSafe(Controller), Controller ? *GetNameSafe(Controller->GetPawn()) : TEXT("NULL"));
		return;
	}

	UPathFollowingComponent* PFollowComp = nullptr;
	Controller->InitNavigationControl(PFollowComp);

	if (PFollowComp == nullptr)
	{
		FMessageLog("PIE").Warning(FText::Format(
			LOCTEXT("SimpleMoveErrorNoComp", "SimpleMove failed for {0}: missing components"),
			FText::FromName(Controller->GetFName())
			));
		return;
	}

	if (!PFollowComp->IsPathFollowingAllowed())
	{
		FMessageLog("PIE").Warning(FText::Format(
			LOCTEXT("SimpleMoveErrorMovement", "SimpleMove failed for {0}: movement not allowed"),
			FText::FromName(Controller->GetFName())
			));
		return;
	}

	if (PFollowComp->HasReached(GoalLocation))
	{
		// make sure previous move request gets aborted
		PFollowComp->AbortMove(TEXT("Aborting move due to new move request finishing with AlreadyAtGoal"), FAIRequestID::AnyRequest);
		PFollowComp->SetLastMoveAtGoal(true);
	}
	else
	{
		const ANavigationData* NavData = NavSys->GetNavDataForProps(Controller->GetNavAgentPropertiesRef());
		if (NavData)
		{
			FPathFindingQuery Query(Controller, *NavData, Controller->GetNavAgentLocation(), GoalLocation);
			FPathFindingResult Result = NavSys->FindPathSync(Query);
			if (Result.IsSuccessful())
			{
				PFollowComp->RequestMove(Result.Path, NULL);
			}
			else if (PFollowComp->GetStatus() != EPathFollowingStatus::Idle)
			{
				PFollowComp->AbortMove(TEXT("Aborting move due to new move request failing to generate a path"), FAIRequestID::AnyRequest);
				PFollowComp->SetLastMoveAtGoal(false);
			}
		}
	}
}

UNavigationPath* UNavigationSystem::FindPathToActorSynchronously(UObject* WorldContext, const FVector& PathStart, AActor* GoalActor, float TetherDistance, AActor* PathfindingContext, TSubclassOf<UNavigationQueryFilter> FilterClass)
{
	if (GoalActor == NULL)
	{
		return NULL; 
	}

	INavAgentInterface* NavAgent = Cast<INavAgentInterface>(GoalActor);
	UNavigationPath* GeneratedPath = FindPathToLocationSynchronously(WorldContext, PathStart, NavAgent ? NavAgent->GetNavAgentLocation() : GoalActor->GetActorLocation(), PathfindingContext, FilterClass);
	if (GeneratedPath != NULL && GeneratedPath->GetPath().IsValid() == true)
	{
		GeneratedPath->GetPath()->SetGoalActorObservation(*GoalActor, TetherDistance);
	}

	return GeneratedPath;
}

UNavigationPath* UNavigationSystem::FindPathToLocationSynchronously(UObject* WorldContext, const FVector& PathStart, const FVector& PathEnd, AActor* PathfindingContext, TSubclassOf<UNavigationQueryFilter> FilterClass)
{
	UWorld* World = NULL;

	if (WorldContext != NULL)
	{
		World = GEngine->GetWorldFromContextObject(WorldContext);
	}
	if (World == NULL && PathfindingContext != NULL)
	{
		World = GEngine->GetWorldFromContextObject(PathfindingContext);
	}

	UNavigationPath* ResultPath = NULL;

	if (World != NULL && World->GetNavigationSystem() != NULL && World->GetNavigationSystem()->GetMainNavData() != nullptr)
	{
		UNavigationSystem* NavSys = World->GetNavigationSystem();

		ResultPath = NewObject<UNavigationPath>(NavSys);
		bool bValidPathContext = false;
		const ANavigationData* NavigationData = NULL;

		if (PathfindingContext != NULL)
		{
			INavAgentInterface* NavAgent = Cast<INavAgentInterface>(PathfindingContext);
			
			if (NavAgent != NULL)
			{
				const FNavAgentProperties& AgentProps = NavAgent->GetNavAgentPropertiesRef();
				NavigationData = NavSys->GetNavDataForProps(AgentProps);
				bValidPathContext = true;
			}
			else if (Cast<ANavigationData>(PathfindingContext))
			{
				NavigationData = (ANavigationData*)PathfindingContext;
				bValidPathContext = true;
			}
		}
		if (bValidPathContext == false)
		{
			// just use default
			NavigationData = NavSys->GetMainNavData();
		}

		check(NavigationData);
		FPathFindingQuery Query(PathfindingContext, *NavigationData, PathStart, PathEnd);
		Query.QueryFilter = UNavigationQueryFilter::GetQueryFilter(*NavigationData, FilterClass);

		FPathFindingResult Result = NavSys->FindPathSync(Query, EPathFindingMode::Regular);
		if (Result.IsSuccessful())
		{
			ResultPath->SetPath(Result.Path);
		}
	}

	return ResultPath;
}

bool UNavigationSystem::NavigationRaycast(UObject* WorldContextObject, const FVector& RayStart, const FVector& RayEnd, FVector& HitLocation, TSubclassOf<UNavigationQueryFilter> FilterClass, AController* Querier)
{
	UWorld* World = NULL;

	if (WorldContextObject != NULL)
	{
		World = GEngine->GetWorldFromContextObject(WorldContextObject);
	}
	if (World == NULL && Querier != NULL)
	{
		World = GEngine->GetWorldFromContextObject(Querier);
	}

	// blocked, i.e. not traversable, by default
	bool bRaycastBlocked = true;
	HitLocation = RayStart;

	if (World != NULL && World->GetNavigationSystem() != NULL)
	{
		const UNavigationSystem* NavSys = World->GetNavigationSystem();

		// figure out which navigation data to use
		const ANavigationData* NavData = NULL;
		INavAgentInterface* MyNavAgent = Cast<INavAgentInterface>(Querier);
		if (MyNavAgent)
		{
			const FNavAgentProperties& AgentProps = MyNavAgent->GetNavAgentPropertiesRef();
			NavData = NavSys->GetNavDataForProps(AgentProps);
		}
		if (NavData == NULL)
		{
			NavData = NavSys->GetMainNavData();
		}

		if (NavData != NULL)
		{
			bRaycastBlocked = NavData->Raycast(RayStart, RayEnd, HitLocation, UNavigationQueryFilter::GetQueryFilter(*NavData, FilterClass));
		}
	}

	return bRaycastBlocked;
}

void UNavigationSystem::GetNavAgentPropertiesArray(TArray<FNavAgentProperties>& OutNavAgentProperties) const
{
	AgentToNavDataMap.GetKeys(OutNavAgentProperties);
}

ANavigationData* UNavigationSystem::GetNavDataForProps(const FNavAgentProperties& AgentProperties)
{
	const UNavigationSystem* ConstThis = const_cast<const UNavigationSystem*>(this);
	return const_cast<ANavigationData*>(ConstThis->GetNavDataForProps(AgentProperties));
}

// @todo could optimize this by having "SupportedAgentIndex" in FNavAgentProperties
const ANavigationData* UNavigationSystem::GetNavDataForProps(const FNavAgentProperties& AgentProperties) const
{
	if (SupportedAgents.Num() <= 1)
	{
		return MainNavData;
	}
	
	const ANavigationData* const* NavDataForAgent = AgentToNavDataMap.Find(AgentProperties);

	if (NavDataForAgent == NULL)
	{
		TArray<FNavAgentProperties> AgentPropertiesList;
		int32 NumNavDatas = AgentToNavDataMap.GetKeys(AgentPropertiesList);
		
		FNavAgentProperties BestFitNavAgent;
		float BestExcessHeight = -FLT_MAX;
		float BestExcessRadius = -FLT_MAX;
		float ExcessRadius = -FLT_MAX;
		float ExcessHeight = -FLT_MAX;
		const float AgentHeight = bSkipAgentHeightCheckWhenPickingNavData ? 0.f : AgentProperties.AgentHeight;

		for (TArray<FNavAgentProperties>::TConstIterator It(AgentPropertiesList); It; ++It)
		{
			const FNavAgentProperties& NavIt = *It;
			const bool bNavClassMatch = NavIt.IsNavDataMatching(AgentProperties);
			if (!bNavClassMatch)
			{
				continue;
			}

			ExcessRadius = NavIt.AgentRadius - AgentProperties.AgentRadius;
			ExcessHeight = NavIt.AgentHeight - AgentHeight;

			const bool bExcessRadiusIsBetter = ((ExcessRadius == 0) && (BestExcessRadius != 0)) 
				|| ((ExcessRadius > 0) && (BestExcessRadius < 0))
				|| ((ExcessRadius > 0) && (BestExcessRadius > 0) && (ExcessRadius < BestExcessRadius))
				|| ((ExcessRadius < 0) && (BestExcessRadius < 0) && (ExcessRadius > BestExcessRadius));
			const bool bExcessHeightIsBetter = ((ExcessHeight == 0) && (BestExcessHeight != 0))
				|| ((ExcessHeight > 0) && (BestExcessHeight < 0))
				|| ((ExcessHeight > 0) && (BestExcessHeight > 0) && (ExcessHeight < BestExcessHeight))
				|| ((ExcessHeight < 0) && (BestExcessHeight < 0) && (ExcessHeight > BestExcessHeight));
			const bool bBestIsValid = (BestExcessRadius >= 0) && (BestExcessHeight >= 0);
			const bool bRadiusEquals = (ExcessRadius == BestExcessRadius);
			const bool bHeightEquals = (ExcessHeight == BestExcessHeight);

			bool bValuesAreBest = ((bExcessRadiusIsBetter || bRadiusEquals) && (bExcessHeightIsBetter || bHeightEquals));
			if (!bValuesAreBest && !bBestIsValid)
			{
				bValuesAreBest = bExcessRadiusIsBetter || (bRadiusEquals && bExcessHeightIsBetter);
			}

			if (bValuesAreBest)
			{
				BestFitNavAgent = NavIt;
				BestExcessHeight = ExcessHeight;
				BestExcessRadius = ExcessRadius;
			}
		}

		if (BestFitNavAgent.IsValid())
		{
			NavDataForAgent = AgentToNavDataMap.Find(BestFitNavAgent);
		}
	}

	return NavDataForAgent != NULL && *NavDataForAgent != NULL ? *NavDataForAgent : MainNavData;
}

ANavigationData* UNavigationSystem::GetMainNavData(FNavigationSystem::ECreateIfEmpty CreateNewIfNoneFound)
{
	checkSlow(IsInGameThread() == true);

	if (MainNavData == NULL || MainNavData->IsPendingKill())
	{
		MainNavData = NULL;

		// @TODO this should be done a differently. There should be specified a "default agent"
		for (int32 NavDataIndex = 0; NavDataIndex < NavDataSet.Num(); ++NavDataIndex)
		{
			ANavigationData* NavData = NavDataSet[NavDataIndex];
			if (NavData && !NavData->IsPendingKill() && NavData->CanBeMainNavData())
			{
				MainNavData = NavData;
				break;
			}
		}

#if WITH_RECAST
		if ( /*GIsEditor && */(MainNavData == NULL) && CreateNewIfNoneFound == FNavigationSystem::Create )
		{
			// Spawn a new one if we're in the editor.  In-game, either we loaded one or we don't get one.
			MainNavData = GetWorld()->SpawnActor<ANavigationData>(ARecastNavMesh::StaticClass());
		}
#endif // WITH_RECAST
		// either way make sure it's registered. Registration stores unique
		// navmeshes, so we have nothing to lose
		RegisterNavData(MainNavData);
	}

	return MainNavData;
}

FSharedNavQueryFilter UNavigationSystem::CreateDefaultQueryFilterCopy() const 
{ 
	return MainNavData ? MainNavData->GetDefaultQueryFilter()->GetCopy() : NULL; 
}

bool UNavigationSystem::IsNavigationBuilt(const AWorldSettings* Settings) const
{
	if (Settings == nullptr || Settings->bEnableNavigationSystem == false || IsThereAnywhereToBuildNavigation() == false)
	{
		return true;
	}

	bool bIsBuilt = true;

	for (int32 NavDataIndex = 0; NavDataIndex < NavDataSet.Num(); ++NavDataIndex)
	{
		ANavigationData* NavData = NavDataSet[NavDataIndex];
		if (NavData != NULL && NavData->GetWorldSettings() == Settings)
		{
			FNavDataGenerator* Generator = NavData->GetGenerator();
			if ((NavData->GetRuntimeGenerationMode() != ERuntimeGenerationType::Static
#if WITH_EDITOR
				|| GEditor != NULL
#endif // WITH_EDITOR
				) && (Generator == NULL || Generator->IsBuildInProgress(/*bCheckDirtyToo=*/true) == true))
			{
				bIsBuilt = false;
				break;
			}
		}
	}

	return bIsBuilt;
}

bool UNavigationSystem::IsThereAnywhereToBuildNavigation() const
{
	// not check if there are any volumes or other structures requiring/supporting navigation building
	if (bWholeWorldNavigable == true)
	{
		return true;
	}

	// @TODO this should be done more flexible to be able to trigger this from game-specific 
	// code (like Navigation System's subclass maybe)
	bool bCreateNavigation = false;

	for (TActorIterator<ANavMeshBoundsVolume> It(GetWorld()); It; ++It)
	{
		ANavMeshBoundsVolume const* const V = (*It);
		if (V != NULL && !V->IsPendingKill())
		{
			bCreateNavigation = true;
			break;
		}
	}

	return bCreateNavigation;
}

bool UNavigationSystem::IsNavigationRelevant(const AActor* TestActor) const
{
	const INavRelevantInterface* NavInterface = Cast<const INavRelevantInterface>(TestActor);
	if (NavInterface && NavInterface->IsNavigationRelevant())
	{
		return true;
	}

	if (TestActor)
	{
		TInlineComponentArray<UActorComponent*> Components;
		for (int32 Idx = 0; Idx < Components.Num(); Idx++)
		{
			NavInterface = Cast<const INavRelevantInterface>(Components[Idx]);
			if (NavInterface && NavInterface->IsNavigationRelevant())
			{
				return true;
			}
		}
	}

	return false;
}

FBox UNavigationSystem::GetWorldBounds() const
{
	checkSlow(IsInGameThread() == true);

	NavigableWorldBounds = FBox(0);

	if (GetWorld() != nullptr)
	{
		if (bWholeWorldNavigable == false)
<<<<<<< HEAD
		{
			for (const FNavigationBounds& Bounds : RegisteredNavBounds)
			{
				NavigableWorldBounds += Bounds.AreaBox;
			}
		}
		else
		{
			// @TODO - super slow! Need to ask tech guys where I can get this from
			for (FActorIterator It(GetWorld()); It; ++It)
			{
=======
		{
			for (const FNavigationBounds& Bounds : RegisteredNavBounds)
			{
				NavigableWorldBounds += Bounds.AreaBox;
			}
		}
		else
		{
			// @TODO - super slow! Need to ask tech guys where I can get this from
			for (FActorIterator It(GetWorld()); It; ++It)
			{
>>>>>>> 73f66985
				if (IsNavigationRelevant(*It))
				{
					NavigableWorldBounds += (*It)->GetComponentsBoundingBox();
				}
			}
		}
	}

	return NavigableWorldBounds;
}

FBox UNavigationSystem::GetLevelBounds(ULevel* InLevel) const
{
	FBox NavigableLevelBounds(0);

	if (InLevel)
	{
		AActor** Actor = InLevel->Actors.GetData();
		const int32 ActorCount = InLevel->Actors.Num();
		for (int32 ActorIndex = 0; ActorIndex < ActorCount; ++ActorIndex, ++Actor)
		{
			if (IsNavigationRelevant(*Actor))
			{
				NavigableLevelBounds += (*Actor)->GetComponentsBoundingBox();
			}
		}
	}

	return NavigableLevelBounds;
}

const TSet<FNavigationBounds>& UNavigationSystem::GetNavigationBounds() const
{
	return RegisteredNavBounds;
}

void UNavigationSystem::ApplyWorldOffset(const FVector& InOffset, bool bWorldShift)
{
	for (int32 NavDataIndex = 0; NavDataIndex < NavDataSet.Num(); ++NavDataIndex)
	{
		NavDataSet[NavDataIndex]->ApplyWorldOffset(InOffset, bWorldShift);
	}
}

//----------------------------------------------------------------------//
// Bookkeeping 
//----------------------------------------------------------------------//
void UNavigationSystem::RequestRegistration(ANavigationData* NavData, bool bTriggerRegistrationProcessing)
{
	FScopeLock RegistrationLock(&NavDataRegistrationSection);

	if (NavDataRegistrationQueue.Num() < REGISTRATION_QUEUE_SIZE)
	{
		NavDataRegistrationQueue.AddUnique(NavData);

		if (bTriggerRegistrationProcessing == true)
		{
			// trigger registration candidates processing
			DECLARE_CYCLE_STAT(TEXT("FSimpleDelegateGraphTask.Process registration candidates"),
				STAT_FSimpleDelegateGraphTask_ProcessRegistrationCandidates,
				STATGROUP_TaskGraphTasks);

			FSimpleDelegateGraphTask::CreateAndDispatchWhenReady(
				FSimpleDelegateGraphTask::FDelegate::CreateUObject(this, &UNavigationSystem::ProcessRegistrationCandidates),
				GET_STATID(STAT_FSimpleDelegateGraphTask_ProcessRegistrationCandidates), NULL, ENamedThreads::GameThread);
		}
	}
	else
	{
		UE_LOG(LogNavigation, Error, TEXT("Navigation System: registration queue full!"));
	}
}

void UNavigationSystem::ProcessRegistrationCandidates()
{
	FScopeLock RegistrationLock(&NavDataRegistrationSection);

	if (NavDataRegistrationQueue.Num() == 0)
	{
		return;
	}

	ANavigationData** NavDataPtr = NavDataRegistrationQueue.GetData();
	const int CandidatesCount = NavDataRegistrationQueue.Num();

	for (int32 CandidateIndex = 0; CandidateIndex < CandidatesCount; ++CandidateIndex, ++NavDataPtr)
	{
		if (*NavDataPtr != NULL)
		{
			ERegistrationResult Result = RegisterNavData(*NavDataPtr);

			if (Result == RegistrationSuccessful)
			{
				continue;
			}
			else if (Result != RegistrationFailed_DataPendingKill)
			{
				(*NavDataPtr)->CleanUpAndMarkPendingKill();
				if ((*NavDataPtr) == MainNavData)
				{
					MainNavData = NULL;
				}
			}
		}
	}

	MainNavData = GetMainNavData(FNavigationSystem::DontCreate);
	
	// we processed all candidates so clear the queue
	NavDataRegistrationQueue.Reset();
}

void UNavigationSystem::ProcessCustomLinkPendingRegistration()
{
	FScopeLock AccessLock(&CustomLinkRegistrationSection);

	TMap<INavLinkCustomInterface*, FWeakObjectPtr> TempPending = PendingCustomLinkRegistration;
	PendingCustomLinkRegistration.Empty();

	for (TMap<INavLinkCustomInterface*, FWeakObjectPtr>::TIterator It(TempPending); It; ++It)
	{
		INavLinkCustomInterface* ILink = It.Key();
		FWeakObjectPtr LinkOb = It.Value();
		
		if (LinkOb.IsValid() && ILink)
		{
			RegisterCustomLink(*ILink);
		}
	}
}

UNavigationSystem::ERegistrationResult UNavigationSystem::RegisterNavData(ANavigationData* NavData)
{
	if (NavData == NULL)
	{
		return RegistrationError;
	}
	else if (NavData->IsPendingKill() == true)
	{
		return RegistrationFailed_DataPendingKill;
	}
	// still to be seen if this is really true, but feels right
	else if (NavData->IsRegistered() == true)
	{
		return RegistrationSuccessful;
	}

	FScopeLock Lock(&NavDataRegistration);

	UNavigationSystem::ERegistrationResult Result = RegistrationError;

	// find out which, if any, navigation agents are supported by this nav data
	// if none then fail the registration
	FNavDataConfig NavConfig = NavData->GetConfig();

	// not discarding navmesh when there's only one Supported Agent
	if (NavConfig.IsValid() == false && SupportedAgents.Num() == 1)
	{
		// fill in AgentProps with whatever is the instance's setup
		NavConfig = SupportedAgents[0];
		NavData->SetConfig(SupportedAgents[0]);
		NavData->SetSupportsDefaultAgent(true);	
		NavData->ProcessNavAreas(NavAreaClasses, 0);
	}

	if (NavConfig.IsValid() == true)
	{
		// check if this kind of agent has already its navigation implemented
		ANavigationData** NavDataForAgent = AgentToNavDataMap.Find(NavConfig);
		if (NavDataForAgent == NULL || *NavDataForAgent == NULL || (*NavDataForAgent)->IsPendingKill() == true)
		{
			// ok, so this navigation agent doesn't have its navmesh registered yet, but do we want to support it?
			bool bAgentSupported = false;
			
			for (int32 AgentIndex = 0; AgentIndex < SupportedAgents.Num(); ++AgentIndex)
			{
				if (NavData->GetClass() == SupportedAgents[AgentIndex].NavigationDataClass && SupportedAgents[AgentIndex].IsEquivalent(NavConfig) == true)
				{
					// it's supported, then just in case it's not a precise match (IsEquivalent succeeds with some precision) 
					// update NavData with supported Agent
					bAgentSupported = true;

					NavData->SetConfig(SupportedAgents[AgentIndex]);
					if (!NavData->IsA(AAbstractNavData::StaticClass()))
					{
						AgentToNavDataMap.Add(SupportedAgents[AgentIndex], NavData);
					}

					NavData->SetSupportsDefaultAgent(AgentIndex == 0);
					NavData->ProcessNavAreas(NavAreaClasses, AgentIndex);

					OnNavDataRegisteredEvent.Broadcast(NavData);
					break;
				}
			}

			Result = bAgentSupported == true ? RegistrationSuccessful : RegistrationFailed_AgentNotValid;
		}
		else if (*NavDataForAgent == NavData)
		{
			// let's treat double registration of the same nav data with the same agent as a success
			Result = RegistrationSuccessful;
		}
		else
		{
			// otherwise specified agent type already has its navmesh implemented, fail redundant instance
			Result = RegistrationFailed_AgentAlreadySupported;
		}
	}
	else
	{
		Result = RegistrationFailed_AgentNotValid;
	}

	if (Result == RegistrationSuccessful)
	{
		NavDataSet.AddUnique(NavData);
		NavData->OnRegistered();
	}
	// @todo else might consider modifying this NavData to implement navigation for one of the supported agents
	// care needs to be taken to not make it implement navigation for agent who's real implementation has 
	// not been loaded yet.

	return Result;
}

void UNavigationSystem::UnregisterNavData(ANavigationData* NavData)
{
	NavDataSet.RemoveSingle(NavData);

	if (NavData == NULL)
	{
		return;
	}

	FScopeLock Lock(&NavDataRegistration);
	NavData->OnUnregistered();
}

void UNavigationSystem::RegisterCustomLink(INavLinkCustomInterface& CustomLink)
{
	CustomLinksMap.Add(CustomLink.GetLinkId(), FNavigationSystem::FCustomLinkOwnerInfo(&CustomLink));
}

void UNavigationSystem::UnregisterCustomLink(INavLinkCustomInterface& CustomLink)
{
	CustomLinksMap.Remove(CustomLink.GetLinkId());
}

INavLinkCustomInterface* UNavigationSystem::GetCustomLink(uint32 UniqueLinkId) const
{
	const FNavigationSystem::FCustomLinkOwnerInfo* LinkInfo = CustomLinksMap.Find(UniqueLinkId);
	return (LinkInfo && LinkInfo->IsValid()) ? LinkInfo->LinkInterface : nullptr;
}

void UNavigationSystem::UpdateCustomLink(const INavLinkCustomInterface* CustomLink)
{
	for (TMap<FNavAgentProperties, ANavigationData*>::TIterator It(AgentToNavDataMap); It; ++It)
	{
		ANavigationData* NavData = It.Value();
		NavData->UpdateCustomLink(CustomLink);
	}
}

void UNavigationSystem::RequestCustomLinkRegistering(INavLinkCustomInterface& CustomLink, UObject* OwnerOb)
{
	UNavigationSystem* NavSys = UNavigationSystem::GetCurrent(OwnerOb);
	if (NavSys)
	{
		NavSys->RegisterCustomLink(CustomLink);
	}
	else
	{
		FScopeLock AccessLock(&CustomLinkRegistrationSection);
		PendingCustomLinkRegistration.Add(&CustomLink, OwnerOb);
	}
}

void UNavigationSystem::RequestCustomLinkUnregistering(INavLinkCustomInterface& CustomLink, UObject* OwnerOb)
{
	UNavigationSystem* NavSys = UNavigationSystem::GetCurrent(OwnerOb);
	if (NavSys)
	{
		NavSys->UnregisterCustomLink(CustomLink);
	}
	else
	{
		FScopeLock AccessLock(&CustomLinkRegistrationSection);
		PendingCustomLinkRegistration.Remove(&CustomLink);
	}
}

void UNavigationSystem::RequestAreaUnregistering(UClass* NavAreaClass)
{
	for (TObjectIterator<UNavigationSystem> NavSysIt; NavSysIt; ++NavSysIt)
	{
		NavSysIt->UnregisterNavAreaClass(NavAreaClass);
	}
}

void UNavigationSystem::UnregisterNavAreaClass(UClass* NavAreaClass)
{
	// remove from known areas
	if (NavAreaClasses.Remove(NavAreaClass) > 0)
	{
		// notify navigation data
		// notify existing nav data
		OnNavigationAreaEvent(NavAreaClass, ENavAreaEvent::Unregistered);
	}
}

void UNavigationSystem::RequestAreaRegistering(UClass* NavAreaClass)
{
	for (TObjectIterator<UNavigationSystem> NavSysIt; NavSysIt; ++NavSysIt)
	{
		NavSysIt->RegisterNavAreaClass(NavAreaClass);
	}
}

void UNavigationSystem::RegisterNavAreaClass(UClass* AreaClass)
{
	// can't be null
	if (AreaClass == NULL)
	{
		return;
	}

	// can't be abstract
	if (AreaClass->HasAnyClassFlags(CLASS_Abstract))
	{
		return;
	}

	// special handling of blueprint based areas
	if (AreaClass->HasAnyClassFlags(CLASS_CompiledFromBlueprint))
	{
		// can't be skeleton of blueprint class
		if (AreaClass->GetName().Contains(TEXT("SKEL_")))
		{
			return;
		}

		// can't be class from Developers folder (won't be saved properly anyway)
		const UPackage* Package = AreaClass->GetOutermost();
		if (Package && Package->GetName().Contains(TEXT("/Developers/")))
		{
			return;
		}
	}

	if (NavAreaClasses.Contains(AreaClass))
	{
		// Already added
		return;
	}

	UNavArea* AreaClassCDO = AreaClass->GetDefaultObject<UNavArea>();
	check(AreaClassCDO);

	// initialize flags
	AreaClassCDO->InitializeArea();

	// add to know areas
	NavAreaClasses.Add(AreaClass);

	// notify existing nav data
	OnNavigationAreaEvent(AreaClass, ENavAreaEvent::Registered);

#if WITH_EDITOR
	// update area properties
	AreaClassCDO->UpdateAgentConfig();
#endif
}

void UNavigationSystem::OnNavigationAreaEvent(UClass* AreaClass, ENavAreaEvent::Type Event)
{
	// notify existing nav data
	for (auto NavigationData : NavDataSet)
	{
		if (NavigationData != NULL && NavigationData->IsPendingKillPending() == false)
		{
			NavigationData->OnNavAreaEvent(AreaClass, Event);
		}
	}
}

int32 UNavigationSystem::GetSupportedAgentIndex(const ANavigationData* NavData) const
{
	if (SupportedAgents.Num() < 2)
	{
		return 0;
	}

	const FNavDataConfig& TestConfig = NavData->GetConfig();
	for (int32 AgentIndex = 0; AgentIndex < SupportedAgents.Num(); AgentIndex++)
	{
		if (SupportedAgents[AgentIndex].IsEquivalent(TestConfig))
		{
			return AgentIndex;
		}
	}
	
	return INDEX_NONE;
}

int32 UNavigationSystem::GetSupportedAgentIndex(const FNavAgentProperties& NavAgent) const
{
	if (SupportedAgents.Num() < 2)
	{
		return 0;
	}

	for (int32 AgentIndex = 0; AgentIndex < SupportedAgents.Num(); AgentIndex++)
	{
		if (SupportedAgents[AgentIndex].IsEquivalent(NavAgent))
		{
			return AgentIndex;
		}
	}

	return INDEX_NONE;
}

void UNavigationSystem::DescribeFilterFlags(UEnum* FlagsEnum) const
{
#if WITH_EDITOR
	TArray<FString> FlagDesc;
	FString EmptyStr;
	FlagDesc.Init(EmptyStr, 16);

	const int32 NumEnums = FMath::Min(16, FlagsEnum->NumEnums() - 1);	// skip _MAX
	for (int32 FlagIndex = 0; FlagIndex < NumEnums; FlagIndex++)
	{
		FlagDesc[FlagIndex] = FlagsEnum->GetEnumText(FlagIndex).ToString();
	}

	DescribeFilterFlags(FlagDesc);
#endif
}

void UNavigationSystem::DescribeFilterFlags(const TArray<FString>& FlagsDesc) const
{
#if WITH_EDITOR
	const int32 MaxFlags = 16;
	TArray<FString> UseDesc = FlagsDesc;

	FString EmptyStr;
	while (UseDesc.Num() < MaxFlags)
	{
		UseDesc.Add(EmptyStr);
	}

	// get special value from recast's navmesh
#if WITH_RECAST
	uint16 NavLinkFlag = ARecastNavMesh::GetNavLinkFlag();
	for (int32 FlagIndex = 0; FlagIndex < MaxFlags; FlagIndex++)
	{
		if ((NavLinkFlag >> FlagIndex) & 1)
		{
			UseDesc[FlagIndex] = TEXT("Navigation link");
			break;
		}
	}
#endif

	// setup properties
	UStructProperty* StructProp1 = FindField<UStructProperty>(UNavigationQueryFilter::StaticClass(), TEXT("IncludeFlags"));
	UStructProperty* StructProp2 = FindField<UStructProperty>(UNavigationQueryFilter::StaticClass(), TEXT("ExcludeFlags"));
	check(StructProp1);
	check(StructProp2);

	UStruct* Structs[] = { StructProp1->Struct, StructProp2->Struct };
	const FString CustomNameMeta = TEXT("DisplayName");

	for (int32 StructIndex = 0; StructIndex < ARRAY_COUNT(Structs); StructIndex++)
	{
		for (int32 FlagIndex = 0; FlagIndex < MaxFlags; FlagIndex++)
		{
			FString PropName = FString::Printf(TEXT("bNavFlag%d"), FlagIndex);
			UProperty* Prop = FindField<UProperty>(Structs[StructIndex], *PropName);
			check(Prop);

			if (UseDesc[FlagIndex].Len())
			{
				Prop->SetPropertyFlags(CPF_Edit);
				Prop->SetMetaData(*CustomNameMeta, *UseDesc[FlagIndex]);
			}
			else
			{
				Prop->ClearPropertyFlags(CPF_Edit);
			}
		}
	}

#endif
}

void UNavigationSystem::ResetCachedFilter(TSubclassOf<UNavigationQueryFilter> FilterClass)
{
	for (int32 NavDataIndex = 0; NavDataIndex < NavDataSet.Num(); NavDataIndex++)
	{
		if (NavDataSet[NavDataIndex])
		{
			NavDataSet[NavDataIndex]->RemoveQueryFilter(FilterClass);
		}
	}
}

UNavigationSystem* UNavigationSystem::CreateNavigationSystem(UWorld* WorldOwner)
{
	UNavigationSystem* NavSys = NULL;

	// create navigation system for editor and server targets, but remove it from game clients
	if (WorldOwner && (*GEngine->NavigationSystemClass != nullptr) 
		&& (GEngine->NavigationSystemClass->GetDefaultObject<UNavigationSystem>()->bAllowClientSideNavigation || WorldOwner->GetNetMode() != NM_Client))
	{
		AWorldSettings* WorldSettings = WorldOwner->GetWorldSettings();
		if (WorldSettings == NULL || WorldSettings->bEnableNavigationSystem)
		{
			NavSys = NewObject<UNavigationSystem>(WorldOwner, GEngine->NavigationSystemClass);		
			WorldOwner->SetNavigationSystem(NavSys);
		}
	}

	return NavSys;
}

void UNavigationSystem::InitializeForWorld(UWorld* World, FNavigationSystemRunMode Mode)
{
	if (World)
	{
		UNavigationSystem* NavSys = World->GetNavigationSystem();
		if (NavSys == NULL)
		{
			NavSys = CreateNavigationSystem(World);
		}

		// Remove old/stale chunk data from all sub-levels when navigation system is disabled
		if (NavSys == nullptr && Mode == FNavigationSystemRunMode::EditorMode)
		{
			DiscardNavigationDataChunks(World);
		}

		if (NavSys)
		{
			NavSys->OnWorldInitDone(Mode);
		}
	}
}

UNavigationSystem* UNavigationSystem::GetCurrent(UWorld* World)
{
	return World ? World->GetNavigationSystem() : NULL;
}

UNavigationSystem* UNavigationSystem::GetCurrent(UObject* WorldContextObject)
{
	UWorld* World = NULL;

	if (WorldContextObject != NULL)
	{
		World = GEngine->GetWorldFromContextObject(WorldContextObject);
	}

	return World ? World->GetNavigationSystem() : NULL;
}

ANavigationData* UNavigationSystem::GetNavDataWithID(const uint16 NavDataID) const
{
	for (int32 NavDataIndex = 0; NavDataIndex < NavDataSet.Num(); ++NavDataIndex)
	{
		const ANavigationData* NavData = NavDataSet[NavDataIndex];
		if (NavData != NULL && NavData->GetNavDataUniqueID() == NavDataID)
		{
			return const_cast<ANavigationData*>(NavData);
		}
	}

	return NULL;
}

void UNavigationSystem::AddDirtyArea(const FBox& NewArea, int32 Flags)
{
	if (Flags > 0)
	{
		DirtyAreas.Add(FNavigationDirtyArea(NewArea, Flags));
	}
}

void UNavigationSystem::AddDirtyAreas(const TArray<FBox>& NewAreas, int32 Flags)
{ 
	for (int32 NewAreaIndex = 0; NewAreaIndex < NewAreas.Num(); NewAreaIndex++)
	{
		AddDirtyArea(NewAreas[NewAreaIndex], Flags);
	}
}

bool UNavigationSystem::HasDirtyAreasQueued() const
{
	return DirtyAreas.Num() > 0;
}

int32 GetDirtyFlagHelper(int32 UpdateFlags, int32 DefaultValue)
{
	return ((UpdateFlags & UNavigationSystem::OctreeUpdate_Geometry) != 0) ? ENavigationDirtyFlag::All :
		((UpdateFlags & UNavigationSystem::OctreeUpdate_Modifiers) != 0) ? ENavigationDirtyFlag::DynamicModifier :		
		DefaultValue;
}

FSetElementId UNavigationSystem::RegisterNavOctreeElement(UObject* ElementOwner, INavRelevantInterface* ElementInterface, int32 UpdateFlags)
{
	FSetElementId SetId;

#if WITH_EDITOR
	if (IsNavigationRegisterLocked())
	{
		return SetId;
	}
#endif

	if (NavOctree.IsValid() == false || ElementOwner == NULL || ElementInterface == NULL)
	{
		return SetId;
	}

	const bool bIsRelevant = ElementInterface->IsNavigationRelevant();
	UE_LOG(LogNavOctree, Log, TEXT("REG %s %s"), *GetNameSafe(ElementOwner), bIsRelevant ? TEXT("[relevant]") : TEXT(""));

	if (bIsRelevant)
	{
		bool bCanAdd = false;

		UObject* ParentNode = ElementInterface->GetNavigationParent();
		if (ParentNode)
		{
			OctreeChildNodesMap.AddUnique(ParentNode, FWeakObjectPtr(ElementOwner));
			bCanAdd = true;
		}
		else
		{
			const FOctreeElementId* ElementId = GetObjectsNavOctreeId(ElementOwner);
			bCanAdd = (ElementId == NULL);
		}

		if (bCanAdd)
		{
			FNavigationDirtyElement UpdateInfo(ElementOwner, ElementInterface, GetDirtyFlagHelper(UpdateFlags, 0));

			SetId = PendingOctreeUpdates.FindId(UpdateInfo);
			if (SetId.IsValidId())
			{
				// make sure this request stays, in case it has been invalidated already
				PendingOctreeUpdates[SetId] = UpdateInfo;
			}
			else
			{
				SetId = PendingOctreeUpdates.Add(UpdateInfo);
			}
		}
	}

	return SetId;
}

void UNavigationSystem::AddElementToNavOctree(const FNavigationDirtyElement& DirtyElement)
{
	// handle invalidated requests first
	if (DirtyElement.bInvalidRequest)
	{
		if (DirtyElement.bHasPrevData)
		{
			AddDirtyArea(DirtyElement.PrevBounds, DirtyElement.PrevFlags);
		}
		
		return;
	}

	UObject* ElementOwner = DirtyElement.Owner.Get();
	if (ElementOwner == NULL || ElementOwner->IsPendingKill())
	{
		return;
	}

	FNavigationOctreeElement GeneratedData(*ElementOwner);
	const FBox ElementBounds = DirtyElement.NavInterface->GetNavigationBounds();

	UObject* NavigationParent = DirtyElement.NavInterface->GetNavigationParent();
	if (NavigationParent)
	{
		// check if parent node is waiting in queue
		const FSetElementId ParentRequestId = PendingOctreeUpdates.FindId(FNavigationDirtyElement(NavigationParent));
		const FOctreeElementId* ParentId = GetObjectsNavOctreeId(NavigationParent);
		if (ParentRequestId.IsValidId() && ParentId == NULL)
		{
			FNavigationDirtyElement& ParentNode = PendingOctreeUpdates[ParentRequestId];
			AddElementToNavOctree(ParentNode);

			// mark as invalid so it won't be processed twice
			ParentNode.bInvalidRequest = true;
		}

		const FOctreeElementId* UseParentId = ParentId ? ParentId : GetObjectsNavOctreeId(NavigationParent);
		if (UseParentId && NavOctree->IsValidElementId(*UseParentId))
		{
			UE_LOG(LogNavOctree, Log, TEXT("ADD %s to %s"), *GetNameSafe(ElementOwner), *GetNameSafe(NavigationParent));
			NavOctree->AppendToNode(*UseParentId, DirtyElement.NavInterface, ElementBounds, GeneratedData);
		}
		else 
		{
			UE_LOG(LogNavOctree, Warning, TEXT("Can't add node [%s] - parent [%s] not found in octree!"), *GetNameSafe(ElementOwner), *GetNameSafe(NavigationParent));
		}
	}
	else
	{
		UE_LOG(LogNavOctree, Log, TEXT("ADD %s"), *GetNameSafe(ElementOwner));
		NavOctree->AddNode(ElementOwner, DirtyElement.NavInterface, ElementBounds, GeneratedData);
	}

	const FBox BBox = GeneratedData.Bounds.GetBox();
	const bool bValidBBox = BBox.IsValid && !BBox.GetSize().IsNearlyZero();

	if (bValidBBox && !GeneratedData.IsEmpty())
	{
		const int32 DirtyFlag = DirtyElement.FlagsOverride ? DirtyElement.FlagsOverride : GeneratedData.Data->GetDirtyFlag();
		AddDirtyArea(BBox, DirtyFlag);
	}
}

bool UNavigationSystem::GetNavOctreeElementData(UObject* NodeOwner, int32& DirtyFlags, FBox& DirtyBounds)
{
	const FOctreeElementId* ElementId = GetObjectsNavOctreeId(NodeOwner);
	if (ElementId != NULL)
	{
		if (NavOctree->IsValidElementId(*ElementId))
		{
			// mark area occupied by given actor as dirty
			FNavigationOctreeElement& ElementData = NavOctree->GetElementById(*ElementId);
			DirtyFlags = ElementData.Data->GetDirtyFlag();
			DirtyBounds = ElementData.Bounds.GetBox();
			return true;
		}
	}

	return false;
}

void UNavigationSystem::UnregisterNavOctreeElement(UObject* ElementOwner, INavRelevantInterface* ElementInterface, int32 UpdateFlags)
{
#if WITH_EDITOR
	if (IsNavigationUnregisterLocked())
	{
		return;
	}
#endif

	if (NavOctree.IsValid() == false || ElementOwner == NULL || ElementInterface == NULL)
	{
		return;
	}

	const FOctreeElementId* ElementId = GetObjectsNavOctreeId(ElementOwner);
	UE_LOG(LogNavOctree, Log, TEXT("UNREG %s %s"), *GetNameSafe(ElementOwner), ElementId ? TEXT("[exists]") : TEXT(""));

	if (ElementId != NULL)
	{
		RemoveNavOctreeElementId(*ElementId, UpdateFlags);
		RemoveObjectsNavOctreeId(ElementOwner);
	}
	else
	{
		const bool bCanRemoveChildNode = (UpdateFlags & OctreeUpdate_ParentChain) == 0;
		UObject* ParentNode = ElementInterface->GetNavigationParent();
		if (ParentNode && bCanRemoveChildNode)
		{
			// if node has navigation parent (= doesn't exists in octree on its own)
			// and it's not part of parent chain update
			// remove it from map and force update on parent to rebuild octree element

			OctreeChildNodesMap.RemoveSingle(ParentNode, FWeakObjectPtr(ElementOwner));
			UpdateNavOctreeParentChain(ParentNode);
		}
	}

	// mark pending update as invalid, it will be dirtied according to currently active settings
	const bool bCanInvalidateQueue = (UpdateFlags & OctreeUpdate_Refresh) == 0;
	if (bCanInvalidateQueue)
	{
		const FSetElementId RequestId = PendingOctreeUpdates.FindId(FNavigationDirtyElement(ElementOwner));
		if (RequestId.IsValidId())
		{
			PendingOctreeUpdates[RequestId].bInvalidRequest = true;
		}
	}
}

void UNavigationSystem::RemoveNavOctreeElementId(const FOctreeElementId& ElementId, int32 UpdateFlags)
{
	if (NavOctree->IsValidElementId(ElementId))
	{
		// mark area occupied by given actor as dirty
		FNavigationOctreeElement& ElementData = NavOctree->GetElementById(ElementId);
		const int32 DirtyFlag = GetDirtyFlagHelper(UpdateFlags, ElementData.Data->GetDirtyFlag());
		AddDirtyArea(ElementData.Bounds.GetBox(), DirtyFlag);
		NavOctree->RemoveNode(ElementId);
	}
}

const FNavigationRelevantData* UNavigationSystem::GetDataForObject(const UObject& Object) const
{
	check(NavOctree.IsValid());

	const FOctreeElementId* OctreeID = GetObjectsNavOctreeId(&Object);

	if (OctreeID != nullptr && OctreeID->IsValidId() == true)
	{
		return NavOctree->GetDataForID(*OctreeID);
	}

	return nullptr;
}

void UNavigationSystem::UpdateActorInNavOctree(AActor& Actor)
{
	SCOPE_CYCLE_COUNTER(STAT_DebugNavOctree);

	INavRelevantInterface* NavElement = Cast<INavRelevantInterface>(&Actor);
	if (NavElement)
	{
		UNavigationSystem* NavSys = UNavigationSystem::GetCurrent(Actor.GetWorld());
		if (NavSys)
		{
			NavSys->UpdateNavOctreeElement(&Actor, NavElement, OctreeUpdate_Modifiers);
		}
	}
}

void UNavigationSystem::UpdateComponentInNavOctree(UActorComponent& Comp)
{
	SCOPE_CYCLE_COUNTER(STAT_DebugNavOctree);

	if (ShouldUpdateNavOctreeOnComponentChange() == false)
	{
		return;
	}

	// special case for early out: use cached nav relevancy
	if (Comp.bNavigationRelevant == true)
	{
		INavRelevantInterface* NavElement = Cast<INavRelevantInterface>(&Comp);
		if (NavElement)
		{
			AActor* OwnerActor = Comp.GetOwner();
			if (ensure(OwnerActor))
			{
				UNavigationSystem* NavSys = UNavigationSystem::GetCurrent(OwnerActor->GetWorld());
				if (NavSys)
				{
					if (OwnerActor->IsComponentRelevantForNavigation(&Comp))
					{
						NavSys->UpdateNavOctreeElement(&Comp, NavElement, OctreeUpdate_Default);
					}
					else
					{
						NavSys->UnregisterNavOctreeElement(&Comp, NavElement, OctreeUpdate_Default);
					}
				}
			}
		}
	}
	else if (Comp.CanEverAffectNavigation()) 
	{
		// could have been relevant before and not it isn't. Need to check if there's an octree element ID for it
		INavRelevantInterface* NavElement = Cast<INavRelevantInterface>(&Comp);
		if (NavElement)
		{
			AActor* OwnerActor = Comp.GetOwner();
			if (OwnerActor)
			{
				UNavigationSystem* NavSys = UNavigationSystem::GetCurrent(OwnerActor->GetWorld());
				if (NavSys)
				{
					NavSys->UnregisterNavOctreeElement(&Comp, NavElement, OctreeUpdate_Default);
				}
			}
		}
	}
}

<<<<<<< HEAD
void UNavigationSystem::UpdateNavOctreeAll(AActor* Actor, bool bUpdateAttachedActors)
=======
void UNavigationSystem::UpdateActorAndComponentsInNavOctree(AActor& Actor, bool bUpdateAttachedActors)
>>>>>>> 73f66985
{
	UpdateActorInNavOctree(Actor);
		
	TInlineComponentArray<UActorComponent*> Components;
	Actor.GetComponents(Components);

	for (int32 ComponentIndex = 0; ComponentIndex < Components.Num(); ComponentIndex++)
	{
		check(Components[ComponentIndex]);
		UpdateComponentInNavOctree(*Components[ComponentIndex]);
	}

<<<<<<< HEAD
		if (bUpdateAttachedActors)
		{
			UpdateAttachedActorsInNavOctree(*Actor);
		}
=======
	if (bUpdateAttachedActors)
	{
		UpdateAttachedActorsInNavOctree(Actor);
>>>>>>> 73f66985
	}
}

void UNavigationSystem::UpdateNavOctreeAfterMove(USceneComponent* Comp)
{
	AActor* OwnerActor = Comp->GetOwner();
	if (OwnerActor && OwnerActor->GetRootComponent() == Comp)
	{
		UpdateActorInNavOctree(*OwnerActor);

		TInlineComponentArray<UActorComponent*> Components;
		OwnerActor->GetComponents(Components);

		for (int32 ComponentIndex = 0; ComponentIndex < Components.Num(); ComponentIndex++)
		{
			UActorComponent* const Component = Components[ComponentIndex];
			// updating only INavRelevantInterfaces here on purpose, all the rest will get updated automatically
			if (Component && Cast<INavRelevantInterface>(Component))
			{
				UpdateComponentInNavOctree(*Component);
			}
		}

		UpdateAttachedActorsInNavOctree(*OwnerActor);
	}
}

void UNavigationSystem::UpdateAttachedActorsInNavOctree(AActor& RootActor)
{
	TArray<AActor*> UniqueAttachedActors;
	UniqueAttachedActors.Add(&RootActor);

	TArray<AActor*> TempAttachedActors;
	for (int32 ActorIndex = 0; ActorIndex < UniqueAttachedActors.Num(); ++ActorIndex)
	{
		check(UniqueAttachedActors[ActorIndex]);
		// find all attached actors
		UniqueAttachedActors[ActorIndex]->GetAttachedActors(TempAttachedActors);
		
		for (int32 AttachmentIndex = 0; AttachmentIndex < TempAttachedActors.Num(); ++AttachmentIndex)
		{
			// and store the ones we don't know about yet
			UniqueAttachedActors.AddUnique(TempAttachedActors[AttachmentIndex]);
		}
	}
	
	// skipping the first item since that's the root, and we just care about the attached actors
	for (int32 ActorIndex = 1; ActorIndex < UniqueAttachedActors.Num(); ++ActorIndex)
	{
<<<<<<< HEAD
		UpdateNavOctreeAll(UniqueAttachedActors[ActorIndex], /*bUpdateAttachedActors = */false);
=======
		UpdateActorAndComponentsInNavOctree(*UniqueAttachedActors[ActorIndex], /*bUpdateAttachedActors = */false);
>>>>>>> 73f66985
	}
}

void UNavigationSystem::UpdateNavOctreeBounds(AActor* Actor)
{
	TInlineComponentArray<UActorComponent*> Components;
	Actor->GetComponents(Components);

	for (int32 Idx = 0; Idx < Components.Num(); Idx++)
	{
		INavRelevantInterface* NavElement = Cast<INavRelevantInterface>(Components[Idx]);
		if (NavElement)
		{
			NavElement->UpdateNavigationBounds();
		}
	}
}

void UNavigationSystem::ClearNavOctreeAll(AActor* Actor)
{
	if (Actor)
	{
		OnActorUnregistered(Actor);

		TInlineComponentArray<UActorComponent*> Components;
		Actor->GetComponents(Components);

		for (int32 Idx = 0; Idx < Components.Num(); Idx++)
		{
			OnComponentUnregistered(Components[Idx]);
		}
	}
}

void UNavigationSystem::UpdateNavOctreeElement(UObject* ElementOwner, INavRelevantInterface* ElementInterface, int32 UpdateFlags)
{
	INC_DWORD_STAT(STAT_Navigation_UpdateNavOctree);

	// grab existing octree data
	FBox CurrentBounds;
	int32 CurrentFlags;
	const bool bAlreadyExists = GetNavOctreeElementData(ElementOwner, CurrentFlags, CurrentBounds);

	// don't invalidate pending requests
	UpdateFlags |= OctreeUpdate_Refresh;

	// always try to unregister, even if element owner doesn't exists in octree (parent nodes)
	UnregisterNavOctreeElement(ElementOwner, ElementInterface, UpdateFlags);

	const FSetElementId RequestId = RegisterNavOctreeElement(ElementOwner, ElementInterface, UpdateFlags);

	// add original data to pending registration request
	// so it could be dirtied properly when system receive unregister request while actor is still queued
	if (RequestId.IsValidId())
	{
		FNavigationDirtyElement& UpdateInfo = PendingOctreeUpdates[RequestId];
		UpdateInfo.PrevFlags = CurrentFlags;
		UpdateInfo.PrevBounds = CurrentBounds;
		UpdateInfo.bHasPrevData = bAlreadyExists;
	}

	UpdateNavOctreeParentChain(ElementOwner, /*bSkipElementOwnerUpdate=*/ true);
}

void UNavigationSystem::UpdateNavOctreeParentChain(UObject* ElementOwner, bool bSkipElementOwnerUpdate)
{
	const int32 UpdateFlags = OctreeUpdate_ParentChain | OctreeUpdate_Refresh;

	TArray<FWeakObjectPtr> ChildNodes;
	OctreeChildNodesMap.MultiFind(ElementOwner, ChildNodes);

	if (ChildNodes.Num() == 0)
	{
		if (bSkipElementOwnerUpdate == false)
		{
			INavRelevantInterface* ElementInterface = Cast<INavRelevantInterface>(ElementOwner);
			UpdateNavOctreeElement(ElementOwner, ElementInterface, UpdateFlags);
		}
		return;
	}

	INavRelevantInterface* ElementInterface = Cast<INavRelevantInterface>(ElementOwner);
	TArray<INavRelevantInterface*> ChildNavInterfaces;
	ChildNavInterfaces.AddZeroed(ChildNodes.Num());
	
	for (int32 Idx = 0; Idx < ChildNodes.Num(); Idx++)
	{
		if (ChildNodes[Idx].IsValid())
		{
			UObject* ChildNodeOb = ChildNodes[Idx].Get();
			ChildNavInterfaces[Idx] = Cast<INavRelevantInterface>(ChildNodeOb);
			UnregisterNavOctreeElement(ChildNodeOb, ChildNavInterfaces[Idx], UpdateFlags);
		}
	}

	if (bSkipElementOwnerUpdate == false)
	{
		UnregisterNavOctreeElement(ElementOwner, ElementInterface, UpdateFlags);
		RegisterNavOctreeElement(ElementOwner, ElementInterface, UpdateFlags);
	}

	for (int32 Idx = 0; Idx < ChildNodes.Num(); Idx++)
	{
		if (ChildNodes[Idx].IsValid())
		{
			RegisterNavOctreeElement(ChildNodes[Idx].Get(), ChildNavInterfaces[Idx], UpdateFlags);
		}
	}
}

bool UNavigationSystem::UpdateNavOctreeElementBounds(UActorComponent* Comp, const FBox& NewBounds, const FBox& DirtyArea)
{
	const FOctreeElementId* ElementId = GetObjectsNavOctreeId(Comp);
	if (ElementId && ElementId->IsValidId())
	{
		NavOctree->UpdateNode(*ElementId, NewBounds);
		
		// Add dirty area
		if (DirtyArea.IsValid)
		{
			ElementId = GetObjectsNavOctreeId(Comp);
			if (ElementId && ElementId->IsValidId())
			{
				FNavigationOctreeElement& ElementData = NavOctree->GetElementById(*ElementId);
				AddDirtyArea(DirtyArea, ElementData.Data->GetDirtyFlag());
			}
		}

		return true;
	}
	
	return false;
}

void UNavigationSystem::OnComponentRegistered(UActorComponent* Comp)
{
	SCOPE_CYCLE_COUNTER(STAT_DebugNavOctree);
	INavRelevantInterface* NavInterface = Cast<INavRelevantInterface>(Comp);
	if (NavInterface)
	{
		AActor* OwnerActor = Comp ? Comp->GetOwner() : NULL;
		if (OwnerActor && OwnerActor->IsComponentRelevantForNavigation(Comp))
		{
			UNavigationSystem* NavSys = UNavigationSystem::GetCurrent(OwnerActor->GetWorld());
			if (NavSys)
			{
				NavSys->RegisterNavOctreeElement(Comp, NavInterface, OctreeUpdate_Default);
			}
		}
	}
}

void UNavigationSystem::OnComponentUnregistered(UActorComponent* Comp)
{
	SCOPE_CYCLE_COUNTER(STAT_DebugNavOctree);
	INavRelevantInterface* NavInterface = Cast<INavRelevantInterface>(Comp);
	if (NavInterface)
	{
		AActor* OwnerActor = Comp ? Comp->GetOwner() : NULL;
		if (OwnerActor)
		{
			// skip IsComponentRelevantForNavigation check, it's only for adding new stuff

			UNavigationSystem* NavSys = UNavigationSystem::GetCurrent(OwnerActor->GetWorld());
			if (NavSys)
			{
				NavSys->UnregisterNavOctreeElement(Comp, NavInterface, OctreeUpdate_Default);
			}
		}
	}
}

void UNavigationSystem::OnActorRegistered(AActor* Actor)
{
	SCOPE_CYCLE_COUNTER(STAT_DebugNavOctree);
	INavRelevantInterface* NavInterface = Cast<INavRelevantInterface>(Actor);
	if (NavInterface)
	{
		UNavigationSystem* NavSys = UNavigationSystem::GetCurrent(Actor->GetWorld());
		if (NavSys)
		{
			NavSys->RegisterNavOctreeElement(Actor, NavInterface, OctreeUpdate_Modifiers);
		}
	}
}

void UNavigationSystem::OnActorUnregistered(AActor* Actor)
{
	SCOPE_CYCLE_COUNTER(STAT_DebugNavOctree);
	INavRelevantInterface* NavInterface = Cast<INavRelevantInterface>(Actor);
	if (NavInterface)
	{
		UNavigationSystem* NavSys = UNavigationSystem::GetCurrent(Actor->GetWorld());
		if (NavSys)
		{
			NavSys->UnregisterNavOctreeElement(Actor, NavInterface, OctreeUpdate_Modifiers);
		}
	}
}

void UNavigationSystem::FindElementsInNavOctree(const FBox& QueryBox, const FNavigationOctreeFilter& Filter, TArray<FNavigationOctreeElement>& Elements)
{
	if (NavOctree.IsValid() == false)
	{
		UE_LOG(LogNavigation, Warning, TEXT("UNavigationSystem::FindElementsInNavOctree gets called while NavOctree is null"));
		return;
	}
	
	for (FNavigationOctree::TConstElementBoxIterator<> It(*NavOctree, QueryBox); It.HasPendingElements(); It.Advance())
	{
		const FNavigationOctreeElement& Element = It.GetCurrentElement();
		if (Element.IsMatchingFilter(Filter))
		{
			Elements.Add(Element);
		}		
	}
}

void UNavigationSystem::ReleaseInitialBuildingLock()
{
	RemoveNavigationBuildLock(ENavigationBuildLock::InitialLock);
}

void UNavigationSystem::InitializeLevelCollisions()
{
	UWorld* World = GetWorld();
	if (!bInitialLevelsAdded && UNavigationSystem::GetCurrent(World) == this)
	{
		// Process all visible levels
		const auto& Levels = World->GetLevels();
		for (ULevel* Level : Levels)
		{
			if (Level->bIsVisible)
			{
				AddLevelCollisionToOctree(Level);
			}
		}

		bInitialLevelsAdded = true;
	}
}

#if WITH_EDITOR
void UNavigationSystem::UpdateLevelCollision(ULevel* InLevel)
{
	if (InLevel != NULL)
	{
		UWorld* World = GetWorld();
		OnLevelRemovedFromWorld(InLevel, World);
		OnLevelAddedToWorld(InLevel, World);
	}
}

void UNavigationSystem::OnEditorModeChanged(FEdMode* Mode, bool IsEntering)
{
	if (Mode == NULL)
	{
		return;
	}

	if (IsEntering == false && Mode->GetID() == FBuiltinEditorModes::EM_Geometry)
	{
		// check if any of modified brushes belongs to an ANavMeshBoundsVolume
		FEdModeGeometry* GeometryMode = (FEdModeGeometry*)Mode;
		for (auto GeomObjectIt = GeometryMode->GeomObjectItor(); GeomObjectIt; GeomObjectIt++)
		{
			ANavMeshBoundsVolume* Volume = Cast<ANavMeshBoundsVolume>((*GeomObjectIt)->GetActualBrush());
			if (Volume)
			{
				OnNavigationBoundsUpdated(Volume);
			}
		}
	}
}
#endif

void UNavigationSystem::OnNavigationBoundsUpdated(ANavMeshBoundsVolume* NavVolume)
{
	if (NavVolume == NULL)
	{
		return;
	}

	FNavigationBoundsUpdateRequest UpdateRequest;
	UpdateRequest.NavBounds.UniqueID = NavVolume->GetUniqueID();
	UpdateRequest.NavBounds.AreaBox = NavVolume->GetComponentsBoundingBox(true);
	UpdateRequest.NavBounds.Level = NavVolume->GetLevel();
	UpdateRequest.NavBounds.SupportedAgents = NavVolume->SupportedAgents;
	
	UpdateRequest.UpdateRequest = FNavigationBoundsUpdateRequest::Updated;
	AddNavigationBoundsUpdateRequest(UpdateRequest);
}

void UNavigationSystem::OnNavigationBoundsAdded(ANavMeshBoundsVolume* NavVolume)
{
	if (NavVolume == NULL)
	{
		return;
	}

	FNavigationBoundsUpdateRequest UpdateRequest;
	UpdateRequest.NavBounds.UniqueID = NavVolume->GetUniqueID();
	UpdateRequest.NavBounds.AreaBox = NavVolume->GetComponentsBoundingBox(true);
	UpdateRequest.NavBounds.Level = NavVolume->GetLevel();
	UpdateRequest.NavBounds.SupportedAgents = NavVolume->SupportedAgents;

	UpdateRequest.UpdateRequest = FNavigationBoundsUpdateRequest::Added;
	AddNavigationBoundsUpdateRequest(UpdateRequest);
}

void UNavigationSystem::OnNavigationBoundsRemoved(ANavMeshBoundsVolume* NavVolume)
{
	if (NavVolume == NULL)
	{
		return;
	}
	
	FNavigationBoundsUpdateRequest UpdateRequest;
	UpdateRequest.NavBounds.UniqueID = NavVolume->GetUniqueID();
	UpdateRequest.NavBounds.AreaBox = NavVolume->GetComponentsBoundingBox(true);
	UpdateRequest.NavBounds.Level = NavVolume->GetLevel();
	UpdateRequest.NavBounds.SupportedAgents = NavVolume->SupportedAgents;

	UpdateRequest.UpdateRequest = FNavigationBoundsUpdateRequest::Removed;
	AddNavigationBoundsUpdateRequest(UpdateRequest);
}

void UNavigationSystem::AddNavigationBoundsUpdateRequest(const FNavigationBoundsUpdateRequest& UpdateRequest)
{
	int32 ExistingIdx = PendingNavBoundsUpdates.IndexOfByPredicate([&](const FNavigationBoundsUpdateRequest& Element) {
		return UpdateRequest.NavBounds.UniqueID == Element.NavBounds.UniqueID;
	});

	if (ExistingIdx != INDEX_NONE)
	{
		// catch the case where the bounds was removed and immediately re-added with the same bounds as before
		// in that case, we can cancel any update at all
		bool bCanCancelUpdate = false;
		if (PendingNavBoundsUpdates[ExistingIdx].UpdateRequest == FNavigationBoundsUpdateRequest::Removed && UpdateRequest.UpdateRequest == FNavigationBoundsUpdateRequest::Added)
		{
			for (TSet<FNavigationBounds>::TConstIterator It(RegisteredNavBounds); It; ++It)
			{
				if (*It == UpdateRequest.NavBounds)
				{
					bCanCancelUpdate = true;
					break;
				}
			}
		}
		if (bCanCancelUpdate)
		{
			PendingNavBoundsUpdates.RemoveAt(ExistingIdx);
		}
		else
		{
			// Overwrite any previous updates
			PendingNavBoundsUpdates[ExistingIdx] = UpdateRequest;
		}
	}
	else
	{
		PendingNavBoundsUpdates.Add(UpdateRequest);
	}
}

void UNavigationSystem::PerformNavigationBoundsUpdate(const TArray<FNavigationBoundsUpdateRequest>& UpdateRequests)
{
	if (NavDataSet.Num() == 0)
	{
		//TODO: will hitch when user places first navigation volume in the world 
		
		if (NavDataRegistrationQueue.Num() > 0)
		{
			ProcessRegistrationCandidates();
		}

		if (NavDataSet.Num() == 0)
		{
			SpawnMissingNavigationData();
			ProcessRegistrationCandidates();
		}
				
		ConditionalPopulateNavOctree();
	}
	
	// Create list of areas that needs to be updated
	TArray<FBox> UpdatedAreas;
	for (const FNavigationBoundsUpdateRequest& Request : UpdateRequests)
	{
		FSetElementId ExistingElementId = RegisteredNavBounds.FindId(Request.NavBounds);

		switch (Request.UpdateRequest)
		{
		case FNavigationBoundsUpdateRequest::Removed:
			{
				if (ExistingElementId.IsValidId())
				{
					UpdatedAreas.Add(RegisteredNavBounds[ExistingElementId].AreaBox);
					RegisteredNavBounds.Remove(ExistingElementId);
				}
			}
			break;

		case FNavigationBoundsUpdateRequest::Added:
		case FNavigationBoundsUpdateRequest::Updated:
			{
				if (ExistingElementId.IsValidId())
				{
					const FBox ExistingBox = RegisteredNavBounds[ExistingElementId].AreaBox;
					const bool bSameArea = (Request.NavBounds.AreaBox == ExistingBox);
					if (!bSameArea)
					{
						UpdatedAreas.Add(ExistingBox);
					}

					// always assign new bounds data, it may have different properties (like supported agents)
					RegisteredNavBounds[ExistingElementId] = Request.NavBounds;
				}
				else
				{
					ExistingElementId = RegisteredNavBounds.Add(Request.NavBounds);
				}

				UpdatedAreas.Add(Request.NavBounds.AreaBox);
			}

			break;
		}
	}

	if (!IsNavigationBuildingLocked())
	{
		if (UpdatedAreas.Num())
		{
			for (ANavigationData* NavData : NavDataSet)
			{
				if (NavData)
				{
					NavData->OnNavigationBoundsChanged();	
				}
			}
		}
				
		// Propagate to generators areas that needs to be updated
		AddDirtyAreas(UpdatedAreas, ENavigationDirtyFlag::All | ENavigationDirtyFlag::NavigationBounds);
	}
}

void UNavigationSystem::GatherNavigationBounds()
{
	// Gather all available navigation bounds
	RegisteredNavBounds.Empty();
	for (TActorIterator<ANavMeshBoundsVolume> It(GetWorld()); It; ++It)
	{
		ANavMeshBoundsVolume* V = (*It);
		if (V != nullptr && !V->IsPendingKill())
		{
			FNavigationBounds NavBounds;
			NavBounds.UniqueID = V->GetUniqueID();
			NavBounds.AreaBox = V->GetComponentsBoundingBox(true);
			NavBounds.Level = V->GetLevel();
			NavBounds.SupportedAgents = V->SupportedAgents;
			RegisteredNavBounds.Add(NavBounds);
		}
	}
}

void UNavigationSystem::Build()
{
	DiscardNavigationDataChunks(GetWorld());

	const bool bHasWork = IsThereAnywhereToBuildNavigation();
	const bool bLockedIgnoreEditor = (NavBuildingLockFlags & ~ENavigationBuildLock::NoUpdateInEditor) != 0;
	if (!bHasWork || bLockedIgnoreEditor)
	{
		return;
	}

	const double BuildStartTime = FPlatformTime::Seconds();

	SpawnMissingNavigationData();

	// make sure freshly created navigation instances are registered before we try to build them
	ProcessRegistrationCandidates();

	// and now iterate through all registered and just start building them
	RebuildAll();

	// Block until build is finished
	for (ANavigationData* NavData : NavDataSet)
	{
		if (NavData)
		{
			NavData->EnsureBuildCompletion();
		}
	}

	UE_LOG(LogNavigation, Display, TEXT("UNavigationSystem::Build total execution time: %.5f"), float(FPlatformTime::Seconds() - BuildStartTime));
}

void UNavigationSystem::SpawnMissingNavigationData()
{
	DoInitialSetup();

	const int32 SupportedAgentsCount = SupportedAgents.Num();
	check(SupportedAgentsCount >= 0);
	
	// Bit array might be a bit of an overkill here, but this function will be called very rarely
	TBitArray<> AlreadyInstantiated(false, SupportedAgentsCount);
	uint8 NumberFound = 0;
	UWorld* NavWorld = GetWorld();

	// 1. check whether any of required navigation data has already been instantiated
	for (TActorIterator<ANavigationData> It(NavWorld); It && NumberFound < SupportedAgentsCount; ++It)
	{
		ANavigationData* Nav = (*It);
		if (Nav != NULL && Nav->GetTypedOuter<UWorld>() == NavWorld && Nav->IsPendingKill() == false)
		{
			// find out which one it is
			for (int32 AgentIndex = 0; AgentIndex < SupportedAgentsCount; ++AgentIndex)
			{
				if (AlreadyInstantiated[AgentIndex] == true)
				{
					// already present, skip
					continue;
				}

				if (Nav->GetClass() == SupportedAgents[AgentIndex].NavigationDataClass && Nav->DoesSupportAgent(SupportedAgents[AgentIndex]) == true)
				{
					AlreadyInstantiated[AgentIndex] = true;
					++NumberFound;
					break;
				}
			}				
		}
	}

	// 2. for any not already instantiated navigation data call creator functions
	if (NumberFound < SupportedAgentsCount)
	{
		for (int32 AgentIndex = 0; AgentIndex < SupportedAgentsCount; ++AgentIndex)
		{
			const FNavDataConfig& NavConfig = SupportedAgents[AgentIndex];
			if (AlreadyInstantiated[AgentIndex] == false && NavConfig.NavigationDataClass != nullptr)
			{
				bool bHandled = false;

				const ANavigationData* NavDataCDO = NavConfig.NavigationDataClass->GetDefaultObject<ANavigationData>();
				if (NavDataCDO == nullptr || !NavDataCDO->CanSpawnOnRebuild())
				{
					continue;
				}

				if (NavWorld->WorldType != EWorldType::Editor && NavDataCDO->GetRuntimeGenerationMode() == ERuntimeGenerationType::Static)
				{
					// if we're not in the editor, and specified navigation class is configured 
					// to be static, then we don't want to create an instance					
					UE_LOG(LogNavigation, Log, TEXT("Not spawning navigation data for %s since indivated NavigationData type is not configured for dynamic generation")
						, *NavConfig.Name.ToString());
					continue;
				}

				ANavigationData* Instance = CreateNavigationDataInstance(NavConfig);
				if (Instance != NULL)
				{
					RequestRegistration(Instance);
				}
				else
				{
					UE_LOG(LogNavigation, Warning, TEXT("Was not able to create navigation data for SupportedAgent[%d]: %s"), AgentIndex, *NavConfig.Name.ToString());
				}
			}
		}

		ProcessRegistrationCandidates();
	}
	
	if (MainNavData == NULL || MainNavData->IsPendingKill())
	{
		// update 
		MainNavData = GetMainNavData(FNavigationSystem::DontCreate);
	}

	UpdateAbstractNavData();
}

ANavigationData* UNavigationSystem::CreateNavigationDataInstance(const FNavDataConfig& NavConfig)
{
	TSubclassOf<ANavigationData> NavDataClass = NavConfig.NavigationDataClass;
	UWorld* World = GetWorld();
	check(World);

	FActorSpawnParameters SpawnInfo;
	SpawnInfo.OverrideLevel = World->PersistentLevel;
	ANavigationData* Instance = World->SpawnActor<ANavigationData>(*NavDataClass, SpawnInfo);

	if (Instance != NULL)
	{
		Instance->SetConfig(NavConfig);
		if (NavConfig.Name != NAME_None)
		{
			FString StrName = FString::Printf(TEXT("%s-%s"), *(Instance->GetFName().GetPlainNameString()), *(NavConfig.Name.ToString()));
			// temporary solution to make sure we don't try to change name while there's already
			// an object with this name
			UObject* ExistingObject = StaticFindObject(/*Class=*/ NULL, Instance->GetOuter(), *StrName, true);
			if (ExistingObject != NULL)
			{
				ExistingObject->Rename(NULL, NULL, REN_DontCreateRedirectors | REN_ForceGlobalUnique | REN_DoNotDirty | REN_NonTransactional);
			}

			// Set descriptive name
			Instance->Rename(*StrName, NULL, REN_DoNotDirty);
#if WITH_EDITOR
<<<<<<< HEAD
			if (GIsEditor == true && World->IsPlayInEditor() == false)
=======
			if (World->WorldType == EWorldType::Editor)
>>>>>>> 73f66985
			{
				const bool bMarkDirty = false;
				Instance->SetActorLabel(StrName, bMarkDirty);
			}
#endif // WITH_EDITOR
		}
	}

	return Instance;
}

void UNavigationSystem::OnPIEStart()
{
	// Do not tick async build for editor world while PIE is active
	bAsyncBuildPaused = true;
}

void UNavigationSystem::OnPIEEnd()
{
	bAsyncBuildPaused = false;
}

void UNavigationSystem::RemoveNavigationBuildLock(uint8 Flags, bool bSkipRebuildInEditor)
{
	const bool bWasLocked = IsNavigationBuildingLocked();

	NavBuildingLockFlags &= ~Flags;

	const bool bIsLocked = IsNavigationBuildingLocked();
	const bool bSkipRebuild = (OperationMode == FNavigationSystemRunMode::EditorMode) && bSkipRebuildInEditor;
	if (bWasLocked && !bIsLocked && !bSkipRebuild)
	{
		RebuildAll();
	}
}

void UNavigationSystem::RebuildAll()
{
	const bool bIsInGame = GetWorld()->IsGameWorld();
	
	GatherNavigationBounds();

	// make sure that octree is up to date
	for (TSet<FNavigationDirtyElement>::TIterator It(PendingOctreeUpdates); It; ++It)
	{
		AddElementToNavOctree(*It);
	}
	PendingOctreeUpdates.Empty(32);

	// discard all pending dirty areas, we are going to rebuild navmesh anyway 
	DirtyAreas.Reset();
	PendingNavBoundsUpdates.Reset();
	
	// 
	for (int32 NavDataIndex = 0; NavDataIndex < NavDataSet.Num(); ++NavDataIndex)
	{
		ANavigationData* NavData = NavDataSet[NavDataIndex];
				
		if (NavData && (!bIsInGame || NavData->SupportsRuntimeGeneration()))
		{
			NavData->RebuildAll();
		}
	}
}

bool UNavigationSystem::IsNavigationBuildInProgress(bool bCheckDirtyToo)
{
	bool bRet = false;

	if (NavDataSet.Num() == 0)
	{
		// update nav data. If none found this is the place to create one
		GetMainNavData(FNavigationSystem::DontCreate);
	}
	
	for (int32 NavDataIndex = 0; NavDataIndex < NavDataSet.Num(); ++NavDataIndex)
	{
		ANavigationData* NavData = NavDataSet[NavDataIndex];
		if (NavData != NULL && NavData->GetGenerator() != NULL 
			&& NavData->GetGenerator()->IsBuildInProgress(bCheckDirtyToo) == true)
		{
			bRet = true;
			break;
		}
	}

	return bRet;
}

void UNavigationSystem::OnNavigationGenerationFinished(ANavigationData& NavData)
{
	OnNavigationGenerationFinishedDelegate.Broadcast(&NavData);
}

int32 UNavigationSystem::GetNumRemainingBuildTasks() const
{
	int32 NumTasks = 0;
	
	for (ANavigationData* NavData : NavDataSet)
	{
		if (NavData && NavData->GetGenerator())
		{
			NumTasks+= NavData->GetGenerator()->GetNumRemaningBuildTasks();
		}
	}
	
	return NumTasks;
}

int32 UNavigationSystem::GetNumRunningBuildTasks() const 
{
	int32 NumTasks = 0;
	
	for (ANavigationData* NavData : NavDataSet)
	{
		if (NavData && NavData->GetGenerator())
		{
			NumTasks+= NavData->GetGenerator()->GetNumRunningBuildTasks();
		}
	}
	
	return NumTasks;
}

void UNavigationSystem::OnLevelAddedToWorld(ULevel* InLevel, UWorld* InWorld)
{
	if (InWorld == GetWorld())
	{
		AddLevelCollisionToOctree(InLevel);

		if (!InLevel->IsPersistentLevel())
		{
			for (ANavigationData* NavData : NavDataSet)
			{
				if (NavData)
				{
					NavData->OnStreamingLevelAdded(InLevel, InWorld);
				}
			}
		}
	}
}

void UNavigationSystem::OnLevelRemovedFromWorld(ULevel* InLevel, UWorld* InWorld)
{
	if (InWorld == GetWorld())
	{
		RemoveLevelCollisionFromOctree(InLevel);

		if (InLevel && !InLevel->IsPersistentLevel())
		{
			for (int32 DataIndex = NavDataSet.Num() - 1; DataIndex >= 0; --DataIndex)
			{		
				ANavigationData* NavData = NavDataSet[DataIndex];
				if (NavData)
				{
					if (NavData->GetLevel() != InLevel)
					{
						NavData->OnStreamingLevelRemoved(InLevel, InWorld);
					}
					else
					{
						NavDataSet.RemoveAt(DataIndex, 1, /*bAllowShrinking=*/false);
					}
				}
			}
		}
	}
}

void UNavigationSystem::AddLevelCollisionToOctree(ULevel* Level)
{
#if WITH_RECAST
	if (Level && NavOctree.IsValid() &&
		NavOctree->GetNavGeometryStoringMode() == FNavigationOctree::StoreNavGeometry)
	{
		const TArray<FVector>* LevelGeom = Level->GetStaticNavigableGeometry();
		const FOctreeElementId* ElementId = GetObjectsNavOctreeId(Level);

		if (!ElementId && LevelGeom && LevelGeom->Num() > 0)
		{
			FNavigationOctreeElement BSPElem(*Level);
			FRecastNavMeshGenerator::ExportVertexSoupGeometry(*LevelGeom, *BSPElem.Data);

			const auto& Bounds = BSPElem.Data->Bounds;
			if (!Bounds.GetExtent().IsNearlyZero())
			{
				NavOctree->AddNode(Level, NULL, Bounds, BSPElem);
				AddDirtyArea(Bounds, ENavigationDirtyFlag::All);

				UE_LOG(LogNavOctree, Log, TEXT("ADD %s"), *GetNameSafe(Level));
			}
		}
	}
#endif// WITH_RECAST
}

void UNavigationSystem::RemoveLevelCollisionFromOctree(ULevel* Level)
{
	if (Level && NavOctree.IsValid())
	{
		const FOctreeElementId* ElementId = GetObjectsNavOctreeId(Level);
		UE_LOG(LogNavOctree, Log, TEXT("UNREG %s %s"), *GetNameSafe(Level), ElementId ? TEXT("[exists]") : TEXT(""));

		if (ElementId != NULL)
		{
			if (NavOctree->IsValidElementId(*ElementId))
			{
				// mark area occupied by given actor as dirty
				FNavigationOctreeElement& ElementData = NavOctree->GetElementById(*ElementId);
				AddDirtyArea(ElementData.Bounds.GetBox(), ENavigationDirtyFlag::All);
			}

			NavOctree->RemoveNode(*ElementId);
			RemoveObjectsNavOctreeId(Level);
		}
	}
}

void UNavigationSystem::OnPostLoadMap()
{
	UE_LOG(LogNavigation, Log, TEXT("UNavigationSystem::OnPostLoadMap"));

	// if map has been loaded and there are some navigation bounds volumes 
	// then create appropriate navigation structured
	ANavigationData* NavData = GetMainNavData(FNavigationSystem::DontCreate);

	// Do this if there's currently no navigation
	if (NavData == NULL && bAutoCreateNavigationData == true && IsThereAnywhereToBuildNavigation() == true)
	{
		NavData = GetMainNavData(FNavigationSystem::Create);
	}
}

#if WITH_EDITOR
void UNavigationSystem::OnActorMoved(AActor* Actor)
{
	if (Cast<ANavMeshBoundsVolume>(Actor) != NULL)
	{
		OnNavigationBoundsUpdated((ANavMeshBoundsVolume*)Actor);
	}
}
#endif // WITH_EDITOR

void UNavigationSystem::OnNavigationDirtied(const FBox& Bounds)
{
	AddDirtyArea(Bounds, ENavigationDirtyFlag::All);
}

#if WITH_HOT_RELOAD
void UNavigationSystem::OnHotReload(bool bWasTriggeredAutomatically)
{
	if (RequiresNavOctree() && NavOctree.IsValid() == false)
	{
		ConditionalPopulateNavOctree();

		if (bInitialBuildingLocked)
		{
			RemoveNavigationBuildLock(ENavigationBuildLock::InitialLock, /*bSkipRebuildInEditor=*/true);
		}
	}
}
#endif // WITH_HOT_RELOAD

void UNavigationSystem::CleanUp(ECleanupMode Mode)
{
	UE_LOG(LogNavigation, Log, TEXT("UNavigationSystem::CleanUp"));

#if WITH_EDITOR
	if (GIsEditor && GEngine)
	{
		GEngine->OnActorMoved().RemoveAll(this);
	}
#endif // WITH_EDITOR

	FCoreUObjectDelegates::PostLoadMap.RemoveAll(this);
	UNavigationSystem::NavigationDirtyEvent.RemoveAll(this);
	FWorldDelegates::LevelAddedToWorld.RemoveAll(this);
	FWorldDelegates::LevelRemovedFromWorld.RemoveAll(this);

#if WITH_HOT_RELOAD
	IHotReloadInterface& HotReloadSupport = FModuleManager::LoadModuleChecked<IHotReloadInterface>("HotReload");
	HotReloadSupport.OnHotReload().Remove(HotReloadDelegateHandle);
#endif

	DestroyNavOctree();
	
	SetCrowdManager(NULL);

	NavDataSet.Reset();

	// reset unique link Id for new map
	const UWorld* MyWorld = (Mode == ECleanupMode::CleanupWithWorld) ? GetWorld() : NULL;
	if (MyWorld && (MyWorld->WorldType == EWorldType::Game || MyWorld->WorldType == EWorldType::Editor))
	{
		INavLinkCustomInterface::NextUniqueId = 1;
	}
}

void UNavigationSystem::DestroyNavOctree()
{
	if (NavOctree.IsValid())
	{
		NavOctree->Destroy();
		NavOctree = NULL;
	}

	ObjectToOctreeId.Empty();
}

bool UNavigationSystem::RequiresNavOctree() const
{
	UWorld* World = GetWorld();
	check(World);
	
	// We always require navoctree in editor worlds
	if (!World->IsGameWorld())
	{
		return true;
	}
		
	for (ANavigationData* NavData : NavDataSet)
	{
		if (NavData && NavData->SupportsRuntimeGeneration())
		{
			return true;
		}
	}
	
	return false;
}

ERuntimeGenerationType UNavigationSystem::GetRuntimeGenerationType() const
{
	UWorld* World = GetWorld();
	check(World);
	
	// We always use ERuntimeGenerationType::Dynamic in editor worlds
	if (!World->IsGameWorld())
	{
		return ERuntimeGenerationType::Dynamic;
	}
	
	ERuntimeGenerationType RuntimeGenerationType = ERuntimeGenerationType::Static;

	for (ANavigationData* NavData : NavDataSet)
	{
		if (NavData && NavData->GetRuntimeGenerationMode() > RuntimeGenerationType)
		{
			RuntimeGenerationType = NavData->GetRuntimeGenerationMode();
		}
	}
	
	return RuntimeGenerationType;
}

void UNavigationSystem::DiscardNavigationDataChunks(UWorld* InWorld)
{
	check(InWorld);
	const auto& Levels = InWorld->GetLevels();
	for (ULevel* Level : Levels)
	{
		for (UNavigationDataChunk* NavChunk : Level->NavDataChunks)
		{
			if (NavChunk != nullptr)
			{
				NavChunk->MarkPendingKill();
			}
		}
		Level->NavDataChunks.Empty();
	}
}

//----------------------------------------------------------------------//
// Blueprint functions
//----------------------------------------------------------------------//
UNavigationSystem* UNavigationSystem::GetNavigationSystem(UObject* WorldContext)
{
	return GetCurrent(WorldContext);
}

FVector UNavigationSystem::ProjectPointToNavigation(UObject* WorldContextObject, const FVector& Point, ANavigationData* NavData, TSubclassOf<UNavigationQueryFilter> FilterClass, const FVector QueryExtent)
{
	FNavLocation ProjectedPoint(Point);

	UWorld* World = GEngine->GetWorldFromContextObject( WorldContextObject );
	UNavigationSystem* NavSys = UNavigationSystem::GetCurrent(World);
	if (NavSys)
	{
		ANavigationData* UseNavData = NavData ? NavData : NavSys->GetMainNavData(FNavigationSystem::DontCreate);
		if (UseNavData)
		{
			NavSys->ProjectPointToNavigation(Point, ProjectedPoint, QueryExtent.IsNearlyZero() ? INVALID_NAVEXTENT : QueryExtent, UseNavData, UNavigationQueryFilter::GetQueryFilter(*UseNavData, FilterClass));
		}
	}

	return ProjectedPoint.Location;
}

FVector UNavigationSystem::GetRandomPoint(UObject* WorldContextObject, ANavigationData* NavData, TSubclassOf<UNavigationQueryFilter> FilterClass)
{
	FNavLocation RandomPoint;

	UWorld* World = GEngine->GetWorldFromContextObject( WorldContextObject );
	UNavigationSystem* NavSys = UNavigationSystem::GetCurrent(World);
	if (NavSys)
	{
		ANavigationData* UseNavData = NavData ? NavData : NavSys->GetMainNavData(FNavigationSystem::DontCreate);
		if (UseNavData)
		{
			NavSys->GetRandomPoint(RandomPoint, UseNavData, UNavigationQueryFilter::GetQueryFilter(*UseNavData, FilterClass));
		}
	}

	return RandomPoint.Location;
}

FVector UNavigationSystem::GetRandomReachablePointInRadius(UObject* WorldContext, const FVector& Origin, float Radius, ANavigationData* NavData, TSubclassOf<UNavigationQueryFilter> FilterClass)
{
	FNavLocation RandomPoint;

	UWorld* World = GEngine->GetWorldFromContextObject(WorldContext);
	UNavigationSystem* NavSys = UNavigationSystem::GetCurrent(World);
	if (NavSys)
	{
		ANavigationData* UseNavData = NavData ? NavData : NavSys->GetMainNavData(FNavigationSystem::DontCreate);
		if (UseNavData)
		{
			NavSys->GetRandomReachablePointInRadius(Origin, Radius, RandomPoint, UseNavData, UNavigationQueryFilter::GetQueryFilter(*UseNavData, FilterClass));
		}
	}

	return RandomPoint.Location;
}

FVector UNavigationSystem::GetRandomPointInNavigableRadius(UObject* WorldContext, const FVector& Origin, float Radius, ANavigationData* NavData, TSubclassOf<UNavigationQueryFilter> FilterClass)
{
	FNavLocation RandomPoint;

	UWorld* World = GEngine->GetWorldFromContextObject(WorldContext);
	UNavigationSystem* NavSys = UNavigationSystem::GetCurrent(World);
	if (NavSys)
	{
		ANavigationData* UseNavData = NavData ? NavData : NavSys->GetMainNavData(FNavigationSystem::DontCreate);
		if (UseNavData)
		{
			NavSys->GetRandomPointInNavigableRadius(Origin, Radius, RandomPoint, UseNavData, UNavigationQueryFilter::GetQueryFilter(*UseNavData, FilterClass));
		}
	}

	return RandomPoint.Location;
}

ENavigationQueryResult::Type UNavigationSystem::GetPathCost(UObject* WorldContextObject, const FVector& PathStart, const FVector& PathEnd, float& OutPathCost, ANavigationData* NavData, TSubclassOf<UNavigationQueryFilter> FilterClass)
{
	UWorld* World = GEngine->GetWorldFromContextObject( WorldContextObject );
	UNavigationSystem* NavSys = UNavigationSystem::GetCurrent(World);
	if (NavSys)
	{
		ANavigationData* UseNavData = NavData ? NavData : NavSys->GetMainNavData(FNavigationSystem::DontCreate);
		if (UseNavData)
		{
			return NavSys->GetPathCost(PathStart, PathEnd, OutPathCost, UseNavData, UNavigationQueryFilter::GetQueryFilter(*UseNavData, FilterClass));
		}
	}

	return ENavigationQueryResult::Error;
}

ENavigationQueryResult::Type UNavigationSystem::GetPathLength(UObject* WorldContextObject, const FVector& PathStart, const FVector& PathEnd, float& OutPathLength, ANavigationData* NavData, TSubclassOf<UNavigationQueryFilter> FilterClass)
{
	float PathLength = 0.f;

	UWorld* World = GEngine->GetWorldFromContextObject( WorldContextObject );
	UNavigationSystem* NavSys = UNavigationSystem::GetCurrent(World);
	if (NavSys)
	{
		ANavigationData* UseNavData = NavData ? NavData : NavSys->GetMainNavData(FNavigationSystem::DontCreate);
		if (UseNavData)
		{
			return NavSys->GetPathLength(PathStart, PathEnd, OutPathLength, UseNavData, UNavigationQueryFilter::GetQueryFilter(*UseNavData, FilterClass));
		}
	}

	return ENavigationQueryResult::Error;
}

bool UNavigationSystem::IsNavigationBeingBuilt(UObject* WorldContextObject)
{
	UWorld* World = GEngine->GetWorldFromContextObject(WorldContextObject);
	UNavigationSystem* NavSys = UNavigationSystem::GetCurrent(World);
	
	if (NavSys && !NavSys->IsNavigationBuildingPermanentlyLocked())
	{
		return NavSys->HasDirtyAreasQueued() || NavSys->IsNavigationBuildInProgress();
	}

	return false;
}

//----------------------------------------------------------------------//
// HACKS!!!
//----------------------------------------------------------------------//
bool UNavigationSystem::ShouldGeneratorRun(const FNavDataGenerator* Generator) const
{
	if (Generator != NULL)
	{
		for (int32 NavDataIndex = 0; NavDataIndex < NavDataSet.Num(); ++NavDataIndex)
		{
			ANavigationData* NavData = NavDataSet[NavDataIndex];
			if (NavData != NULL && NavData->GetGenerator() == Generator)
			{
				return true;
			}
		}
	}

	return false;
}

bool UNavigationSystem::HandleCycleNavDrawnCommand( const TCHAR* Cmd, FOutputDevice& Ar )
{
	CycleNavigationDataDrawn();

	return true;
}

bool UNavigationSystem::HandleCountNavMemCommand( const TCHAR* Cmd, FOutputDevice& Ar )
{
	for (int32 NavDataIndex = 0; NavDataIndex < NavDataSet.Num(); ++NavDataIndex)
	{
		ANavigationData* NavData = NavDataSet[NavDataIndex];
		if (NavData != NULL)
		{
			NavData->LogMemUsed();
		}
	}
	return true;
}

//----------------------------------------------------------------------//
// Commands
//----------------------------------------------------------------------//
bool FNavigationSystemExec::Exec( UWorld* InWorld, const TCHAR* Cmd, FOutputDevice& Ar )
{
	if (InWorld == NULL || InWorld->GetNavigationSystem() == NULL)
	{
		return false;
	}

	UNavigationSystem*  NavSys = InWorld->GetNavigationSystem();

	if (NavSys->NavDataSet.Num() > 0)
	{
		if (FParse::Command(&Cmd, TEXT("CYCLENAVDRAWN")))
		{
			NavSys->HandleCycleNavDrawnCommand( Cmd, Ar );
			// not returning true to enable all navigation systems to cycle their own data
			return false;
		}
		else if (FParse::Command(&Cmd, TEXT("CountNavMem")))
		{
			NavSys->HandleCountNavMemCommand( Cmd, Ar );
			return false;
		}
	}

	return false;
}

void UNavigationSystem::CycleNavigationDataDrawn()
{
	++CurrentlyDrawnNavDataIndex;
	if (CurrentlyDrawnNavDataIndex >= NavDataSet.Num())
	{
		CurrentlyDrawnNavDataIndex = INDEX_NONE;
	}

	for (int32 NavDataIndex = 0; NavDataIndex < NavDataSet.Num(); ++NavDataIndex)
	{
		ANavigationData* NavData = NavDataSet[NavDataIndex];
		if (NavData != NULL)
		{
			const bool bNewEnabledDrawing = (CurrentlyDrawnNavDataIndex == INDEX_NONE) || (NavDataIndex == CurrentlyDrawnNavDataIndex);
			NavData->SetNavRenderingEnabled(bNewEnabledDrawing);
		}
	}
}

bool UNavigationSystem::IsNavigationDirty() const
{
	for (int32 NavDataIndex=0; NavDataIndex < NavDataSet.Num(); ++NavDataIndex)
	{
		if (NavDataSet[NavDataIndex] && NavDataSet[NavDataIndex]->NeedsRebuild())
		{
			return true;
		}
	}

	return false;
}

bool UNavigationSystem::CanRebuildDirtyNavigation() const
{
	const bool bIsInGame = GetWorld()->IsGameWorld();

	for (int32 NavDataIndex = 0; NavDataIndex < NavDataSet.Num(); ++NavDataIndex)
	{
		const bool bIsDirty = NavDataSet[NavDataIndex]->NeedsRebuild();
		const bool bCanRebuild = !bIsInGame || NavDataSet[NavDataIndex]->SupportsRuntimeGeneration();

		if (bIsDirty && !bCanRebuild)
		{
			return false;
		}
	}

	return true;
}

bool UNavigationSystem::DoesPathIntersectBox(const FNavigationPath* Path, const FBox& Box, uint32 StartingIndex, FVector* AgentExtent)
{
	return Path != NULL && Path->DoesIntersectBox(Box, StartingIndex, NULL, AgentExtent);
}

bool UNavigationSystem::DoesPathIntersectBox(const FNavigationPath* Path, const FBox& Box, const FVector& AgentLocation, uint32 StartingIndex, FVector* AgentExtent)
{
	return Path != NULL && Path->DoesIntersectBox(Box, AgentLocation, StartingIndex, NULL, AgentExtent);
}

void UNavigationSystem::SetMaxSimultaneousTileGenerationJobsCount(int32 MaxNumberOfJobs)
{
#if WITH_RECAST
	for (auto NavigationData : NavDataSet)
	{
		ARecastNavMesh* RecastNavMesh = Cast<ARecastNavMesh>(NavigationData);
		if (RecastNavMesh)
		{
			RecastNavMesh->SetMaxSimultaneousTileGenerationJobsCount(MaxNumberOfJobs);
		}
	}
#endif
}

void UNavigationSystem::ResetMaxSimultaneousTileGenerationJobsCount()
{
#if WITH_RECAST
	for (auto NavigationData : NavDataSet)
	{
		ARecastNavMesh* RecastNavMesh = Cast<ARecastNavMesh>(NavigationData);
		if (RecastNavMesh)
		{
			const ARecastNavMesh* CDO = RecastNavMesh->GetClass()->GetDefaultObject<ARecastNavMesh>();
			RecastNavMesh->SetMaxSimultaneousTileGenerationJobsCount(CDO->MaxSimultaneousTileGenerationJobsCount);
		}
	}
#endif
}

//----------------------------------------------------------------------//
// Active tiles
//----------------------------------------------------------------------//

void UNavigationSystem::RegisterNavigationInvoker(AActor& Invoker, float TileGenerationRadius, float TileRemovalRadius)
{
	UWorld* World = Invoker.GetWorld();

	if (World && Cast<UNavigationSystem>(World->GetNavigationSystem()))
	{
		((UNavigationSystem*)(World->GetNavigationSystem()))->RegisterInvoker(Invoker, TileGenerationRadius, TileRemovalRadius);
	}
}

void UNavigationSystem::UnregisterNavigationInvoker(AActor& Invoker)
{
	UWorld* World = Invoker.GetWorld();

	if (World && Cast<UNavigationSystem>(World->GetNavigationSystem()))
	{
		((UNavigationSystem*)(World->GetNavigationSystem()))->UnregisterInvoker(Invoker);
	}
}

void UNavigationSystem::SetGeometryGatheringMode(ENavDataGatheringModeConfig NewMode)
{
	DataGatheringMode = NewMode;
	if (NavOctree.IsValid())
	{
		NavOctree->SetDataGatheringMode(DataGatheringMode);
	}
}

void UNavigationSystem::RegisterInvoker(AActor& Invoker, float TileGenerationRadius, float TileRemovalRadius)
{
	UE_CVLOG(bGenerateNavigationOnlyAroundNavigationInvokers == false, this, LogNavigation, Warning
		, TEXT("Trying to register %s as enforcer, but NavigationSystem is not set up for enforcer-centric generation. See GenerateNavigationOnlyAroundNavigationInvokers in NavigationSystem's properties")
		, *Invoker.GetName());

	TileGenerationRadius = FMath::Clamp(TileGenerationRadius, 0.f, BIG_NUMBER);
	TileRemovalRadius = FMath::Clamp(TileRemovalRadius, TileGenerationRadius, BIG_NUMBER);

	FNavigationInvoker& Data = Invokers.FindOrAdd(&Invoker);
	Data.Actor = &Invoker;
	Data.GenerationRadius = TileGenerationRadius;
	Data.RemovalRadius = TileRemovalRadius;

	UE_VLOG_CYLINDER(this, LogNavigation, Log, Invoker.GetActorLocation(), Invoker.GetActorLocation() + FVector(0, 0, 20), TileGenerationRadius, FColorList::LimeGreen
		, TEXT("%s %.0f %.0f"), *Invoker.GetName(), TileGenerationRadius, TileRemovalRadius);
	UE_VLOG_CYLINDER(this, LogNavigation, Log, Invoker.GetActorLocation(), Invoker.GetActorLocation() + FVector(0, 0, 20), TileRemovalRadius, FColorList::IndianRed, TEXT(""));
}

void UNavigationSystem::UnregisterInvoker(AActor& Invoker)
{
	UE_VLOG(this, LogNavigation, Log, TEXT("Removing %s from enforcers list"), *Invoker.GetName());
	Invokers.Remove(&Invoker);
}

void UNavigationSystem::UpdateInvokers()
{
	UWorld* World = GetWorld();
	const float CurrentTime = World->GetTimeSeconds();
	if (CurrentTime >= NextInvokersUpdateTime)
	{
		TArray<FNavigationInvokerRaw> InvokerLocations;

		if (Invokers.Num() > 0)
		{
			QUICK_SCOPE_CYCLE_COUNTER(STAT_NavSys_Clusterize);

			const double StartTime = FPlatformTime::Seconds();

			InvokerLocations.Reserve(Invokers.Num());

			for (auto ItemIterator = Invokers.CreateIterator(); ItemIterator; ++ItemIterator)
			{
				AActor* Actor = ItemIterator->Value.Actor.Get();
				if (Actor != nullptr
#if WITH_EDITOR
					// Would like to ignore objects in transactional buffer here, but there's no flag for it
					//&& (GIsEditor == false || Item.Actor->HasAnyFlags(RF_Transactional | RF_PendingKill) == false)
#endif //WITH_EDITOR
					)
				{
					InvokerLocations.Add(FNavigationInvokerRaw(Actor->GetActorLocation(), ItemIterator->Value.GenerationRadius, ItemIterator->Value.RemovalRadius));
				}
				else
				{
					ItemIterator.RemoveCurrent();
				}
			}

#if ENABLE_VISUAL_LOG
			const double CachingFinishTime = FPlatformTime::Seconds();
			UE_VLOG(this, LogNavigation, Log, TEXT("Caching time %fms"), (CachingFinishTime - StartTime) * 1000);

			for (const auto& InvokerData : InvokerLocations)
			{
				UE_VLOG_CYLINDER(this, LogNavigation, Log, InvokerData.Location, InvokerData.Location + FVector(0, 0, 20), InvokerData.RadiusMax, FColorList::Blue, TEXT(""));
				UE_VLOG_CYLINDER(this, LogNavigation, Log, InvokerData.Location, InvokerData.Location + FVector(0, 0, 20), InvokerData.RadiusMin, FColorList::CadetBlue, TEXT(""));
			}
#endif // ENABLE_VISUAL_LOG
		}

#if WITH_RECAST
		const double UpdateStartTime = FPlatformTime::Seconds();
		for (TActorIterator<ARecastNavMesh> It(GetWorld()); It; ++It)
		{
			It->UpdateActiveTiles(InvokerLocations);
		}
		const double UpdateEndTime = FPlatformTime::Seconds();
		UE_VLOG(this, LogNavigation, Log, TEXT("Marking tiles to update %fms (%d invokers)"), (UpdateEndTime - UpdateStartTime) * 1000, InvokerLocations.Num());
#endif

		// once per second
		NextInvokersUpdateTime = CurrentTime + ActiveTilesUpdateInterval;
	}
}

void UNavigationSystem::RegisterNavigationInvoker(AActor* Invoker, float TileGenerationRadius, float TileRemovalRadius)
{
	if (Invoker != nullptr)
	{
		RegisterInvoker(*Invoker, TileGenerationRadius, TileRemovalRadius);
	}
}

void UNavigationSystem::UnregisterNavigationInvoker(AActor* Invoker)
{
	if (Invoker != nullptr)
	{
		UnregisterInvoker(*Invoker);
	}
}

//----------------------------------------------------------------------//
// DEPRECATED
//----------------------------------------------------------------------//
void UNavigationSystem::RegisterCustomLink(INavLinkCustomInterface* CustomLink)
{
	if (CustomLink)
	{
		RegisterCustomLink(*CustomLink);
	}
}

void UNavigationSystem::UnregisterCustomLink(INavLinkCustomInterface* CustomLink)
{
	if (CustomLink)
	{
		UnregisterCustomLink(*CustomLink);
	}
}

FVector UNavigationSystem::GetRandomPointInRadius(UObject* WorldContextObject, const FVector& Origin, float Radius, ANavigationData* NavData, TSubclassOf<UNavigationQueryFilter> FilterClass)
{
	return UNavigationSystem::GetRandomReachablePointInRadius(WorldContextObject, Origin, Radius, NavData, FilterClass);
}

bool UNavigationSystem::GetRandomPointInRadius(const FVector& Origin, float Radius, FNavLocation& ResultLocation, ANavigationData* NavData, FSharedConstNavQueryFilter QueryFilter) const
{
	return GetRandomReachablePointInRadius(Origin, Radius, ResultLocation, NavData, QueryFilter);
}

void UNavigationSystem::UpdateNavOctree(AActor* Actor)
{
	if (Actor)
	{
		UpdateActorInNavOctree(*Actor);
	}
}

void UNavigationSystem::UpdateNavOctree(UActorComponent* Comp)
{
	if (Comp)
	{
		UpdateComponentInNavOctree(*Comp);
	}
}

void UNavigationSystem::UpdateNavOctreeAll(AActor* Actor)
{
	if (Actor)
	{
		UpdateActorAndComponentsInNavOctree(*Actor);
	}
}

#undef LOCTEXT_NAMESPACE<|MERGE_RESOLUTION|>--- conflicted
+++ resolved
@@ -726,10 +726,7 @@
 		}
 	}
 
-<<<<<<< HEAD
-=======
 	bWorldInitDone = true;
->>>>>>> 73f66985
 	OnNavigationInitDone.Broadcast();
 }
 
@@ -1619,7 +1616,6 @@
 	if (GetWorld() != nullptr)
 	{
 		if (bWholeWorldNavigable == false)
-<<<<<<< HEAD
 		{
 			for (const FNavigationBounds& Bounds : RegisteredNavBounds)
 			{
@@ -1631,19 +1627,6 @@
 			// @TODO - super slow! Need to ask tech guys where I can get this from
 			for (FActorIterator It(GetWorld()); It; ++It)
 			{
-=======
-		{
-			for (const FNavigationBounds& Bounds : RegisteredNavBounds)
-			{
-				NavigableWorldBounds += Bounds.AreaBox;
-			}
-		}
-		else
-		{
-			// @TODO - super slow! Need to ask tech guys where I can get this from
-			for (FActorIterator It(GetWorld()); It; ++It)
-			{
->>>>>>> 73f66985
 				if (IsNavigationRelevant(*It))
 				{
 					NavigableWorldBounds += (*It)->GetComponentsBoundingBox();
@@ -2532,11 +2515,7 @@
 	}
 }
 
-<<<<<<< HEAD
-void UNavigationSystem::UpdateNavOctreeAll(AActor* Actor, bool bUpdateAttachedActors)
-=======
 void UNavigationSystem::UpdateActorAndComponentsInNavOctree(AActor& Actor, bool bUpdateAttachedActors)
->>>>>>> 73f66985
 {
 	UpdateActorInNavOctree(Actor);
 		
@@ -2549,16 +2528,9 @@
 		UpdateComponentInNavOctree(*Components[ComponentIndex]);
 	}
 
-<<<<<<< HEAD
-		if (bUpdateAttachedActors)
-		{
-			UpdateAttachedActorsInNavOctree(*Actor);
-		}
-=======
 	if (bUpdateAttachedActors)
 	{
 		UpdateAttachedActorsInNavOctree(Actor);
->>>>>>> 73f66985
 	}
 }
 
@@ -2608,11 +2580,7 @@
 	// skipping the first item since that's the root, and we just care about the attached actors
 	for (int32 ActorIndex = 1; ActorIndex < UniqueAttachedActors.Num(); ++ActorIndex)
 	{
-<<<<<<< HEAD
-		UpdateNavOctreeAll(UniqueAttachedActors[ActorIndex], /*bUpdateAttachedActors = */false);
-=======
 		UpdateActorAndComponentsInNavOctree(*UniqueAttachedActors[ActorIndex], /*bUpdateAttachedActors = */false);
->>>>>>> 73f66985
 	}
 }
 
@@ -3226,11 +3194,7 @@
 			// Set descriptive name
 			Instance->Rename(*StrName, NULL, REN_DoNotDirty);
 #if WITH_EDITOR
-<<<<<<< HEAD
-			if (GIsEditor == true && World->IsPlayInEditor() == false)
-=======
 			if (World->WorldType == EWorldType::Editor)
->>>>>>> 73f66985
 			{
 				const bool bMarkDirty = false;
 				Instance->SetActorLabel(StrName, bMarkDirty);
