--- conflicted
+++ resolved
@@ -1719,8 +1719,6 @@
 	return false;
 }
 
-<<<<<<< HEAD
-=======
 bool FPImplRecastNavMesh::GetPolyNeighbors(NavNodeRef PolyID, TArray<FNavigationPortalEdge>& Neighbors) const
 {
 	if (DetourNavMesh)
@@ -1762,7 +1760,6 @@
 	return false;
 }
 
->>>>>>> 73f66985
 bool FPImplRecastNavMesh::GetPolyNeighbors(NavNodeRef PolyID, TArray<NavNodeRef>& Neighbors) const
 {
 	if (DetourNavMesh)
@@ -1793,8 +1790,6 @@
 	return false;
 }
 
-<<<<<<< HEAD
-=======
 bool FPImplRecastNavMesh::GetPolyEdges(NavNodeRef PolyID, TArray<FNavigationPortalEdge>& Edges) const
 {
 	if (DetourNavMesh)
@@ -1824,7 +1819,6 @@
 	return false;
 }
 
->>>>>>> 73f66985
 bool FPImplRecastNavMesh::GetPolyTileIndex(NavNodeRef PolyID, uint32& PolyIndex, uint32& TileIndex) const
 {
 	if (DetourNavMesh && PolyID)
