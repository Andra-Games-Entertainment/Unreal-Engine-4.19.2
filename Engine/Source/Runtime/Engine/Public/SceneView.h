// Copyright 1998-2017 Epic Games, Inc. All Rights Reserved.

#pragma once

#include "CoreMinimal.h"
#include "Engine/EngineTypes.h"
#include "Engine/EngineBaseTypes.h"
#include "RenderResource.h"
#include "UniformBuffer.h"
#include "Engine/World.h"
#include "SceneTypes.h"
#include "ShowFlags.h"
#include "ConvexVolume.h"
#include "Engine/GameViewportClient.h"
#include "SceneInterface.h"
#include "FinalPostProcessSettings.h"
#include "GlobalDistanceFieldParameters.h"
#include "DebugViewModeHelpers.h"

class FForwardLightingViewResources;
class FSceneView;
class FSceneViewFamily;
class FSceneViewStateInterface;
class FViewElementDrawer;
class ISceneViewExtension;

// Projection data for a FSceneView
struct FSceneViewProjectionData
{
	/** The view origin. */
	FVector ViewOrigin;

	/** Rotation matrix transforming from world space to view space. */
	FMatrix ViewRotationMatrix;

	/** UE4 projection matrix projects such that clip space Z=1 is the near plane, and Z=0 is the infinite far plane. */
	FMatrix ProjectionMatrix;

protected:
	//The unconstrained (no aspect ratio bars applied) view rectangle (also unscaled)
	FIntRect ViewRect;

	// The constrained view rectangle (identical to UnconstrainedUnscaledViewRect if aspect ratio is not constrained)
	FIntRect ConstrainedViewRect;

public:
	void SetViewRectangle(const FIntRect& InViewRect)
	{
		ViewRect = InViewRect;
		ConstrainedViewRect = InViewRect;
	}

	void SetConstrainedViewRectangle(const FIntRect& InViewRect)
	{
		ConstrainedViewRect = InViewRect;
	}

	bool IsValidViewRectangle() const
	{
		return (ConstrainedViewRect.Min.X >= 0) &&
			(ConstrainedViewRect.Min.Y >= 0) &&
			(ConstrainedViewRect.Width() > 0) &&
			(ConstrainedViewRect.Height() > 0);
	}

	bool IsPerspectiveProjection() const
	{
		return ProjectionMatrix.M[3][3] < 1.0f;
	}

	const FIntRect& GetViewRect() const { return ViewRect; }
	const FIntRect& GetConstrainedViewRect() const { return ConstrainedViewRect; }

	FMatrix ComputeViewProjectionMatrix() const
	{
		return FTranslationMatrix(-ViewOrigin) * ViewRotationMatrix * ProjectionMatrix;
	}
};

enum EMonoscopicFarFieldMode
{
	// Disabled
	Off = 0,

	// Enabled
	On = 1,

	// Render only the stereo views up to the far field clipping plane
	StereoOnly = 2,

	// Render only the stereo views, but without the far field clipping plane enabled.
	// This is useful for finding meshes that pass the culling test, but aren't 
	// actually visible in the stereo view and should be explicitly set to far field.
	// Like a sky box.
	StereoNoClipping = 3,

	// Render only the far field view behind the far field clipping plane
	MonoOnly = 4,
};

// Parameters defining monoscopic far field VR rendering
struct FMonoscopicFarFieldParameters
{
	// Culling plane in unreal units between stereo and mono far field
	float CullingDistance;

	// Culling plane distance for stereo views in NDC depth [0:1]
	float StereoDepthClip;

	// Culling plane distance for the mono far field view in NDC depth [0:1]
	// This is the same the stereo depth clip, but with the overlap distance bias applied.
	float MonoDepthClip;

	// Stereo disparity lateral offset between a stereo view and the mono far field view at the culling plane distance for reprojection.
	float LateralOffset;

	// Distance to overlap the mono and stereo views in unreal units to handle precision artifacts
	float OverlapDistance;

	EMonoscopicFarFieldMode Mode;

	bool bEnabled;

	FMonoscopicFarFieldParameters() :
		CullingDistance(0.0f),
		StereoDepthClip(0.0f),
		MonoDepthClip(0.0f), 
		LateralOffset(0.0f),
		OverlapDistance(50.0f),
		Mode(EMonoscopicFarFieldMode::Off),
		bEnabled(false)
	{
	}
};

// Construction parameters for a FSceneView
struct FSceneViewInitOptions : public FSceneViewProjectionData
{
	const FSceneViewFamily* ViewFamily;
	FSceneViewStateInterface* SceneViewStateInterface;
	const AActor* ViewActor;
	FViewElementDrawer* ViewElementDrawer;

	FLinearColor BackgroundColor;
	FLinearColor OverlayColor;
	FLinearColor ColorScale;

	/** For stereoscopic rendering, whether or not this is a full pass, or a left / right eye pass */
	EStereoscopicPass StereoPass;

	/** Conversion from world units (uu) to meters, so we can scale motion to the world appropriately */
	float WorldToMetersScale;

	TSet<FPrimitiveComponentId> HiddenPrimitives;

	/** The primitives which are visible for this view. If the array is not empty, all other primitives will be hidden. */
	TSet<FPrimitiveComponentId> ShowOnlyPrimitives;

	// -1,-1 if not setup
	FIntPoint CursorPos;

	float LODDistanceFactor;

	/** If > 0, overrides the view's far clipping plane with a plane at the specified distance. */
	float OverrideFarClippingPlaneDistance;

	/** World origin offset value. Non-zero only for a single frame when origin is rebased */
	FVector OriginOffsetThisFrame;

	// Was there a camera cut this frame?
	bool bInCameraCut;

	// Whether to use FOV when computing mesh LOD.
	bool bUseFieldOfViewForLOD;

#if WITH_EDITOR
	// default to 0'th view index, which is a bitfield of 1
	uint64 EditorViewBitflag;

	// this can be specified for ortho views so that it's min draw distance/LOD parenting etc, is controlled by a perspective viewport
	FVector OverrideLODViewOrigin;

	// In case of ortho, generate a fake view position that has a non-zero W component. The view position will be derived based on the view matrix.
	bool bUseFauxOrthoViewPos;
#endif

	FSceneViewInitOptions()
		: ViewFamily(NULL)
		, SceneViewStateInterface(NULL)
		, ViewActor(NULL)
		, ViewElementDrawer(NULL)
		, BackgroundColor(FLinearColor::Transparent)
		, OverlayColor(FLinearColor::Transparent)
		, ColorScale(FLinearColor::White)
		, StereoPass(eSSP_FULL)
		, WorldToMetersScale(100.f)
		, CursorPos(-1, -1)
		, LODDistanceFactor(1.0f)
		, OverrideFarClippingPlaneDistance(-1.0f)
		, OriginOffsetThisFrame(ForceInitToZero)
		, bInCameraCut(false)
		, bUseFieldOfViewForLOD(true)
#if WITH_EDITOR
		, EditorViewBitflag(1)
		, OverrideLODViewOrigin(ForceInitToZero)
		, bUseFauxOrthoViewPos(false)
		//@TODO: , const TBitArray<>& InSpriteCategoryVisibility=TBitArray<>()
#endif
	{
	}
};


//////////////////////////////////////////////////////////////////////////

struct FViewMatrices
{
	FViewMatrices()
	{
		ProjectionMatrix.SetIdentity();
		ViewMatrix.SetIdentity();
		HMDViewMatrixNoRoll.SetIdentity();
		TranslatedViewMatrix.SetIdentity();
		TranslatedViewProjectionMatrix.SetIdentity();
		InvTranslatedViewProjectionMatrix.SetIdentity();
		PreViewTranslation = FVector::ZeroVector;
		ViewOrigin = FVector::ZeroVector;
		ProjectionScale = FVector2D::ZeroVector;
		TemporalAAProjectionJitter = FVector2D::ZeroVector;
		ScreenScale = 1.f;
	}

	FViewMatrices(const FSceneViewInitOptions& InitOptions);

private:
	/** ViewToClip : UE4 projection matrix projects such that clip space Z=1 is the near plane, and Z=0 is the infinite far plane. */
	FMatrix		ProjectionMatrix;
	/** ClipToView : UE4 projection matrix projects such that clip space Z=1 is the near plane, and Z=0 is the infinite far plane. */
	FMatrix		InvProjectionMatrix;
	// WorldToView..
	FMatrix		ViewMatrix;
	// ViewToWorld..
	FMatrix		InvViewMatrix;
	// WorldToClip : UE4 projection matrix projects such that clip space Z=1 is the near plane, and Z=0 is the infinite far plane. */
	FMatrix		ViewProjectionMatrix;
	// ClipToWorld : UE4 projection matrix projects such that clip space Z=1 is the near plane, and Z=0 is the infinite far plane. */
	FMatrix		InvViewProjectionMatrix;
	// HMD WorldToView with roll removed
	FMatrix		HMDViewMatrixNoRoll;
	/** WorldToView with PreViewTranslation. */
	FMatrix		TranslatedViewMatrix;
	/** ViewToWorld with PreViewTranslation. */
	FMatrix		InvTranslatedViewMatrix;
	/** WorldToView with PreViewTranslation. */
	FMatrix		OverriddenTranslatedViewMatrix;
	/** ViewToWorld with PreViewTranslation. */
	FMatrix		OverriddenInvTranslatedViewMatrix;
	/** The view-projection transform, starting from world-space points translated by -ViewOrigin. */
	FMatrix		TranslatedViewProjectionMatrix;
	/** The inverse view-projection transform, ending with world-space points translated by -ViewOrigin. */
	FMatrix		InvTranslatedViewProjectionMatrix;
	/** The translation to apply to the world before TranslatedViewProjectionMatrix. Usually it is -ViewOrigin but with rereflections this can differ */
	FVector		PreViewTranslation;
	/** To support ortho and other modes this is redundant, in world space */
	FVector		ViewOrigin;
	/** Scale applied by the projection matrix in X and Y. */
	FVector2D	ProjectionScale;
	/** TemporalAA jitter offset currently stored in the projection matrix */
	FVector2D	TemporalAAProjectionJitter;

	/**
	 * Scale factor to use when computing the size of a sphere in pixels.
	 * 
	 * A common calculation is to determine the size of a sphere in pixels when projected on the screen:
	 *		ScreenRadius = max(0.5 * ViewSizeX * ProjMatrix[0][0], 0.5 * ViewSizeY * ProjMatrix[1][1]) * SphereRadius / ProjectedSpherePosition.W
	 * Instead you can now simply use:
	 *		ScreenRadius = ScreenScale * SphereRadius / ProjectedSpherePosition.W
	 */
	float ScreenScale;

	//
	// World = TranslatedWorld - PreViewTranslation
	// TranslatedWorld = World + PreViewTranslation
	// 

	// ----------------

public:
	void UpdateViewMatrix(const FVector& ViewLocation, const FRotator& ViewRotation);

	void UpdatePlanarReflectionViewMatrix(const FSceneView& SourceView, const FMirrorMatrix& MirrorMatrix);

	inline const FMatrix& GetProjectionMatrix() const
	{
		return ProjectionMatrix;
	}

	inline const FMatrix& GetInvProjectionMatrix() const
	{
		return InvProjectionMatrix;
	}

	inline const FMatrix& GetViewMatrix() const
	{
		return ViewMatrix;
	}

	inline const FMatrix& GetInvViewMatrix() const
	{
		return InvViewMatrix;
	}

	inline const FMatrix& GetViewProjectionMatrix() const
	{
		return ViewProjectionMatrix;
	}

	inline const FMatrix& GetInvViewProjectionMatrix() const
	{
		return InvViewProjectionMatrix;
	}
	
	inline const FMatrix& GetHMDViewMatrixNoRoll() const
	{
		return HMDViewMatrixNoRoll;
	}
	
	inline const FMatrix& GetTranslatedViewMatrix() const
	{
		return TranslatedViewMatrix;
	}

	inline const FMatrix& GetInvTranslatedViewMatrix() const
	{
		return InvTranslatedViewMatrix;
	}

	inline const FMatrix& GetOverriddenTranslatedViewMatrix() const
	{
		return OverriddenTranslatedViewMatrix;
	}

	inline const FMatrix& GetOverriddenInvTranslatedViewMatrix() const
	{
		return OverriddenInvTranslatedViewMatrix;
	}

	inline const FMatrix& GetTranslatedViewProjectionMatrix() const
	{
		return TranslatedViewProjectionMatrix;
	}

	inline const FMatrix& GetInvTranslatedViewProjectionMatrix() const
	{
		return InvTranslatedViewProjectionMatrix;
	}

	inline const FVector& GetPreViewTranslation() const
	{
		return PreViewTranslation;
	}
	
	inline const FVector& GetViewOrigin() const
	{
		return ViewOrigin;
	}

	inline float GetScreenScale() const
	{
		return ScreenScale;
	}

	inline const FVector2D& GetProjectionScale() const
	{
		return ProjectionScale;
	} 

	/** @return true:perspective, false:orthographic */
	inline bool IsPerspectiveProjection() const
	{
		return ProjectionMatrix.M[3][3] < 1.0f;
	}

	inline void HackOverrideViewMatrixForShadows(const FMatrix& InViewMatrix)
	{
		OverriddenTranslatedViewMatrix = ViewMatrix = InViewMatrix;
		OverriddenInvTranslatedViewMatrix = InViewMatrix.Inverse();
	}

	void HackAddTemporalAAProjectionJitter(const FVector2D& InTemporalAAProjectionJitter)
	{
		ensure(TemporalAAProjectionJitter.X == 0.0f && TemporalAAProjectionJitter.Y == 0.0f);
		TemporalAAProjectionJitter = InTemporalAAProjectionJitter;

		ProjectionMatrix.M[2][0] += TemporalAAProjectionJitter.X;
		ProjectionMatrix.M[2][1] += TemporalAAProjectionJitter.Y;
		InvProjectionMatrix = InvertProjectionMatrix(ProjectionMatrix);

		RecomputeDerivedMatrices();
	}

	void HackRemoveTemporalAAProjectionJitter()
	{
		ProjectionMatrix.M[2][0] -= TemporalAAProjectionJitter.X;
		ProjectionMatrix.M[2][1] -= TemporalAAProjectionJitter.Y;
		InvProjectionMatrix = InvertProjectionMatrix(ProjectionMatrix);

		TemporalAAProjectionJitter = FVector2D::ZeroVector;
		RecomputeDerivedMatrices();
	}

	const FMatrix ComputeProjectionNoAAMatrix() const
	{
		FMatrix ProjNoAAMatrix = ProjectionMatrix;

		ProjNoAAMatrix.M[2][0] -= TemporalAAProjectionJitter.X;
		ProjNoAAMatrix.M[2][1] -= TemporalAAProjectionJitter.Y;

		return ProjNoAAMatrix;
	}

	const FMatrix ComputeViewRotationProjectionMatrix() const
	{
		return ViewMatrix.RemoveTranslation() * ProjectionMatrix;
	}
	
	const FMatrix ComputeInvProjectionNoAAMatrix() const
	{
		return InvertProjectionMatrix( ComputeProjectionNoAAMatrix() );
	}

	// @return in radians (horizontal,vertical)
	const FVector2D ComputeHalfFieldOfViewPerAxis() const
	{
		const FMatrix ClipToView = ComputeInvProjectionNoAAMatrix();

		FVector VCenter = FVector(ClipToView.TransformPosition(FVector(0.0, 0.0, 0.0)));
		FVector VUp = FVector(ClipToView.TransformPosition(FVector(0.0, 1.0, 0.0)));
		FVector VRight = FVector(ClipToView.TransformPosition(FVector(1.0, 0.0, 0.0)));

		VCenter.Normalize();
		VUp.Normalize();
		VRight.Normalize();

		return FVector2D(FMath::Acos(VCenter | VRight), FMath::Acos(VCenter | VUp));
	}

	void ApplyWorldOffset(const FVector& InOffset)
	{
		ViewOrigin+= InOffset;
		PreViewTranslation-= InOffset;
	
		ViewMatrix.SetOrigin(ViewMatrix.GetOrigin() + ViewMatrix.TransformVector(-InOffset));
		InvViewMatrix.SetOrigin(ViewOrigin);
		RecomputeDerivedMatrices();
	}

private:
	inline void RecomputeDerivedMatrices()
	{
		// Compute the view projection matrix and its inverse.
		ViewProjectionMatrix = GetViewMatrix() * GetProjectionMatrix();
		InvViewProjectionMatrix = GetInvProjectionMatrix() * GetInvViewMatrix();

		// Compute a transform from view origin centered world-space to clip space.
		TranslatedViewProjectionMatrix = GetTranslatedViewMatrix() * GetProjectionMatrix();
		InvTranslatedViewProjectionMatrix = GetInvProjectionMatrix() * GetInvTranslatedViewMatrix();
	}

	static const FMatrix InvertProjectionMatrix( const FMatrix& M )
	{
		if( M.M[1][0] == 0.0f &&
			M.M[3][0] == 0.0f &&
			M.M[0][1] == 0.0f &&
			M.M[3][1] == 0.0f &&
			M.M[0][2] == 0.0f &&
			M.M[1][2] == 0.0f &&
			M.M[0][3] == 0.0f &&
			M.M[1][3] == 0.0f &&
			M.M[2][3] == 1.0f &&
			M.M[3][3] == 0.0f )
		{
			// Solve the common case directly with very high precision.
			/*
			M = 
			| a | 0 | 0 | 0 |
			| 0 | b | 0 | 0 |
			| s | t | c | 1 |
			| 0 | 0 | d | 0 |
			*/

			double a = M.M[0][0];
			double b = M.M[1][1];
			double c = M.M[2][2];
			double d = M.M[3][2];
			double s = M.M[2][0];
			double t = M.M[2][1];

			return FMatrix(
				FPlane( 1.0 / a, 0.0f, 0.0f, 0.0f ),
				FPlane( 0.0f, 1.0 / b, 0.0f, 0.0f ),
				FPlane( 0.0f, 0.0f, 0.0f, 1.0 / d ),
				FPlane( -s/a, -t/b, 1.0f, -c/d )
			);
		}
		else
		{
			return M.Inverse();
		}
	}
};

//////////////////////////////////////////////////////////////////////////

static const int MAX_MOBILE_SHADOWCASCADES = 4;

/** The uniform shader parameters for a mobile directional light and its shadow.
  * One uniform buffer will be created for the first directional light in each lighting channel.
  */
BEGIN_UNIFORM_BUFFER_STRUCT_WITH_CONSTRUCTOR(FMobileDirectionalLightShaderParameters, ENGINE_API)
	DECLARE_UNIFORM_BUFFER_STRUCT_MEMBER_EX(FLinearColor, DirectionalLightColor, EShaderPrecisionModifier::Half)
	DECLARE_UNIFORM_BUFFER_STRUCT_MEMBER_EX(FVector, DirectionalLightDirection, EShaderPrecisionModifier::Half)
	DECLARE_UNIFORM_BUFFER_STRUCT_MEMBER_EX(float, DirectionalLightShadowTransition, EShaderPrecisionModifier::Half)
	DECLARE_UNIFORM_BUFFER_STRUCT_MEMBER_EX(FVector4, DirectionalLightShadowSize, EShaderPrecisionModifier::Half)
	DECLARE_UNIFORM_BUFFER_STRUCT_MEMBER_ARRAY(FMatrix, DirectionalLightScreenToShadow, [MAX_MOBILE_SHADOWCASCADES])
	DECLARE_UNIFORM_BUFFER_STRUCT_MEMBER_EX(FVector4, DirectionalLightShadowDistances, EShaderPrecisionModifier::Half)
	DECLARE_UNIFORM_BUFFER_STRUCT_MEMBER_TEXTURE(Texture2D, DirectionalLightShadowTexture)
	DECLARE_UNIFORM_BUFFER_STRUCT_MEMBER_SAMPLER(SamplerState, DirectionalLightShadowSampler)
END_UNIFORM_BUFFER_STRUCT(FMobileDirectionalLightShaderParameters)

//////////////////////////////////////////////////////////////////////////

/** 
 * Enumeration for currently used translucent lighting volume cascades 
 */
enum ETranslucencyVolumeCascade
{
	TVC_Inner,
	TVC_Outer,

	TVC_MAX,
};

// View uniform buffer member declarations
#define VIEW_UNIFORM_BUFFER_MEMBER_TABLE \
	VIEW_UNIFORM_BUFFER_MEMBER(FMatrix, TranslatedWorldToClip) \
	VIEW_UNIFORM_BUFFER_MEMBER(FMatrix, WorldToClip) \
	VIEW_UNIFORM_BUFFER_MEMBER(FMatrix, TranslatedWorldToView) \
	VIEW_UNIFORM_BUFFER_MEMBER(FMatrix, ViewToTranslatedWorld) \
	VIEW_UNIFORM_BUFFER_MEMBER(FMatrix, TranslatedWorldToCameraView) \
	VIEW_UNIFORM_BUFFER_MEMBER(FMatrix, CameraViewToTranslatedWorld) \
	VIEW_UNIFORM_BUFFER_MEMBER(FMatrix, ViewToClip) \
	VIEW_UNIFORM_BUFFER_MEMBER(FMatrix, ClipToView) \
	VIEW_UNIFORM_BUFFER_MEMBER(FMatrix, ClipToTranslatedWorld) \
	VIEW_UNIFORM_BUFFER_MEMBER(FMatrix, SVPositionToTranslatedWorld) \
	VIEW_UNIFORM_BUFFER_MEMBER(FMatrix, ScreenToWorld) \
	VIEW_UNIFORM_BUFFER_MEMBER(FMatrix, ScreenToTranslatedWorld) \
	VIEW_UNIFORM_BUFFER_MEMBER_EX(FVector, ViewForward, EShaderPrecisionModifier::Half) \
	VIEW_UNIFORM_BUFFER_MEMBER_EX(FVector, ViewUp, EShaderPrecisionModifier::Half) \
	VIEW_UNIFORM_BUFFER_MEMBER_EX(FVector, ViewRight, EShaderPrecisionModifier::Half) \
	VIEW_UNIFORM_BUFFER_MEMBER_EX(FVector, HMDViewNoRollUp, EShaderPrecisionModifier::Half) \
	VIEW_UNIFORM_BUFFER_MEMBER_EX(FVector, HMDViewNoRollRight, EShaderPrecisionModifier::Half) \
	VIEW_UNIFORM_BUFFER_MEMBER(FVector4, InvDeviceZToWorldZTransform) \
	VIEW_UNIFORM_BUFFER_MEMBER_EX(FVector4, ScreenPositionScaleBias, EShaderPrecisionModifier::Half) \
	VIEW_UNIFORM_BUFFER_MEMBER(FVector, WorldCameraOrigin) \
	VIEW_UNIFORM_BUFFER_MEMBER(FVector, TranslatedWorldCameraOrigin) \
	VIEW_UNIFORM_BUFFER_MEMBER(FVector, WorldViewOrigin) \
	VIEW_UNIFORM_BUFFER_MEMBER(FVector, PreViewTranslation) \
	VIEW_UNIFORM_BUFFER_MEMBER(FMatrix, PrevProjection) \
	VIEW_UNIFORM_BUFFER_MEMBER(FMatrix, PrevViewProj) \
	VIEW_UNIFORM_BUFFER_MEMBER(FMatrix, PrevViewRotationProj) \
	VIEW_UNIFORM_BUFFER_MEMBER(FMatrix, PrevViewToClip) \
	VIEW_UNIFORM_BUFFER_MEMBER(FMatrix, PrevClipToView) \
	VIEW_UNIFORM_BUFFER_MEMBER(FMatrix, PrevTranslatedWorldToClip) \
	VIEW_UNIFORM_BUFFER_MEMBER(FMatrix, PrevTranslatedWorldToView) \
	VIEW_UNIFORM_BUFFER_MEMBER(FMatrix, PrevViewToTranslatedWorld) \
	VIEW_UNIFORM_BUFFER_MEMBER(FMatrix, PrevTranslatedWorldToCameraView) \
	VIEW_UNIFORM_BUFFER_MEMBER(FMatrix, PrevCameraViewToTranslatedWorld) \
	VIEW_UNIFORM_BUFFER_MEMBER(FVector, PrevWorldCameraOrigin) \
	VIEW_UNIFORM_BUFFER_MEMBER(FVector, PrevWorldViewOrigin) \
	VIEW_UNIFORM_BUFFER_MEMBER(FVector, PrevPreViewTranslation) \
	VIEW_UNIFORM_BUFFER_MEMBER(FMatrix, PrevInvViewProj) \
	VIEW_UNIFORM_BUFFER_MEMBER(FMatrix, PrevScreenToTranslatedWorld) \
	VIEW_UNIFORM_BUFFER_MEMBER(FMatrix, ClipToPrevClip) \
	VIEW_UNIFORM_BUFFER_MEMBER(FVector4, GlobalClippingPlane) \
	VIEW_UNIFORM_BUFFER_MEMBER(FVector2D, FieldOfViewWideAngles) \
	VIEW_UNIFORM_BUFFER_MEMBER(FVector2D, PrevFieldOfViewWideAngles) \
	VIEW_UNIFORM_BUFFER_MEMBER_EX(FVector4, ViewRectMin, EShaderPrecisionModifier::Half) \
	VIEW_UNIFORM_BUFFER_MEMBER(FVector4, ViewSizeAndInvSize) \
	VIEW_UNIFORM_BUFFER_MEMBER(FVector4, BufferSizeAndInvSize) \
	VIEW_UNIFORM_BUFFER_MEMBER(int32, NumSceneColorMSAASamples) \
	VIEW_UNIFORM_BUFFER_MEMBER_EX(FVector4, ExposureScale, EShaderPrecisionModifier::Half) \
	VIEW_UNIFORM_BUFFER_MEMBER_EX(FVector4, DiffuseOverrideParameter, EShaderPrecisionModifier::Half) \
	VIEW_UNIFORM_BUFFER_MEMBER_EX(FVector4, SpecularOverrideParameter, EShaderPrecisionModifier::Half) \
	VIEW_UNIFORM_BUFFER_MEMBER_EX(FVector4, NormalOverrideParameter, EShaderPrecisionModifier::Half) \
	VIEW_UNIFORM_BUFFER_MEMBER_EX(FVector2D, RoughnessOverrideParameter, EShaderPrecisionModifier::Half) \
	VIEW_UNIFORM_BUFFER_MEMBER(float, PrevFrameGameTime) \
	VIEW_UNIFORM_BUFFER_MEMBER(float, PrevFrameRealTime) \
	VIEW_UNIFORM_BUFFER_MEMBER_EX(float, OutOfBoundsMask, EShaderPrecisionModifier::Half) \
	VIEW_UNIFORM_BUFFER_MEMBER(FVector, WorldCameraMovementSinceLastFrame) \
	VIEW_UNIFORM_BUFFER_MEMBER(float, CullingSign) \
	VIEW_UNIFORM_BUFFER_MEMBER_EX(float, NearPlane, EShaderPrecisionModifier::Half) \
	VIEW_UNIFORM_BUFFER_MEMBER(float, AdaptiveTessellationFactor) \
	VIEW_UNIFORM_BUFFER_MEMBER(float, GameTime) \
	VIEW_UNIFORM_BUFFER_MEMBER(float, RealTime) \
	VIEW_UNIFORM_BUFFER_MEMBER(uint32, Random) \
	VIEW_UNIFORM_BUFFER_MEMBER(uint32, FrameNumber) \
	VIEW_UNIFORM_BUFFER_MEMBER(uint32, StateFrameIndexMod8) \
	VIEW_UNIFORM_BUFFER_MEMBER_EX(float, CameraCut, EShaderPrecisionModifier::Half) \
	VIEW_UNIFORM_BUFFER_MEMBER_EX(float, UnlitViewmodeMask, EShaderPrecisionModifier::Half) \
	VIEW_UNIFORM_BUFFER_MEMBER_EX(FLinearColor, DirectionalLightColor, EShaderPrecisionModifier::Half) \
	VIEW_UNIFORM_BUFFER_MEMBER_EX(FVector, DirectionalLightDirection, EShaderPrecisionModifier::Half) \
	VIEW_UNIFORM_BUFFER_MEMBER_ARRAY(FVector4, TranslucencyLightingVolumeMin, [TVC_MAX]) \
	VIEW_UNIFORM_BUFFER_MEMBER_ARRAY(FVector4, TranslucencyLightingVolumeInvSize, [TVC_MAX]) \
	VIEW_UNIFORM_BUFFER_MEMBER(FVector4, TemporalAAParams) \
	VIEW_UNIFORM_BUFFER_MEMBER(FVector4, CircleDOFParams) \
	VIEW_UNIFORM_BUFFER_MEMBER(float, DepthOfFieldSensorWidth) \
	VIEW_UNIFORM_BUFFER_MEMBER(float, DepthOfFieldFocalDistance) \
	VIEW_UNIFORM_BUFFER_MEMBER(float, DepthOfFieldScale) \
	VIEW_UNIFORM_BUFFER_MEMBER(float, DepthOfFieldFocalLength) \
	VIEW_UNIFORM_BUFFER_MEMBER(float, DepthOfFieldFocalRegion) \
	VIEW_UNIFORM_BUFFER_MEMBER(float, DepthOfFieldNearTransitionRegion) \
	VIEW_UNIFORM_BUFFER_MEMBER(float, DepthOfFieldFarTransitionRegion) \
	VIEW_UNIFORM_BUFFER_MEMBER(float, MotionBlurNormalizedToPixel) \
	VIEW_UNIFORM_BUFFER_MEMBER(float, bSubsurfacePostprocessEnabled) \
	VIEW_UNIFORM_BUFFER_MEMBER(float, GeneralPurposeTweak) \
	VIEW_UNIFORM_BUFFER_MEMBER_EX(float, DemosaicVposOffset, EShaderPrecisionModifier::Half) \
	VIEW_UNIFORM_BUFFER_MEMBER(FVector, IndirectLightingColorScale) \
	VIEW_UNIFORM_BUFFER_MEMBER_EX(float, HDR32bppEncodingMode, EShaderPrecisionModifier::Half) \
	VIEW_UNIFORM_BUFFER_MEMBER(FVector, AtmosphericFogSunDirection) \
	VIEW_UNIFORM_BUFFER_MEMBER_EX(float, AtmosphericFogSunPower, EShaderPrecisionModifier::Half) \
	VIEW_UNIFORM_BUFFER_MEMBER_EX(float, AtmosphericFogPower, EShaderPrecisionModifier::Half) \
	VIEW_UNIFORM_BUFFER_MEMBER_EX(float, AtmosphericFogDensityScale, EShaderPrecisionModifier::Half) \
	VIEW_UNIFORM_BUFFER_MEMBER_EX(float, AtmosphericFogDensityOffset, EShaderPrecisionModifier::Half) \
	VIEW_UNIFORM_BUFFER_MEMBER_EX(float, AtmosphericFogGroundOffset, EShaderPrecisionModifier::Half) \
	VIEW_UNIFORM_BUFFER_MEMBER_EX(float, AtmosphericFogDistanceScale, EShaderPrecisionModifier::Half) \
	VIEW_UNIFORM_BUFFER_MEMBER_EX(float, AtmosphericFogAltitudeScale, EShaderPrecisionModifier::Half) \
	VIEW_UNIFORM_BUFFER_MEMBER_EX(float, AtmosphericFogHeightScaleRayleigh, EShaderPrecisionModifier::Half) \
	VIEW_UNIFORM_BUFFER_MEMBER_EX(float, AtmosphericFogStartDistance, EShaderPrecisionModifier::Half) \
	VIEW_UNIFORM_BUFFER_MEMBER_EX(float, AtmosphericFogDistanceOffset, EShaderPrecisionModifier::Half) \
	VIEW_UNIFORM_BUFFER_MEMBER_EX(float, AtmosphericFogSunDiscScale, EShaderPrecisionModifier::Half) \
	VIEW_UNIFORM_BUFFER_MEMBER(uint32, AtmosphericFogRenderMask) \
	VIEW_UNIFORM_BUFFER_MEMBER(uint32, AtmosphericFogInscatterAltitudeSampleNum) \
	VIEW_UNIFORM_BUFFER_MEMBER(FLinearColor, AtmosphericFogSunColor) \
	VIEW_UNIFORM_BUFFER_MEMBER(FVector, NormalCurvatureToRoughnessScaleBias) \
	VIEW_UNIFORM_BUFFER_MEMBER(float, RenderingReflectionCaptureMask) \
	VIEW_UNIFORM_BUFFER_MEMBER(FLinearColor, AmbientCubemapTint) \
	VIEW_UNIFORM_BUFFER_MEMBER(float, AmbientCubemapIntensity) \
	VIEW_UNIFORM_BUFFER_MEMBER(float, SkyLightParameters) \
	VIEW_UNIFORM_BUFFER_MEMBER(FVector4, SceneTextureMinMax) \
	VIEW_UNIFORM_BUFFER_MEMBER(FLinearColor, SkyLightColor) \
	VIEW_UNIFORM_BUFFER_MEMBER_ARRAY(FVector4, SkyIrradianceEnvironmentMap, [7]) \
	VIEW_UNIFORM_BUFFER_MEMBER(float, MobilePreviewMode) \
	VIEW_UNIFORM_BUFFER_MEMBER(float, HMDEyePaddingOffset) \
	VIEW_UNIFORM_BUFFER_MEMBER_EX(float, ReflectionCubemapMaxMip, EShaderPrecisionModifier::Half) \
	VIEW_UNIFORM_BUFFER_MEMBER(float, ShowDecalsMask) \
	VIEW_UNIFORM_BUFFER_MEMBER(uint32, DistanceFieldAOSpecularOcclusionMode) \
	VIEW_UNIFORM_BUFFER_MEMBER(float, IndirectCapsuleSelfShadowingIntensity) \
	VIEW_UNIFORM_BUFFER_MEMBER(FVector, ReflectionEnvironmentRoughnessMixingScaleBiasAndLargestWeight) \
	VIEW_UNIFORM_BUFFER_MEMBER(int32, StereoPassIndex) \
	VIEW_UNIFORM_BUFFER_MEMBER_ARRAY(FVector4, GlobalVolumeCenterAndExtent_UB, [GMaxGlobalDistanceFieldClipmaps]) \
	VIEW_UNIFORM_BUFFER_MEMBER_ARRAY(FVector4, GlobalVolumeWorldToUVAddAndMul_UB, [GMaxGlobalDistanceFieldClipmaps]) \
	VIEW_UNIFORM_BUFFER_MEMBER(float, GlobalVolumeDimension_UB) \
	VIEW_UNIFORM_BUFFER_MEMBER(float, GlobalVolumeTexelSize_UB) \
	VIEW_UNIFORM_BUFFER_MEMBER(float, MaxGlobalDistance_UB) \
	VIEW_UNIFORM_BUFFER_MEMBER(float, bCheckerboardSubsurfaceProfileRendering)

#define VIEW_UNIFORM_BUFFER_MEMBER(type, identifier) \
	DECLARE_UNIFORM_BUFFER_STRUCT_MEMBER(type, identifier)

#define VIEW_UNIFORM_BUFFER_MEMBER_EX(type, identifier, precision) \
	DECLARE_UNIFORM_BUFFER_STRUCT_MEMBER_EX(type, identifier, precision)

#define VIEW_UNIFORM_BUFFER_MEMBER_ARRAY(type, identifier, dimension) \
	DECLARE_UNIFORM_BUFFER_STRUCT_MEMBER_ARRAY(type, identifier, dimension)

/** The uniform shader parameters associated with a view. */
BEGIN_UNIFORM_BUFFER_STRUCT_WITH_CONSTRUCTOR(FViewUniformShaderParameters, ENGINE_API)

	VIEW_UNIFORM_BUFFER_MEMBER_TABLE

	DECLARE_UNIFORM_BUFFER_STRUCT_MEMBER_TEXTURE(Texture3D, GlobalDistanceFieldTexture0_UB)
	DECLARE_UNIFORM_BUFFER_STRUCT_MEMBER_SAMPLER(SamplerState, GlobalDistanceFieldSampler0_UB)
	DECLARE_UNIFORM_BUFFER_STRUCT_MEMBER_TEXTURE(Texture3D, GlobalDistanceFieldTexture1_UB)
	DECLARE_UNIFORM_BUFFER_STRUCT_MEMBER_SAMPLER(SamplerState, GlobalDistanceFieldSampler1_UB)
	DECLARE_UNIFORM_BUFFER_STRUCT_MEMBER_TEXTURE(Texture3D, GlobalDistanceFieldTexture2_UB)
	DECLARE_UNIFORM_BUFFER_STRUCT_MEMBER_SAMPLER(SamplerState, GlobalDistanceFieldSampler2_UB)
	DECLARE_UNIFORM_BUFFER_STRUCT_MEMBER_TEXTURE(Texture3D, GlobalDistanceFieldTexture3_UB)
	DECLARE_UNIFORM_BUFFER_STRUCT_MEMBER_SAMPLER(SamplerState, GlobalDistanceFieldSampler3_UB)

	DECLARE_UNIFORM_BUFFER_STRUCT_MEMBER_TEXTURE(Texture2D, AtmosphereTransmittanceTexture_UB)
	DECLARE_UNIFORM_BUFFER_STRUCT_MEMBER_SAMPLER(SamplerState, AtmosphereTransmittanceTextureSampler_UB)
	DECLARE_UNIFORM_BUFFER_STRUCT_MEMBER_TEXTURE(Texture2D, AtmosphereIrradianceTexture_UB)
	DECLARE_UNIFORM_BUFFER_STRUCT_MEMBER_SAMPLER(SamplerState, AtmosphereIrradianceTextureSampler_UB)
	DECLARE_UNIFORM_BUFFER_STRUCT_MEMBER_TEXTURE(Texture3D, AtmosphereInscatterTexture_UB)
	DECLARE_UNIFORM_BUFFER_STRUCT_MEMBER_SAMPLER(SamplerState, AtmosphereInscatterTextureSampler_UB)
	DECLARE_UNIFORM_BUFFER_STRUCT_MEMBER_TEXTURE(Texture2D, PerlinNoiseGradientTexture)
	DECLARE_UNIFORM_BUFFER_STRUCT_MEMBER_SAMPLER(SamplerState, PerlinNoiseGradientTextureSampler)
	DECLARE_UNIFORM_BUFFER_STRUCT_MEMBER_TEXTURE(Texture3D, PerlinNoise3DTexture)
	DECLARE_UNIFORM_BUFFER_STRUCT_MEMBER_SAMPLER(SamplerState, PerlinNoise3DTextureSampler)

END_UNIFORM_BUFFER_STRUCT(FViewUniformShaderParameters)

/** Copy of the view uniform shader parameters associated with a view for instanced stereo. */
BEGIN_UNIFORM_BUFFER_STRUCT_WITH_CONSTRUCTOR(FInstancedViewUniformShaderParameters, ENGINE_API)
	VIEW_UNIFORM_BUFFER_MEMBER_TABLE
END_UNIFORM_BUFFER_STRUCT(FInstancedViewUniformShaderParameters)

#undef VIEW_UNIFORM_BUFFER_MEMBER_TABLE
#undef VIEW_UNIFORM_BUFFER_MEMBER
#undef VIEW_UNIFORM_BUFFER_MEMBER_EX
#undef VIEW_UNIFORM_BUFFER_MEMBER_ARRAY

BEGIN_UNIFORM_BUFFER_STRUCT(FBuiltinSamplersParameters, ENGINE_API)
	DECLARE_UNIFORM_BUFFER_STRUCT_MEMBER_SAMPLER(SamplerState, Bilinear)
	DECLARE_UNIFORM_BUFFER_STRUCT_MEMBER_SAMPLER(SamplerState, BilinearClamped)
	DECLARE_UNIFORM_BUFFER_STRUCT_MEMBER_SAMPLER(SamplerState, Point)
	DECLARE_UNIFORM_BUFFER_STRUCT_MEMBER_SAMPLER(SamplerState, PointClamped)
	DECLARE_UNIFORM_BUFFER_STRUCT_MEMBER_SAMPLER(SamplerState, Trilinear)
	DECLARE_UNIFORM_BUFFER_STRUCT_MEMBER_SAMPLER(SamplerState, TrilinearClamped)
END_UNIFORM_BUFFER_STRUCT(FBuiltinSamplersParameters)

class ENGINE_API FBuiltinSamplersUniformBuffer : public TUniformBuffer<FBuiltinSamplersParameters>
{
public:
	FBuiltinSamplersUniformBuffer();

	virtual void InitDynamicRHI() override;
	virtual void ReleaseDynamicRHI() override;
};

#define USE_GBuiltinSamplersUniformBuffer (0)
extern ENGINE_API TGlobalResource<FBuiltinSamplersUniformBuffer> GBuiltinSamplersUniformBuffer;	

namespace EDrawDynamicFlags
{
	enum Type
	{
		None = 0,
		ForceLowestLOD = 0x1
	};
}

/**
 * A projection from scene space into a 2D screen region.
 */
class ENGINE_API FSceneView
{
public:
	const FSceneViewFamily* Family;
	/** can be 0 (thumbnail rendering) */
	FSceneViewStateInterface* State;

	/** The uniform buffer for the view's parameters. This is only initialized in the rendering thread's copies of the FSceneView. */
	TUniformBufferRef<FViewUniformShaderParameters> ViewUniformBuffer;
	TUniformBufferRef<FViewUniformShaderParameters> DownsampledTranslucencyViewUniformBuffer;

	/** Mobile Directional Lighting uniform buffers, one for each lighting channel 
	  * The first is used for primitives with no lighting channels set.
	  * Only initialized in the rendering thread's copies of the FSceneView.
	  */
	TUniformBufferRef<FMobileDirectionalLightShaderParameters> MobileDirectionalLightUniformBuffers[NUM_LIGHTING_CHANNELS+1];

private:
	/** During GetDynamicMeshElements this will be the correct cull volume for shadow stuff */
	const FConvexVolume* DynamicMeshElementsShadowCullFrustum;
	/** If the above is non-null, a translation that is applied to world-space before transforming by one of the shadow matrices. */
	FVector		PreShadowTranslation;

public:
	/** The actor which is being viewed from. */
	const AActor* ViewActor;

	/** An interaction which draws the view's interaction elements. */
	FViewElementDrawer* Drawer;

	/* Final position of the view in the final render target (in pixels), potentially scaled by ScreenPercentage */
	FIntRect ViewRect;

	/* Final position of the view in the final render target (in pixels), potentially constrained by an aspect ratio requirement (black bars) */
	const FIntRect UnscaledViewRect;

	/* Raw view size (in pixels), used for screen space calculations */
	FIntRect UnconstrainedViewRect;

	/* If set, derive the family view size explicitly using this. */
	FIntRect ResolutionOverrideRect;

	/** Maximum number of shadow cascades to render with. */
	int32 MaxShadowCascades;

	FViewMatrices ViewMatrices;

	/** Variables used to determine the view matrix */
	FVector		ViewLocation;
	FRotator	ViewRotation;
	FQuat		BaseHmdOrientation;
	FVector		BaseHmdLocation;
	float		WorldToMetersScale;

	// normally the same as ViewMatrices unless "r.Shadow.FreezeCamera" is activated
	FViewMatrices ShadowViewMatrices;

	FMatrix ProjectionMatrixUnadjustedForRHI;

	FLinearColor BackgroundColor;
	FLinearColor OverlayColor;

	/** Color scale multiplier used during post processing */
	FLinearColor ColorScale;

	/** For stereoscopic rendering, whether or not this is a full pass, or a left / right eye pass */
	EStereoscopicPass StereoPass;

	/** Whether this view should render the first instance only of any meshes using instancing. */
	bool bRenderFirstInstanceOnly;

	// Whether to use FOV when computing mesh LOD.
	bool bUseFieldOfViewForLOD;

	EDrawDynamicFlags::Type DrawDynamicFlags;

	/** Current buffer visualization mode */
	FName CurrentBufferVisualizationMode;

#if WITH_EDITOR
	/* Whether to use the pixel inspector */
	bool bUsePixelInspector;
#endif //WITH_EDITOR

	/**
	* These can be used to override material parameters across the scene without recompiling shaders.
	* The last component is how much to include of the material's value for that parameter, so 0 will completely remove the material's value.
	*/
	FVector4 DiffuseOverrideParameter;
	FVector4 SpecularOverrideParameter;
	FVector4 NormalOverrideParameter;
	FVector2D RoughnessOverrideParameter;

	/** The primitives which are hidden for this view. */
	TSet<FPrimitiveComponentId> HiddenPrimitives;

	/** The primitives which are visible for this view. If the array is not empty, all other primitives will be hidden. */
	TSet<FPrimitiveComponentId> ShowOnlyPrimitives;

	// Derived members.

	bool bAllowTemporalJitter;

	float TemporalJitterPixelsX;
	float TemporalJitterPixelsY;

	FConvexVolume ViewFrustum;

	bool bHasNearClippingPlane;

	FPlane NearClippingPlane;

	float NearClippingDistance;

	/** true if ViewMatrix.Determinant() is negative. */
	bool bReverseCulling;

	/* Vector used by shaders to convert depth buffer samples into z coordinates in world space */
	FVector4 InvDeviceZToWorldZTransform;

	/** World origin offset value. Non-zero only for a single frame when origin is rebased */
	FVector OriginOffsetThisFrame;

	/** FOV based multiplier for cull distance on objects */
	float LODDistanceFactor;
	/** Square of the FOV based multiplier for cull distance on objects */
	float LODDistanceFactorSquared;

	/** Whether we did a camera cut for this view this frame. */
	bool bCameraCut;
	
	// -1,-1 if not setup
	FIntPoint CursorPos;

	/** True if this scene was created from a game world. */
	bool bIsGameView;

	/** For sanity checking casts that are assumed to be safe. */
	bool bIsViewInfo;

	/** Whether this view is being used to render a scene capture. */
	bool bIsSceneCapture;

	/** Whether this view is being used to render a reflection capture. */
	bool bIsReflectionCapture;

	/** Whether this view is being used to render a planar reflection. */
	bool bIsPlanarReflection;

	/** Whether to force two sided rendering for this view. */
	bool bRenderSceneTwoSided;

	/** Whether this view was created from a locked viewpoint. */
	bool bIsLocked;

	/** 
	 * Whether to only render static lights and objects.  
	 * This is used when capturing the scene for reflection captures, which aren't updated at runtime. 
	 */
	bool bStaticSceneOnly;

	/** True if instanced stereo is enabled. */
	bool bIsInstancedStereoEnabled;

	/** True if multi-view is enabled. */
	bool bIsMultiViewEnabled;

	/** True if mobile multi-view is enabled. */
	bool bIsMobileMultiViewEnabled;

	/** True if we need to bind the instanced view uniform buffer parameters. */
	bool bShouldBindInstancedViewUB;

	/** Global clipping plane being applied to the scene, or all 0's if disabled.  This is used when rendering the planar reflection pass. */
	FPlane GlobalClippingPlane;

	/** Aspect ratio constrained view rect. In the editor, when attached to a camera actor and the camera black bar showflag is enabled, the normal viewrect 
	  * remains as the full viewport, and the black bars are just simulated by drawing black bars. This member stores the effective constrained area within the
	  * bars.
	 **/
	FIntRect CameraConstrainedViewRect;

	/** Sort axis for when TranslucentSortPolicy is SortAlongAxis */
	FVector TranslucentSortAxis;

	/** Translucent sort mode */
	TEnumAsByte<ETranslucentSortPolicy::Type> TranslucentSortPolicy;
	
#if WITH_EDITOR
	/** The set of (the first 64) groups' visibility info for this view */
	uint64 EditorViewBitflag;

	/** For ortho views, this can control how to determine LOD parenting (ortho has no "distance-to-camera") */
	FVector OverrideLODViewOrigin;

	/** True if we should draw translucent objects when rendering hit proxies */
	bool bAllowTranslucentPrimitivesInHitProxy;

	/** BitArray representing the visibility state of the various sprite categories in the editor for this view */
	TBitArray<> SpriteCategoryVisibility;
	/** Selection color for the editor (used by post processing) */
	FLinearColor SelectionOutlineColor;
	/** Selection color for use in the editor with inactive primitives */
	FLinearColor SubduedSelectionOutlineColor;
	/** True if any components are selected in isolation (independent of actor selection) */
	bool bHasSelectedComponents;
#endif

	/**
	 * The final settings for the current viewer position (blended together from many volumes).
	 * Setup by the main thread, passed to the render thread and never touched again by the main thread.
	 */
	FFinalPostProcessSettings FinalPostProcessSettings;
	EAntiAliasingMethod AntiAliasingMethod;

	/** Parameters for atmospheric fog. */
	FTextureRHIRef AtmosphereTransmittanceTexture;
	FTextureRHIRef AtmosphereIrradianceTexture;
	FTextureRHIRef AtmosphereInscatterTexture;

	/** Points to the view state's resources if a view state exists. */
	FForwardLightingViewResources* ForwardLightingResources;

	/** Feature level for this scene */
	ERHIFeatureLevel::Type FeatureLevel;

	/** Initialization constructor. */
	FSceneView(const FSceneViewInitOptions& InitOptions);

	/** used by ScreenPercentage */
	void SetScaledViewRect(FIntRect InScaledViewRect);

	/** Transforms a point from world-space to the view's screen-space. */
	FVector4 WorldToScreen(const FVector& WorldPoint) const;

	/** Transforms a point from the view's screen-space to world-space. */
	FVector ScreenToWorld(const FVector4& ScreenPoint) const;

	/** Transforms a point from the view's screen-space into pixel coordinates relative to the view's X,Y. */
	bool ScreenToPixel(const FVector4& ScreenPoint,FVector2D& OutPixelLocation) const;

	/** Transforms a point from pixel coordinates relative to the view's X,Y (left, top) into the view's screen-space. */
	FVector4 PixelToScreen(float X,float Y,float Z) const;

	/** Transforms a point from the view's world-space into pixel coordinates relative to the view's X,Y (left, top). */
	bool WorldToPixel(const FVector& WorldPoint,FVector2D& OutPixelLocation) const;

	/** Transforms a point from pixel coordinates relative to the view's X,Y (left, top) into the view's world-space. */
	FVector4 PixelToWorld(float X,float Y,float Z) const;

	/** 
	 * Transforms a point from the view's world-space into the view's screen-space. 
	 * Divides the resulting X, Y, Z by W before returning. 
	 */
	FPlane Project(const FVector& WorldPoint) const;

	/** 
	 * Transforms a point from the view's screen-space into world coordinates
	 * multiplies X, Y, Z by W before transforming. 
	 */
	FVector Deproject(const FPlane& ScreenPoint) const;

	/** 
	 * Transforms 2D screen coordinates into a 3D world-space origin and direction 
	 * @param ScreenPos - screen coordinates in pixels
	 * @param out_WorldOrigin (out) - world-space origin vector
	 * @param out_WorldDirection (out) - world-space direction vector
	 */
	void DeprojectFVector2D(const FVector2D& ScreenPos, FVector& out_WorldOrigin, FVector& out_WorldDirection) const;

	/** 
	 * Transforms 2D screen coordinates into a 3D world-space origin and direction 
	 * @param ScreenPos - screen coordinates in pixels
	 * @param ViewRect - view rectangle
	 * @param InvViewMatrix - inverse view matrix
	 * @param InvProjMatrix - inverse projection matrix
	 * @param out_WorldOrigin (out) - world-space origin vector
	 * @param out_WorldDirection (out) - world-space direction vector
	 */
	static void DeprojectScreenToWorld(const FVector2D& ScreenPos, const FIntRect& ViewRect, const FMatrix& InvViewMatrix, const FMatrix& InvProjMatrix, FVector& out_WorldOrigin, FVector& out_WorldDirection);

	/** Overload to take a single combined view projection matrix. */
	static void DeprojectScreenToWorld(const FVector2D& ScreenPos, const FIntRect& ViewRect, const FMatrix& InvViewProjMatrix, FVector& out_WorldOrigin, FVector& out_WorldDirection);

	/** 
	 * Transforms 3D world-space origin into 2D screen coordinates
	 * @param WorldPosition - the 3d world point to transform
	 * @param ViewRect - view rectangle
	 * @param ViewProjectionMatrix - combined view projection matrix
	 * @param out_ScreenPos (out) - screen coordinates in pixels
	 */
	static bool ProjectWorldToScreen(const FVector& WorldPosition, const FIntRect& ViewRect, const FMatrix& ViewProjectionMatrix, FVector2D& out_ScreenPos);

	inline FVector GetViewRight() const { return ViewMatrices.GetViewMatrix().GetColumn(0); }
	inline FVector GetViewUp() const { return ViewMatrices.GetViewMatrix().GetColumn(1); }
	inline FVector GetViewDirection() const { return ViewMatrices.GetViewMatrix().GetColumn(2); }

	inline const FConvexVolume* GetDynamicMeshElementsShadowCullFrustum() const { return DynamicMeshElementsShadowCullFrustum; }
	inline void SetDynamicMeshElementsShadowCullFrustum(const FConvexVolume* InDynamicMeshElementsShadowCullFrustum) { DynamicMeshElementsShadowCullFrustum = InDynamicMeshElementsShadowCullFrustum; }

	inline const FVector& GetPreShadowTranslation() const { return PreShadowTranslation; }
	inline void SetPreShadowTranslation(const FVector& InPreShadowTranslation) { PreShadowTranslation = InPreShadowTranslation; }

	/** @return true:perspective, false:orthographic */
	inline bool IsPerspectiveProjection() const { return ViewMatrices.IsPerspectiveProjection(); }

	/** Returns the location used as the origin for LOD computations
	 * @param Index, 0 or 1, which LOD origin to return
	 * @return LOD origin
	 */
	FVector GetTemporalLODOrigin(int32 Index, bool bUseLaggedLODTransition = true) const;

	/** Get LOD distance factor: Sqrt(GetLODDistanceFactor()*SphereRadius*SphereRadius / ScreenPercentage) = distance to this LOD transition
	 * @return distance factor
	 */
	float GetLODDistanceFactor() const;

	/** Get LOD distance factor for temporal LOD: Sqrt(GetTemporalLODDistanceFactor(?)*SphereRadius*SphereRadius / ScreenPercentage) = distance to this LOD transition
	 * @param Index, 0 or 1, which temporal sample to return
	 * @return distance factor
	 */
	float GetTemporalLODDistanceFactor(int32 Index, bool bUseLaggedLODTransition = true) const;

	/** 
	 * Returns the blend factor between the last two LOD samples
	 */
	float GetTemporalLODTransition() const;

	/** 
	 * returns a unique key for the view state if one exists, otherwise returns zero
	 */
	uint32 GetViewKey() const;

	/** 
	 * returns a the occlusion frame counter or MAX_uint32 if there is no view state
	 */
	uint32 GetOcclusionFrameCounter() const;

	/** Allow things like HMD displays to update the view matrix at the last minute, to minimize perceived latency */
	void UpdateViewMatrix();

	/** If we late update a view, we need to also late update any planar reflection views derived from it */
	void UpdatePlanarReflectionViewMatrix(const FSceneView& SourceView, const FMirrorMatrix& MirrorMatrix);

	/** Setup defaults and depending on view position (postprocess volumes) */
	void StartFinalPostprocessSettings(FVector InViewLocation);

	/**
	 * custom layers can be combined with the existing settings
	 * @param Weight usually 0..1 but outside range is clamped
	 */
	void OverridePostProcessSettings(const FPostProcessSettings& Src, float Weight);

	/** applied global restrictions from show flags */
	void EndFinalPostprocessSettings(const FSceneViewInitOptions& ViewInitOptions);

	void SetupAntiAliasingMethod();

	/** Configure post process settings for the buffer visualization system */
	void ConfigureBufferVisualizationSettings();

	/** Get the feature level for this view (cached from the scene so this is not different per view) **/
	ERHIFeatureLevel::Type GetFeatureLevel() const { return FeatureLevel; }

	/** Get the feature level for this view **/
	EShaderPlatform GetShaderPlatform() const;

	/** True if the view should render as an instanced stereo pass */
	bool IsInstancedStereoPass() const { return bIsInstancedStereoEnabled && StereoPass == eSSP_LEFT_EYE; }

	/** Sets up the view rect parameters in the view's uniform shader parameters */
	void SetupViewRectUniformBufferParameters(FViewUniformShaderParameters& ViewUniformShaderParameters, 
		const FIntPoint& InBufferSize,
		const FIntRect& InEffectiveViewRect,
		const FViewMatrices& InViewMatrices,
		const FViewMatrices& InPrevViewMatrice) const;

	/** 
	 * Populates the uniform buffer prameters common to all scene view use cases
	 * View parameters should be set up in this method if they are required for the view to render properly.
	 * This is to avoid code duplication and uninitialized parameters in other places that create view uniform parameters (e.g Slate) 
	 */
	void SetupCommonViewUniformBufferParameters(FViewUniformShaderParameters& ViewUniformShaderParameters,
		const FIntPoint& InBufferSize,
<<<<<<< HEAD
=======
		int32 NumMSAASamples,
>>>>>>> f00d6e77
		const FIntRect& InEffectiveViewRect,
		const FViewMatrices& InViewMatrices,
		const FViewMatrices& InPrevViewMatrices) const;
};

//////////////////////////////////////////////////////////////////////////

// for r.DisplayInternals (allows for easy passing down data from main to render thread)
struct FDisplayInternalsData
{
	//
	int32 DisplayInternalsCVarValue;
	// current time Matinee location (in seconds) of the single playing playing actor, -1 if none is playing, -2 if multiple are playing
	float MatineeTime;
	// -1 if not set, from IStreamingManager::Get().StreamAllResources(Duration) in FStreamAllResourcesLatentCommand
	uint32 NumPendingStreamingRequests;

	FDisplayInternalsData()
		: DisplayInternalsCVarValue(0)
		, MatineeTime(-1.0f)
		, NumPendingStreamingRequests(-1)
	{
		check(!IsValid());
	}

	// called on main thread
	// @param World may be 0
	void Setup(UWorld *World);

	bool IsValid() const { return DisplayInternalsCVarValue != 0; }
};

//////////////////////////////////////////////////////////////////////////

/**
 * A set of views into a scene which only have different view transforms and owner actors.
 */
class ENGINE_API FSceneViewFamily
{
public:
	/**
	* Helper struct for creating FSceneViewFamily instances
	* If created with specifying a time it will retrieve them from the world in the given scene.
	* 
	* @param InRenderTarget		The render target which the views are being rendered to.
	* @param InScene			The scene being viewed.
	* @param InShowFlags		The show flags for the views.
	*
	*/
	struct ConstructionValues
	{
		ConstructionValues(
			const FRenderTarget* InRenderTarget,
			FSceneInterface* InScene,
			const FEngineShowFlags& InEngineShowFlags
			)
		:	RenderTarget(InRenderTarget)
		,	Scene(InScene)
		,	EngineShowFlags(InEngineShowFlags)
		,	ViewModeParam(-1)
		,	CurrentWorldTime(0.0f)
		,	DeltaWorldTime(0.0f)
		,	CurrentRealTime(0.0f)
		,	GammaCorrection(1.0f)
		,	MonoFarFieldCullingDistance(0.0f)
		,	bRealtimeUpdate(false)
		,	bDeferClear(false)
		,	bResolveScene(true)			
		,	bTimesSet(false)
		{
			if( InScene != NULL )			
			{
				UWorld* World = InScene->GetWorld();
				// Ensure the world is valid and that we are being called from a game thread (GetRealTimeSeconds requires this)
				if( World && IsInGameThread() )
				{					
					CurrentWorldTime = World->GetTimeSeconds();
					DeltaWorldTime = World->GetDeltaSeconds();
					CurrentRealTime = World->GetRealTimeSeconds();
					bTimesSet = true;
					MonoFarFieldCullingDistance = World->GetMonoFarFieldCullingDistance();
				}
			}
		}
		/** The views which make up the family. */
		const FRenderTarget* RenderTarget;

		/** The render target which the views are being rendered to. */
		FSceneInterface* Scene;

		/** The engine show flags for the views. */
		FEngineShowFlags EngineShowFlags;

		/** Additional view params related to the current viewmode (example : texcoord index) */
		int32 ViewModeParam;
		/** An name bound to the current viewmode param. (example : texture name) */
		FName ViewModeParamName;

		/** The current world time. */
		float CurrentWorldTime;

		/** The difference between the last world time and CurrentWorldTime. */
		float DeltaWorldTime;
		
		/** The current real time. */
		float CurrentRealTime;

		/** Gamma correction used when rendering this family. Default is 1.0 */
		float GammaCorrection;

		/** Distance from the camera to set the mono far field culling plane in unreal units. */
		float MonoFarFieldCullingDistance;

		/** Indicates whether the view family is updated in real-time. */
		uint32 bRealtimeUpdate:1;
		
		/** Used to defer the back buffer clearing to just before the back buffer is drawn to */
		uint32 bDeferClear:1;
		
		/** If true then results of scene rendering are copied/resolved to the RenderTarget. */
		uint32 bResolveScene:1;		
		
		/** Safety check to ensure valid times are set either from a valid world/scene pointer or via the SetWorldTimes function */
		uint32 bTimesSet:1;

		/** Set the world time ,difference between the last world time and CurrentWorldTime and current real time. */
		ConstructionValues& SetWorldTimes(const float InCurrentWorldTime,const float InDeltaWorldTime,const float InCurrentRealTime) { CurrentWorldTime = InCurrentWorldTime; DeltaWorldTime = InDeltaWorldTime; CurrentRealTime = InCurrentRealTime;bTimesSet = true;return *this; }
		
		/** Set  whether the view family is updated in real-time. */
		ConstructionValues& SetRealtimeUpdate(const bool Value) { bRealtimeUpdate = Value; return *this; }
		
		/** Set whether to defer the back buffer clearing to just before the back buffer is drawn to */
		ConstructionValues& SetDeferClear(const bool Value) { bDeferClear = Value; return *this; }
		
		/** Setting to if true then results of scene rendering are copied/resolved to the RenderTarget. */
		ConstructionValues& SetResolveScene(const bool Value) { bResolveScene = Value; return *this; }
		
		/** Set Gamma correction used when rendering this family. */
		ConstructionValues& SetGammaCorrection(const float Value) { GammaCorrection = Value; return *this; }		

		/** Set the view param. */
		ConstructionValues& SetViewModeParam(const int InViewModeParam, const FName& InViewModeParamName) { ViewModeParam = InViewModeParam; ViewModeParamName = InViewModeParamName; return *this; }		
	};
	
	/** The views which make up the family. */
	TArray<const FSceneView*> Views;

	/** The width in screen pixels of the view family being rendered (maximum x of all viewports). */
	uint32 FamilySizeX;

	/** The height in screen pixels of the view family being rendered (maximum y of all viewports). */
	uint32 FamilySizeY;

	/** 
		The width in pixels of the stereo view family being rendered. This may be different than FamilySizeX if
		we're using adaptive resolution stereo rendering. In that case, FamilySizeX represents the maximum size of 
		the family to ensure the backing render targets don't change between frames as the view size varies.
	*/
	uint32 InstancedStereoWidth;

	/** The render target which the views are being rendered to. */
	const FRenderTarget* RenderTarget;

	/** Indicates that a separate render target is in use (not a backbuffer RT) */
	bool bUseSeparateRenderTarget;

	/** The scene being viewed. */
	FSceneInterface* Scene;

	/** The new show flags for the views (meant to replace the old system). */
	FEngineShowFlags EngineShowFlags;

	/** Monoscopic rendering parameters for VR */
	FMonoscopicFarFieldParameters MonoParameters;

	/** The current world time. */
	float CurrentWorldTime;

	/** The difference between the last world time and CurrentWorldTime. */
	float DeltaWorldTime;

	/** The current real time. */
	float CurrentRealTime;

	/** Copy from main thread GFrameNumber to be accessible on render thread side. UINT_MAX before CreateSceneRenderer() or BeginRenderingViewFamily() was called */
	uint32 FrameNumber;

	/** Indicates whether the view family is updated in realtime. */
	bool bRealtimeUpdate;

	/** Used to defer the back buffer clearing to just before the back buffer is drawn to */
	bool bDeferClear;

	/** if true then results of scene rendering are copied/resolved to the RenderTarget. */
	bool bResolveScene;

	/** 
	 * Which component of the scene rendering should be output to the final render target.
	 * If SCS_FinalColorLDR this indicates do nothing.
	 */
	ESceneCaptureSource SceneCaptureSource;
	

	/** When enabled, the scene capture will composite into the render target instead of overwriting its contents. */
	ESceneCaptureCompositeMode SceneCaptureCompositeMode;

	/**
	 * GetWorld->IsPaused() && !Simulate
	 * Simulate is excluded as the camera can move which invalidates motionblur
	 */
	bool bWorldIsPaused;

	/** Gamma correction used when rendering this family. Default is 1.0 */
	float GammaCorrection;
	
	/** Editor setting to allow designers to override the automatic expose. 0:Automatic, following indices: -4 .. +4 */
	FExposureSettings ExposureSettings;

    /** Extensions that can modify view parameters on the render thread. */
    TArray<TSharedPtr<class ISceneViewExtension, ESPMode::ThreadSafe> > ViewExtensions;

	// for r.DisplayInternals (allows for easy passing down data from main to render thread)
	FDisplayInternalsData DisplayInternalsData;

#if WITH_EDITOR
	// Override the LOD of landscape in this viewport
	int8 LandscapeLODOverride;

	/** Indicates whether, or not, the base attachment volume should be drawn. */
	bool bDrawBaseInfo;

	/**
	 * Indicates whether the shader world space position should be forced to 0. Also sets the view vector to (0,0,1) for all pixels.
	 * This is used in the texture streaming build when computing material tex coords scale.
	 * Because the material are rendered in tiles, there is no actual valid mapping for world space position.
	 * World space mapping would require to render mesh with the level transforms to be valid.
	 */
	bool bNullifyWorldSpacePosition;
#endif

	/** Initialization constructor. */
	FSceneViewFamily( const ConstructionValues& CVS );

	/** Computes FamilySizeX and FamilySizeY from the Views array. */
	void ComputeFamilySize();

	ERHIFeatureLevel::Type GetFeatureLevel() const;

	EShaderPlatform GetShaderPlatform() const { return GShaderPlatformForFeatureLevel[GetFeatureLevel()]; }

#if !(UE_BUILD_SHIPPING || UE_BUILD_TEST)
	EDebugViewShaderMode DebugViewShaderMode;
	int32 ViewModeParam;
	FName ViewModeParamName;

	bool bUsedDebugViewPSVSHS;
	FORCEINLINE EDebugViewShaderMode GetDebugViewShaderMode() const { return DebugViewShaderMode; }
	FORCEINLINE int32 GetViewModeParam() const { return ViewModeParam; }
	FORCEINLINE const FName& GetViewModeParamName() const { return ViewModeParamName; }
	EDebugViewShaderMode ChooseDebugViewShaderMode() const;
	FORCEINLINE bool UseDebugViewVSDSHS() const { return bUsedDebugViewPSVSHS; }
	FORCEINLINE bool UseDebugViewPS() const { return DebugViewShaderMode != DVSM_None; }
#else
	FORCEINLINE EDebugViewShaderMode GetDebugViewShaderMode() const { return DVSM_None; }
	FORCEINLINE int32 GetViewModeParam() const { return -1; }
	FORCEINLINE FName GetViewModeParamName() const { return NAME_None; }
	FORCEINLINE bool UseDebugViewVSDSHS() const { return false; }
	FORCEINLINE bool UseDebugViewPS() const { return false; }
#endif

	/** Returns the appropriate view for a given eye in a stereo pair. */
	const FSceneView& GetStereoEyeView(const EStereoscopicPass Eye) const;

	const bool IsMonoscopicFarFieldEnabled() const
	{
		return MonoParameters.bEnabled && MonoParameters.Mode != EMonoscopicFarFieldMode::Off;
	}
};

/**
 * A view family which deletes its views when it goes out of scope.
 */
class FSceneViewFamilyContext : public FSceneViewFamily
{
public:
	/** Initialization constructor. */
	FSceneViewFamilyContext( const ConstructionValues& CVS)
		:	FSceneViewFamily(CVS)
	{}

	/** Destructor. */
	ENGINE_API ~FSceneViewFamilyContext();
};<|MERGE_RESOLUTION|>--- conflicted
+++ resolved
@@ -1128,10 +1128,7 @@
 	 */
 	void SetupCommonViewUniformBufferParameters(FViewUniformShaderParameters& ViewUniformShaderParameters,
 		const FIntPoint& InBufferSize,
-<<<<<<< HEAD
-=======
 		int32 NumMSAASamples,
->>>>>>> f00d6e77
 		const FIntRect& InEffectiveViewRect,
 		const FViewMatrices& InViewMatrices,
 		const FViewMatrices& InPrevViewMatrices) const;
