// Copyright 1998-2016 Epic Games, Inc. All Rights Reserved.

#include "UMGPrivatePCH.h"

#define LOCTEXT_NAMESPACE "UMG"

/////////////////////////////////////////////////////
// USlider

USlider::USlider(const FObjectInitializer& ObjectInitializer)
	: Super(ObjectInitializer)
{
	Orientation = EOrientation::Orient_Horizontal;
	SliderBarColor = FLinearColor::White;
	SliderHandleColor = FLinearColor::White;
	StepSize = 0.01f;
	SSlider::FArguments Defaults;
	WidgetStyle = *Defaults._Style;
}

TSharedRef<SWidget> USlider::RebuildWidget()
{
	MySlider = SNew(SSlider)
		.Style(&WidgetStyle)
		.OnMouseCaptureBegin(BIND_UOBJECT_DELEGATE(FSimpleDelegate, HandleOnMouseCaptureBegin))
		.OnMouseCaptureEnd(BIND_UOBJECT_DELEGATE(FSimpleDelegate, HandleOnMouseCaptureEnd))
		.OnControllerCaptureBegin(BIND_UOBJECT_DELEGATE(FSimpleDelegate, HandleOnControllerCaptureBegin))
		.OnControllerCaptureEnd(BIND_UOBJECT_DELEGATE(FSimpleDelegate, HandleOnControllerCaptureEnd))
		.OnValueChanged(BIND_UOBJECT_DELEGATE(FOnFloatValueChanged, HandleOnValueChanged));

	return MySlider.ToSharedRef();
}

void USlider::SynchronizeProperties()
{
	Super::SynchronizeProperties();

	TAttribute<float> ValueBinding = OPTIONAL_BINDING(float, Value);
	
	MySlider->SetOrientation(Orientation);
	MySlider->SetSliderBarColor(SliderBarColor);
	MySlider->SetSliderHandleColor(SliderHandleColor);
	MySlider->SetValue(ValueBinding);
	MySlider->SetLocked(Locked);
	MySlider->SetIndentHandle(IndentHandle);
<<<<<<< HEAD
=======
	MySlider->SetStepSize(StepSize);
>>>>>>> 73f66985
}

void USlider::ReleaseSlateResources(bool bReleaseChildren)
{
	Super::ReleaseSlateResources(bReleaseChildren);

	MySlider.Reset();
}

void USlider::HandleOnValueChanged(float InValue)
{
	OnValueChanged.Broadcast(InValue);
}

void USlider::HandleOnMouseCaptureBegin()
{
	OnMouseCaptureBegin.Broadcast();
}

void USlider::HandleOnMouseCaptureEnd()
{
	OnMouseCaptureEnd.Broadcast();
}

void USlider::HandleOnControllerCaptureBegin()
{
	OnControllerCaptureBegin.Broadcast();
}

void USlider::HandleOnControllerCaptureEnd()
{
	OnControllerCaptureEnd.Broadcast();
}

float USlider::GetValue() const
{
	if ( MySlider.IsValid() )
	{
		return MySlider->GetValue();
	}

	return Value;
}

void USlider::SetValue(float InValue)
{
	Value = InValue;
	if ( MySlider.IsValid() )
	{
		MySlider->SetValue(InValue);
	}
}

void USlider::SetIndentHandle(bool InIndentHandle)
{
	IndentHandle = InIndentHandle;
	if ( MySlider.IsValid() )
	{
		MySlider->SetIndentHandle(InIndentHandle);
	}
}

void USlider::SetLocked(bool InLocked)
{
	Locked = InLocked;
	if ( MySlider.IsValid() )
	{
		MySlider->SetLocked(InLocked);
	}
}

<<<<<<< HEAD
=======
void USlider::SetStepSize(float InValue)
{
	StepSize = InValue;
	if (MySlider.IsValid())
	{
		MySlider->SetStepSize(InValue);
	}
}

void USlider::SetSliderHandleColor(FLinearColor InValue)
{
	SliderHandleColor = InValue;
	if (MySlider.IsValid())
	{
		MySlider->SetSliderHandleColor(InValue);
	}
}

void USlider::SetSliderBarColor(FLinearColor InValue)
{
	SliderBarColor = InValue;
	if (MySlider.IsValid())
	{
		MySlider->SetSliderBarColor(InValue);
	}
}


>>>>>>> 73f66985
#if WITH_EDITOR

const FSlateBrush* USlider::GetEditorIcon()
{
	return FUMGStyle::Get().GetBrush("Widget.Slider");
}

const FText USlider::GetPaletteCategory()
{
	return LOCTEXT("Common", "Common");
}

#endif

/////////////////////////////////////////////////////

#undef LOCTEXT_NAMESPACE<|MERGE_RESOLUTION|>--- conflicted
+++ resolved
@@ -43,10 +43,7 @@
 	MySlider->SetValue(ValueBinding);
 	MySlider->SetLocked(Locked);
 	MySlider->SetIndentHandle(IndentHandle);
-<<<<<<< HEAD
-=======
 	MySlider->SetStepSize(StepSize);
->>>>>>> 73f66985
 }
 
 void USlider::ReleaseSlateResources(bool bReleaseChildren)
@@ -118,8 +115,6 @@
 	}
 }
 
-<<<<<<< HEAD
-=======
 void USlider::SetStepSize(float InValue)
 {
 	StepSize = InValue;
@@ -148,7 +143,6 @@
 }
 
 
->>>>>>> 73f66985
 #if WITH_EDITOR
 
 const FSlateBrush* USlider::GetEditorIcon()
