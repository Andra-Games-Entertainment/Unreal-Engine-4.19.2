// Copyright 1998-2016 Epic Games, Inc. All Rights Reserved.

#pragma once

#include "MovieScenePropertyTrack.h"
#include "Slate/WidgetTransform.h"
#include "KeyParams.h"
#include "MovieScene2DTransformTrack.generated.h"

<<<<<<< HEAD
struct F2DTransformKey
{
	FWidgetTransform Value;
	FName CurveName;
};

=======
>>>>>>> 73f66985

/**
 * Handles manipulation of 2D transforms in a movie scene
 */
UCLASS( MinimalAPI )
class UMovieScene2DTransformTrack : public UMovieScenePropertyTrack
{
	GENERATED_BODY()

public:

	// UMovieSceneTrack interface

	virtual UMovieSceneSection* CreateNewSection() override;
	virtual TSharedPtr<IMovieSceneTrackInstance> CreateInstance() override;
	
public:

	/**
	 * Evaluates the track at the playback position
	 *
	 * @param Position	The current playback position
	 * @param LastPosition	The last playback position
	 * @param InOutTransform 	The transform at the playback position
	 * @return true if anything was evaluated. Note: if false is returned InOutTransform remains unchanged
	 */
	bool Eval( float Position, float LastPostion, FWidgetTransform& InOutTransform ) const;
<<<<<<< HEAD

	/**
	 * Adds a key to a section.  Will create the section if it doesn't exist
	 *
	 * @param Time				The time relative to the owning movie scene where the section should be
	 * @param Value				The value of the key
	 * @param KeyParams         The keying parameters 
	 * @return True if the key was successfully added.
	 */
	UMG_API bool AddKeyToSection( float Time, const F2DTransformKey& TransformKey, FKeyParams KeyParams );

	/**
	 * Get whether the track can be keyed at a particular time.
	 *
	 * @param Time				The time relative to the owning movie scene where the section should be
	 * @param Value				The value of the key
	 * @param KeyParams         The keying parameters 
	 * @return True if the key was successfully added.
	 */
	UMG_API bool CanKeyTrack( float Time, const F2DTransformKey& TransformKey, FKeyParams KeyParams ) const;
=======
>>>>>>> 73f66985
};<|MERGE_RESOLUTION|>--- conflicted
+++ resolved
@@ -7,15 +7,6 @@
 #include "KeyParams.h"
 #include "MovieScene2DTransformTrack.generated.h"
 
-<<<<<<< HEAD
-struct F2DTransformKey
-{
-	FWidgetTransform Value;
-	FName CurveName;
-};
-
-=======
->>>>>>> 73f66985
 
 /**
  * Handles manipulation of 2D transforms in a movie scene
@@ -43,27 +34,4 @@
 	 * @return true if anything was evaluated. Note: if false is returned InOutTransform remains unchanged
 	 */
 	bool Eval( float Position, float LastPostion, FWidgetTransform& InOutTransform ) const;
-<<<<<<< HEAD
-
-	/**
-	 * Adds a key to a section.  Will create the section if it doesn't exist
-	 *
-	 * @param Time				The time relative to the owning movie scene where the section should be
-	 * @param Value				The value of the key
-	 * @param KeyParams         The keying parameters 
-	 * @return True if the key was successfully added.
-	 */
-	UMG_API bool AddKeyToSection( float Time, const F2DTransformKey& TransformKey, FKeyParams KeyParams );
-
-	/**
-	 * Get whether the track can be keyed at a particular time.
-	 *
-	 * @param Time				The time relative to the owning movie scene where the section should be
-	 * @param Value				The value of the key
-	 * @param KeyParams         The keying parameters 
-	 * @return True if the key was successfully added.
-	 */
-	UMG_API bool CanKeyTrack( float Time, const F2DTransformKey& TransformKey, FKeyParams KeyParams ) const;
-=======
->>>>>>> 73f66985
 };