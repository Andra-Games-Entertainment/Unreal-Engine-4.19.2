--- conflicted
+++ resolved
@@ -9,11 +9,8 @@
 {
 	GENERATED_UCLASS_BODY()
 
-<<<<<<< HEAD
-=======
 public:
 
->>>>>>> 1d429763
 	/** Gets the underlying native canvas widget if it has been constructed */
 	TSharedPtr<class SConstraintCanvas> GetCanvasWidget() const;
 
