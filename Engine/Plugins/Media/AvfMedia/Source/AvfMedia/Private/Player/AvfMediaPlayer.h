// Copyright 1998-2018 Epic Games, Inc. All Rights Reserved.

#pragma once

#include "Containers/Queue.h"
#include "IMediaCache.h"
#include "IMediaControls.h"
#include "IMediaPlayer.h"
#include "IMediaView.h"

#import <AVFoundation/AVFoundation.h>

class FAvfMediaTracks;
class FMediaSamples;
class IMediaEventSink;

@class AVPlayer;
@class AVPlayerItem;
@class FAVPlayerDelegate;


/**
 * Implements a media player using the AV framework.
 */
class FAvfMediaPlayer
	: public IMediaPlayer
	, protected IMediaCache
	, protected IMediaControls
	, protected IMediaView
{
public:

	/**
	 * Create and initialize a new instance.
	 *
	 * @param InEventSink The object that receives media events from this player.
	 */
	FAvfMediaPlayer(IMediaEventSink& InEventSink);

	/** Destructor. */
	~FAvfMediaPlayer();

public:

	/** Called by the delegate when the playback reaches the end. */
	void OnEndReached();

	/** Called by the delegate whenever the player item status changes. */
	void OnStatusNotification(AVPlayerItemStatus Status);

public:

	//~ IMediaPlayer interface

	virtual void Close() override;
	virtual IMediaCache& GetCache() override;
	virtual IMediaControls& GetControls() override;
	virtual FString GetInfo() const override;
	virtual FName GetPlayerName() const override;
	virtual IMediaSamples& GetSamples() override;
	virtual FString GetStats() const override;
	virtual IMediaTracks& GetTracks() override;
	virtual FString GetUrl() const override;
	virtual IMediaView& GetView() override;
	virtual bool Open(const FString& Url, const IMediaOptions* Options) override;
	virtual bool Open(const TSharedRef<FArchive, ESPMode::ThreadSafe>& Archive, const FString& OriginalUrl, const IMediaOptions* Options) override;
	virtual void TickAudio() override;
	virtual void TickFetch(FTimespan DeltaTime, FTimespan Timecode) override;
	virtual void TickInput(FTimespan DeltaTime, FTimespan Timecode) override;

protected:

	//~ IMediaControls interface

	virtual bool CanControl(EMediaControl Control) const override;
	virtual FTimespan GetDuration() const override;
	virtual float GetRate() const override;
	virtual EMediaState GetState() const override;
	virtual EMediaStatus GetStatus() const override;
	virtual TRangeSet<float> GetSupportedRates(EMediaRateThinning Thinning) const override;
	virtual FTimespan GetTime() const override;
	virtual bool IsLooping() const override;
	virtual bool Seek(const FTimespan& Time) override;
	virtual bool SetLooping(bool Looping) override;
	virtual bool SetRate(float Rate) override;

private:
    /**  Callback for when the application is resumed in the foreground */
    void HandleApplicationHasEnteredForeground();
    
    /** Callback for when the applicaiton is being paused in the background */
    void HandleApplicationWillEnterBackground();
<<<<<<< HEAD
    
=======

	/** Callback for when the application is moved from the inactive to active state */
	void HandleApplicationActivate();

	/** Callback for when the application is moved from the active to inactive state */
	void HandleApplicationDeactivate();

>>>>>>> e3a25b20
	/** The current playback rate. */
	float CurrentRate;

	/** Media playback state. */
	EMediaState CurrentState;

	/** The current time of the playback. */
	FTimespan CurrentTime;

	/** The duration of the media. */
    FTimespan Duration;

	/** The media event handler. */
	IMediaEventSink& EventSink;

	/** Media information string. */
	FString Info;

	/** Cocoa helper object we can use to keep track of ns property changes in our media items */
	FAVPlayerDelegate* MediaHelper;
	
	/** The AVFoundation media player */
	AVPlayer* MediaPlayer;

	/** The URL of the currently opened media. */
	FString MediaUrl;

	/** The player item which the media player uses to progress. */
	AVPlayerItem* PlayerItem;

	/** Tasks to be executed on the player thread. */
	TQueue<TFunction<void()>> PlayerTasks;

	/** The media sample queue. */
	FMediaSamples* Samples;

	/** Should the video loop to the beginning at completion */
    bool ShouldLoop;

	/** The media track collection. */
	FAvfMediaTracks* Tracks;
	
	/** Playback primed and ready when set */
	bool bPrerolled;

	/** Mutex to ensure thread-safe access */
	FCriticalSection CriticalSection;
    
    /** Foreground/background delegate for pause */
    FDelegateHandle PauseHandle;
    
    /** Foreground/background delegate for resume */
    FDelegateHandle ResumeHandle;
};<|MERGE_RESOLUTION|>--- conflicted
+++ resolved
@@ -90,9 +90,6 @@
     
     /** Callback for when the applicaiton is being paused in the background */
     void HandleApplicationWillEnterBackground();
-<<<<<<< HEAD
-    
-=======
 
 	/** Callback for when the application is moved from the inactive to active state */
 	void HandleApplicationActivate();
@@ -100,7 +97,6 @@
 	/** Callback for when the application is moved from the active to inactive state */
 	void HandleApplicationDeactivate();
 
->>>>>>> e3a25b20
 	/** The current playback rate. */
 	float CurrentRate;
 
