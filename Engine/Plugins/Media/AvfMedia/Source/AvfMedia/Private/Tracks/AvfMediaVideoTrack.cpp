// Copyright 1998-2016 Epic Games, Inc. All Rights Reserved.

#include "AvfMediaPrivatePCH.h"


/* FAvfMediaVideoTrack structors
 *****************************************************************************/

FAvfMediaVideoTrack::FAvfMediaVideoTrack( AVAssetTrack* InVideoTrack )
    : FAvfMediaTrack()
    , SyncStatus(Default)
    , BitRate(0)
	, Height(0)
	, Width(0)
{
	LatestSamples = nil;

	NSError* nsError = nil;
	VideoTrack = InVideoTrack;
	AVReader = [[AVAssetReader alloc] initWithAsset: [VideoTrack asset] error:&nsError];
	if( nsError != nil )
	{
		FString ErrorStr( [nsError localizedDescription] );
		UE_LOG(LogAvfMedia, Error, TEXT("Failed to create asset reader: %s"), *ErrorStr);
	}
	else
	{
		// Initialize our video output to match the format of the texture we'll be streaming to.
		NSMutableDictionary* OutputSettings = [NSMutableDictionary dictionary];
		[OutputSettings setObject: [NSNumber numberWithInt:kCVPixelFormatType_32BGRA] forKey:(NSString*)kCVPixelBufferPixelFormatTypeKey];

		AVVideoOutput = [[AVAssetReaderTrackOutput alloc] initWithTrack:VideoTrack outputSettings:OutputSettings];
		AVVideoOutput.alwaysCopiesSampleData = NO;

		FrameRate = 1.0f / [[AVVideoOutput track] nominalFrameRate];

		[AVReader addOutput:AVVideoOutput];
		bVideoTracksLoaded = [AVReader startReading];

		// The initial read of a frame will allow us to gather information on the video track, before we start playing the samples
		if (!ReadFrameAtTime( kCMTimeZero, true ))
		{
			[AVVideoOutput release];
			AVVideoOutput = nil;
			[AVReader release];
			AVReader = nil;
		}
	}
}


FAvfMediaVideoTrack::~FAvfMediaVideoTrack()
{
	if( AVVideoOutput != nil )
	{
		[AVVideoOutput release];
		AVVideoOutput = nil;
	}

	if( AVReader != nil )
	{
		[AVReader release];
		AVReader = nil;
	}
}


/* FAvfMediaVideoTrack interface
 *****************************************************************************/

bool FAvfMediaVideoTrack::IsReady() const
{
    return AVReader != nil && AVReader.status == AVAssetReaderStatusReading;
}


/* IMediaVideoTrack interface
 *****************************************************************************/

#if WITH_ENGINE
void FAvfMediaVideoTrack::BindTexture(class FRHITexture* Texture)
{
	// @todo avf: trepka: implement texture binding
}


void FAvfMediaVideoTrack::UnbindTexture(class FRHITexture* Texture)
{
	// @todo avf: trepka: implement texture binding
}
#endif


/* FAvfMediaVideoTrack implementation
 *****************************************************************************/

bool FAvfMediaVideoTrack::SeekToTime( const CMTime& SeekTime )
{
    bool bSeekComplete = false;
    if( AVReader != nil )
    {
		ResetAssetReader();
		
		NSError* nsError = nil;
		AVReader = [[AVAssetReader alloc] initWithAsset: [VideoTrack asset] error:&nsError];
		if( nsError != nil )
		{
			FString ErrorStr( [nsError localizedDescription] );
			UE_LOG(LogAvfMedia, Error, TEXT("Failed to create asset reader: %s"), *ErrorStr);
		}
		
        CMTimeRange TimeRange = CMTimeRangeMake(SeekTime, [[AVReader asset] duration]);
        AVReader.timeRange = TimeRange;

		NSMutableDictionary* OutputSettings = [NSMutableDictionary dictionary];
		[OutputSettings setObject: [NSNumber numberWithInt:kCVPixelFormatType_32BGRA] forKey:(NSString*)kCVPixelBufferPixelFormatTypeKey];
		
		AVVideoOutput = [[AVAssetReaderTrackOutput alloc] initWithTrack:VideoTrack outputSettings:OutputSettings];
		AVVideoOutput.alwaysCopiesSampleData = NO;
		
		[AVReader addOutput:AVVideoOutput];
		bVideoTracksLoaded = [AVReader startReading];
		
		ReadFrameAtTime( SeekTime, false );
		
		bSeekComplete = AVReader.status == AVAssetReaderStatusReading;
    }
	
    return bSeekComplete;
}


void FAvfMediaVideoTrack::ResetAssetReader()
{
    [AVReader cancelReading];
    [AVReader release];
}


<<<<<<< HEAD
bool FAvfMediaVideoTrack::IsReady() const
{
    return AVReader != nil && AVReader.status == AVAssetReaderStatusReading;
}


=======
>>>>>>> 73f66985
bool FAvfMediaVideoTrack::ReadFrameAtTime( const CMTime& AVPlayerTime, bool bInIsInitialFrameRead )
{
    check( bVideoTracksLoaded );
	
    if( AVReader.status == AVAssetReaderStatusReading )
    {
        double CurrentAVTime = CMTimeGetSeconds( AVPlayerTime );
    
        // We need to synchronize the video playback with the audio.
        // If the video frame is within tolerance (Ready), update the Texture Data.
        // If the video is Behind, throw it away and get the next one until we catch up with the ref time.
        // If the video is Ahead, update the TextureData but don't retrieve more frames until time catches up.
        while( SyncStatus != Ready )
        {
            double Delta;
            if( SyncStatus != Ahead )
            {
                LatestSamples = [AVVideoOutput copyNextSampleBuffer];
            
                if( LatestSamples == NULL )
                {
                    // Failed to get next sample buffer.
					return false;
                }
            }
        
            // Get the time stamp of the video frame
            CMTime FrameTimeStamp = CMSampleBufferGetPresentationTimeStamp(LatestSamples);
    
            // Compute delta of video frame and current playback times
            Delta = CurrentAVTime - CMTimeGetSeconds(FrameTimeStamp);
        
            if( Delta < 0 )
            {
                Delta *= -1;
                SyncStatus = Ahead;
            }
            else
            {
                SyncStatus = Behind;
            }
        
            if( Delta < FrameRate )
            {
                // Video in sync with audio
                SyncStatus = Ready;
            }
            else if(SyncStatus == Ahead)
            {
                // Video ahead of audio: stay in Ahead state, exit loop
                break;
            }
            else if( LatestSamples != nil )
            {
                // Video behind audio (Behind): stay in loop
                CFRelease(LatestSamples);
                LatestSamples = NULL;
            }
        }
    
        // Process this frame.
        if( SyncStatus == Ready )
        {
            check(LatestSamples != NULL);
    
            // Grab the pixel buffer and lock it for reading.
            CVImageBufferRef PixelBuffer = CMSampleBufferGetImageBuffer(LatestSamples);
            CVPixelBufferLockBaseAddress( PixelBuffer, kCVPixelBufferLock_ReadOnly );
    
            Width  = (uint32)CVPixelBufferGetWidth(PixelBuffer);
            Height = (uint32)CVPixelBufferGetHeight(PixelBuffer);
    
            uint8* VideoDataBuffer = (uint8*)CVPixelBufferGetBaseAddress( PixelBuffer );
            uint32 BufferSize = Width * Height * 4;
            
            // Push the pixel data for the frame to the sinks which are listening for it.
            for( IMediaSinkWeakPtr& SinkPtr : Sinks )
            {
                IMediaSinkPtr NextSink = SinkPtr.Pin();
                if( NextSink.IsValid() )
                {
                    NextSink->ProcessMediaSample( VideoDataBuffer, BufferSize, FTimespan::MaxValue(), FTimespan::FromSeconds(CurrentAVTime));
                }
            }
    
            CVPixelBufferUnlockBaseAddress( PixelBuffer, kCVPixelBufferLock_ReadOnly );
            
            // If we have are reading the initial frame, do not discard the latest samples.
            if( bInIsInitialFrameRead == false )
            {
                CFRelease(LatestSamples);
                LatestSamples= nil;
            }
        }
    
        if( SyncStatus != Ahead )
        {
            // Reset status;
            SyncStatus = bInIsInitialFrameRead ? Ready : Default;
        }
    }

	return true;
}

bool FAvfMediaVideoTrack::ReachedEnd() const
{
	AVAssetReaderStatus Status = AVReader.status;
    return (AVReader != nil) && (Status == AVAssetReaderStatusCompleted);
}<|MERGE_RESOLUTION|>--- conflicted
+++ resolved
@@ -137,15 +137,6 @@
 }
 
 
-<<<<<<< HEAD
-bool FAvfMediaVideoTrack::IsReady() const
-{
-    return AVReader != nil && AVReader.status == AVAssetReaderStatusReading;
-}
-
-
-=======
->>>>>>> 73f66985
 bool FAvfMediaVideoTrack::ReadFrameAtTime( const CMTime& AVPlayerTime, bool bInIsInitialFrameRead )
 {
     check( bVideoTracksLoaded );
