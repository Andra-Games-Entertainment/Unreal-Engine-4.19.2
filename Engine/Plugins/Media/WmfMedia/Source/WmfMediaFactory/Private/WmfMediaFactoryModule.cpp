// Copyright 1998-2017 Epic Games, Inc. All Rights Reserved.

#include "WmfMediaFactoryPrivate.h"

#include "Containers/Array.h"
#include "Containers/UnrealString.h"
#include "IMediaModule.h"
#include "IMediaOptions.h"
#include "IMediaPlayerFactory.h"
#include "Internationalization/Internationalization.h"
#include "Misc/Paths.h"
#include "Modules/ModuleInterface.h"
#include "Modules/ModuleManager.h"
#include "UObject/NameTypes.h"

#if PLATFORM_WINDOWS
	#include "WindowsHWrapper.h"
#endif

#if WITH_EDITOR
	#include "ISettingsModule.h"
	#include "Templates/SharedPointer.h"
	#include "UObject/Class.h"
	#include "UObject/WeakObjectPtr.h"
	#include "WmfMediaSettings.h"
#endif

#include "../../WmfMedia/Public/IWmfMediaModule.h"


DEFINE_LOG_CATEGORY(LogWmfMediaFactory);

#define LOCTEXT_NAMESPACE "FWmfMediaFactoryModule"


/**
 * Implements the WmfMediaFactory module.
 */
class FWmfMediaFactoryModule
	: public IMediaPlayerFactory
	, public IModuleInterface
{
public:

	/** Default constructor. */
	FWmfMediaFactoryModule() { }

public:

	//~ IMediaPlayerFactory interface

	virtual bool CanPlayUrl(const FString& Url, const IMediaOptions* Options, TArray<FText>* OutWarnings, TArray<FText>* OutErrors) const override
	{
		FString Scheme;
		FString Location;

		// check scheme
		if (!Url.Split(TEXT("://"), &Scheme, &Location, ESearchCase::CaseSensitive))
		{
			if (OutErrors != nullptr)
			{
				OutErrors->Add(LOCTEXT("NoSchemeFound", "No URI scheme found"));
			}

			return false;
		}

		if (!SupportedUriSchemes.Contains(Scheme))
		{
			if (OutErrors != nullptr)
			{
				OutErrors->Add(FText::Format(LOCTEXT("SchemeNotSupported", "The URI scheme '{0}' is not supported"), FText::FromString(Scheme)));
			}

			return false;
		}

		// check file extension
		if (Scheme == TEXT("file"))
		{
			const FString Extension = FPaths::GetExtension(Location, false);

			if (!SupportedFileExtensions.Contains(Extension))
			{
				if (OutErrors != nullptr)
				{
					OutErrors->Add(FText::Format(LOCTEXT("ExtensionNotSupported", "The file extension '{0}' is not supported"), FText::FromString(Extension)));
				}

				return false;
			}
		}

		// check options
		if ((OutWarnings != nullptr) && (Options != nullptr))
		{
			if (Options->GetMediaOption("PrecacheFile", false) && (Scheme != TEXT("file")))
			{
				OutWarnings->Add(LOCTEXT("PrecachingNotSupported", "Precaching is supported for local files only"));
			}
		}

		return true;
	}

<<<<<<< HEAD
	virtual TSharedPtr<IMediaPlayer, ESPMode::ThreadSafe> CreatePlayer() override
=======
	virtual TSharedPtr<IMediaPlayer, ESPMode::ThreadSafe> CreatePlayer(IMediaEventSink& EventSink) override
>>>>>>> 9f6ccf49
	{
		auto WmfMediaModule = FModuleManager::LoadModulePtr<IWmfMediaModule>("WmfMedia");
		return (WmfMediaModule != nullptr) ? WmfMediaModule->CreatePlayer(EventSink) : nullptr;
	}

	virtual FText GetDisplayName() const override
	{
		return LOCTEXT("MediaPlayerDisplayName", "Windows Media Foundation");
	}

	virtual FName GetPlayerName() const override
	{
		static FName PlayerName(TEXT("WmfMedia"));
		return PlayerName;
	}

	virtual const TArray<FString>& GetSupportedPlatforms() const override
	{
		return SupportedPlatforms;
	}

	virtual bool SupportsFeature(EMediaFeature Feature) const override
	{
		return ((Feature == EMediaFeature::AudioSamples) ||
				(Feature == EMediaFeature::AudioTracks) ||
				(Feature == EMediaFeature::CaptionTracks) ||
				(Feature == EMediaFeature::MetadataTracks) ||
				(Feature == EMediaFeature::OverlaySamples) ||
				(Feature == EMediaFeature::SubtitleTracks) ||
				(Feature == EMediaFeature::VideoSamples) ||
				(Feature == EMediaFeature::VideoTracks));
	}

public:

	//~ IModuleInterface interface

	virtual void StartupModule() override
	{
		// supported file extensions
		SupportedFileExtensions.Add(TEXT("3g2"));
		SupportedFileExtensions.Add(TEXT("3gp"));
		SupportedFileExtensions.Add(TEXT("3gp2"));
		SupportedFileExtensions.Add(TEXT("3gpp"));
		SupportedFileExtensions.Add(TEXT("aac"));
		SupportedFileExtensions.Add(TEXT("adts"));
		SupportedFileExtensions.Add(TEXT("asf"));
		SupportedFileExtensions.Add(TEXT("avi"));
		SupportedFileExtensions.Add(TEXT("m2ts"));
		SupportedFileExtensions.Add(TEXT("m4a"));
		SupportedFileExtensions.Add(TEXT("m4v"));
		SupportedFileExtensions.Add(TEXT("mov"));
		SupportedFileExtensions.Add(TEXT("mp3"));
		SupportedFileExtensions.Add(TEXT("mp4"));
		SupportedFileExtensions.Add(TEXT("sami"));
		SupportedFileExtensions.Add(TEXT("smi"));
		SupportedFileExtensions.Add(TEXT("wav"));
		SupportedFileExtensions.Add(TEXT("wma"));
		SupportedFileExtensions.Add(TEXT("wmv"));

		// supported platforms
		SupportedPlatforms.Add(TEXT("Windows"));

		// supported schemes
		SupportedUriSchemes.Add(TEXT("audcap"));
		SupportedUriSchemes.Add(TEXT("file"));
		SupportedUriSchemes.Add(TEXT("http"));
		SupportedUriSchemes.Add(TEXT("httpd"));
		SupportedUriSchemes.Add(TEXT("https"));
		SupportedUriSchemes.Add(TEXT("mms"));
		SupportedUriSchemes.Add(TEXT("rtsp"));
		SupportedUriSchemes.Add(TEXT("rtspt"));
		SupportedUriSchemes.Add(TEXT("rtspu"));
		SupportedUriSchemes.Add(TEXT("vidcap"));

#if WITH_EDITOR
		// register settings
		ISettingsModule* SettingsModule = FModuleManager::GetModulePtr<ISettingsModule>("Settings");

		if (SettingsModule != nullptr)
		{
			SettingsModule->RegisterSettings("Project", "Plugins", "WmfMedia",
				LOCTEXT("WmfMediaSettingsName", "WMF Media"),
				LOCTEXT("WmfMediaSettingsDescription", "Configure the WMF Media plug-in."),
				GetMutableDefault<UWmfMediaSettings>()
			);
		}
#endif //WITH_EDITOR

		// register player factory
		auto MediaModule = FModuleManager::LoadModulePtr<IMediaModule>("Media");

		if (MediaModule != nullptr)
		{
			MediaModule->RegisterPlayerFactory(*this);
		}
	}

	virtual void ShutdownModule() override
	{
		// unregister player factory
		auto MediaModule = FModuleManager::GetModulePtr<IMediaModule>("Media");

		if (MediaModule != nullptr)
		{
			MediaModule->UnregisterPlayerFactory(*this);
		}

#if WITH_EDITOR
		// unregister settings
		ISettingsModule* SettingsModule = FModuleManager::GetModulePtr<ISettingsModule>("Settings");

		if (SettingsModule != nullptr)
		{
			SettingsModule->UnregisterSettings("Project", "Plugins", "WmfMedia");
		}
#endif //WITH_EDITOR
	}

private:

	/** List of supported media file types. */
	TArray<FString> SupportedFileExtensions;

	/** List of platforms that the media player support. */
	TArray<FString> SupportedPlatforms;

	/** List of supported URI schemes. */
	TArray<FString> SupportedUriSchemes;
};


#undef LOCTEXT_NAMESPACE

IMPLEMENT_MODULE(FWmfMediaFactoryModule, WmfMediaFactory);<|MERGE_RESOLUTION|>--- conflicted
+++ resolved
@@ -103,11 +103,7 @@
 		return true;
 	}
 
-<<<<<<< HEAD
-	virtual TSharedPtr<IMediaPlayer, ESPMode::ThreadSafe> CreatePlayer() override
-=======
 	virtual TSharedPtr<IMediaPlayer, ESPMode::ThreadSafe> CreatePlayer(IMediaEventSink& EventSink) override
->>>>>>> 9f6ccf49
 	{
 		auto WmfMediaModule = FModuleManager::LoadModulePtr<IWmfMediaModule>("WmfMedia");
 		return (WmfMediaModule != nullptr) ? WmfMediaModule->CreatePlayer(EventSink) : nullptr;
