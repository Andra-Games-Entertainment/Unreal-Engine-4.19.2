--- conflicted
+++ resolved
@@ -519,11 +519,7 @@
 		Parameters.Add(TEXT("--verbose"));
 
 		TArray<FString> Files;
-<<<<<<< HEAD
-		if(InCommand.Files.Num() > 1)
-=======
 		if(Operation->ShouldCheckAllFiles() && InCommand.Files.Num() > 1)
->>>>>>> cce8678d
 		{
 			// Prime the resultant states here depending on whether the files are under the 
 			// working copy or not.
