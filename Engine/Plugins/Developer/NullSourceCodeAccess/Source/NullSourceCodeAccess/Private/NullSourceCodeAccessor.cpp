// Copyright 1998-2018 Epic Games, Inc. All Rights Reserved.

#include "NullSourceCodeAccessor.h"
#include "Misc/Paths.h"
#include "PlatformProcess.h"
#include "App.h"

#define LOCTEXT_NAMESPACE "NullSourceCodeAccessor"
bool FNullSourceCodeAccessor::CanAccessSourceCode() const
{
	if (FApp::IsEngineInstalled())
	{
		// only check the binaries that UBT will/can use. This file must be loosely in sync with LinuxToolChain.cs
		return FPaths::FileExists(TEXT("/usr/bin/clang++")) || FPaths::FileExists(TEXT("/usr/bin/clang++-5.0")) || FPaths::FileExists(TEXT("/usr/bin/clang++-3.5"))
			|| FPaths::FileExists(TEXT("/usr/bin/clang++-3.6")) || FPaths::FileExists(TEXT("/usr/bin/clang++-3.7")) || FPaths::FileExists(TEXT("/usr/bin/clang++-3.8"))
			|| FPaths::FileExists(TEXT("/usr/bin/clang++-3.9")) || FPaths::FileExists(TEXT("/usr/bin/clang++-4.0"));
	}

	// if the build is a source one, assume the compiler was available to build it
	return true;
}

FName FNullSourceCodeAccessor::GetFName() const
{
	return FName("NullSourceCodeAccessor");
}

FText FNullSourceCodeAccessor::GetNameText() const 
{
	return LOCTEXT("NullDisplayName", "Null Source Code Access");
}

FText FNullSourceCodeAccessor::GetDescriptionText() const
{
	return LOCTEXT("NullDisplayDesc", "Create a c++ project without an IDE installed.");
}

bool FNullSourceCodeAccessor::OpenSolution()
{
	return true;
}

bool FNullSourceCodeAccessor::OpenSolutionAtPath(const FString& InSolutionPath)
{
<<<<<<< HEAD
=======
	FString Path = FPaths::GetPath(InSolutionPath);
	FPlatformProcess::ExploreFolder(*Path);

>>>>>>> e3a25b20
	return true;
}

bool FNullSourceCodeAccessor::DoesSolutionExist() const
{
	return false;
}

bool FNullSourceCodeAccessor::OpenFileAtLine(const FString& FullPath, int32 LineNumber, int32 ColumnNumber)
{
	return false;
}

bool FNullSourceCodeAccessor::OpenSourceFiles(const TArray<FString>& AbsoluteSourcePaths) 
{
	return false;
}

bool FNullSourceCodeAccessor::AddSourceFiles(const TArray<FString>& AbsoluteSourcePaths, const TArray<FString>& AvailableModules)
{
	return false;
}

bool FNullSourceCodeAccessor::SaveAllOpenDocuments() const
{
	return false;
}

void FNullSourceCodeAccessor::Tick(const float DeltaTime) 
{

}

#undef LOCTEXT_NAMESPACE<|MERGE_RESOLUTION|>--- conflicted
+++ resolved
@@ -42,12 +42,9 @@
 
 bool FNullSourceCodeAccessor::OpenSolutionAtPath(const FString& InSolutionPath)
 {
-<<<<<<< HEAD
-=======
 	FString Path = FPaths::GetPath(InSolutionPath);
 	FPlatformProcess::ExploreFolder(*Path);
 
->>>>>>> e3a25b20
 	return true;
 }
 
