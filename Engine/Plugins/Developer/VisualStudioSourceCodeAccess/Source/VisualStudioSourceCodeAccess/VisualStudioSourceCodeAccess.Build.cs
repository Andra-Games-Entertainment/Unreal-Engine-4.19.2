// Copyright 1998-2018 Epic Games, Inc. All Rights Reserved.
using Microsoft.Win32;

namespace UnrealBuildTool.Rules
{
	public class VisualStudioSourceCodeAccess : ModuleRules
	{
        public VisualStudioSourceCodeAccess(ReadOnlyTargetRules Target) : base(Target)
		{
            PrivateDependencyModuleNames.AddRange(
				new string[]
				{
					"Core",
					"SourceCodeAccess",
					"DesktopPlatform",
<<<<<<< HEAD
					"Projects",
					//"GameProjectGeneration",
=======
					"Projects"
>>>>>>> 40ff9d61
				}
			);

			if (Target.bBuildEditor)
			{
				PrivateDependencyModuleNames.Add("HotReload");
			}

			bool bHasVisualStudioDTE;
			try
			{
				// Interrogate the Win32 registry
				string DTEKey = null;
				switch (Target.WindowsPlatform.Compiler)
				{
					case WindowsCompiler.VisualStudio2017:
						DTEKey = "VisualStudio.DTE.15.0";
						break;
					case WindowsCompiler.VisualStudio2015:
						DTEKey = "VisualStudio.DTE.14.0";
						break;
				}
				bHasVisualStudioDTE = RegistryKey.OpenBaseKey(RegistryHive.ClassesRoot, RegistryView.Registry32).OpenSubKey(DTEKey) != null;
			}
			catch
			{
				bHasVisualStudioDTE = false;
			}

			if (bHasVisualStudioDTE)
			{
				PublicDefinitions.Add("VSACCESSOR_HAS_DTE=1");
			}
			else
			{
				PublicDefinitions.Add("VSACCESSOR_HAS_DTE=0");
			}

			bBuildLocallyWithSNDBS = true;
		}
	}
}<|MERGE_RESOLUTION|>--- conflicted
+++ resolved
@@ -13,12 +13,7 @@
 					"Core",
 					"SourceCodeAccess",
 					"DesktopPlatform",
-<<<<<<< HEAD
-					"Projects",
-					//"GameProjectGeneration",
-=======
 					"Projects"
->>>>>>> 40ff9d61
 				}
 			);
 
