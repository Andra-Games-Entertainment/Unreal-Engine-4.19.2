// Copyright 1998-2016 Epic Games, Inc. All Rights Reserved.

#include "SoundModPrivatePCH.h"
#include "SoundDefinitions.h"
#include "SoundNodeModPlayer.h"

#define LOCTEXT_NAMESPACE "SoundNodeModPlayer"

void USoundNodeModPlayer::LoadAsset(bool bAddToRoot)
{
	if (IsAsyncLoading())
	{
		SoundMod = SoundModAssetPtr.Get();
		if (SoundMod == nullptr)
		{
			const FString LongPackageName = SoundModAssetPtr.GetLongPackageName();
			if (!LongPackageName.IsEmpty())
			{
				bAsyncLoading = true;
<<<<<<< HEAD
				LoadPackageAsync(LongPackageName, FLoadPackageAsyncDelegate::CreateUObject(this, &USoundNodeModPlayer::OnSoundModLoaded));
=======
				LoadPackageAsync(LongPackageName, FLoadPackageAsyncDelegate::CreateUObject(this, &USoundNodeModPlayer::OnSoundModLoaded, bAddToRoot));
>>>>>>> e58dcb1b
			}
		}
		else if (bAddToRoot)
		{
			SoundMod->AddToRoot();
		}
	}
	else
	{
		SoundMod = SoundModAssetPtr.LoadSynchronous();
		if (bAddToRoot && SoundMod)
		{
			SoundMod->AddToRoot();
		}
	}
}

void USoundNodeModPlayer::OnSoundModLoaded(const FName& PackageName, UPackage* Package, EAsyncLoadingResult::Type Result, bool bAddToRoot)
{
	if (Result == EAsyncLoadingResult::Succeeded)
	{
		SoundMod = SoundModAssetPtr.Get();
		if (bAddToRoot && SoundMod)
		{
			SoundMod->AddToRoot();
		}
	}
	bAsyncLoading = false;
}

void USoundNodeModPlayer::SetSoundMod(USoundMod* InSoundMod)
{
	SoundMod = InSoundMod;
	SoundModAssetPtr = InSoundMod;
}

#if WITH_EDITOR
void USoundNodeModPlayer::PostEditChangeProperty(FPropertyChangedEvent& PropertyChangedEvent)
{
	if (PropertyChangedEvent.Property && PropertyChangedEvent.Property->GetFName() == GET_MEMBER_NAME_CHECKED(USoundNodeModPlayer, SoundModAssetPtr))
	{
		LoadAsset();
	}
}
#endif

void USoundNodeModPlayer::ParseNodes( FAudioDevice* AudioDevice, const UPTRINT NodeWaveInstanceHash, FActiveSound& ActiveSound, const FSoundParseParameters& ParseParams, TArray<FWaveInstance*>& WaveInstances )
{
	if (bAsyncLoading)
	{
		SoundMod = SoundModAssetPtr.LoadSynchronous();
		bAsyncLoading = false;
	}
	if (SoundMod)
	{
		// The SoundWave's bLooping is only for if it is directly referenced, so clear it
		// in the case that it is being played from a player
		bool bModIsLooping = SoundMod->bLooping;
		SoundMod->bLooping = false;

		if (bLooping)
		{
			FSoundParseParameters UpdatedParams = ParseParams;
			UpdatedParams.bLooping = true;
			SoundMod->Parse(AudioDevice, NodeWaveInstanceHash, ActiveSound, UpdatedParams, WaveInstances);
		}
		else
		{
			SoundMod->Parse(AudioDevice, NodeWaveInstanceHash, ActiveSound, ParseParams, WaveInstances);
		}

		SoundMod->bLooping = bModIsLooping;
	}
}

float USoundNodeModPlayer::GetDuration()
{
	float Duration = 0.f;
	if (SoundMod)
	{
		if (bLooping)
		{
			Duration = INDEFINITELY_LOOPING_DURATION;
		}
		else
		{
			Duration = SoundMod->Duration;
		}
	}
	return Duration;
}

#if WITH_EDITOR
FText USoundNodeModPlayer::GetTitle() const
{
	FText SoundModName;
	if (SoundMod)
	{
		SoundModName = FText::FromString(SoundMod->GetFName().ToString());
	}
	else
	{
		SoundModName = LOCTEXT("NoSoundMod", "NONE");
	}

	FText Title;

	FFormatNamedArguments Arguments;
	Arguments.Add(TEXT("Description"), Super::GetTitle());
	Arguments.Add(TEXT("SoundModName"), SoundModName);

	if (bLooping)
	{
		Title = FText::Format(LOCTEXT("LoopingSoundModDescription", "Looping {Description} : {SoundModName}"), Arguments);
	}
	else
	{
		Title = FText::Format(LOCTEXT("NonLoopingSoundModDescription", "{Description} : {SoundModName}"), Arguments);
	}

	return Title;
}
#endif

// A Mod Player is the end of the chain and has no children
int32 USoundNodeModPlayer::GetMaxChildNodes() const
{
	return 0;
}


#undef LOCTEXT_NAMESPACE<|MERGE_RESOLUTION|>--- conflicted
+++ resolved
@@ -17,11 +17,7 @@
 			if (!LongPackageName.IsEmpty())
 			{
 				bAsyncLoading = true;
-<<<<<<< HEAD
-				LoadPackageAsync(LongPackageName, FLoadPackageAsyncDelegate::CreateUObject(this, &USoundNodeModPlayer::OnSoundModLoaded));
-=======
 				LoadPackageAsync(LongPackageName, FLoadPackageAsyncDelegate::CreateUObject(this, &USoundNodeModPlayer::OnSoundModLoaded, bAddToRoot));
->>>>>>> e58dcb1b
 			}
 		}
 		else if (bAddToRoot)
