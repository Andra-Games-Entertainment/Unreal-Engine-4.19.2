// Copyright 1998-2016 Epic Games, Inc. All Rights Reserved.

#include "SteamVRPrivatePCH.h"
#include "SteamVRHMD.h"

#include "RendererPrivate.h"
#include "ScenePrivate.h"
#include "SceneViewport.h"
#include "PostProcess/PostProcessHMD.h"
#include "Classes/SteamVRFunctionLibrary.h"

#include "SteamVRMeshAssets.h"

#if WITH_EDITOR
#include "Editor/UnrealEd/Classes/Editor/EditorEngine.h"
#endif

/** Helper function for acquiring the appropriate FSceneViewport */
FSceneViewport* FindSceneViewport()
{
	if (!GIsEditor)
	{
		UGameEngine* GameEngine = Cast<UGameEngine>(GEngine);
		return GameEngine->SceneViewport.Get();
	}
#if WITH_EDITOR
	else
	{
		UEditorEngine* EditorEngine = CastChecked<UEditorEngine>( GEngine );
		FSceneViewport* PIEViewport = (FSceneViewport*)EditorEngine->GetPIEViewport();
		if( PIEViewport != nullptr && PIEViewport->IsStereoRenderingAllowed() )
		{
			// PIE is setup for stereo rendering
			return PIEViewport;
		}
		else
		{
			// Check to see if the active editor viewport is drawing in stereo mode
			// @todo vreditor: Should work with even non-active viewport!
			FSceneViewport* EditorViewport = (FSceneViewport*)EditorEngine->GetActiveViewport();
			if( EditorViewport != nullptr && EditorViewport->IsStereoRenderingAllowed() )
			{
				return EditorViewport;
			}
		}
	}
#endif
	return nullptr;
}

//---------------------------------------------------
// SteamVR Plugin Implementation
//---------------------------------------------------

class FSteamVRPlugin : public ISteamVRPlugin
{
	/** IHeadMountedDisplayModule implementation */
	virtual TSharedPtr< class IHeadMountedDisplay, ESPMode::ThreadSafe > CreateHeadMountedDisplay() override;

	FString GetModulePriorityKeyName() const
	{
		return FString(TEXT("SteamVR"));
	}

public:
	FSteamVRPlugin::FSteamVRPlugin()
		: VRSystem(nullptr)
	{
	}

	virtual vr::IVRSystem* GetVRSystem() const override
	{
		return VRSystem;
	}

	virtual void SetVRSystem(vr::IVRSystem* InVRSystem) override
	{
		VRSystem = InVRSystem;
	}

	virtual void SetUnrealControllerIdAndHandToDeviceIdMap(int32 InUnrealControllerIdAndHandToDeviceIdMap[MAX_STEAMVR_CONTROLLER_PAIRS][2]) override
	{
		if (!GEngine->HMDDevice.IsValid() || (GEngine->HMDDevice->GetHMDDeviceType() != EHMDDeviceType::DT_SteamVR))
		{
			// no valid SteamVR HMD found
			return;
		}

		FSteamVRHMD* SteamVRHMD = static_cast<FSteamVRHMD*>(GEngine->HMDDevice.Get());

		SteamVRHMD->SetUnrealControllerIdAndHandToDeviceIdMap(InUnrealControllerIdAndHandToDeviceIdMap);
	}

	virtual bool IsHMDConnected() override
	{
		TSharedPtr<FSteamVRHMD, ESPMode::ThreadSafe > Device;

		// Pre-init...need to bootstrap loading things to see if it's connected
		if (!VRSystem)
		{
			// Create a temporary device just for initialization purposes
			Device = MakeShareable(new FSteamVRHMD(this));
			
		}

		// Normal, just check if we're connected
		if (VRSystem)
		{
			return VRSystem->IsTrackedDeviceConnected(vr::k_unTrackedDeviceIndex_Hmd);
		}

		return false;
	}

private:
	vr::IVRSystem* VRSystem;
};

IMPLEMENT_MODULE( FSteamVRPlugin, SteamVR )

TSharedPtr< class IHeadMountedDisplay, ESPMode::ThreadSafe > FSteamVRPlugin::CreateHeadMountedDisplay()
{
#if STEAMVR_SUPPORTED_PLATFORMS
	TSharedPtr< FSteamVRHMD, ESPMode::ThreadSafe > SteamVRHMD( new FSteamVRHMD(this) );
	if( SteamVRHMD->IsInitialized() )
	{
		return SteamVRHMD;
	}
#endif//STEAMVR_SUPPORTED_PLATFORMS
	return nullptr;
}


//---------------------------------------------------
// SteamVR IHeadMountedDisplay Implementation
//---------------------------------------------------

#if STEAMVR_SUPPORTED_PLATFORMS

bool FSteamVRHMD::IsHMDEnabled() const
{
	return bHmdEnabled;
}

void FSteamVRHMD::EnableHMD(bool enable)
{
	bHmdEnabled = enable;

	if (!bHmdEnabled)
	{
		EnableStereo(false);
	}
}

EHMDDeviceType::Type FSteamVRHMD::GetHMDDeviceType() const
{
	return EHMDDeviceType::DT_SteamVR;
}

bool FSteamVRHMD::GetHMDMonitorInfo(MonitorInfo& MonitorDesc) 
{
	if (IsInitialized())
	{
		int32 X, Y;
		uint32 Width, Height;
		GetWindowBounds(&X, &Y, &Width, &Height);

		MonitorDesc.MonitorName = DisplayId;
		MonitorDesc.MonitorId	= 0;
		MonitorDesc.DesktopX	= X;
		MonitorDesc.DesktopY	= Y;
		MonitorDesc.ResolutionX = Width;
		MonitorDesc.ResolutionY = Height;

		return true;
	}
	else
	{
		MonitorDesc.MonitorName = "";
		MonitorDesc.MonitorId = 0;
		MonitorDesc.DesktopX = MonitorDesc.DesktopY = MonitorDesc.ResolutionX = MonitorDesc.ResolutionY = 0;
	}

	return false;
}

void FSteamVRHMD::GetFieldOfView(float& OutHFOVInDegrees, float& OutVFOVInDegrees) const
{
	OutHFOVInDegrees = 0.0f;
	OutVFOVInDegrees = 0.0f;
}

bool FSteamVRHMD::DoesSupportPositionalTracking() const
{
	return true;
}

bool FSteamVRHMD::HasValidTrackingPosition()
{
	return bHmdPosTracking && bHaveVisionTracking;
}

void FSteamVRHMD::GetPositionalTrackingCameraProperties(FVector& OutOrigin, FQuat& OutOrientation, float& OutHFOV, float& OutVFOV, float& OutCameraDistance, float& OutNearPlane, float& OutFarPlane) const
{
}

void FSteamVRHMD::RebaseObjectOrientationAndPosition(FVector& OutPosition, FQuat& OutOrientation) const
{
}

void FSteamVRHMD::SetInterpupillaryDistance(float NewInterpupillaryDistance)
{
}

float FSteamVRHMD::GetInterpupillaryDistance() const
{
	return 0.064f;
}

void FSteamVRHMD::GetCurrentPose(FQuat& CurrentOrientation, FVector& CurrentPosition, uint32 DeviceId, EPoseRefreshMode RefreshMode/* = EPoseRefreshMode::None*/, float ForceRefreshWorldToMetersScale /* = 0.0f */ )
{
	if (VRSystem == nullptr)
	{
		return;
	}

	check(DeviceId >= 0 && DeviceId < vr::k_unMaxTrackedDeviceCount);

	FTrackingFrame& TrackingFrame = const_cast<FTrackingFrame&>(GetTrackingFrame());
	if (RefreshMode != EPoseRefreshMode::None)
	{
		TrackingFrame.FrameNumber = GFrameNumberRenderThread;

		vr::TrackedDevicePose_t Poses[vr::k_unMaxTrackedDeviceCount];
		if (RefreshMode == EPoseRefreshMode::RenderRefresh)
		{
			vr::EVRCompositorError PoseError = VRCompositor->WaitGetPoses(Poses, ARRAYSIZE(Poses) , NULL, 0);
		}
		else
		{
			check(RefreshMode == EPoseRefreshMode::GameRefresh);
			VRSystem->GetDeviceToAbsoluteTrackingPose(VRCompositor->GetTrackingSpace(), 0.0f, Poses, ARRAYSIZE(Poses));
		}

		for (uint32 i = 0; i < vr::k_unMaxTrackedDeviceCount; ++i)
		{
			TrackingFrame.bDeviceIsConnected[i] = Poses[i].bDeviceIsConnected;
			TrackingFrame.bPoseIsValid[i] = Poses[i].bPoseIsValid;

			FVector LocalCurrentPosition;
			FQuat LocalCurrentOrientation;
			PoseToOrientationAndPosition(Poses[i].mDeviceToAbsoluteTracking, ForceRefreshWorldToMetersScale, LocalCurrentOrientation, LocalCurrentPosition);

			TrackingFrame.WorldToMetersScale = ForceRefreshWorldToMetersScale;

			TrackingFrame.DeviceOrientation[i] = LocalCurrentOrientation;
			TrackingFrame.DevicePosition[i] = LocalCurrentPosition;

			TrackingFrame.RawPoses[i] = Poses[i].mDeviceToAbsoluteTracking;
		}
	}
	
	// Update CurrentOrientation and CurrentPosition for the desired device, if valid
	if (TrackingFrame.bPoseIsValid[DeviceId])
 	{
		CurrentOrientation = TrackingFrame.DeviceOrientation[DeviceId];
		CurrentPosition = TrackingFrame.DevicePosition[DeviceId];
 	}
	else
	{
		CurrentOrientation = FQuat::Identity;
		CurrentPosition = FVector::ZeroVector;
	}
}

void FSteamVRHMD::GetWindowBounds(int32* X, int32* Y, uint32* Width, uint32* Height)
{
	// (vr::IVRExtendedDisplay*)vr::VRExtendedDisplay();
	if (vr::IVRExtendedDisplay *VRExtDisplay = VRExtendedDisplayFn())
	{
		VRExtDisplay->GetWindowBounds(X, Y, Width, Height);
	}
	else
	{
		*X = 0;
		*Y = 0;
		*Width = WindowMirrorBoundsWidth;
		*Height = WindowMirrorBoundsHeight;
	}
}

bool FSteamVRHMD::IsInsideBounds()
{
	if (VRChaperone)
	{
		const FTrackingFrame& TrackingFrame = GetTrackingFrame();
		vr::HmdMatrix34_t VRPose = TrackingFrame.RawPoses[vr::k_unTrackedDeviceIndex_Hmd];
		FMatrix Pose = ToFMatrix(VRPose);
		
		const FVector HMDLocation(Pose.M[3][0], 0.f, Pose.M[3][2]);

		bool bLastWasNegative = false;

		// Since the order of the soft bounds are points on a plane going clockwise, wind around the sides, checking the crossproduct of the affine side to the affine HMD position.  If they're all on the same side, we're in the bounds
		for (uint8 i = 0; i < 4; ++i)
		{
			const FVector PointA = ChaperoneBounds.Bounds.Corners[i];
			const FVector PointB = ChaperoneBounds.Bounds.Corners[(i + 1) % 4];

			const FVector AffineSegment = PointB - PointA;
			const FVector AffinePoint = HMDLocation - PointA;
			const FVector CrossProduct = FVector::CrossProduct(AffineSegment, AffinePoint);

			const bool bIsNegative = (CrossProduct.Y < 0);

			// If the cross between the point and the side has flipped, that means we're not consistent, and therefore outside the bounds
			if ((i > 0) && (bLastWasNegative != bIsNegative))
			{
				return false;
			}

			bLastWasNegative = bIsNegative;
		}

		return true;
	}

	return false;
}

/** Helper function to convert bounds from SteamVR space to scaled Unreal space*/
TArray<FVector> ConvertBoundsToUnrealSpace(const FBoundingQuad& InBounds, const float WorldToMetersScale)
{
	TArray<FVector> Bounds;

	for (int32 i = 0; i < ARRAYSIZE(InBounds.Corners); ++i)
	{
		const FVector SteamVRCorner = InBounds.Corners[i];
		const FVector UnrealVRCorner(-SteamVRCorner.Z, SteamVRCorner.X, SteamVRCorner.Y);
		Bounds.Add(UnrealVRCorner * WorldToMetersScale);
	}

	return Bounds;
}

TArray<FVector> FSteamVRHMD::GetBounds() const
{
	return ConvertBoundsToUnrealSpace(ChaperoneBounds.Bounds, GetWorldToMetersScale());
}

void FSteamVRHMD::SetTrackingOrigin(EHMDTrackingOrigin::Type NewOrigin)
{
	if(VRCompositor)
	{
		vr::TrackingUniverseOrigin NewSteamOrigin;

		switch (NewOrigin)
		{
			case EHMDTrackingOrigin::Eye:
				NewSteamOrigin = vr::TrackingUniverseOrigin::TrackingUniverseSeated;
				break;
			case EHMDTrackingOrigin::Floor:
			default:
				NewSteamOrigin = vr::TrackingUniverseOrigin::TrackingUniverseStanding;
				break;
		}

		VRCompositor->SetTrackingSpace(NewSteamOrigin);
	}
}

EHMDTrackingOrigin::Type FSteamVRHMD::GetTrackingOrigin()
{
	if(VRCompositor)
	{
		const vr::TrackingUniverseOrigin CurrentOrigin = VRCompositor->GetTrackingSpace();

		switch(CurrentOrigin)
		{
		case vr::TrackingUniverseOrigin::TrackingUniverseSeated:
			return EHMDTrackingOrigin::Eye;
		case vr::TrackingUniverseOrigin::TrackingUniverseStanding:
		default:
			return EHMDTrackingOrigin::Floor;
		}
	}

	// By default, assume standing
	return EHMDTrackingOrigin::Floor;
}

void FSteamVRHMD::SetUnrealControllerIdAndHandToDeviceIdMap(int32 InUnrealControllerIdAndHandToDeviceIdMap[ MAX_STEAMVR_CONTROLLER_PAIRS ][ 2 ] )
{
	for( int32 UnrealControllerIndex = 0; UnrealControllerIndex < MAX_STEAMVR_CONTROLLER_PAIRS; ++UnrealControllerIndex )
	{
		for( int32 HandIndex = 0; HandIndex < 2; ++HandIndex )
		{
			UnrealControllerIdAndHandToDeviceIdMap[ UnrealControllerIndex ][ HandIndex ] = InUnrealControllerIdAndHandToDeviceIdMap[ UnrealControllerIndex ][ HandIndex ];
		}
	}
}

void FSteamVRHMD::PoseToOrientationAndPosition(const vr::HmdMatrix34_t& InPose, const float WorldToMetersScale, FQuat& OutOrientation, FVector& OutPosition) const
{
	FMatrix Pose = ToFMatrix(InPose);
	FQuat Orientation(Pose);
 
	OutOrientation.X = -Orientation.Z;
	OutOrientation.Y = Orientation.X;
	OutOrientation.Z = Orientation.Y;
 	OutOrientation.W = -Orientation.W;	

	FVector Position = ((FVector(-Pose.M[3][2], Pose.M[3][0], Pose.M[3][1]) - BaseOffset) * WorldToMetersScale);
	OutPosition = BaseOrientation.Inverse().RotateVector(Position);

	OutOrientation = BaseOrientation.Inverse() * OutOrientation;
	OutOrientation.Normalize();
}

void FSteamVRHMD::GetCurrentOrientationAndPosition(FQuat& CurrentOrientation, FVector& CurrentPosition)
{
	check(IsInGameThread());
	GetCurrentPose(CurHmdOrientation, CurHmdPosition);
	CurrentOrientation = LastHmdOrientation = CurHmdOrientation;

	CurrentPosition = CurHmdPosition;
}

float FSteamVRHMD::GetWorldToMetersScale() const
{
	const FTrackingFrame& TrackingFrame = GetTrackingFrame();
	return TrackingFrame.bPoseIsValid ? TrackingFrame.WorldToMetersScale : 100.0f;
}

ESteamVRTrackedDeviceType FSteamVRHMD::GetTrackedDeviceType(uint32 DeviceId) const
{
	vr::TrackedDeviceClass DeviceClass = VRSystem->GetTrackedDeviceClass(DeviceId);

	switch (DeviceClass)
	{
	case vr::TrackedDeviceClass_Controller:
		return ESteamVRTrackedDeviceType::Controller;
	case vr::TrackedDeviceClass_TrackingReference:
		return ESteamVRTrackedDeviceType::TrackingReference;
	case vr::TrackedDeviceClass_Other:
		return ESteamVRTrackedDeviceType::Other;
	default:
		return ESteamVRTrackedDeviceType::Invalid;
	}
}


void FSteamVRHMD::GetTrackedDeviceIds(ESteamVRTrackedDeviceType DeviceType, TArray<int32>& TrackedIds)
{
	TrackedIds.Empty();

	const FTrackingFrame& TrackingFrame = GetTrackingFrame();
	for (uint32 i = 0; i < vr::k_unMaxTrackedDeviceCount; ++i)
	{
		// Add only devices with a currently valid tracked pose, and exclude the HMD
		if ((i != vr::k_unTrackedDeviceIndex_Hmd) 
			&& TrackingFrame.bPoseIsValid[i]
			&& (GetTrackedDeviceType(i) == DeviceType))
		{
			TrackedIds.Add(i);
		}
	}
}

bool FSteamVRHMD::GetTrackedObjectOrientationAndPosition(uint32 DeviceId, FQuat& CurrentOrientation, FVector& CurrentPosition)
{
	bool bHasValidPose = false;

	const FTrackingFrame& TrackingFrame = GetTrackingFrame();
	if (DeviceId < vr::k_unMaxTrackedDeviceCount)
	{
		CurrentOrientation = TrackingFrame.DeviceOrientation[DeviceId];
		CurrentPosition = TrackingFrame.DevicePosition[DeviceId];

		bHasValidPose = TrackingFrame.bPoseIsValid[DeviceId] && TrackingFrame.bDeviceIsConnected[DeviceId];
	}

	return bHasValidPose;
}

ETrackingStatus FSteamVRHMD::GetControllerTrackingStatus(uint32 DeviceId) const
{
	ETrackingStatus TrackingStatus = ETrackingStatus::NotTracked;

	const FTrackingFrame& TrackingFrame = GetTrackingFrame();
	if (DeviceId < vr::k_unMaxTrackedDeviceCount && TrackingFrame.bPoseIsValid[DeviceId] && TrackingFrame.bDeviceIsConnected[DeviceId])
	{
		TrackingStatus = ETrackingStatus::Tracked;
	}

	return TrackingStatus;
}

bool FSteamVRHMD::GetControllerHandPositionAndOrientation( const int32 ControllerIndex, EControllerHand Hand, FVector& OutPosition, FQuat& OutOrientation )
{
	if ((ControllerIndex < 0) || (ControllerIndex >= MAX_STEAMVR_CONTROLLER_PAIRS) || Hand < EControllerHand::Left || Hand > EControllerHand::Right)
	{
		return false;
	}

	const int32 DeviceId = UnrealControllerIdAndHandToDeviceIdMap[ ControllerIndex ][ (int32)Hand ];
	return GetTrackedObjectOrientationAndPosition(DeviceId, OutOrientation, OutPosition);
}

ETrackingStatus FSteamVRHMD::GetControllerTrackingStatus(int32 ControllerIndex, EControllerHand DeviceHand) const
{
	if ((ControllerIndex < 0) || (ControllerIndex >= MAX_STEAMVR_CONTROLLER_PAIRS) || DeviceHand < EControllerHand::Left || DeviceHand > EControllerHand::Right)
	{
		return ETrackingStatus::NotTracked;
	}

	const int32 DeviceId = UnrealControllerIdAndHandToDeviceIdMap[ ControllerIndex ][ (int32)DeviceHand ];
	return GetControllerTrackingStatus(DeviceId);
}


TSharedPtr<ISceneViewExtension, ESPMode::ThreadSafe> FSteamVRHMD::GetViewExtension()
{
	TSharedPtr<FSteamVRHMD, ESPMode::ThreadSafe> ptr(AsShared());
	return StaticCastSharedPtr<ISceneViewExtension>(ptr);
}

void FSteamVRHMD::ApplyHmdRotation(APlayerController* PC, FRotator& ViewRotation)
{
	ViewRotation.Normalize();

	GetCurrentPose(CurHmdOrientation, CurHmdPosition);
	LastHmdOrientation = CurHmdOrientation;

	const FRotator DeltaRot = ViewRotation - PC->GetControlRotation();
	DeltaControlRotation = (DeltaControlRotation + DeltaRot).GetNormalized();

	// Pitch from other sources is never good, because there is an absolute up and down that must be respected to avoid motion sickness.
	// Same with roll.
	DeltaControlRotation.Pitch = 0;
	DeltaControlRotation.Roll = 0;
	DeltaControlOrientation = DeltaControlRotation.Quaternion();

	ViewRotation = FRotator(DeltaControlOrientation * CurHmdOrientation);
}

bool FSteamVRHMD::UpdatePlayerCamera(FQuat& CurrentOrientation, FVector& CurrentPosition)
{
	GetCurrentPose(CurHmdOrientation, CurHmdPosition);
	LastHmdOrientation = CurHmdOrientation;

	if( !bImplicitHmdPosition && GEnableVREditorHacks )
	{
		DeltaControlOrientation = CurrentOrientation;
		DeltaControlRotation = DeltaControlOrientation.Rotator();
	}

	CurrentOrientation = CurHmdOrientation;
	CurrentPosition = CurHmdPosition;

	return true;
}

bool FSteamVRHMD::IsChromaAbCorrectionEnabled() const
{
	return true;
}

bool FSteamVRHMD::Exec( UWorld* InWorld, const TCHAR* Cmd, FOutputDevice& Ar )
{
	if (FParse::Command( &Cmd, TEXT("STEREO") ))
	{
		if (FParse::Command(&Cmd, TEXT("ON")))
		{
			if (!IsHMDEnabled())
			{
				Ar.Logf(TEXT("HMD is disabled. Use 'hmd enable' to re-enable it."));
			}
			EnableStereo(true);
			return true;
		}
		else if (FParse::Command(&Cmd, TEXT("OFF")))
		{
			EnableStereo(false);
			return true;
		}

		float val;
		if (FParse::Value(Cmd, TEXT("E="), val))
		{
			IPD = val;
			return true;
		}
	}
	else if (FParse::Command(&Cmd, TEXT("HMD")))
	{
		if (FParse::Command(&Cmd, TEXT("ENABLE")))
		{
			EnableHMD(true);
			return true;
		}
		else if (FParse::Command(&Cmd, TEXT("DISABLE")))
		{
			EnableHMD(false);
			return true;
		}

		int32 val;
		if (FParse::Value(Cmd, TEXT("MIRROR"), val))
		{
			if ((val >= 0) && (val <= 2))
			{
				WindowMirrorMode = val;
			}
			else
		{
				Ar.Logf(TEXT("HMD MIRROR accepts values from 0 though 2"));
		}

			return true;
		}
	}
	else if (FParse::Command(&Cmd, TEXT("UNCAPFPS")))
	{
		GEngine->bForceDisableFrameRateSmoothing = true;
		return true;
	}

	return false;
}

void FSteamVRHMD::OnScreenModeChange(EWindowMode::Type WindowMode)
{
	EnableStereo(WindowMode != EWindowMode::Windowed);
}

bool FSteamVRHMD::IsPositionalTrackingEnabled() const
{
	return bHmdPosTracking;
}

bool FSteamVRHMD::EnablePositionalTracking(bool enable)
{
	bHmdPosTracking = enable;
	return IsPositionalTrackingEnabled();
}

bool FSteamVRHMD::IsHeadTrackingAllowed() const
{
	return GEngine->IsStereoscopic3D();
}

bool FSteamVRHMD::IsInLowPersistenceMode() const
{
	return true;
}

void FSteamVRHMD::OnEndPlay()
{
	EnableStereo(false);
}

bool FSteamVRHMD::OnStartGameFrame(FWorldContext& WorldContext)
{
	if (VRSystem == nullptr)
	{
		return false;
	}

	FQuat Orientation;
	FVector Position;
	GetCurrentPose(Orientation, Position, vr::k_unTrackedDeviceIndex_Hmd, EPoseRefreshMode::GameRefresh, GWorld->GetWorldSettings()->WorldToMeters);

	float TimeDeltaSeconds = FApp::GetDeltaTime();

	// Poll SteamVR events
	vr::VREvent_t VREvent;
	while (VRSystem->PollNextEvent(&VREvent))
	{
		switch (VREvent.eventType)
		{
		case vr::VREvent_Quit:
			FCoreDelegates::ApplicationWillTerminateDelegate.Broadcast();
			bIsQuitting = true;
			break;
		case vr::VREvent_InputFocusCaptured:
			FCoreDelegates::ApplicationWillEnterBackgroundDelegate.Broadcast();
			break;
		case vr::VREvent_InputFocusReleased:
			FCoreDelegates::ApplicationHasEnteredForegroundDelegate.Broadcast();
			break;
		}
	}

	// SteamVR gives 5 seconds from VREvent_Quit till it's process is killed
	if (bIsQuitting)
	{
		QuitTimeElapsed += TimeDeltaSeconds;
		if (QuitTimeElapsed > 4.0f)
		{
			FPlatformMisc::RequestExit(true);
			bIsQuitting = false;
		}
		else if (QuitTimeElapsed > 3.0f)
		{
			FPlatformMisc::RequestExit(false);
		}
	}

	return true;
}

void FSteamVRHMD::EnableLowPersistenceMode(bool Enable)
{
}


void FSteamVRHMD::ResetOrientationAndPosition(float yaw)
{
	ResetOrientation(yaw);
	ResetPosition();
}

void FSteamVRHMD::ResetOrientation(float Yaw)
{
	const FTrackingFrame& TrackingFrame = GetTrackingFrame();

	FRotator ViewRotation;
	ViewRotation = FRotator(TrackingFrame.DeviceOrientation[vr::k_unTrackedDeviceIndex_Hmd]);
	ViewRotation.Pitch = 0;
	ViewRotation.Roll = 0;
	ViewRotation.Yaw += BaseOrientation.Rotator().Yaw;

	if (Yaw != 0.f)
	{
		// apply optional yaw offset
		ViewRotation.Yaw -= Yaw;
		ViewRotation.Normalize();
	}

	BaseOrientation = ViewRotation.Quaternion();
}
void FSteamVRHMD::ResetPosition()
{
	const FTrackingFrame& TrackingFrame = GetTrackingFrame();
	FMatrix Pose = ToFMatrix(TrackingFrame.RawPoses[vr::k_unTrackedDeviceIndex_Hmd]);
	BaseOffset = FVector(-Pose.M[3][2], Pose.M[3][0], Pose.M[3][1]);
}

void FSteamVRHMD::SetClippingPlanes(float NCP, float FCP)
{
}

void FSteamVRHMD::SetBaseRotation(const FRotator& BaseRot)
{
	BaseOrientation = BaseRot.Quaternion();
}
FRotator FSteamVRHMD::GetBaseRotation() const
{
	return FRotator::ZeroRotator;
}

void FSteamVRHMD::SetBaseOrientation(const FQuat& BaseOrient)
{
	BaseOrientation = BaseOrient;
}

FQuat FSteamVRHMD::GetBaseOrientation() const
{
	return BaseOrientation;
}

bool FSteamVRHMD::IsStereoEnabled() const
{
	return bStereoEnabled && bHmdEnabled;
}

bool FSteamVRHMD::EnableStereo(bool bStereo)
{
	bStereoEnabled = (IsHMDEnabled()) ? bStereo : false;

	FSystemResolution::RequestResolutionChange(1280, 720, (bStereo) ? EWindowMode::WindowedMirror : EWindowMode::Windowed);

	// Set the viewport to match that of the HMD display
	FSceneViewport* SceneVP = FindSceneViewport();
	if (VRSystem && SceneVP)
	{
<<<<<<< HEAD
		int32 PosX, PosY;
		if( bStereo )
		{
=======
		if( bStereo )
		{
			int32 PosX, PosY;
>>>>>>> e1398df1
			uint32 Width, Height;
			GetWindowBounds( &PosX, &PosY, &Width, &Height );
			SceneVP->SetViewportSize( Width, Height );
		}
		else
		{
			TSharedPtr<SWindow> Window = SceneVP->FindWindow();
			if( Window.IsValid() )
			{
				FVector2D size = SceneVP->FindWindow()->GetSizeInScreen();
				SceneVP->SetViewportSize( size.X, size.Y );
				Window->SetViewportSizeDrivenByWindow( true );
			}
		}
	}

	// Uncap fps to enable FPS higher than 62
	GEngine->bForceDisableFrameRateSmoothing = bStereo;
	
	return bStereoEnabled;
}

void FSteamVRHMD::AdjustViewRect(EStereoscopicPass StereoPass, int32& X, int32& Y, uint32& SizeX, uint32& SizeY) const
{
	//@todo steamvr: get the actual rects from steamvr
	SizeX = SizeX / 2;
	if( StereoPass == eSSP_RIGHT_EYE )
	{
		X += SizeX;
	}
}

void FSteamVRHMD::CalculateStereoViewOffset(const enum EStereoscopicPass StereoPassType, const FRotator& ViewRotation, const float WorldToMeters, FVector& ViewLocation)
{
	if( StereoPassType != eSSP_FULL)
	{
		vr::Hmd_Eye HmdEye = (StereoPassType == eSSP_LEFT_EYE) ? vr::Eye_Left : vr::Eye_Right;
		vr::HmdMatrix34_t HeadFromEye = VRSystem->GetEyeToHeadTransform(HmdEye);

		// grab the eye position, currently ignoring the rotation supplied by GetHeadFromEyePose()
		FVector TotalOffset = FVector(-HeadFromEye.m[2][3], HeadFromEye.m[0][3], HeadFromEye.m[1][3]) * WorldToMeters;

		ViewLocation += ViewRotation.Quaternion().RotateVector(TotalOffset);

		if (!bImplicitHmdPosition)
		{
			const FTrackingFrame& TrackingFrame = GetTrackingFrame();
 			const FVector vHMDPosition = DeltaControlOrientation.RotateVector(TrackingFrame.DevicePosition[vr::k_unTrackedDeviceIndex_Hmd]);
			ViewLocation += vHMDPosition;
		}
	}
}

FMatrix FSteamVRHMD::GetStereoProjectionMatrix(const enum EStereoscopicPass StereoPassType, const float FOV) const
{
	check(IsStereoEnabled());

	vr::Hmd_Eye HmdEye = (StereoPassType == eSSP_LEFT_EYE) ? vr::Eye_Left : vr::Eye_Right;
	float Left, Right, Top, Bottom;

	VRSystem->GetProjectionRaw(HmdEye, &Right, &Left, &Top, &Bottom);
	Bottom *= -1.0f;
	Top *= -1.0f;
	Right *= -1.0f;
	Left *= -1.0f;

	float ZNear = GNearClippingPlane;

	float SumRL = (Right + Left);
	float SumTB = (Top + Bottom);
	float InvRL = (1.0f / (Right - Left));
	float InvTB = (1.0f / (Top - Bottom));

#if 1
	FMatrix Mat = FMatrix(
		FPlane((2.0f * InvRL), 0.0f, 0.0f, 0.0f),
		FPlane(0.0f, (2.0f * InvTB), 0.0f, 0.0f),
		FPlane((SumRL * InvRL), (SumTB * InvTB), 0.0f, 1.0f),
		FPlane(0.0f, 0.0f, ZNear, 0.0f)
		);
#else
	vr::HmdMatrix44_t SteamMat = VRSystem->GetProjectionMatrix(HmdEye, ZNear, 10000.0f, vr::API_DirectX);
	FMatrix Mat = ToFMatrix(SteamMat);

	Mat.M[3][3] = 0.0f;
	Mat.M[2][3] = 1.0f;
	Mat.M[2][2] = 0.0f;
	Mat.M[3][2] = ZNear;
#endif

	return Mat;

}

void FSteamVRHMD::InitCanvasFromView(FSceneView* InView, UCanvas* Canvas)
{
}

void FSteamVRHMD::GetEyeRenderParams_RenderThread(const FRenderingCompositePassContext& Context, FVector2D& EyeToSrcUVScaleValue, FVector2D& EyeToSrcUVOffsetValue) const
{
	if (Context.View.StereoPass == eSSP_LEFT_EYE)
	{
		EyeToSrcUVOffsetValue.X = 0.0f;
		EyeToSrcUVOffsetValue.Y = 0.0f;

		EyeToSrcUVScaleValue.X = 0.5f;
		EyeToSrcUVScaleValue.Y = 1.0f;
	}
	else
	{
		EyeToSrcUVOffsetValue.X = 0.5f;
		EyeToSrcUVOffsetValue.Y = 0.0f;

		EyeToSrcUVScaleValue.X = 0.5f;
		EyeToSrcUVScaleValue.Y = 1.0f;
	}
}


void FSteamVRHMD::SetupViewFamily(FSceneViewFamily& InViewFamily)
{
	InViewFamily.EngineShowFlags.MotionBlur = 0;
	InViewFamily.EngineShowFlags.HMDDistortion = false;
	InViewFamily.EngineShowFlags.StereoRendering = IsStereoEnabled();
}

void FSteamVRHMD::SetupView(FSceneViewFamily& InViewFamily, FSceneView& InView)
{
	InView.BaseHmdOrientation = LastHmdOrientation;
	InView.BaseHmdLocation = LastHmdPosition;
	InViewFamily.bUseSeparateRenderTarget = true;
}

void FSteamVRHMD::PreRenderView_RenderThread(FRHICommandListImmediate& RHICmdList, FSceneView& View)
{
	check(IsInRenderingThread());
<<<<<<< HEAD
=======

	const FTrackingFrame& TrackingFrame = GetTrackingFrame();
>>>>>>> e1398df1

	// The last view location used to set the view will be in BaseHmdOrientation.  We need to calculate the delta from that, so that
	// cameras that rely on game objects (e.g. other components) for their positions don't need to be updated on the render thread.
	const FQuat DeltaOrient = View.BaseHmdOrientation.Inverse() * TrackingFrame.DeviceOrientation[vr::k_unTrackedDeviceIndex_Hmd];
	View.ViewRotation = FRotator(View.ViewRotation.Quaternion() * DeltaOrient);
 	View.UpdateViewMatrix();
}

void FSteamVRHMD::PreRenderViewFamily_RenderThread(FRHICommandListImmediate& RHICmdList, FSceneViewFamily& ViewFamily)
{
	check(IsInRenderingThread());
	GetActiveRHIBridgeImpl()->BeginRendering();

	const float WorldToMetersScale = ViewFamily.Views[ 0 ]->WorldToMetersScale;

	FVector OldPosition;
	FQuat OldOrientation;
	GetCurrentPose(OldOrientation, OldPosition, vr::k_unTrackedDeviceIndex_Hmd);
	const FTransform OldRelativeTransform(OldOrientation, OldPosition);

	FVector NewPosition;
	FQuat NewOrientation;
	GetCurrentPose(NewOrientation, NewPosition, vr::k_unTrackedDeviceIndex_Hmd, EPoseRefreshMode::RenderRefresh, WorldToMetersScale);
	const FTransform NewRelativeTransform(NewOrientation, NewPosition);

	ApplyLateUpdate(ViewFamily.Scene, OldRelativeTransform, NewRelativeTransform);
}

void FSteamVRHMD::UpdateViewport(bool bUseSeparateRenderTarget, const FViewport& InViewport, SViewport* ViewportWidget)
{
	check(IsInGameThread());

	FRHIViewport* const ViewportRHI = InViewport.GetViewportRHI().GetReference();

	if (!IsStereoEnabled())
	{
		if (!bUseSeparateRenderTarget)
		{
			ViewportRHI->SetCustomPresent(nullptr);
		}
		return;
	}

	GetActiveRHIBridgeImpl()->UpdateViewport(InViewport, ViewportRHI);
}

FSteamVRHMD::BridgeBaseImpl* FSteamVRHMD::GetActiveRHIBridgeImpl()
{
#if PLATFORM_WINDOWS
	if (pD3D11Bridge)
	{
		return pD3D11Bridge;
	}
#endif

	return nullptr;
}

void FSteamVRHMD::CalculateRenderTargetSize(const class FViewport& Viewport, uint32& InOutSizeX, uint32& InOutSizeY)
{
	check(IsInGameThread());

//	if (Flags.bScreenPercentageEnabled)
	{
		static const auto CVar = IConsoleManager::Get().FindTConsoleVariableDataFloat(TEXT("r.ScreenPercentage"));
		float value = CVar->GetValueOnGameThread();
		if (value > 0.0f)
		{
			InOutSizeX = FMath::CeilToInt(InOutSizeX * value / 100.f);
			InOutSizeY = FMath::CeilToInt(InOutSizeY * value / 100.f);
		}
	}
}

bool FSteamVRHMD::NeedReAllocateViewportRenderTarget(const FViewport& Viewport)
{
	check(IsInGameThread());

	if (IsStereoEnabled())
	{
		const uint32 InSizeX = Viewport.GetSizeXY().X;
		const uint32 InSizeY = Viewport.GetSizeXY().Y;
		FIntPoint RenderTargetSize;
		RenderTargetSize.X = Viewport.GetRenderTargetTexture()->GetSizeX();
		RenderTargetSize.Y = Viewport.GetRenderTargetTexture()->GetSizeY();

		uint32 NewSizeX = InSizeX, NewSizeY = InSizeY;
		CalculateRenderTargetSize(Viewport, NewSizeX, NewSizeY);
		if (NewSizeX != RenderTargetSize.X || NewSizeY != RenderTargetSize.Y)
		{
			return true;
		}
	}
	return false;
}

FSteamVRHMD::FSteamVRHMD(ISteamVRPlugin* SteamVRPlugin) :
	VRSystem(nullptr),
	bHmdEnabled(true),
	bStereoEnabled(false),
	bHmdPosTracking(true),
	bHaveVisionTracking(false),
	IPD(0.064f),
	WindowMirrorMode(1),
	WindowMirrorBoundsWidth(2160),
	WindowMirrorBoundsHeight(1200),
	CurHmdOrientation(FQuat::Identity),
	LastHmdOrientation(FQuat::Identity),
	LastHmdPosition(FVector::ZeroVector),
	BaseOrientation(FQuat::Identity),
	BaseOffset(FVector::ZeroVector),
	bIsQuitting(false),
	QuitTimeElapsed(0.0f),
	DeltaControlRotation(FRotator::ZeroRotator),
	DeltaControlOrientation(FQuat::Identity),
	CurHmdPosition(FVector::ZeroVector),
	SteamVRPlugin(SteamVRPlugin),
	RendererModule(nullptr),
	OpenVRDLLHandle(nullptr)
{
	Startup();
}

FSteamVRHMD::~FSteamVRHMD()
{
	Shutdown();
}

bool FSteamVRHMD::IsInitialized() const
{
	return (VRSystem != nullptr);
}

void FSteamVRHMD::Startup()
{
	// load the OpenVR library
	if (!LoadOpenVRModule())
	{
		return;
	}

	// grab a pointer to the renderer module for displaying our mirror window
	static const FName RendererModuleName("Renderer");
	RendererModule = FModuleManager::GetModulePtr<IRendererModule>(RendererModuleName);

	vr::EVRInitError VRInitErr = vr::VRInitError_None;
	//VRSystem = vr::VR_Init(&HmdErr, vr::VRApplication_Scene);
	VRSystem = (*VRInitFn)(&VRInitErr, vr::VRApplication_Scene);

	// make sure that the version of the HMD we're compiled against is correct
	if ((VRSystem != nullptr) && (VRInitErr == vr::VRInitError_None))
	{
		//VRSystem = (vr::IVRSystem*)vr::VR_GetGenericInterface(vr::IVRSystem_Version, &HmdErr);	//@todo steamvr: verify init error handling
		VRSystem = (vr::IVRSystem*)(*VRGetGenericInterfaceFn)(vr::IVRSystem_Version, &VRInitErr);
	}

	// attach to the compositor
	if ((VRSystem != nullptr) && (VRInitErr == vr::VRInitError_None))
	{
		//VRCompositor = (vr::IVRCompositor*)vr::VR_GetGenericInterface(vr::IVRCompositor_Version, &HmdErr);
		VRCompositor = (vr::IVRCompositor*)(*VRGetGenericInterfaceFn)(vr::IVRCompositor_Version, &VRInitErr);
	}

	if ((VRSystem != nullptr) && (VRInitErr == vr::VRInitError_None))
	{
		// grab info about the attached display
		char Buf[128];
		FString DriverId;
		vr::TrackedPropertyError Error;

		VRSystem->GetStringTrackedDeviceProperty(vr::k_unTrackedDeviceIndex_Hmd, vr::Prop_TrackingSystemName_String, Buf, sizeof(Buf), &Error);
		if (Error == vr::TrackedProp_Success)
		{
			DriverId = FString(UTF8_TO_TCHAR(Buf));
		}

		VRSystem->GetStringTrackedDeviceProperty(vr::k_unTrackedDeviceIndex_Hmd, vr::Prop_SerialNumber_String, Buf, sizeof(Buf), &Error);
		if (Error == vr::TrackedProp_Success)
		{
			DisplayId = FString(UTF8_TO_TCHAR(Buf));
		}

		// determine our ideal screen percentage
		uint32 RecommendedWidth, RecommendedHeight;
		VRSystem->GetRecommendedRenderTargetSize(&RecommendedWidth, &RecommendedHeight);
		RecommendedWidth *= 2;

		int32 ScreenX, ScreenY;
		uint32 ScreenWidth, ScreenHeight;
		GetWindowBounds(&ScreenX, &ScreenY, &ScreenWidth, &ScreenHeight);

		float WidthPercentage = ((float)RecommendedWidth / (float)ScreenWidth) * 100.0f;
		float HeightPercentage = ((float)RecommendedHeight / (float)ScreenHeight) * 100.0f;

		float ScreenPercentage = FMath::Max(WidthPercentage, HeightPercentage);

		//@todo steamvr: move out of here
		static IConsoleVariable* CScrPercVar = IConsoleManager::Get().FindConsoleVariable(TEXT("r.ScreenPercentage"));

		if (FMath::RoundToInt(CScrPercVar->GetFloat()) != FMath::RoundToInt(ScreenPercentage))
		{
			CScrPercVar->Set(ScreenPercentage);
		}

		// disable vsync
		static IConsoleVariable* CVSyncVar = IConsoleManager::Get().FindConsoleVariable(TEXT("r.VSync"));
		CVSyncVar->Set(false);

		// enforce finishcurrentframe
		static IConsoleVariable* CFCFVar = IConsoleManager::Get().FindConsoleVariable(TEXT("r.finishcurrentframe"));
		CFCFVar->Set(false);

		// Grab the chaperone
		vr::EVRInitError ChaperoneErr = vr::VRInitError_None;
		//VRChaperone = (vr::IVRChaperone*)vr::VR_GetGenericInterface(vr::IVRChaperone_Version, &ChaperoneErr);
		VRChaperone = (vr::IVRChaperone*)(*VRGetGenericInterfaceFn)(vr::IVRChaperone_Version, &ChaperoneErr);
		if ((VRChaperone != nullptr) && (ChaperoneErr == vr::VRInitError_None))
		{
			ChaperoneBounds = FChaperoneBounds(VRChaperone);
		}
		else
		{
			UE_LOG(LogHMD, Warning, TEXT("Failed to initialize Chaperone.  Error: %d"), (int32)ChaperoneErr);
		}

		// Initialize our controller to device index
		for (int32 UnrealControllerIndex = 0; UnrealControllerIndex < MAX_STEAMVR_CONTROLLER_PAIRS; ++UnrealControllerIndex)
		{
			for (int32 HandIndex = 0; HandIndex < 2; ++HandIndex)
			{
				UnrealControllerIdAndHandToDeviceIdMap[UnrealControllerIndex][HandIndex] = INDEX_NONE;
			}
		}

		SetupOcclusionMeshes();

#if PLATFORM_WINDOWS
		if (IsPCPlatform(GMaxRHIShaderPlatform) && !IsOpenGLPlatform(GMaxRHIShaderPlatform))
		{
			pD3D11Bridge = new D3D11Bridge(this);
		}
#endif

		LoadFromIni();

		UE_LOG(LogHMD, Log, TEXT("SteamVR initialized.  Driver: %s  Display: %s"), *DriverId, *DisplayId);
	}
	else
	{
		UE_LOG(LogHMD, Log, TEXT("SteamVR failed to initialize.  Err: %d"), (int32)VRInitErr);

		VRSystem = nullptr;
	}

	// share the IVRSystem interface out to the SteamVRController via the module layer
	SteamVRPlugin->SetVRSystem(VRSystem);
}

void FSteamVRHMD::LoadFromIni()
{
	const TCHAR* SteamVRSettings = TEXT("SteamVR.Settings");
	int32 i;

	if (GConfig->GetInt(SteamVRSettings, TEXT("WindowMirrorMode"), i, GEngineIni))
	{
		WindowMirrorMode = i;
	}

	if (GConfig->GetInt(SteamVRSettings, TEXT("WindowMirrorBoundsWidth"), i, GEngineIni))
	{
		WindowMirrorBoundsWidth = i;
	}

	if (GConfig->GetInt(SteamVRSettings, TEXT("WindowMirrorBoundsHeight"), i, GEngineIni))
	{
		WindowMirrorBoundsHeight = i;
	}
}

void FSteamVRHMD::SaveToIni()
{
	const TCHAR* SteamVRSettings = TEXT("SteamVR.Settings");
	GConfig->SetInt(SteamVRSettings, TEXT("WindowMirrorMode"), WindowMirrorMode, GEngineIni);
}

void FSteamVRHMD::Shutdown()
{
	if (VRSystem != nullptr)
	{
		// save any runtime configuration changes to the .ini
		SaveToIni();

		// shut down our headset
		VRSystem = nullptr;
		SteamVRPlugin->SetVRSystem(nullptr);
		//vr::VR_Shutdown();
		(*VRShutdownFn)();
	}

	// unload OpenVR library
	UnloadOpenVRModule();
}

bool FSteamVRHMD::LoadOpenVRModule()
{
#if PLATFORM_WINDOWS
	#if PLATFORM_64BITS
		FString RootOpenVRPath;
		TCHAR VROverridePath[MAX_PATH];
		FPlatformMisc::GetEnvironmentVariable(TEXT("VR_OVERRIDE"), VROverridePath, MAX_PATH);
	
		if (FCString::Strlen(VROverridePath) > 0)
		{
			RootOpenVRPath = FString::Printf(TEXT("%s\\bin\\win64\\"), VROverridePath);
		}
		else
		{
			RootOpenVRPath = FPaths::EngineDir() / FString::Printf(TEXT("Binaries/ThirdParty/OpenVR/%s/Win64/"), OPENVR_SDK_VER);
		}
		
		FPlatformProcess::PushDllDirectory(*RootOpenVRPath);
		OpenVRDLLHandle = FPlatformProcess::GetDllHandle(*(RootOpenVRPath + "openvr_api.dll"));
		FPlatformProcess::PopDllDirectory(*RootOpenVRPath);
#else
		FString RootOpenVRPath = FPaths::EngineDir() / FString::Printf(TEXT("Binaries/ThirdParty/OpenVR/%s/Win32/"), OPENVR_SDK_VER); 
		FPlatformProcess::PushDllDirectory(*RootOpenVRPath);
		OpenVRDLLHandle = FPlatformProcess::GetDllHandle(*(RootOpenVRPath + "openvr_api.dll"));
		FPlatformProcess::PopDllDirectory(*RootOpenVRPath);
	#endif
#elif PLATFORM_MAC
	OpenVRDLLHandle = FPlatformProcess::GetDllHandle(TEXT("libopenvr_api.dylib"));
#endif	//PLATFORM_WINDOWS

	if (!OpenVRDLLHandle)
	{
		UE_LOG(LogHMD, Warning, TEXT("Failed to load OpenVR library."));
		return false;
	}

	//@todo steamvr: Remove GetProcAddress() workaround once we update to Steamworks 1.33 or higher
	VRInitFn = (pVRInit)FPlatformProcess::GetDllExport(OpenVRDLLHandle, TEXT("VR_Init"));
	VRShutdownFn = (pVRShutdown)FPlatformProcess::GetDllExport(OpenVRDLLHandle, TEXT("VR_Shutdown"));
	VRIsHmdPresentFn = (pVRIsHmdPresent)FPlatformProcess::GetDllExport(OpenVRDLLHandle, TEXT("VR_IsHmdPresent"));
	VRGetStringForHmdErrorFn = (pVRGetStringForHmdError)FPlatformProcess::GetDllExport(OpenVRDLLHandle, TEXT("VR_GetStringForHmdError"));
	VRGetGenericInterfaceFn = (pVRGetGenericInterface)FPlatformProcess::GetDllExport(OpenVRDLLHandle, TEXT("VR_GetGenericInterface"));
	VRExtendedDisplayFn = (pVRExtendedDisplay)FPlatformProcess::GetDllExport(OpenVRDLLHandle, TEXT("VRExtendedDisplay"));

	if (!VRInitFn || !VRShutdownFn || !VRIsHmdPresentFn || !VRGetStringForHmdErrorFn || !VRGetGenericInterfaceFn || !VRExtendedDisplayFn)
	{
		UE_LOG(LogHMD, Warning, TEXT("Failed to GetProcAddress() on openvr_api.dll"));
		UnloadOpenVRModule();
		return false;
	}

	return true;
}

void FSteamVRHMD::UnloadOpenVRModule()
{
	if (OpenVRDLLHandle != nullptr)
	{
		FPlatformProcess::FreeDllHandle(OpenVRDLLHandle);
		OpenVRDLLHandle = nullptr;
	}
}

void FSteamVRHMD::SetupOcclusionMeshes()
{	
	const vr::HiddenAreaMesh_t LeftEyeMesh = VRSystem->GetHiddenAreaMesh(vr::Hmd_Eye::Eye_Left);
	const vr::HiddenAreaMesh_t RightEyeMesh = VRSystem->GetHiddenAreaMesh(vr::Hmd_Eye::Eye_Right);
	
	const uint32 VertexCount = LeftEyeMesh.unTriangleCount * 3;
	check(LeftEyeMesh.unTriangleCount == RightEyeMesh.unTriangleCount);

	// Copy mesh data from SteamVR format to ours, then initialize the meshes.
	if (VertexCount > 0)
	{
		FVector2D* const LeftEyePositions = new FVector2D[VertexCount];
		FVector2D* const RightEyePositions = new FVector2D[VertexCount];

		uint32 HiddenAreaMeshCrc = 0;
		uint32 DataIndex = 0;
		for (uint32 TriangleIter = 0; TriangleIter < LeftEyeMesh.unTriangleCount; ++TriangleIter)
		{
			for (uint32 VertexIter = 0; VertexIter < 3; ++VertexIter)
			{
				const vr::HmdVector2_t& LeftSrc = LeftEyeMesh.pVertexData[DataIndex];
				const vr::HmdVector2_t& RightSrc = RightEyeMesh.pVertexData[DataIndex];

				FVector2D& LeftDst = LeftEyePositions[DataIndex];
				FVector2D& RightDst = RightEyePositions[DataIndex];

				LeftDst.X = LeftSrc.v[0];
				LeftDst.Y = LeftSrc.v[1];

				RightDst.X = RightSrc.v[0];
				RightDst.Y = RightSrc.v[1];

				HiddenAreaMeshCrc = FCrc::MemCrc32(&LeftDst, sizeof(FVector2D), HiddenAreaMeshCrc);

				++DataIndex;
			}
		}

		HiddenAreaMeshes[0].BuildMesh(LeftEyePositions, VertexCount, FHMDViewMesh::MT_HiddenArea);
		HiddenAreaMeshes[1].BuildMesh(RightEyePositions, VertexCount, FHMDViewMesh::MT_HiddenArea);

		// If the hidden area mesh from the SteamVR runtime matches the mesh used to generate the Vive's visible area mesh, initialize it.
		// The visible area mesh is a hand crafted inverse of the hidden area mesh we are getting from the steamvr runtime. Since the runtime data
		// may change, we need to sanity check it matches our hand crafted mesh before using it.
		if (HiddenAreaMeshCrc == ViveHiddenAreaMeshCrc)
		{
			VisibleAreaMeshes[0].BuildMesh(Vive_LeftEyeVisibleAreaPositions, VisibleAreaVertexCount, FHMDViewMesh::MT_VisibleArea);
			VisibleAreaMeshes[1].BuildMesh(Vive_RightEyeVisibleAreaPositions, VisibleAreaVertexCount, FHMDViewMesh::MT_VisibleArea);
		}

		delete[] LeftEyePositions;
		delete[] RightEyePositions;
	}
}

const FSteamVRHMD::FTrackingFrame& FSteamVRHMD::GetTrackingFrame() const
{
	if (IsInRenderingThread())
	{
		return RenderTrackingFrame;
	}
	else
	{
		return GameTrackingFrame;
	}
}

#endif //STEAMVR_SUPPORTED_PLATFORMS<|MERGE_RESOLUTION|>--- conflicted
+++ resolved
@@ -785,15 +785,9 @@
 	FSceneViewport* SceneVP = FindSceneViewport();
 	if (VRSystem && SceneVP)
 	{
-<<<<<<< HEAD
-		int32 PosX, PosY;
 		if( bStereo )
 		{
-=======
-		if( bStereo )
-		{
 			int32 PosX, PosY;
->>>>>>> e1398df1
 			uint32 Width, Height;
 			GetWindowBounds( &PosX, &PosY, &Width, &Height );
 			SceneVP->SetViewportSize( Width, Height );
@@ -930,11 +924,8 @@
 void FSteamVRHMD::PreRenderView_RenderThread(FRHICommandListImmediate& RHICmdList, FSceneView& View)
 {
 	check(IsInRenderingThread());
-<<<<<<< HEAD
-=======
 
 	const FTrackingFrame& TrackingFrame = GetTrackingFrame();
->>>>>>> e1398df1
 
 	// The last view location used to set the view will be in BaseHmdOrientation.  We need to calculate the delta from that, so that
 	// cameras that rely on game objects (e.g. other components) for their positions don't need to be updated on the render thread.
