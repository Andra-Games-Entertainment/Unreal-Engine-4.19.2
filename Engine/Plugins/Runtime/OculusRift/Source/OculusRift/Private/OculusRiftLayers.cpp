// Copyright 1998-2016 Epic Games, Inc. All Rights Reserved.

#include "OculusRiftPrivatePCH.h"
#include "OculusRiftHMD.h"

#if OCULUS_RIFT_SUPPORTED_PLATFORMS

#include "OculusRiftLayers.h"
#include "MediaTexture.h"

FRenderLayer::FRenderLayer(FHMDLayerDesc& InDesc) :
	FHMDRenderLayer(InDesc)
{
	FMemory::Memset(Layer, 0);
	switch (InDesc.GetType())
	{
	case FHMDLayerDesc::Eye:
		Layer.Header.Type = ovrLayerType_EyeFov;
		break;
	case FHMDLayerDesc::Quad:
		Layer.Header.Type = ovrLayerType_Quad;
		break;

	default:
		check(0); // unsupported layer type
	}
}

FRenderLayer::~FRenderLayer()
{
}

TSharedPtr<FHMDRenderLayer> FRenderLayer::Clone() const
{
	TSharedPtr<FHMDRenderLayer> NewLayer = MakeShareable(new FRenderLayer(*this));
	return NewLayer;
}


//////////////////////////////////////////////////////////////////////////
FLayerManager::FLayerManager(FCustomPresent* InBridge) :
	pPresentBridge(InBridge)
	, LayersList(nullptr)
	, LayersListLen(0)
	, EyeLayerId(0)
	, bTextureSetsAreInvalid(true)
	, bInitialized(false)
{
}

FLayerManager::~FLayerManager()
{
	check(!bInitialized);
}

void FLayerManager::Startup()
{
	if (!bInitialized)
	{
		FHMDLayerManager::Startup();

		auto EyeLayer = AddLayer(FHMDLayerDesc::Eye, INT_MIN, Layer_UnknownOrigin, EyeLayerId);
		check(EyeLayer.IsValid());
		bInitialized = true;
		bTextureSetsAreInvalid = true;
	}
}

void FLayerManager::Shutdown()
{
	if (bInitialized)
	{
		ReleaseTextureSets();
		FMemory::Free(LayersList);
		LayersList = nullptr;
		LayersListLen = 0;

		FHMDLayerManager::Shutdown();
		bInitialized = false;
	}
}

void FLayerManager::ReleaseTextureSets()
{
	if (IsInRenderingThread())
	{
		FScopeLock Lock(&LayersLock);
		ReleaseTextureSets_RenderThread_NoLock();
	}
	else
	{
		ENQUEUE_UNIQUE_RENDER_COMMAND_ONEPARAMETER(FLayerManager_Shutdown,
			FLayerManager*, LayerMgr, this,
			{
				LayerMgr->ReleaseTextureSets_RenderThread_NoLock();
			});
		FlushRenderingCommands();
	}
}

TSharedPtr<FHMDRenderLayer> FLayerManager::CreateRenderLayer_RenderThread(FHMDLayerDesc& InDesc)
{
	TSharedPtr<FHMDRenderLayer> NewLayer = MakeShareable(new FRenderLayer(InDesc));
	return NewLayer;
}

FRenderLayer& FLayerManager::GetEyeLayer_RenderThread() const
{
	check(IsInRenderingThread());
	check(!bLayersChanged);
	check(LayersToRender.Num() > 0);
	check(LayersToRender[0].IsValid());
	auto LayerDesc = static_cast<FRenderLayer*>(LayersToRender[0].Get());
	check(LayerDesc->Layer.Header.Type == ovrLayerType_EyeFov);
	return *LayerDesc;
}

void FLayerManager::ReleaseTextureSets_RenderThread_NoLock()
{
	check(IsInRenderingThread());

	InvalidateTextureSets();

	FHMDLayerManager::ReleaseTextureSets_RenderThread_NoLock();

	const uint32 NumLayers = LayersToRender.Num();
	for (uint32 i = 0; i < NumLayers; ++i)
	{
		auto RenderLayer = static_cast<FRenderLayer*>(LayersToRender[i].Get());
		RenderLayer->ReleaseResources();
	}
}

void FLayerManager::PreSubmitUpdate_RenderThread(FRHICommandListImmediate& RHICmdList, const FHMDGameFrame* InCurrentFrame, bool ShowFlagsRendering)
{
	check(IsInRenderingThread());

	const bool bLayersWereChanged = bLayersChanged;

	const FGameFrame* CurrentFrame = static_cast<const FGameFrame*>(InCurrentFrame);

	// Call base method first, it will make sure the LayersToRender is ready
	FHMDLayerManager::PreSubmitUpdate_RenderThread(RHICmdList, CurrentFrame, ShowFlagsRendering);

	const uint32 NumLayers = LayersToRender.Num();

	if (bLayersWereChanged)
	{
		float WorldToMetersScale = CurrentFrame->Settings->WorldToMetersScale;

		// Create array of ovrLayerHeaders, using LayersToRender array
		LayersList = (ovrLayerHeader**)FMemory::Realloc(LayersList, NumLayers * sizeof(LayersList[0]));
		LayersListLen = 0;
		for (uint32 i = 0, n = NumLayers; i < n; ++i)
		{
			auto RenderLayer = static_cast<FRenderLayer*>(LayersToRender[i].Get());
			// exclude not fully setup layers
			if (RenderLayer->IsFullySetup())
			{
				LayersList[LayersListLen++] = &RenderLayer->Layer.Header;
			}
		}
	}

	const float WorldToMetersScale = CurrentFrame->Settings->WorldToMetersScale;

	const FSettings* FrameSettings = CurrentFrame->GetSettings();

	for (uint32 i = 0; i < NumLayers; ++i)
	{
		auto RenderLayer = static_cast<FRenderLayer*>(LayersToRender[i].Get());
		if (!RenderLayer || !RenderLayer->IsFullySetup())
		{
			continue;
		}
		const FHMDLayerDesc& LayerDesc = RenderLayer->GetLayerDesc();
		switch (LayerDesc.GetType())
		{
		case FHMDLayerDesc::Eye:
		{
			ovrLayer_Union& EyeLayer = RenderLayer->GetOvrLayer();
			EyeLayer.EyeFov.Fov[0] = FrameSettings->EyeRenderDesc[0].Fov;
			EyeLayer.EyeFov.Fov[1] = FrameSettings->EyeRenderDesc[1].Fov;

			EyeLayer.EyeFov.Viewport[0] = ToOVRRecti(FrameSettings->EyeRenderViewport[0]);
			EyeLayer.EyeFov.Viewport[1] = ToOVRRecti(FrameSettings->EyeRenderViewport[1]);

			EyeLayer.EyeFov.ColorTexture[0] = RenderLayer->GetSwapTextureSet();
			EyeLayer.EyeFov.ColorTexture[1] = RenderLayer->GetSwapTextureSet();

#if DO_CHECK
			// some runtime checks to make sure swaptextureset is valid
			if (EyeLayer.EyeFov.ColorTexture[0] && pPresentBridge->GetSession()->IsActive())
			{
				FOvrSessionShared::AutoSession OvrSession(pPresentBridge->GetSession());
				ovrTextureSwapChainDesc schDesc;
				check(OVR_SUCCESS(ovr_GetTextureSwapChainDesc(OvrSession, EyeLayer.EyeFov.ColorTexture[0], &schDesc)));
				check(schDesc.Type == ovrTexture_2D);
			}
#endif

			// always use HighQuality for eyebuffers; the bHighQuality flag in LayerDesc means mipmaps are generated.
			EyeLayer.EyeFov.Header.Flags = ovrLayerFlag_HighQuality;

			if (ShowFlagsRendering)
			{
				EyeLayer.EyeFov.RenderPose[0] = CurrentFrame->CurEyeRenderPose[0];
				EyeLayer.EyeFov.RenderPose[1] = CurrentFrame->CurEyeRenderPose[1];
			}
			else
			{
				EyeLayer.EyeFov.RenderPose[0] = ovrPosef(OVR::Posef());
				EyeLayer.EyeFov.RenderPose[1] = ovrPosef(OVR::Posef());
			}

			RenderLayer->CommitTextureSet(RHICmdList);
			break;
		}
		case FHMDLayerDesc::Quad:
		{
			OVR::Posef pose;
			pose.Rotation = ToOVRQuat<OVR::Quatf>(LayerDesc.GetTransform().GetRotation());
			pose.Translation = ToOVRVector_U2M<OVR::Vector3f>(LayerDesc.GetTransform().GetTranslation(), WorldToMetersScale);

			// Physical size of the quad in meters.
			OVR::Vector2f quadSize(LayerDesc.GetQuadSize().X / WorldToMetersScale, LayerDesc.GetQuadSize().Y / WorldToMetersScale);

			// apply the scale from transform. We use Y for width and Z for height to match the UE coord space
			quadSize.x *= LayerDesc.GetTransform().GetScale3D().Y;
			quadSize.y *= LayerDesc.GetTransform().GetScale3D().Z;

			FQuat PlayerOrientation = CurrentFrame->PlayerOrientation;

			if (LayerDesc.IsWorldLocked())
			{
				// apply BaseOrientation
				PlayerOrientation = FrameSettings->BaseOrientation.Inverse() * CurrentFrame->PlayerOrientation;

				// calculate the location of the quad considering the player's location/orientation
				OVR::Posef PlayerTorso(ToOVRQuat<OVR::Quatf>(PlayerOrientation),
					ToOVRVector_U2M<OVR::Vector3f>(CurrentFrame->PlayerLocation, WorldToMetersScale));
				pose = PlayerTorso.Inverted() * pose;
			}

			RenderLayer->Layer.Quad.Header.Type = ovrLayerType_Quad;
			// LayerDesc.IsHighQuality() is used to gen mipmaps; the HQ flag on layer is always set (means, Aniso Filtering).
			RenderLayer->Layer.Quad.Header.Flags = ovrLayerFlag_HighQuality | (LayerDesc.IsHeadLocked() ? ovrLayerFlag_HeadLocked : 0);
			RenderLayer->Layer.Quad.QuadPoseCenter = pose;
			RenderLayer->Layer.Quad.QuadSize = quadSize;
<<<<<<< HEAD

			RenderLayer->Layer.Quad.Viewport = OVR::Recti();

			FTextureRHIRef Texture = LayerDesc.GetTexture();
			int32 SizeX = 16, SizeY = 16; // 16x16 default texture size for black rect (if the actual texture is not set)
			EPixelFormat Format = EPixelFormat::PF_B8G8R8A8;
			bool bTextureChanged = LayerDesc.IsTextureChanged();
			bool isStatic = !(LayerDesc.GetFlags() & IStereoLayers::LAYER_FLAG_TEX_CONTINUOUS_UPDATE);

			if (Texture)
			{

				SizeX = Texture->GetTexture2D()->GetSizeX();
				SizeY = Texture->GetTexture2D()->GetSizeY();

				Format = Texture->GetFormat();

=======

			RenderLayer->Layer.Quad.Viewport = OVR::Recti();

			FTextureRHIRef Texture = LayerDesc.GetTexture();
			int32 SizeX = 16, SizeY = 16; // 16x16 default texture size for black rect (if the actual texture is not set)
			EPixelFormat Format = EPixelFormat::PF_B8G8R8A8;
			bool bTextureChanged = LayerDesc.IsTextureChanged();
			bool isStatic = !(LayerDesc.GetFlags() & IStereoLayers::LAYER_FLAG_TEX_CONTINUOUS_UPDATE);

			if (Texture)
			{

				SizeX = Texture->GetTexture2D()->GetSizeX();
				SizeY = Texture->GetTexture2D()->GetSizeY();

				Format = Texture->GetFormat();

>>>>>>> aaefee4c
				FHeadMountedDisplay::QuantizeBufferSize(SizeX, SizeY, 32);

				RenderLayer->Layer.Quad.Viewport = OVR::Recti(OVR::Sizei(SizeX, SizeY));
				const FBox2D vp = LayerDesc.GetTextureViewport();
				if (vp.bIsValid)
				{
					RenderLayer->Layer.Quad.Viewport.Pos.x = float(vp.Min.X) * SizeX;
					RenderLayer->Layer.Quad.Viewport.Pos.y = float(vp.Min.Y) * SizeY;
					RenderLayer->Layer.Quad.Viewport.Size.w = float(vp.Max.X - vp.Min.X) * SizeX;
					RenderLayer->Layer.Quad.Viewport.Size.h = float(vp.Max.Y - vp.Min.Y) * SizeY;
				}
			}
<<<<<<< HEAD
=======

			bTextureChanged |= (Texture && LayerDesc.HasPendingTextureCopy()) ? true : false;
			bTextureChanged |= (LayerDesc.GetFlags() & IStereoLayers::LAYER_FLAG_TEX_CONTINUOUS_UPDATE) ? true : false;
>>>>>>> aaefee4c

			uint32 NumMips = (LayerDesc.IsHighQuality() ? 0 : 1);
			if (RenderLayer->TextureSet.IsValid() && (bTextureSetsAreInvalid ||
				RenderLayer->TextureSet->GetSourceSizeX() != SizeX ||
				RenderLayer->TextureSet->GetSourceSizeY() != SizeY ||
				RenderLayer->TextureSet->GetSourceFormat() != Format ||
<<<<<<< HEAD
				RenderLayer->TextureSet->GetSourceNumMips() != NumMips))
=======
				RenderLayer->TextureSet->GetSourceNumMips() != NumMips ||
				(bTextureChanged && RenderLayer->TextureSet->IsStaticImage())))
>>>>>>> aaefee4c
			{
				RenderLayer->TextureSet->ReleaseResources();
				RenderLayer->TextureSet.Reset();
			}
			if (!RenderLayer->TextureSet.IsValid() || !RenderLayer->TextureSet->GetRHITexture())
			{
				// create texture set
				check(pPresentBridge);
				if (isStatic)
				{
					RenderLayer->TextureSet = pPresentBridge->CreateTextureSet(SizeX, SizeY, Format, NumMips, FCustomPresent::DefaultStaticImage);
				}
				else
				{
					RenderLayer->TextureSet = pPresentBridge->CreateTextureSet(SizeX, SizeY, Format, NumMips, FCustomPresent::DefaultLinear);
				}
				bTextureChanged = true;
			}
			RenderLayer->Layer.Quad.ColorTexture = RenderLayer->GetSwapTextureSet();

#if DO_CHECK
			// some runtime checks to make sure swaptextureset is valid
			if (RenderLayer->Layer.Quad.ColorTexture && pPresentBridge->GetSession()->IsActive())
			{
				FOvrSessionShared::AutoSession OvrSession(pPresentBridge->GetSession());
				ovrTextureSwapChainDesc schDesc;
				check(OVR_SUCCESS(ovr_GetTextureSwapChainDesc(OvrSession, RenderLayer->Layer.Quad.ColorTexture, &schDesc)));
				check(schDesc.Type == ovrTexture_2D);
			}
#endif

<<<<<<< HEAD
			bTextureChanged |= (Texture && LayerDesc.HasPendingTextureCopy()) ? true : false;
			bTextureChanged |= (LayerDesc.GetFlags() & IStereoLayers::LAYER_FLAG_TEX_CONTINUOUS_UPDATE) ? true : false;

=======
>>>>>>> aaefee4c
			// Copy texture if it was changed
			if (RenderLayer->TextureSet.IsValid() && bTextureChanged)
			{
				if (Texture)
				{
					FRHITexture2D* Texture2D = Texture->GetTexture2D();
					pPresentBridge->CopyTexture_RenderThread(
						RHICmdList,
						RenderLayer->TextureSet->GetRHITexture2D(),
						Texture2D,
						Texture2D->GetSizeX(),
						Texture2D->GetSizeY(),
						FIntRect(),
						FIntRect(),
						true,
						!!(LayerDesc.GetFlags() & IStereoLayers::LAYER_FLAG_TEX_NO_ALPHA_CHANNEL));
					LayerDesc.ClearPendingTextureCopy();
				}
				RenderLayer->CommitTextureSet(RHICmdList);
			}
			break;
		}
		}
		RenderLayer->ResetChangedFlags();
	}
	bTextureSetsAreInvalid = false;
}

ovrResult FLayerManager::SubmitFrame_RenderThread(ovrSession OvrSession, const FGameFrame* RenderFrame, bool AdvanceToNextElem)
{
	if (bTextureSetsAreInvalid)
	{
		UE_LOG(LogHMD, Log, TEXT("FLayerManager::SubmitFrame_RenderThread: skipping frame, no valid texture sets"));
		return ovrError_TextureSwapChainInvalid;
	}

	check(RenderFrame);

	// Finish the frame and let OVR do buffer swap (Present) and flush/sync.
	const FSettings* FrameSettings = RenderFrame->GetSettings();

	// Set up positional data.
	ovrViewScaleDesc viewScaleDesc;
	viewScaleDesc.HmdSpaceToWorldScaleInMeters = 1.0f;
	viewScaleDesc.HmdToEyeOffset[0] = FrameSettings->EyeRenderDesc[0].HmdToEyeOffset;
	viewScaleDesc.HmdToEyeOffset[1] = FrameSettings->EyeRenderDesc[1].HmdToEyeOffset;

	const uint32 frameNumber = RenderFrame->FrameNumber;
	ovrResult res = ovr_SubmitFrame(OvrSession, frameNumber, &viewScaleDesc, LayersList, LayersListLen);

	if (AdvanceToNextElem)
	{
		for (uint32 i = 0; i < LayersListLen; ++i)
		{
			auto RenderLayer = static_cast<FRenderLayer*>(LayersToRender[i].Get());
			if (RenderLayer->TextureSet.IsValid())
			{
				RenderLayer->TextureSet->SwitchToNextElement();
			}
		}
	}

	LastSubmitFrameResult.Set(int32(res));

	if (OVR_FAILURE(res))
	{
		UE_LOG(LogHMD, Warning, TEXT("Error at SubmitFrame, err = %d"), int(res));

		if (res == ovrError_DisplayLost)
		{
			ReleaseTextureSets_RenderThread_NoLock();
			bTextureSetsAreInvalid = true;
		}
	}
	return res;
}

#endif //OCULUS_RIFT_SUPPORTED_PLATFORMS<|MERGE_RESOLUTION|>--- conflicted
+++ resolved
@@ -247,7 +247,6 @@
 			RenderLayer->Layer.Quad.Header.Flags = ovrLayerFlag_HighQuality | (LayerDesc.IsHeadLocked() ? ovrLayerFlag_HeadLocked : 0);
 			RenderLayer->Layer.Quad.QuadPoseCenter = pose;
 			RenderLayer->Layer.Quad.QuadSize = quadSize;
-<<<<<<< HEAD
 
 			RenderLayer->Layer.Quad.Viewport = OVR::Recti();
 
@@ -265,25 +264,6 @@
 
 				Format = Texture->GetFormat();
 
-=======
-
-			RenderLayer->Layer.Quad.Viewport = OVR::Recti();
-
-			FTextureRHIRef Texture = LayerDesc.GetTexture();
-			int32 SizeX = 16, SizeY = 16; // 16x16 default texture size for black rect (if the actual texture is not set)
-			EPixelFormat Format = EPixelFormat::PF_B8G8R8A8;
-			bool bTextureChanged = LayerDesc.IsTextureChanged();
-			bool isStatic = !(LayerDesc.GetFlags() & IStereoLayers::LAYER_FLAG_TEX_CONTINUOUS_UPDATE);
-
-			if (Texture)
-			{
-
-				SizeX = Texture->GetTexture2D()->GetSizeX();
-				SizeY = Texture->GetTexture2D()->GetSizeY();
-
-				Format = Texture->GetFormat();
-
->>>>>>> aaefee4c
 				FHeadMountedDisplay::QuantizeBufferSize(SizeX, SizeY, 32);
 
 				RenderLayer->Layer.Quad.Viewport = OVR::Recti(OVR::Sizei(SizeX, SizeY));
@@ -296,24 +276,17 @@
 					RenderLayer->Layer.Quad.Viewport.Size.h = float(vp.Max.Y - vp.Min.Y) * SizeY;
 				}
 			}
-<<<<<<< HEAD
-=======
 
 			bTextureChanged |= (Texture && LayerDesc.HasPendingTextureCopy()) ? true : false;
 			bTextureChanged |= (LayerDesc.GetFlags() & IStereoLayers::LAYER_FLAG_TEX_CONTINUOUS_UPDATE) ? true : false;
->>>>>>> aaefee4c
 
 			uint32 NumMips = (LayerDesc.IsHighQuality() ? 0 : 1);
 			if (RenderLayer->TextureSet.IsValid() && (bTextureSetsAreInvalid ||
 				RenderLayer->TextureSet->GetSourceSizeX() != SizeX ||
 				RenderLayer->TextureSet->GetSourceSizeY() != SizeY ||
 				RenderLayer->TextureSet->GetSourceFormat() != Format ||
-<<<<<<< HEAD
-				RenderLayer->TextureSet->GetSourceNumMips() != NumMips))
-=======
 				RenderLayer->TextureSet->GetSourceNumMips() != NumMips ||
 				(bTextureChanged && RenderLayer->TextureSet->IsStaticImage())))
->>>>>>> aaefee4c
 			{
 				RenderLayer->TextureSet->ReleaseResources();
 				RenderLayer->TextureSet.Reset();
@@ -345,12 +318,6 @@
 			}
 #endif
 
-<<<<<<< HEAD
-			bTextureChanged |= (Texture && LayerDesc.HasPendingTextureCopy()) ? true : false;
-			bTextureChanged |= (LayerDesc.GetFlags() & IStereoLayers::LAYER_FLAG_TEX_CONTINUOUS_UPDATE) ? true : false;
-
-=======
->>>>>>> aaefee4c
 			// Copy texture if it was changed
 			if (RenderLayer->TextureSet.IsValid() && bTextureChanged)
 			{
