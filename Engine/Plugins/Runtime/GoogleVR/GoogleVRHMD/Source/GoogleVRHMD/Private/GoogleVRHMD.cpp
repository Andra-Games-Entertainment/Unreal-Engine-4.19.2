--- conflicted
+++ resolved
@@ -1623,33 +1623,6 @@
 	}
 }
 
-<<<<<<< HEAD
-bool FGoogleVRHMD::NeedReAllocateViewportRenderTarget(const class FViewport& Viewport)
-{
-	check(IsInGameThread());
-
-	if (IsStereoEnabled())
-	{
-		const uint32 InSizeX = Viewport.GetSizeXY().X;
-		const uint32 InSizeY = Viewport.GetSizeXY().Y;
-		FIntPoint RenderTargetSize;
-		RenderTargetSize.X = Viewport.GetRenderTargetTexture()->GetSizeX();
-		RenderTargetSize.Y = Viewport.GetRenderTargetTexture()->GetSizeY();
-
-		uint32 NewSizeX = InSizeX, NewSizeY = InSizeY;
-		CalculateRenderTargetSize(Viewport, NewSizeX, NewSizeY);
-
-		if (NewSizeX != RenderTargetSize.X || NewSizeY != RenderTargetSize.Y)
-		{
-			UE_LOG(LogHMD, Log, TEXT("NeedReAllocateViewportRenderTarget() Needs realloc to new size: (%d, %d)"), NewSizeX, NewSizeY);
-			return true;
-		}
-	}
-	return false;
-}
-
-=======
->>>>>>> 9f6ccf49
 bool FGoogleVRHMD::ShouldUseSeparateRenderTarget() const
 {
 	check(IsInGameThread());
