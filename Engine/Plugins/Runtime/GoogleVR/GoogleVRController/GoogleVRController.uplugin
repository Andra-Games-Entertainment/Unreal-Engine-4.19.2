--- conflicted
+++ resolved
@@ -1,12 +1,7 @@
 {
     "FileVersion": 3,
-<<<<<<< HEAD
-    "Version": 11,
-    "VersionName": "1.7 (GVR NDK v1.80.0)",
-=======
     "Version": 14,
     "VersionName": "1.110 (GVR NDK v1.100.0)",
->>>>>>> e3a25b20
     "FriendlyName": "Google VR Motion Controller",
     "Description": "Support for the Google VR motion controller",
     "Category": "Input Devices",
