--- conflicted
+++ resolved
@@ -62,8 +62,6 @@
 	Always // The shoulder will always follow the gaze.
 };
 
-<<<<<<< HEAD
-=======
 // Represents the controller battery level.
 UENUM(BlueprintType)
 enum class EGoogleVRControllerBatteryLevel : uint8
@@ -76,7 +74,6 @@
 	Full = 5,
 };
 
->>>>>>> 50b84fc1
 /**
  * GoogleVRController Extensions Function Library
  */
@@ -89,21 +86,13 @@
 	/**
 	 * Get the GoogleVR Controller API status
 	 */
-<<<<<<< HEAD
-	UFUNCTION(BlueprintCallable, Category = "GoogleVRController", meta = (Keywords = "Cardboard AVR GVR"))
-=======
-	UFUNCTION(BlueprintPure, Category = "GoogleVRController", meta = (Keywords = "Cardboard AVR GVR"))
->>>>>>> 50b84fc1
+	UFUNCTION(BlueprintPure, Category = "GoogleVRController", meta = (Keywords = "Cardboard AVR GVR"))
 	static EGoogleVRControllerAPIStatus GetGoogleVRControllerAPIStatus();
 
 	/**
 	 * Get the GoogleVR Controller state
 	 */
-<<<<<<< HEAD
-	UFUNCTION(BlueprintCallable, Category = "GoogleVRController", meta = (Keywords = "Cardboard AVR GVR"))
-=======
-	UFUNCTION(BlueprintPure, Category = "GoogleVRController", meta = (Keywords = "Cardboard AVR GVR"))
->>>>>>> 50b84fc1
+	UFUNCTION(BlueprintPure, Category = "GoogleVRController", meta = (Keywords = "Cardboard AVR GVR"))
 	static EGoogleVRControllerState GetGoogleVRControllerState();
 
 	/**
@@ -147,11 +136,7 @@
 	/** Determine if the arm model is enabled
 	 *  @return true if the arm model is enabled
 	 */
-<<<<<<< HEAD
-	UFUNCTION(BlueprintCallable, Category = "GoogleVRController", meta = (Keywords = "Cardboard AVR GVR"))
-=======
-	UFUNCTION(BlueprintPure, Category = "GoogleVRController", meta = (Keywords = "Cardboard AVR GVR"))
->>>>>>> 50b84fc1
+	UFUNCTION(BlueprintPure, Category = "GoogleVRController", meta = (Keywords = "Cardboard AVR GVR"))
 	static bool IsArmModelEnabled();
 
 	/** Set the arm model enabled/disabled
@@ -166,22 +151,14 @@
 	 *  This should be used for any reticle / laser implementation.
 	 *  @return pointer position.
 	 */
-<<<<<<< HEAD
-	UFUNCTION(BlueprintCallable, Category = "GoogleVRController", meta = (Keywords = "Cardboard AVR GVR"))
-=======
-	UFUNCTION(BlueprintPure, Category = "GoogleVRController", meta = (Keywords = "Cardboard AVR GVR"))
->>>>>>> 50b84fc1
+	UFUNCTION(BlueprintPure, Category = "GoogleVRController", meta = (Keywords = "Cardboard AVR GVR"))
 	static FVector GetArmModelPointerPositionOffset();
 
 	/** Get the elbow height used by the arm model in meters.
 	 *  Used in the mathematical model for calculating the controller position/rotation.
 	 *  @return user height.
 	 */
-<<<<<<< HEAD
-	UFUNCTION(BlueprintCallable, Category = "GoogleVRController", meta = (Keywords = "Cardboard AVR GVR"))
-=======
-	UFUNCTION(BlueprintPure, Category = "GoogleVRController", meta = (Keywords = "Cardboard AVR GVR"))
->>>>>>> 50b84fc1
+	UFUNCTION(BlueprintPure, Category = "GoogleVRController", meta = (Keywords = "Cardboard AVR GVR"))
 	static float GetArmModelAddedElbowHeight();
 
 	/** Set the elbow height used by the arm model in meters.
@@ -195,11 +172,7 @@
 	 *  Used in the mathematical model for calculating the controller position/rotation.
 	 *  @return user height.
 	 */
-<<<<<<< HEAD
-	UFUNCTION(BlueprintCallable, Category = "GoogleVRController", meta = (Keywords = "Cardboard AVR GVR"))
-=======
-	UFUNCTION(BlueprintPure, Category = "GoogleVRController", meta = (Keywords = "Cardboard AVR GVR"))
->>>>>>> 50b84fc1
+	UFUNCTION(BlueprintPure, Category = "GoogleVRController", meta = (Keywords = "Cardboard AVR GVR"))
 	static float GetArmModelAddedElbowDepth();
 
 	/** Set the elbow depth used by the arm model in meters.
@@ -212,11 +185,7 @@
 	/** Get the pointer tilt angle.
 	 *  @return degrees downward that the pointer tilts.
 	 */
-<<<<<<< HEAD
-	UFUNCTION(BlueprintCallable, Category = "GoogleVRController", meta = (Keywords = "Cardboard AVR GVR"))
-=======
-	UFUNCTION(BlueprintPure, Category = "GoogleVRController", meta = (Keywords = "Cardboard AVR GVR"))
->>>>>>> 50b84fc1
+	UFUNCTION(BlueprintPure, Category = "GoogleVRController", meta = (Keywords = "Cardboard AVR GVR"))
 	static float GetArmModelPointerTiltAngle();
 
 	/** Set the pointer tilt angle.
@@ -231,11 +200,7 @@
 	 *  player to turn more than 90 degrees.
 	 *  @return gaze behavior.
 	 */
-<<<<<<< HEAD
-	UFUNCTION(BlueprintCallable, Category = "GoogleVRController", meta = (Keywords = "Cardboard AVR GVR"))
-=======
-	UFUNCTION(BlueprintPure, Category = "GoogleVRController", meta = (Keywords = "Cardboard AVR GVR"))
->>>>>>> 50b84fc1
+	UFUNCTION(BlueprintPure, Category = "GoogleVRController", meta = (Keywords = "Cardboard AVR GVR"))
 	static EGoogleVRArmModelFollowGazeBehavior GetArmModelGazeBehavior();
 
 	/** Set gaze behavior
@@ -252,11 +217,7 @@
 	 *  around a physical object. Not as useful when just interacting with UI.
 	 *  @return true if accelerometer use is enabled
 	 */
-<<<<<<< HEAD
-	UFUNCTION(BlueprintCallable, Category = "GoogleVRController", meta = (Keywords = "Cardboard AVR GVR"))
-=======
-	UFUNCTION(BlueprintPure, Category = "GoogleVRController", meta = (Keywords = "Cardboard AVR GVR"))
->>>>>>> 50b84fc1
+	UFUNCTION(BlueprintPure, Category = "GoogleVRController", meta = (Keywords = "Cardboard AVR GVR"))
 	static bool WillArmModelUseAccelerometer();
 
 	/** Set if the arm model will use accelerometer data
@@ -271,11 +232,7 @@
 	/** Controller distance from the face after which the alpha value decreases (meters).
 	 *  @return fade distance from face in meters.
 	 */
-<<<<<<< HEAD
-	UFUNCTION(BlueprintCallable, Category = "GoogleVRController", meta = (Keywords = "Cardboard AVR GVR"))
-=======
-	UFUNCTION(BlueprintPure, Category = "GoogleVRController", meta = (Keywords = "Cardboard AVR GVR"))
->>>>>>> 50b84fc1
+	UFUNCTION(BlueprintPure, Category = "GoogleVRController", meta = (Keywords = "Cardboard AVR GVR"))
 	static float GetFadeDistanceFromFace();
 
 	/** Controller distance from the face after which the alpha value decreases (meters).
@@ -287,11 +244,7 @@
 	/** Controller distance from the face after which the tooltips appear (meters).
 	 *  @return tooltip mininum distance from face in meters.
 	 */
-<<<<<<< HEAD
-	UFUNCTION(BlueprintCallable, Category = "GoogleVRController", meta = (Keywords = "Cardboard AVR GVR"))
-=======
-	UFUNCTION(BlueprintPure, Category = "GoogleVRController", meta = (Keywords = "Cardboard AVR GVR"))
->>>>>>> 50b84fc1
+	UFUNCTION(BlueprintPure, Category = "GoogleVRController", meta = (Keywords = "Cardboard AVR GVR"))
 	static float GetTooltipMinDistanceFromFace();
 
 	/** Controller distance from the face after which the tooltips appear (meters).
@@ -300,8 +253,6 @@
 	UFUNCTION(BlueprintCallable, Category = "GoogleVRController", meta = (Keywords = "Cardboard AVR GVR"))
 	static void SetTooltipMinDistanceFromFace(float DistanceFromFace);
 
-<<<<<<< HEAD
-=======
 	/** When the angle (degrees) between the controller and the head is larger than
 	 *  this value, the tooltip disappears.
 	 *  If the value is 180, then the tooltips are always shown.
@@ -320,17 +271,12 @@
 	UFUNCTION(BlueprintCallable, Category = "GoogleVRController", meta = (Keywords = "Cardboard AVR GVR"))
 	static void SetTooltipMaxAngleFromCamera(int AngleFromCamera);
 
->>>>>>> 50b84fc1
 	/** Get the current desired alpha value of the controller visual.
 	 *  This changes based on the FadeDistanceFromFace, and is used to prevent the controller
 	 *  From clipping awkwardly into the user's face.
 	 *  @return value between 0 and 1.
 	 */
-<<<<<<< HEAD
-	UFUNCTION(BlueprintCallable, Category = "GoogleVRController", meta = (Keywords = "Cardboard AVR GVR"))
-=======
-	UFUNCTION(BlueprintPure, Category = "GoogleVRController", meta = (Keywords = "Cardboard AVR GVR"))
->>>>>>> 50b84fc1
+	UFUNCTION(BlueprintPure, Category = "GoogleVRController", meta = (Keywords = "Cardboard AVR GVR"))
 	static float GetControllerAlphaValue();
 
 	/** Get the current desired alpha value of the tooltip visual.
@@ -341,12 +287,6 @@
 	 */
 	UFUNCTION(BlueprintCallable, Category = "GoogleVRController", meta = (Keywords = "Cardboard AVR GVR"))
 	static float GetTooltipAlphaValue();
-<<<<<<< HEAD
-
-private:
-	static UGoogleVRControllerEventManager* ControllerEventManager;
-	
-=======
 	
 	/** Get whether the controller battery is currently charging.
 	 *  This may not be real time information and may be slow to be updated.
@@ -367,5 +307,4 @@
 	 */
 	static int64_t GetLastBatteryTimestamp();
 
->>>>>>> 50b84fc1
 };