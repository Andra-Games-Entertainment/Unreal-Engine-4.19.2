// Copyright 1998-2016 Epic Games, Inc. All Rights Reserved.

#include "AndroidDeviceProfileSelectorPrivatePCH.h"
#include "Regex.h"

IMPLEMENT_MODULE(FAndroidDeviceProfileSelectorModule, AndroidDeviceProfileSelector);

UAndroidDeviceProfileMatchingRules::UAndroidDeviceProfileMatchingRules(const FObjectInitializer& ObjectInitializer)
: Super(ObjectInitializer)
{
}

UAndroidJavaSurfaceViewDevices::UAndroidJavaSurfaceViewDevices(const FObjectInitializer& ObjectInitializer)
: Super(ObjectInitializer)
{
}

<<<<<<< HEAD
=======
void FAndroidDeviceProfileSelectorModule::StartupModule()
{
}

>>>>>>> 73f66985
void FAndroidDeviceProfileSelectorModule::ShutdownModule()
{
}

FString const FAndroidDeviceProfileSelectorModule::GetRuntimeDeviceProfileName()
{
	static FString ProfileName; 
	
	if (ProfileName.IsEmpty())
	{
		// Fallback profiles in case we do not match any rules
		ProfileName = FPlatformMisc::GetDefaultDeviceProfileName();
		if (ProfileName.IsEmpty())
		{
			ProfileName = FPlatformProperties::PlatformName();
		}

		FString GPUFamily = FAndroidMisc::GetGPUFamily();
		FString GLVersion = FAndroidMisc::GetGLVersion();
		FString AndroidVersion = FAndroidMisc::GetAndroidVersion();
		FString DeviceMake = FAndroidMisc::GetDeviceMake();
		FString DeviceModel = FAndroidMisc::GetDeviceModel();
		
		// We need to initialize the class early as device profiles need to be evaluated before ProcessNewlyLoadedUObjects can be called.
		extern UClass* Z_Construct_UClass_UAndroidDeviceProfileMatchingRules();
		Z_Construct_UClass_UAndroidDeviceProfileMatchingRules();

		// Get the default object which will has the values from DeviceProfiles.ini
		UAndroidDeviceProfileMatchingRules* Rules = Cast<UAndroidDeviceProfileMatchingRules>(UAndroidDeviceProfileMatchingRules::StaticClass()->GetDefaultObject());
		check(Rules);
<<<<<<< HEAD

		UE_LOG(LogAndroid, Log, TEXT("Checking %d rules from DeviceProfile ini file."), Rules->MatchProfile.Num());
		UE_LOG(LogAndroid, Log, TEXT("  Default profile: %s"), *ProfileName);
		UE_LOG(LogAndroid, Log, TEXT("  GpuFamily: %s"), *GPUFamily);
		UE_LOG(LogAndroid, Log, TEXT("  GlVersion: %s"), *GLVersion);
		UE_LOG(LogAndroid, Log, TEXT("  AndroidVersion: %s"), *AndroidVersion);
		UE_LOG(LogAndroid, Log, TEXT("  DeviceMake: %s"), *DeviceMake);
		UE_LOG(LogAndroid, Log, TEXT("  DeviceModel: %s"), *DeviceModel);

		for (const FProfileMatch& Profile : Rules->MatchProfile)
		{
			FString PreviousRegexMatch;
			bool bFoundMatch = true;
			for (const FProfileMatchItem& Item : Profile.Match)
			{
				FString* SourceString = nullptr;
				switch (Item.SourceType)
				{
				case SRC_PreviousRegexMatch:
					SourceString = &PreviousRegexMatch;
					break;
				case SRC_GpuFamily:
					SourceString = &GPUFamily;
					break;
				case SRC_GlVersion:
					SourceString = &GLVersion;
					break;
				case SRC_AndroidVersion:
					SourceString = &AndroidVersion;
					break;
				case SRC_DeviceMake:
					SourceString = &DeviceMake;
					break;
				case SRC_DeviceModel:
					SourceString = &DeviceModel;
					break;
				default:
					continue;
				}

				switch (Item.CompareType)
				{
				case CMP_Equal:
					if (*SourceString != Item.MatchString)
					{
						bFoundMatch = false;
					}
					break;
				case CMP_Less:
					if (FPlatformString::Atoi(**SourceString) >= FPlatformString::Atoi(*Item.MatchString))
					{
						bFoundMatch = false;
					}
					break;
				case CMP_LessEqual:
					if (FPlatformString::Atoi(**SourceString) > FPlatformString::Atoi(*Item.MatchString))
					{
						bFoundMatch = false;
					}
					break;
				case CMP_Greater:
					if (FPlatformString::Atoi(**SourceString) <= FPlatformString::Atoi(*Item.MatchString))
					{
						bFoundMatch = false;
					}
					break;
				case CMP_GreaterEqual:
					if (FPlatformString::Atoi(**SourceString) < FPlatformString::Atoi(*Item.MatchString))
					{
						bFoundMatch = false;
					}
					break;
				case CMP_NotEqual:
					if (*SourceString == Item.MatchString)
					{
						bFoundMatch = false;
					}
					break;
				case CMP_Regex:
					{
						const FRegexPattern RegexPattern(Item.MatchString);
						FRegexMatcher RegexMatcher(RegexPattern, *SourceString);
						if (RegexMatcher.FindNext())
						{
							PreviousRegexMatch = RegexMatcher.GetCaptureGroup(1);
						}
						else
						{
							bFoundMatch = false;
						}
					}
					break;
				default:
					bFoundMatch = false;
				}

				if (!bFoundMatch)
				{
					break;
				}
			}

			if (bFoundMatch)
			{
				ProfileName = Profile.Profile;
				break;
			}
=======

		UE_LOG(LogAndroid, Log, TEXT("Checking %d rules from DeviceProfile ini file."), Rules->MatchProfile.Num());
		UE_LOG(LogAndroid, Log, TEXT("  Default profile: %s"), *ProfileName);
		UE_LOG(LogAndroid, Log, TEXT("  GpuFamily: %s"), *GPUFamily);
		UE_LOG(LogAndroid, Log, TEXT("  GlVersion: %s"), *GLVersion);
		UE_LOG(LogAndroid, Log, TEXT("  AndroidVersion: %s"), *AndroidVersion);
		UE_LOG(LogAndroid, Log, TEXT("  DeviceMake: %s"), *DeviceMake);
		UE_LOG(LogAndroid, Log, TEXT("  DeviceModel: %s"), *DeviceModel);

		CheckForJavaSurfaceViewWorkaround(DeviceMake, DeviceModel);

		for (const FProfileMatch& Profile : Rules->MatchProfile)
		{
			FString PreviousRegexMatch;
			bool bFoundMatch = true;
			for (const FProfileMatchItem& Item : Profile.Match)
			{
				FString* SourceString = nullptr;
				switch (Item.SourceType)
				{
				case SRC_PreviousRegexMatch:
					SourceString = &PreviousRegexMatch;
					break;
				case SRC_GpuFamily:
					SourceString = &GPUFamily;
					break;
				case SRC_GlVersion:
					SourceString = &GLVersion;
					break;
				case SRC_AndroidVersion:
					SourceString = &AndroidVersion;
					break;
				case SRC_DeviceMake:
					SourceString = &DeviceMake;
					break;
				case SRC_DeviceModel:
					SourceString = &DeviceModel;
					break;
				default:
					continue;
				}

				switch (Item.CompareType)
				{
				case CMP_Equal:
					if (*SourceString != Item.MatchString)
					{
						bFoundMatch = false;
					}
					break;
				case CMP_Less:
					if (FPlatformString::Atoi(**SourceString) >= FPlatformString::Atoi(*Item.MatchString))
					{
						bFoundMatch = false;
					}
					break;
				case CMP_LessEqual:
					if (FPlatformString::Atoi(**SourceString) > FPlatformString::Atoi(*Item.MatchString))
					{
						bFoundMatch = false;
					}
					break;
				case CMP_Greater:
					if (FPlatformString::Atoi(**SourceString) <= FPlatformString::Atoi(*Item.MatchString))
					{
						bFoundMatch = false;
					}
					break;
				case CMP_GreaterEqual:
					if (FPlatformString::Atoi(**SourceString) < FPlatformString::Atoi(*Item.MatchString))
					{
						bFoundMatch = false;
					}
					break;
				case CMP_NotEqual:
					if (*SourceString == Item.MatchString)
					{
						bFoundMatch = false;
					}
					break;
				case CMP_Regex:
					{
						const FRegexPattern RegexPattern(Item.MatchString);
						FRegexMatcher RegexMatcher(RegexPattern, *SourceString);
						if (RegexMatcher.FindNext())
						{
							PreviousRegexMatch = RegexMatcher.GetCaptureGroup(1);
						}
						else
						{
							bFoundMatch = false;
						}
					}
					break;
				default:
					bFoundMatch = false;
				}

				if (!bFoundMatch)
				{
					break;
				}
			}

			if (bFoundMatch)
			{
				ProfileName = Profile.Profile;
				break;
			}
		}

		UE_LOG(LogAndroid, Log, TEXT("Selected Device Profile: [%s]"), *ProfileName);
	}

	return ProfileName;
}

extern void AndroidThunkCpp_UseSurfaceViewWorkaround();

void FAndroidDeviceProfileSelectorModule::CheckForJavaSurfaceViewWorkaround(const FString& DeviceMake, const FString& DeviceModel) const
{
	// We need to initialize the class early as device profiles need to be evaluated before ProcessNewlyLoadedUObjects can be called.
	extern UClass* Z_Construct_UClass_UAndroidJavaSurfaceViewDevices();
	Z_Construct_UClass_UAndroidJavaSurfaceViewDevices();

	const UAndroidJavaSurfaceViewDevices *const SurfaceViewDevices = Cast<UAndroidJavaSurfaceViewDevices>(UAndroidJavaSurfaceViewDevices::StaticClass()->GetDefaultObject());
	check(SurfaceViewDevices);

	for(const FJavaSurfaceViewDevice& Device : SurfaceViewDevices->SurfaceViewDevices)
	{
		if(Device.Manufacturer == DeviceMake && Device.Model == DeviceModel)
		{
			AndroidThunkCpp_UseSurfaceViewWorkaround();
			return;
>>>>>>> 73f66985
		}

		UE_LOG(LogAndroid, Log, TEXT("Selected Device Profile: [%s]"), *ProfileName);
	}
<<<<<<< HEAD

	return ProfileName;
=======
>>>>>>> 73f66985
}<|MERGE_RESOLUTION|>--- conflicted
+++ resolved
@@ -15,13 +15,10 @@
 {
 }
 
-<<<<<<< HEAD
-=======
 void FAndroidDeviceProfileSelectorModule::StartupModule()
 {
 }
 
->>>>>>> 73f66985
 void FAndroidDeviceProfileSelectorModule::ShutdownModule()
 {
 }
@@ -52,115 +49,6 @@
 		// Get the default object which will has the values from DeviceProfiles.ini
 		UAndroidDeviceProfileMatchingRules* Rules = Cast<UAndroidDeviceProfileMatchingRules>(UAndroidDeviceProfileMatchingRules::StaticClass()->GetDefaultObject());
 		check(Rules);
-<<<<<<< HEAD
-
-		UE_LOG(LogAndroid, Log, TEXT("Checking %d rules from DeviceProfile ini file."), Rules->MatchProfile.Num());
-		UE_LOG(LogAndroid, Log, TEXT("  Default profile: %s"), *ProfileName);
-		UE_LOG(LogAndroid, Log, TEXT("  GpuFamily: %s"), *GPUFamily);
-		UE_LOG(LogAndroid, Log, TEXT("  GlVersion: %s"), *GLVersion);
-		UE_LOG(LogAndroid, Log, TEXT("  AndroidVersion: %s"), *AndroidVersion);
-		UE_LOG(LogAndroid, Log, TEXT("  DeviceMake: %s"), *DeviceMake);
-		UE_LOG(LogAndroid, Log, TEXT("  DeviceModel: %s"), *DeviceModel);
-
-		for (const FProfileMatch& Profile : Rules->MatchProfile)
-		{
-			FString PreviousRegexMatch;
-			bool bFoundMatch = true;
-			for (const FProfileMatchItem& Item : Profile.Match)
-			{
-				FString* SourceString = nullptr;
-				switch (Item.SourceType)
-				{
-				case SRC_PreviousRegexMatch:
-					SourceString = &PreviousRegexMatch;
-					break;
-				case SRC_GpuFamily:
-					SourceString = &GPUFamily;
-					break;
-				case SRC_GlVersion:
-					SourceString = &GLVersion;
-					break;
-				case SRC_AndroidVersion:
-					SourceString = &AndroidVersion;
-					break;
-				case SRC_DeviceMake:
-					SourceString = &DeviceMake;
-					break;
-				case SRC_DeviceModel:
-					SourceString = &DeviceModel;
-					break;
-				default:
-					continue;
-				}
-
-				switch (Item.CompareType)
-				{
-				case CMP_Equal:
-					if (*SourceString != Item.MatchString)
-					{
-						bFoundMatch = false;
-					}
-					break;
-				case CMP_Less:
-					if (FPlatformString::Atoi(**SourceString) >= FPlatformString::Atoi(*Item.MatchString))
-					{
-						bFoundMatch = false;
-					}
-					break;
-				case CMP_LessEqual:
-					if (FPlatformString::Atoi(**SourceString) > FPlatformString::Atoi(*Item.MatchString))
-					{
-						bFoundMatch = false;
-					}
-					break;
-				case CMP_Greater:
-					if (FPlatformString::Atoi(**SourceString) <= FPlatformString::Atoi(*Item.MatchString))
-					{
-						bFoundMatch = false;
-					}
-					break;
-				case CMP_GreaterEqual:
-					if (FPlatformString::Atoi(**SourceString) < FPlatformString::Atoi(*Item.MatchString))
-					{
-						bFoundMatch = false;
-					}
-					break;
-				case CMP_NotEqual:
-					if (*SourceString == Item.MatchString)
-					{
-						bFoundMatch = false;
-					}
-					break;
-				case CMP_Regex:
-					{
-						const FRegexPattern RegexPattern(Item.MatchString);
-						FRegexMatcher RegexMatcher(RegexPattern, *SourceString);
-						if (RegexMatcher.FindNext())
-						{
-							PreviousRegexMatch = RegexMatcher.GetCaptureGroup(1);
-						}
-						else
-						{
-							bFoundMatch = false;
-						}
-					}
-					break;
-				default:
-					bFoundMatch = false;
-				}
-
-				if (!bFoundMatch)
-				{
-					break;
-				}
-			}
-
-			if (bFoundMatch)
-			{
-				ProfileName = Profile.Profile;
-				break;
-			}
-=======
 
 		UE_LOG(LogAndroid, Log, TEXT("Checking %d rules from DeviceProfile ini file."), Rules->MatchProfile.Num());
 		UE_LOG(LogAndroid, Log, TEXT("  Default profile: %s"), *ProfileName);
@@ -295,14 +183,6 @@
 		{
 			AndroidThunkCpp_UseSurfaceViewWorkaround();
 			return;
->>>>>>> 73f66985
 		}
-
-		UE_LOG(LogAndroid, Log, TEXT("Selected Device Profile: [%s]"), *ProfileName);
 	}
-<<<<<<< HEAD
-
-	return ProfileName;
-=======
->>>>>>> 73f66985
 }