// Copyright 1998-2016 Epic Games, Inc. All Rights Reserved.

#include "OculusHMD_Layer.h"

#if OCULUS_HMD_SUPPORTED_PLATFORMS
//#include "MediaTexture.h"
//#include "ScreenRendering.h"
//#include "ScenePrivate.h"
//#include "PostProcess/SceneFilterRendering.h"
#include "PostProcess/SceneRenderTargets.h"


namespace OculusHMD
{

//-------------------------------------------------------------------------------------------------
// FOvrpLayer
//-------------------------------------------------------------------------------------------------

FOvrpLayer::FOvrpLayer(uint32 InOvrpLayerId) : 
	OvrpLayerId(InOvrpLayerId)
{
}


FOvrpLayer::~FOvrpLayer()
{
	if (InRenderThread())
	{
		ExecuteOnRHIThread_DoNotWait([this]()
		{
			ovrp_DestroyLayer(OvrpLayerId);
		});
	}
	else
	{
		ovrp_DestroyLayer(OvrpLayerId);
	}
}


//-------------------------------------------------------------------------------------------------
// FLayer
//-------------------------------------------------------------------------------------------------

FLayer::FLayer(uint32 InId, const IStereoLayers::FLayerDesc& InDesc) :
	Id(InId),
	Desc(InDesc),
	OvrpLayerId(0),
	bUpdateTexture(false),
	bInvertY(true),
	bHasDepth(false)
{
	FMemory::Memzero(OvrpLayerDesc);
	FMemory::Memzero(OvrpLayerSubmit);
}


FLayer::FLayer(const FLayer& Layer) :
	Id(Layer.Id),
	Desc(Layer.Desc),
	OvrpLayerId(Layer.OvrpLayerId),
	OvrpLayer(Layer.OvrpLayer),
	TextureSetProxy(Layer.TextureSetProxy),
	DepthTextureSetProxy(Layer.DepthTextureSetProxy),
	RightTextureSetProxy(Layer.RightTextureSetProxy),
	RightDepthTextureSetProxy(Layer.RightDepthTextureSetProxy),
	bUpdateTexture(Layer.bUpdateTexture),
	bInvertY(Layer.bInvertY),
	bHasDepth(Layer.bHasDepth)
{
	FMemory::Memcpy(&OvrpLayerDesc, &Layer.OvrpLayerDesc, sizeof(OvrpLayerDesc));
	FMemory::Memcpy(&OvrpLayerSubmit, &Layer.OvrpLayerSubmit, sizeof(OvrpLayerSubmit));
}


FLayer::~FLayer()
{
}


void FLayer::SetDesc(const IStereoLayers::FLayerDesc& InDesc)
{
	if (Desc.Texture != InDesc.Texture || Desc.LeftTexture != InDesc.LeftTexture)
	{
		bUpdateTexture = true;
	}

	Desc = InDesc;
}


void FLayer::SetEyeLayerDesc(const ovrpLayerDesc_EyeFov& InEyeLayerDesc, const ovrpRecti InViewportRect[ovrpEye_Count])
{
	OvrpLayerDesc.EyeFov = InEyeLayerDesc;

	for(int eye = 0; eye < ovrpEye_Count; eye++)
	{
		OvrpLayerSubmit.ViewportRect[eye] = InViewportRect[eye];
	}

	bHasDepth = InEyeLayerDesc.DepthFormat != ovrpTextureFormat_None;
}


TSharedPtr<FLayer, ESPMode::ThreadSafe> FLayer::Clone() const
{
	return MakeShareable(new FLayer(*this));
}


bool FLayer::IsCompatibleLayerDesc(const ovrpLayerDescUnion& OvrpLayerDescA, const ovrpLayerDescUnion& OvrpLayerDescB) const
{
	if (OvrpLayerDescA.Shape != OvrpLayerDescB.Shape ||
		OvrpLayerDescA.Layout != OvrpLayerDescB.Layout ||
		OvrpLayerDescA.TextureSize.w != OvrpLayerDescB.TextureSize.w ||
		OvrpLayerDescA.TextureSize.h != OvrpLayerDescB.TextureSize.h ||
		OvrpLayerDescA.MipLevels != OvrpLayerDescB.MipLevels ||
		OvrpLayerDescA.SampleCount != OvrpLayerDescB.SampleCount ||
		OvrpLayerDescA.Format != OvrpLayerDescB.Format ||
		((OvrpLayerDescA.LayerFlags ^ OvrpLayerDescB.LayerFlags) & ovrpLayerFlag_Static))
	{
		return false;
	}

<<<<<<< HEAD
=======
	if (OvrpLayerDescA.Shape == ovrpShape_EyeFov)
	{
		if (OvrpLayerDescA.EyeFov.DepthFormat != OvrpLayerDescB.EyeFov.DepthFormat)
		{
			return false;
		}
	}

>>>>>>> 9f6ccf49
	return true;
}


<<<<<<< HEAD
void FLayer::Initialize_RenderThread(FCustomPresent* CustomPresent, const FLayer* InLayer)
=======
void FLayer::Initialize_RenderThread(FCustomPresent* CustomPresent, FRHICommandListImmediate& RHICmdList, const FLayer* InLayer)
>>>>>>> 9f6ccf49
{
	CheckInRenderThread();

	if (Id == 0)
	{
		// OvrpLayerDesc and OvrpViewportRects already initialized, as this is the eyeFOV layer. The only necessary modification is to take into account MSAA level, that can only be accurately determined on the RT.
	}
	else if (Desc.Texture.IsValid())
	{
		if (Desc.UVRect.Min.Y == 1.0f)
		{
			bInvertY = false;
			Desc.UVRect.Min.Y = 0.0f;
		}

		FRHITexture2D* Texture2D = Desc.Texture->GetTexture2D();
		FRHITextureCube* TextureCube = Desc.Texture->GetTextureCube();

		uint32 SizeX, SizeY;

		if(Texture2D)
		{
			SizeX = Texture2D->GetSizeX();
			SizeY = Texture2D->GetSizeY();
		}
		else if(TextureCube)
		{
			SizeX = SizeY = TextureCube->GetSize();
		}
		else
		{
			return;
		}

		ovrpShape Shape;
		
		switch (Desc.ShapeType)
		{
		case IStereoLayers::QuadLayer:
			Shape = ovrpShape_Quad;
			break;

		case IStereoLayers::CylinderLayer:
			Shape = ovrpShape_Cylinder;
			break;

		case IStereoLayers::CubemapLayer:
			Shape = ovrpShape_Cubemap;
			break;

		default:
			return;
		}

		EPixelFormat Format = CustomPresent->GetPixelFormat(Desc.Texture->GetFormat());
#if PLATFORM_ANDROID
		uint32 NumMips = 1;
#else
		uint32 NumMips = 0;
#endif
		uint32 NumSamples = 1;
		int LayerFlags = 0;

		if(!(Desc.Flags & IStereoLayers::LAYER_FLAG_TEX_CONTINUOUS_UPDATE))
			LayerFlags |= ovrpLayerFlag_Static;

		// Calculate layer desc
		ovrp_CalculateLayerDesc(
			Shape,
			!Desc.LeftTexture.IsValid() ? ovrpLayout_Mono : ovrpLayout_Stereo,
			ovrpSizei { (int) SizeX, (int) SizeY },
			NumMips,
			NumSamples,
			CustomPresent->GetOvrpTextureFormat(Format),
			LayerFlags,
			&OvrpLayerDesc);

		// Calculate viewport rect
		for (uint32 EyeIndex = 0; EyeIndex < ovrpEye_Count; EyeIndex++)
		{
			ovrpRecti& ViewportRect = OvrpLayerSubmit.ViewportRect[EyeIndex];
			ViewportRect.Pos.x = (int)(Desc.UVRect.Min.X * SizeX + 0.5f);
			ViewportRect.Pos.y = (int)(Desc.UVRect.Min.Y * SizeY + 0.5f);
			ViewportRect.Size.w = (int)(Desc.UVRect.Max.X * SizeX + 0.5f) - ViewportRect.Pos.x;
			ViewportRect.Size.h = (int)(Desc.UVRect.Max.Y * SizeY + 0.5f) - ViewportRect.Pos.y;
		}
	}
	else
	{
		return;
	}
	
	// Reuse/Create texture set
	if (InLayer && InLayer->OvrpLayer.IsValid() && IsCompatibleLayerDesc(OvrpLayerDesc, InLayer->OvrpLayerDesc))
	{
		OvrpLayerId = InLayer->OvrpLayerId;
		OvrpLayer = InLayer->OvrpLayer;
		TextureSetProxy = InLayer->TextureSetProxy;
		DepthTextureSetProxy = InLayer->DepthTextureSetProxy;
		RightTextureSetProxy = InLayer->RightTextureSetProxy;
		RightDepthTextureSetProxy = InLayer->RightDepthTextureSetProxy;
		bUpdateTexture = InLayer->bUpdateTexture;
	}
	else
	{
		bool bLayerCreated = false;
		TArray<ovrpTextureHandle> ColorTextures;
		TArray<ovrpTextureHandle> DepthTextures;
		TArray<ovrpTextureHandle> RightColorTextures;
		TArray<ovrpTextureHandle> RightDepthTextures;

		ExecuteOnRHIThread([&]()
		{
			// UNDONE Do this in RenderThread once OVRPlugin allows ovrp_SetupLayer to be called asynchronously
			int32 TextureCount;
			if (OVRP_SUCCESS(ovrp_SetupLayer(CustomPresent->GetOvrpDevice(), OvrpLayerDesc.Base, (int*) &OvrpLayerId)) &&
				OVRP_SUCCESS(ovrp_GetLayerTextureStageCount(OvrpLayerId, &TextureCount)))
			{
				// Left
				{
					ColorTextures.SetNum(TextureCount);
					DepthTextures.SetNum(TextureCount);

					for (int32 TextureIndex = 0; TextureIndex < TextureCount; TextureIndex++)
					{
						ovrp_GetLayerTexture2(OvrpLayerId, TextureIndex, ovrpEye_Left, &ColorTextures[TextureIndex], &DepthTextures[TextureIndex]);
					}
				}

				// Right
				if(OvrpLayerDesc.Layout == ovrpLayout_Stereo)
				{
					RightColorTextures.SetNum(TextureCount);
					RightDepthTextures.SetNum(TextureCount);

					for (int32 TextureIndex = 0; TextureIndex < TextureCount; TextureIndex++)
					{
						ovrp_GetLayerTexture2(OvrpLayerId, TextureIndex, ovrpEye_Right, &RightColorTextures[TextureIndex], &RightDepthTextures[TextureIndex]);
					}
				}

				bLayerCreated = true;
			}
		});

		if(bLayerCreated)
		{
			OvrpLayer = MakeShareable<FOvrpLayer>(new FOvrpLayer(OvrpLayerId));

			uint32 SizeX = OvrpLayerDesc.TextureSize.w;
			uint32 SizeY = OvrpLayerDesc.TextureSize.h;
			EPixelFormat ColorFormat = CustomPresent->GetPixelFormat(OvrpLayerDesc.Format);
			EPixelFormat DepthFormat = PF_DepthStencil;
			uint32 NumMips = OvrpLayerDesc.MipLevels;
			uint32 NumSamples = OvrpLayerDesc.SampleCount;
			uint32 NumSamplesTileMem = 1;
			if (OvrpLayerDesc.Shape == ovrpShape_EyeFov)
			{
				ovrp_GetSystemRecommendedMSAALevel2((int*) &NumSamplesTileMem);
			}

			ERHIResourceType ResourceType;			
			if (OvrpLayerDesc.Shape == ovrpShape_Cubemap || OvrpLayerDesc.Shape == ovrpShape_OffcenterCubemap)
			{
				ResourceType = RRT_TextureCube;
			}
			else if (OvrpLayerDesc.Layout == ovrpLayout_Array)
			{
				ResourceType = RRT_Texture2DArray;
			}
			else
			{
				ResourceType = RRT_Texture2D;
			}

			FSceneRenderTargets& SceneContext = FSceneRenderTargets::Get(RHICmdList);

			uint32 ColorTexCreateFlags = TexCreate_ShaderResource | TexCreate_RenderTargetable;
			uint32 DepthTexCreateFlags = TexCreate_ShaderResource | TexCreate_DepthStencilTargetable;
#if PLATFORM_ANDROID
			FClearValueBinding ColorTextureBinding = FClearValueBinding();
#else
			FClearValueBinding ColorTextureBinding = FClearValueBinding::Black;
#endif
			FClearValueBinding DepthTextureBinding = SceneContext.GetDefaultDepthClear();

			TextureSetProxy = CustomPresent->CreateTextureSetProxy_RenderThread(SizeX, SizeY, ColorFormat, ColorTextureBinding, NumMips, NumSamples, NumSamplesTileMem, ResourceType, ColorTextures, ColorTexCreateFlags);

			if (bHasDepth)
			{
				DepthTextureSetProxy = CustomPresent->CreateTextureSetProxy_RenderThread(SizeX, SizeY, DepthFormat, DepthTextureBinding, 1, NumSamples, NumSamplesTileMem, ResourceType, DepthTextures, DepthTexCreateFlags);
			}

			if (OvrpLayerDesc.Layout == ovrpLayout_Stereo)
			{
				RightTextureSetProxy = CustomPresent->CreateTextureSetProxy_RenderThread(SizeX, SizeY, ColorFormat, ColorTextureBinding, NumMips, NumSamples, NumSamplesTileMem, ResourceType, RightColorTextures, ColorTexCreateFlags);

				if (bHasDepth)
				{
					RightDepthTextureSetProxy = CustomPresent->CreateTextureSetProxy_RenderThread(SizeX, SizeY, DepthFormat, DepthTextureBinding, 1, NumSamples, NumSamplesTileMem, ResourceType, RightDepthTextures, DepthTexCreateFlags);
				}
			}
		}

		bUpdateTexture = true;
	}

	if (Desc.Flags & IStereoLayers::LAYER_FLAG_TEX_CONTINUOUS_UPDATE)
	{
		bUpdateTexture = true;
	}
}

void FLayer::UpdateTexture_RenderThread(FCustomPresent* CustomPresent, FRHICommandListImmediate& RHICmdList)
{
	CheckInRenderThread();

	if (bUpdateTexture && TextureSetProxy.IsValid())
	{
		// Copy textures
		if (Desc.Texture.IsValid())
		{
			bool bAlphaPremultiply = true;
			bool bNoAlphaWrite = (Desc.Flags & IStereoLayers::LAYER_FLAG_TEX_NO_ALPHA_CHANNEL) != 0;
			bool bIsCubemap = (Desc.ShapeType == IStereoLayers::ELayerShape::CubemapLayer);

			// Left
			{
				FRHITexture* SrcTexture = Desc.LeftTexture.IsValid() ? Desc.LeftTexture : Desc.Texture;
				FRHITexture* DstTexture = TextureSetProxy->GetTexture();

				const ovrpRecti& OvrpViewportRect = OvrpLayerSubmit.ViewportRect[ovrpEye_Left];
				FIntRect DstRect(OvrpViewportRect.Pos.x, OvrpViewportRect.Pos.y, OvrpViewportRect.Pos.x + OvrpViewportRect.Size.w, OvrpViewportRect.Pos.y + OvrpViewportRect.Size.h);

				CustomPresent->CopyTexture_RenderThread(RHICmdList, DstTexture, SrcTexture, DstRect, FIntRect(), bAlphaPremultiply, bNoAlphaWrite, bInvertY);
			}

			// Right
			if(OvrpLayerDesc.Layout != ovrpLayout_Mono)
			{
				FRHITexture* SrcTexture = Desc.Texture;
				FRHITexture* DstTexture = RightTextureSetProxy.IsValid() ? RightTextureSetProxy->GetTexture() : TextureSetProxy->GetTexture();

				const ovrpRecti& OvrpViewportRect = OvrpLayerSubmit.ViewportRect[ovrpEye_Right];
				FIntRect DstRect(OvrpViewportRect.Pos.x, OvrpViewportRect.Pos.y, OvrpViewportRect.Pos.x + OvrpViewportRect.Size.w, OvrpViewportRect.Pos.y + OvrpViewportRect.Size.h);

				CustomPresent->CopyTexture_RenderThread(RHICmdList, DstTexture, SrcTexture, DstRect, FIntRect(), bAlphaPremultiply, bNoAlphaWrite, bInvertY);
			}

			bUpdateTexture = false;
		}

		// Generate mips
		TextureSetProxy->GenerateMips_RenderThread(RHICmdList);

		if (RightTextureSetProxy.IsValid())
		{
			RightTextureSetProxy->GenerateMips_RenderThread(RHICmdList);
		}
	}
}


const ovrpLayerSubmit* FLayer::UpdateLayer_RHIThread(const FSettings* Settings, const FGameFrame* Frame)
{
	OvrpLayerSubmit.LayerId = OvrpLayerId;
	OvrpLayerSubmit.TextureStage = TextureSetProxy.IsValid() ? TextureSetProxy->GetSwapChainIndex_RHIThread() : 0;


	if (Id != 0)
	{
		int SizeX = OvrpLayerDesc.TextureSize.w;
		int SizeY = OvrpLayerDesc.TextureSize.h;

		float AspectRatio = SizeX ? (float)SizeY / (float)SizeX : 3.0f / 4.0f;
		FVector LocationScaleInv(Frame->WorldToMetersScale);
		FVector LocationScale = LocationScaleInv.Reciprocal();
		ovrpVector3f Scale = ToOvrpVector3f(Desc.Transform.GetScale3D() * LocationScale);

		switch (OvrpLayerDesc.Shape)
		{
		case ovrpShape_Quad:
			{
				float QuadSizeY = (Desc.Flags & IStereoLayers::LAYER_FLAG_QUAD_PRESERVE_TEX_RATIO) ? Desc.QuadSize.X * AspectRatio : Desc.QuadSize.Y;
				OvrpLayerSubmit.Quad.Size = ovrpSizef { Desc.QuadSize.X * Scale.x, QuadSizeY * Scale.y };
			}
			break;
		case ovrpShape_Cylinder:
			{
				float CylinderHeight = (Desc.Flags & IStereoLayers::LAYER_FLAG_QUAD_PRESERVE_TEX_RATIO) ? Desc.CylinderOverlayArc * AspectRatio : Desc.CylinderHeight;
				OvrpLayerSubmit.Cylinder.ArcWidth = Desc.CylinderOverlayArc * Scale.x;
				OvrpLayerSubmit.Cylinder.Height = CylinderHeight * Scale.x;
				OvrpLayerSubmit.Cylinder.Radius = Desc.CylinderRadius * Scale.x;
			}
			break;
		}

		FQuat BaseOrientation;
		FVector BaseLocation;

		switch (Desc.PositionType)
		{
		case IStereoLayers::WorldLocked:
			BaseOrientation = Frame->PlayerOrientation;
			BaseLocation = Frame->PlayerLocation;
			break;

		case IStereoLayers::TrackerLocked:
			BaseOrientation = FQuat::Identity;
			BaseLocation = FVector::ZeroVector;
			break;

		case IStereoLayers::FaceLocked:
			BaseOrientation = Settings->BaseOrientation;
			BaseLocation = Settings->BaseOffset * LocationScaleInv;
			break;
		}

		FTransform playerTransform(BaseOrientation, BaseLocation);

		FQuat Orientation = Desc.Transform.Rotator().Quaternion();
		FVector Location = Desc.Transform.GetLocation();

		OvrpLayerSubmit.Pose.Orientation = ToOvrpQuatf(BaseOrientation.Inverse() * Orientation);
		OvrpLayerSubmit.Pose.Position = ToOvrpVector3f((playerTransform.InverseTransformPosition(Location)) * LocationScale);
		OvrpLayerSubmit.LayerSubmitFlags = 0;

		if (Desc.PositionType == IStereoLayers::FaceLocked)
		{
			OvrpLayerSubmit.LayerSubmitFlags |= ovrpLayerSubmitFlag_HeadLocked;
		}
	}

	return &OvrpLayerSubmit.Base;
}


void FLayer::IncrementSwapChainIndex_RHIThread(FCustomPresent* CustomPresent)
{
	CheckInRHIThread();

	if (TextureSetProxy.IsValid())
	{
		TextureSetProxy->IncrementSwapChainIndex_RHIThread(CustomPresent);
	}

	if (DepthTextureSetProxy.IsValid())
	{
		DepthTextureSetProxy->IncrementSwapChainIndex_RHIThread(CustomPresent);
	}

	if (RightTextureSetProxy.IsValid())
	{
		RightTextureSetProxy->IncrementSwapChainIndex_RHIThread(CustomPresent);
	}

	if (RightDepthTextureSetProxy.IsValid())
	{
		RightDepthTextureSetProxy->IncrementSwapChainIndex_RHIThread(CustomPresent);
	}
}


void FLayer::ReleaseResources_RHIThread()
{
	CheckInRHIThread();

	OvrpLayerId = 0;
	OvrpLayer.Reset();
	TextureSetProxy.Reset();
	DepthTextureSetProxy.Reset();
	RightTextureSetProxy.Reset();
	RightDepthTextureSetProxy.Reset();
	bUpdateTexture = false;
}

// PokeAHole layer drawing implementation


static void DrawPokeAHoleQuadMesh(FRHICommandList& RHICmdList, const FMatrix& PosTransform, float X, float Y, float Z, float SizeX, float SizeY, float SizeZ, bool InvertCoords)
{
	float ClipSpaceQuadZ = 0.0f;

	FFilterVertex Vertices[4];
	Vertices[0].Position = PosTransform.TransformFVector4(FVector4(X, Y, Z, 1));
	Vertices[1].Position = PosTransform.TransformFVector4(FVector4(X + SizeX, Y, Z + SizeZ, 1));
	Vertices[2].Position = PosTransform.TransformFVector4(FVector4(X, Y + SizeY, Z, 1));
	Vertices[3].Position = PosTransform.TransformFVector4(FVector4(X + SizeX, Y + SizeY, Z + SizeZ, 1));

	if (InvertCoords)
	{
		Vertices[0].UV = FVector2D(1, 0);
		Vertices[1].UV = FVector2D(1, 1);
		Vertices[2].UV = FVector2D(0, 0);
		Vertices[3].UV = FVector2D(0, 1);
	}
	else
	{
		Vertices[0].UV = FVector2D(0, 1);
		Vertices[1].UV = FVector2D(0, 0);
		Vertices[2].UV = FVector2D(1, 1);
		Vertices[3].UV = FVector2D(1, 0);
	}

	static const uint16 Indices[] = { 0, 1, 3, 0, 3, 2 };

	DrawIndexedPrimitiveUP(RHICmdList, PT_TriangleList, 0, 4, 2, Indices, sizeof(Indices[0]), Vertices, sizeof(Vertices[0]));
}

static void DrawPokeAHoleCylinderMesh(FRHICommandList& RHICmdList, FVector Base, FVector X, FVector Y, const FMatrix& PosTransform, float ArcAngle, float CylinderHeight, float CylinderRadius, bool InvertCoords)
{
	float ClipSpaceQuadZ = 0.0f;
	const int Sides = 40;

	FFilterVertex Vertices[2 * (Sides + 1)];
	static uint16 Indices[6 * Sides]; //	 = { 0, 1, 3, 0, 3, 2 };

	float currentAngle = -ArcAngle / 2;
	float angleStep = ArcAngle / Sides;

	FVector LastVertex = Base + CylinderRadius * (FMath::Cos(currentAngle) * X + FMath::Sin(currentAngle) * Y);
	FVector HalfHeight = FVector(0, 0, CylinderHeight / 2);

	Vertices[0].Position = PosTransform.TransformFVector4(LastVertex - HalfHeight);
	Vertices[1].Position = PosTransform.TransformFVector4(LastVertex + HalfHeight);
	Vertices[0].UV = FVector2D(1, 0);
	Vertices[1].UV = FVector2D(1, 1);

	currentAngle += angleStep;

	for (int side = 0; side < Sides; side++)
	{
		FVector ThisVertex = Base + CylinderRadius * (FMath::Cos(currentAngle) * X + FMath::Sin(currentAngle) * Y);
		currentAngle += angleStep;

		Vertices[2 * (side + 1)].Position = PosTransform.TransformFVector4(ThisVertex - HalfHeight);
		Vertices[2 * (side + 1) + 1].Position = PosTransform.TransformFVector4(ThisVertex + HalfHeight);
		Vertices[2 * (side + 1)].UV = FVector2D(1 - (side + 1) / (float)Sides, 0);
		Vertices[2 * (side + 1) + 1].UV = FVector2D(1 - (side + 1) / (float)Sides, 1);

		Indices[6 * side + 0] = 2 * side;
		Indices[6 * side + 1] = 2 * side + 1;
		Indices[6 * side + 2] = 2 * (side + 1) + 1;
		Indices[6 * side + 3] = 2 * side;
		Indices[6 * side + 4] = 2 * (side + 1) + 1;
		Indices[6 * side + 5] = 2 * (side + 1);

		LastVertex = ThisVertex;
	}

	DrawIndexedPrimitiveUP(RHICmdList, PT_TriangleList, 0, 2 * (Sides + 1), 2 * Sides, Indices, sizeof(Indices[0]), Vertices, sizeof(Vertices[0]));
}

void FLayer::DrawPokeAHoleMesh(FRHICommandList& RHICmdList, const FMatrix& matrix, float scale, bool invertCoords)
{
	int SizeX = OvrpLayerDesc.TextureSize.w;
	int SizeY = OvrpLayerDesc.TextureSize.h;
	float AspectRatio = SizeX ? (float)SizeY / (float)SizeX : 3.0f / 4.0f;

	FMatrix MultipliedMatrix = matrix;

	if (invertCoords)
	{
		FMatrix multiplierMatrix;
		multiplierMatrix.SetIdentity();
		multiplierMatrix.M[1][1] = -1;
		MultipliedMatrix *= multiplierMatrix;
	}

	if (OvrpLayerDesc.Shape == ovrpShape_Quad)
	{
		float QuadSizeY = (Desc.Flags & IStereoLayers::LAYER_FLAG_QUAD_PRESERVE_TEX_RATIO) ? Desc.QuadSize.X * AspectRatio : Desc.QuadSize.Y;

		FVector2D quadsize = FVector2D(Desc.QuadSize.X, QuadSizeY);

		DrawPokeAHoleQuadMesh(RHICmdList, MultipliedMatrix, 0, -quadsize.X*scale / 2, -quadsize.Y*scale / 2, 0, quadsize.X*scale, quadsize.Y*scale, invertCoords);
	}
	else if (OvrpLayerDesc.Shape == ovrpShape_Cylinder)
	{
		float CylinderHeight = (Desc.Flags & IStereoLayers::LAYER_FLAG_QUAD_PRESERVE_TEX_RATIO) ? Desc.CylinderOverlayArc * AspectRatio : Desc.CylinderHeight;

		FVector XAxis = FVector(1, 0, 0);
		FVector YAxis = FVector(0, 1, 0);
		FVector Base = FVector::ZeroVector;

		float CylinderRadius = Desc.CylinderRadius;
		float ArcAngle = Desc.CylinderOverlayArc / Desc.CylinderRadius;

		DrawPokeAHoleCylinderMesh(RHICmdList, Base, XAxis, YAxis, MultipliedMatrix, ArcAngle*scale, CylinderHeight*scale, CylinderRadius, invertCoords);
	}
	else if (OvrpLayerDesc.Shape == ovrpShape_Cubemap)
	{
		DrawPokeAHoleQuadMesh(RHICmdList, FMatrix::Identity, -1, -1, 0, 2, 2, 0, false);
	}
}

} // namespace OculusHMD

#endif //OCULUS_HMD_SUPPORTED_PLATFORMS<|MERGE_RESOLUTION|>--- conflicted
+++ resolved
@@ -123,8 +123,6 @@
 		return false;
 	}
 
-<<<<<<< HEAD
-=======
 	if (OvrpLayerDescA.Shape == ovrpShape_EyeFov)
 	{
 		if (OvrpLayerDescA.EyeFov.DepthFormat != OvrpLayerDescB.EyeFov.DepthFormat)
@@ -133,16 +131,11 @@
 		}
 	}
 
->>>>>>> 9f6ccf49
 	return true;
 }
 
 
-<<<<<<< HEAD
-void FLayer::Initialize_RenderThread(FCustomPresent* CustomPresent, const FLayer* InLayer)
-=======
 void FLayer::Initialize_RenderThread(FCustomPresent* CustomPresent, FRHICommandListImmediate& RHICmdList, const FLayer* InLayer)
->>>>>>> 9f6ccf49
 {
 	CheckInRenderThread();
 
