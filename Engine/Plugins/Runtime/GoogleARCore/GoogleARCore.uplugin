--- conflicted
+++ resolved
@@ -7,11 +7,7 @@
     "Description" : "Support for Google's AR platform.",
     "Category" : "Augmented Reality",
     "CreatedBy" : "Google",
-<<<<<<< HEAD
-    "CreatedByURL" : "https://developers.google.com/tango/",
-=======
     "CreatedByURL" : "https://developers.google.com/ar/",
->>>>>>> e3a25b20
     "CanContainContent": true,
     "IsBetaVersion": true,
     "EnabledByDefault": false,
