--- conflicted
+++ resolved
@@ -11,16 +11,6 @@
 #if ARKIT_SUPPORT && __IPHONE_OS_VERSION_MAX_ALLOWED >= 110000
 #include "IOSAppDelegate.h"
 #endif
-<<<<<<< HEAD
-#include "ARHitTestingSupport.h"
-#include "AppleARKitAnchor.h"
-#include "AppleARKitPlaneAnchor.h"
-#include "GeneralProjectSettings.h"
-#include "IOSRuntimeSettings.h"
-
-// For orientation changed
-#include "Misc/CoreDelegates.h"
-=======
 #include "AppleARKitAnchor.h"
 #include "AppleARKitPlaneAnchor.h"
 #include "AppleARKitConfiguration.h"
@@ -71,7 +61,6 @@
 	
 }
 
->>>>>>> e3a25b20
 
 //
 //  FAppleARKitXRCamera
@@ -91,12 +80,8 @@
 	{
 		// @todo arkit : is it safe not to lock here? Theoretically this should only be called on the game thread.
 		ensure(IsInGameThread());
-<<<<<<< HEAD
-		if (ARKitSystem.GameThreadFrame.IsValid())
-=======
 		const bool bShouldOverrideFOV = ARKitSystem.GetSessionConfig().ShouldRenderCameraOverlay();
 		if (bShouldOverrideFOV && ARKitSystem.GameThreadFrame.IsValid())
->>>>>>> e3a25b20
 		{
 			if (ARKitSystem.DeviceOrientation == EScreenOrientation::Portrait || ARKitSystem.DeviceOrientation == EScreenOrientation::PortraitUpsideDown)
 			{
@@ -139,11 +124,7 @@
 			ARKitSystem.RenderThreadFrame = ARKitSystem.LastReceivedFrame;
 		}
 		
-<<<<<<< HEAD
-		// @todo arkit: Camera late update?
-=======
 		// @todo arkit: Camera late update? 
->>>>>>> e3a25b20
 		
 		if (ARKitSystem.RenderThreadFrame.IsValid())
 		{
@@ -156,21 +137,10 @@
 	virtual void PostRenderBasePass_RenderThread(FRHICommandListImmediate& RHICmdList, FSceneView& InView) override
 	{
 		VideoOverlay.RenderVideoOverlay_RenderThread(RHICmdList, InView, ARKitSystem.DeviceOrientation);
-<<<<<<< HEAD
-		
-		FDefaultXRCamera::PostRenderMobileBasePass_RenderThread(RHICmdList, InView);
-=======
->>>>>>> e3a25b20
 	}
 	
 	virtual bool IsActiveThisFrame(class FViewport* InViewport) const override
 	{
-<<<<<<< HEAD
-#if ARKIT_SUPPORT && __IPHONE_OS_VERSION_MAX_ALLOWED >= 110000
-		if ([IOSAppDelegate GetDelegate].OSVersion >= 11.0f)
-		{
-			return GetDefault<UGeneralProjectSettings>()->bStartInAR;
-=======
 		// Base implementation needs this call as it updates bCurrentFrameIsStereoRendering as a side effect.
 		// We'll ignore the result however.
 		FDefaultXRCamera::IsActiveThisFrame(InViewport);
@@ -185,7 +155,6 @@
 		if ([IOSAppDelegate GetDelegate].OSVersion >= 11.0f)
 		{
 			return bRenderOverlay;
->>>>>>> e3a25b20
 		}
 		else
 		{
@@ -403,24 +372,6 @@
 //
 
 FAppleARKitSystem::FAppleARKitSystem()
-<<<<<<< HEAD
-: DeviceOrientation(EScreenOrientation::Unknown)
-, DerivedTrackingToUnrealRotation(FRotator::ZeroRotator)
-{
-	// See Initialize(), as we have access to SharedThis()
-}
-
-void FAppleARKitSystem::Initialize()
-{
-	// Register our ability to hit-test in AR with Unreal
-	IModularFeatures::Get().RegisterModularFeature(IARHitTestingSupport::GetModularFeatureName(), static_cast<IARHitTestingSupport*>(this));
-	IModularFeatures::Get().RegisterModularFeature(IARTrackingQuality::GetModularFeatureName(), static_cast<IARTrackingQuality*>(this));
-	
-	// Register for device orientation changes
-	FCoreDelegates::ApplicationReceivedScreenOrientationChangedNotificationDelegate.AddThreadSafeSP(this, &FAppleARKitSystem::OrientationChanged);
-	
-	Run();
-=======
 : FARSystemBase()
 , DeviceOrientation(EScreenOrientation::Unknown)
 , DerivedTrackingToUnrealRotation(FRotator::ZeroRotator)
@@ -442,27 +393,13 @@
 		FAppleARKitLiveLinkSourceFactory::CreateLiveLinkRemoteListener();
 #endif
 	}
->>>>>>> e3a25b20
 }
 
 FAppleARKitSystem::~FAppleARKitSystem()
 {
 	// Unregister our ability to hit-test in AR with Unreal
-<<<<<<< HEAD
-	IModularFeatures::Get().UnregisterModularFeature(IARHitTestingSupport::GetModularFeatureName(), static_cast<IARHitTestingSupport*>(this));
-	IModularFeatures::Get().UnregisterModularFeature(IARTrackingQuality::GetModularFeatureName(), static_cast<IARTrackingQuality*>(this));
-}
-
-TMap< FGuid, UAppleARKitAnchor* > FAppleARKitSystem::GetAnchors() const
-{
-	FScopeLock ScopeLock( &AnchorsLock );
-	
-	return Anchors;
-}
-=======
-}
-
->>>>>>> e3a25b20
+}
+
 
 FName FAppleARKitSystem::GetSystemName() const
 {
@@ -477,10 +414,6 @@
 	{
 		// Do not have to lock here, because we are on the game
 		// thread and GameThreadFrame is only written to from the game thread.
-<<<<<<< HEAD
-		OutOrientation = GameThreadFrame->Camera.Orientation * DerivedTrackingToUnrealRotation.Quaternion();
-		OutPosition = GameThreadFrame->Camera.Translation;
-=======
 		
 		
 		// Apply alignment transform if there is one.
@@ -492,7 +425,6 @@
 		// Apply counter-rotation to compensate for mobile device orientation
 		OutOrientation = CurrentTransform.GetRotation();
 		OutPosition = CurrentTransform.GetLocation();
->>>>>>> e3a25b20
 		
 		return true;
 	}
@@ -547,18 +479,10 @@
 
 void FAppleARKitSystem::UpdateFrame()
 {
-<<<<<<< HEAD
-	if (DeviceOrientation == EScreenOrientation::Unknown)
-	{
-		SetDeviceOrientation( static_cast<EScreenOrientation::Type>(FPlatformMisc::GetDeviceOrientation()) );
-	}
-	
-=======
 	FScopeLock ScopeLock( &FrameLock );
 	// This might get called multiple times per frame so only update if delegate version is newer
 	if (!GameThreadFrame.IsValid() || !LastReceivedFrame.IsValid() ||
 		GameThreadFrame->Timestamp < LastReceivedFrame->Timestamp)
->>>>>>> e3a25b20
 	{
 		GameThreadFrame = LastReceivedFrame;
 		if (GameThreadFrame.IsValid())
@@ -587,12 +511,6 @@
 
 bool FAppleARKitSystem::IsHeadTrackingAllowed() const
 {
-<<<<<<< HEAD
-#if ARKIT_SUPPORT && __IPHONE_OS_VERSION_MAX_ALLOWED >= 110000
-	if ([IOSAppDelegate GetDelegate].OSVersion >= 11.0f)
-	{
-        return GetDefault<UGeneralProjectSettings>()->bStartInAR;
-=======
 	// Check to see if they have disabled the automatic camera tracking or not
 	// For face AR tracking movements of the device most likely won't want to be tracked
 	const bool bEnableCameraTracking =
@@ -603,7 +521,6 @@
 	if ([IOSAppDelegate GetDelegate].OSVersion >= 11.0f)
 	{
 		return bEnableCameraTracking;
->>>>>>> e3a25b20
 	}
 	else
 	{
@@ -631,205 +548,6 @@
 	return 100.0f;
 }
 
-<<<<<<< HEAD
-//bool FAppleARKitSystem::ARLineTraceFromScreenPoint(const FVector2D ScreenPosition, TArray<FARHitTestResult>& OutHitResults)
-//{
-//	const bool bSuccess = HitTestAtScreenPosition(ScreenPosition, EAppleARKitHitTestResultType::ExistingPlaneUsingExtent, OutHitResults);
-//	return bSuccess;
-//}
-
-EARTrackingQuality FAppleARKitSystem::ARGetTrackingQuality() const
-{
-	return GameThreadFrame.IsValid()
-		? GameThreadFrame->Camera.TrackingQuality
-		: EARTrackingQuality::NotAvailable;
-}
-
-bool FAppleARKitSystem::GetCurrentFrame(FAppleARKitFrame& OutCurrentFrame) const
-{
-	if( GameThreadFrame.IsValid() )
-	{
-		OutCurrentFrame = *GameThreadFrame;
-		return true;
-	}
-	else
-	{
-		return false;
-	}
-}
-
-
-#if ARKIT_SUPPORT && __IPHONE_OS_VERSION_MAX_ALLOWED >= 110000
-// @todo arkit : are the default params OK?
-FARHitTestResult ToARHitTestResult( ARHitTestResult* InARHitTestResult, class UAppleARKitAnchor* InAnchor = nullptr, float WorldToMetersScale = 100.0f )
-{
-	// Sanity check
-	check( InARHitTestResult );
-	
-	FARHitTestResult Result;
-	
-	// Convert properties
-	// @todo arkit Result.Type = ToEAppleARKitHitTestResultType( InARHitTestResult.type );
-	Result.Distance = InARHitTestResult.distance * WorldToMetersScale;
-	Result.Transform = FAppleARKitTransform::ToFTransform( InARHitTestResult.worldTransform, WorldToMetersScale );
-	// @todo arkit Anchor = InAnchor;
-	
-	return Result;
-}
-#endif//ARKIT_SUPPORT
-
-
-bool FAppleARKitSystem::HitTestAtScreenPosition(const FVector2D ScreenPosition, EAppleARKitHitTestResultType InTypes, TArray< FAppleARKitHitTestResult >& OutResults)
-{
-	// Sanity check
-	if (!IsRunning())
-	{
-		return false;
-	}
-	
-	// Clear the HitResults
-	OutResults.Empty();
-	
-#if ARKIT_SUPPORT && __IPHONE_OS_VERSION_MAX_ALLOWED >= 110000
-	
-	@autoreleasepool {
-		
-		// Perform a hit test on the Session's last frame
-		ARFrame* HitTestFrame = Session.currentFrame;
-		if (!HitTestFrame)
-		{
-			return false;
-		}
-		
-		// Convert the screen position to normalised coordinates in the capture image space
-		FVector2D NormalizedImagePosition = FAppleARKitCamera( HitTestFrame.camera ).GetImageCoordinateForScreenPosition( ScreenPosition, EAppleARKitBackgroundFitMode::Fill );
-		switch (DeviceOrientation)
-		{
-			case EScreenOrientation::Portrait:
-				NormalizedImagePosition = FVector2D( NormalizedImagePosition.Y, 1.0f - NormalizedImagePosition.X );
-				break;
-				
-			case EScreenOrientation::PortraitUpsideDown:
-				NormalizedImagePosition = FVector2D( 1.0f - NormalizedImagePosition.Y, NormalizedImagePosition.X );
-				break;
-				
-			default:
-			case EScreenOrientation::LandscapeLeft:
-				break;
-				
-			case EScreenOrientation::LandscapeRight:
-				NormalizedImagePosition = FVector2D(1.0f, 1.0f) - NormalizedImagePosition;
-				break;
-		};
-		
-		// GEngine->AddOnScreenDebugMessage(-1, 5.f, FColor::Blue, FString::Printf(TEXT("Hit Test At Screen Position: x: %f, y: %f"), NormalizedImagePosition.X, NormalizedImagePosition.Y));
-		
-		// Convert the types flags
-		//ARHitTestResultType Types = ToARHitTestResultType( InTypes );
-		
-		// First run hit test against existing planes with extents (converting & filtering results as we go)
-		NSArray< ARHitTestResult* >* PlaneHitTestResults = [HitTestFrame hitTest:CGPointMake(NormalizedImagePosition.X, NormalizedImagePosition.Y) types:ARHitTestResultTypeExistingPlaneUsingExtent];
-		for ( ARHitTestResult* HitTestResult in PlaneHitTestResults )
-		{
-			// Convert to Unreal's Hit Test result format
-			FAppleARKitHitTestResult OutResult( HitTestResult );
-			
-			// Skip results further than 5m or closer that 20cm from camera
-			if (OutResult.Distance > 500.0f || OutResult.Distance < 20.0f)
-			{
-				continue;
-			}
-			
-			// Apply BaseTransform
-			// @todo arkit OutResult.Transform *= BaseTransform;
-			
-			// Hit result has passed and above filtering, add it to the list
-			OutResults.Add( OutResult );
-		}
-		
-		// If there were no valid results, fall back to hit testing against one shot plane
-		if (!OutResults.Num())
-		{
-			PlaneHitTestResults = [HitTestFrame hitTest:CGPointMake(NormalizedImagePosition.X, NormalizedImagePosition.Y) types:ARHitTestResultTypeEstimatedHorizontalPlane];
-			for ( ARHitTestResult* HitTestResult in PlaneHitTestResults )
-			{
-				// Convert to Unreal's Hit Test result format
-				FAppleARKitHitTestResult OutResult( HitTestResult );
-				
-				// Skip results further than 5m or closer that 20cm from camera
-				if (OutResult.Distance > 500.0f || OutResult.Distance < 20.0f)
-				{
-					continue;
-				}
-				
-				// Apply BaseTransform
-				// @todo arkit OutResult.Transform *= BaseTransform;
-				
-				// Hit result has passed and above filtering, add it to the list
-				OutResults.Add( OutResult );
-			}
-		}
-		
-		// If there were no valid results, fall back further to hit testing against feature points
-		if (!OutResults.Num())
-		{
-			// GEngine->AddOnScreenDebugMessage(-1, 5.f, FColor::Red, FString::Printf(TEXT("No results for plane hit test - reverting to feature points"), NormalizedImagePosition.X, NormalizedImagePosition.Y));
-			
-			NSArray< ARHitTestResult* >* FeatureHitTestResults = [HitTestFrame hitTest:CGPointMake(NormalizedImagePosition.X, NormalizedImagePosition.Y) types:ARHitTestResultTypeFeaturePoint];
-			for ( ARHitTestResult* HitTestResult in FeatureHitTestResults )
-			{
-				// Convert to Unreal's Hit Test result format
-				FAppleARKitHitTestResult OutResult( HitTestResult );
-				
-				// Skip results further than 5m or closer that 20cm from camera
-				if (OutResult.Distance > 500.0f || OutResult.Distance < 20.0f)
-				{
-					continue;
-				}
-				
-				// Apply BaseTransform
-				// @todo arkit OutResult.Transform *= BaseTransform;
-				
-				// Hit result has passed and above filtering, add it to the list
-				OutResults.Add( OutResult );
-			}
-		}
-		
-		// if (!OutResults.Num())
-		// {
-		// 	GEngine->AddOnScreenDebugMessage(-1, 5.f, FColor::Red, FString::Printf(TEXT("No results for feature points either!"), NormalizedImagePosition.X, NormalizedImagePosition.Y));
-		// }
-		// else
-		// {
-		// 	GEngine->AddOnScreenDebugMessage(-1, 5.f, FColor::Green, FString::Printf(TEXT("Found %d hit results, first at a distance of %fcm"), OutResults[0].Distance));
-		// }
-	}
-	
-#endif // ARKIT_SUPPORT
-	
-	return (OutResults.Num() > 0);
-}
-
-static TOptional<EScreenOrientation::Type> PickAllowedDeviceOrientation( EScreenOrientation::Type InOrientation )
-{
-#if ARKIT_SUPPORT && __IPHONE_OS_VERSION_MAX_ALLOWED >= 110000
-	const UIOSRuntimeSettings* IOSSettings = GetDefault<UIOSRuntimeSettings>();
-	
-	const bool bOrientationSupported[] =
-	{
-		true, // Unknown
-		IOSSettings->bSupportsPortraitOrientation != 0, // Portait
-		IOSSettings->bSupportsUpsideDownOrientation != 0, // PortraitUpsideDown
-		IOSSettings->bSupportsLandscapeRightOrientation != 0, // LandscapeLeft; These are flipped vs the enum name?
-		IOSSettings->bSupportsLandscapeLeftOrientation != 0, // LandscapeRight; These are flipped vs the enum name?
-		false, // FaceUp
-		false // FaceDown
-	};
-	
-	if (bOrientationSupported[static_cast<int32>(InOrientation)])
-	{
-		return InOrientation;
-=======
 void FAppleARKitSystem::OnBeginRendering_GameThread()
 {
 	UpdatePoses();
@@ -937,7 +655,6 @@
 		{
 			return *Result;
 		}
->>>>>>> e3a25b20
 	}
 	
 	return nullptr;
@@ -953,47 +670,6 @@
 	// Sanity check
 	if (IsRunning())
 	{
-<<<<<<< HEAD
-		return TOptional<EScreenOrientation::Type>();
-	}
-#else
-	return TOptional<EScreenOrientation::Type>();
-#endif
-}
-
-void FAppleARKitSystem::SetDeviceOrientation( EScreenOrientation::Type InOrientation )
-{
-	TOptional<EScreenOrientation::Type> NewOrientation = PickAllowedDeviceOrientation(InOrientation);
-
-	if (!NewOrientation.IsSet() && DeviceOrientation == EScreenOrientation::Unknown)
-	{
-		// We do not currently have a valid orientation, nor did the device provide one.
-		// So pick ANY ALLOWED default.
-		// This only realy happens if the device is face down on something or
-		// in another "useless" state for AR.
-		
-		if (!NewOrientation.IsSet())
-		{
-			NewOrientation = PickAllowedDeviceOrientation(EScreenOrientation::Portrait);
-		}
-		
-		if (!NewOrientation.IsSet())
-		{
-			NewOrientation = PickAllowedDeviceOrientation(EScreenOrientation::LandscapeLeft);
-		}
-		
-		if (!NewOrientation.IsSet())
-		{
-			NewOrientation = PickAllowedDeviceOrientation(EScreenOrientation::PortraitUpsideDown);
-		}
-		
-		if (!NewOrientation.IsSet())
-		{
-			NewOrientation = PickAllowedDeviceOrientation(EScreenOrientation::LandscapeRight);
-		}
-		
-		check(NewOrientation.IsSet());
-=======
 #if ARKIT_SUPPORT && __IPHONE_OS_VERSION_MAX_ALLOWED >= 110000
 		
 		TSharedRef<FARSystemBase, ESPMode::ThreadSafe> This = SharedThis(this);
@@ -1142,7 +818,6 @@
 		Pins.Add(NewPin);
 		
 		return NewPin;
->>>>>>> e3a25b20
 	}
 	else
 	{
@@ -1197,25 +872,6 @@
 	Collector.AddReferencedObjects( TrackedGeometries );
 	Collector.AddReferencedObjects( Pins );
 	
-<<<<<<< HEAD
-	if (NewOrientation.IsSet() && DeviceOrientation != NewOrientation.GetValue())
-	{
-		DeviceOrientation = NewOrientation.GetValue();
-		DerivedTrackingToUnrealRotation = DeriveTrackingToWorldRotation( DeviceOrientation );
-	}
-}
-
-
-void FAppleARKitSystem::Run()
-{
-	// @todo arkit FAppleARKitSystem::GetWorldToMetersScale needs a real scale somehow
-	FAppleARKitConfiguration Config;
-	RunWithConfiguration( Config );
-}
-
-bool FAppleARKitSystem::RunWithConfiguration(const FAppleARKitConfiguration& InConfiguration)
-{
-=======
 	if(LightEstimate)
 	{
 		Collector.AddReferencedObject(LightEstimate);
@@ -1302,7 +958,6 @@
 bool FAppleARKitSystem::Run(UARSessionConfig* SessionConfig)
 {
 // @todo - JoeG & NickA talk about incompatible session types and what to do here
->>>>>>> e3a25b20
 
 	if (IsRunning())
 	{
@@ -1311,14 +966,6 @@
 		return true;
 	}
 
-<<<<<<< HEAD
-#if ARKIT_SUPPORT && __IPHONE_OS_VERSION_MAX_ALLOWED >= 110000
-	if ([IOSAppDelegate GetDelegate].OSVersion >= 11.0f)
-	{
-
-		ARSessionRunOptions options = 0;
-
-=======
 	// @todo arkit FAppleARKitSystem::GetWorldToMetersScale needs a real scale somehow
 	FAppleARKitConfiguration Config;
 #if ARKIT_SUPPORT && __IPHONE_OS_VERSION_MAX_ALLOWED >= 110000
@@ -1335,7 +982,6 @@
 			return false;
 		}
 
->>>>>>> e3a25b20
 		// Create our ARSessionDelegate
 		if (Delegate == nullptr)
 		{
@@ -1370,12 +1016,6 @@
 			[Delegate setMetalTextureCache : MetalTextureCache];
 		}
 
-<<<<<<< HEAD
-		// Convert to native ARWorldTrackingSessionConfiguration
-		ARConfiguration* Configuration = FAppleARKitConfiguration::ToARConfiguration(InConfiguration);
-
-=======
->>>>>>> e3a25b20
 		UE_LOG(LogAppleARKit, Log, TEXT("Starting session: %p with options %d"), this, options);
 
 		// Start the session with the configuration
@@ -1456,25 +1096,6 @@
 
 #if ARKIT_SUPPORT && __IPHONE_OS_VERSION_MAX_ALLOWED >= 110000
 
-<<<<<<< HEAD
-FORCEINLINE void ToFGuid( uuid_t UUID, FGuid& OutGuid )
-{
-	// Set FGuid parts
-	OutGuid.A = *(uint32*)UUID;
-	OutGuid.B = *((uint32*)UUID)+1;
-	OutGuid.C = *((uint32*)UUID)+2;
-	OutGuid.D = *((uint32*)UUID)+3;
-}
-
-FORCEINLINE void ToFGuid( NSUUID* Identifier, FGuid& OutGuid )
-{
-	// Get bytes
-	uuid_t UUID;
-	[Identifier getUUIDBytes:UUID];
-	
-	// Set FGuid parts
-	ToFGuid( UUID, OutGuid );
-=======
 static TSharedPtr<FAppleARKitAnchorData> MakeAnchorData( ARAnchor* Anchor, const float WorldToMeterScale )
 {
 	// Construct appropriate UAppleARKitAnchor subclass
@@ -1513,36 +1134,10 @@
 	}
 	
 	return NewAnchor;
->>>>>>> e3a25b20
 }
 
 void FAppleARKitSystem::SessionDidAddAnchors_DelegateThread( NSArray<ARAnchor*>* anchors )
 {
-<<<<<<< HEAD
-	FScopeLock ScopeLock( &AnchorsLock );
-
-	for (ARAnchor* anchor in anchors)
-	{
-		// Construct appropriate UAppleARKitAnchor subclass
-		UAppleARKitAnchor* Anchor;
-		if ([anchor isKindOfClass:[ARPlaneAnchor class]])
-		{
-			Anchor = NewObject< UAppleARKitPlaneAnchor >();
-		}
-		else
-		{
-			Anchor = NewObject< UAppleARKitAnchor >();
-		}
-
-		// Set UUID
-		ToFGuid( anchor.identifier, Anchor->Identifier );
-
-		// Update fields
-		Anchor->Update_DelegateThread( anchor );
-
-		// Map to UUID
-		Anchors.Add( Anchor->Identifier, Anchor );
-=======
 	DECLARE_CYCLE_STAT(TEXT("FAppleARKitSystem::SessionDidAddAnchors_DelegateThread"),
 					   STAT_FAppleARKitSystem_SessionDidAddAnchors,
 					   STATGROUP_APPLEARKIT);
@@ -1555,28 +1150,11 @@
 			auto AddAnchorTask = FSimpleDelegateGraphTask::FDelegate::CreateSP(this, &FAppleARKitSystem::SessionDidAddAnchors_Internal, NewAnchorData.ToSharedRef());
 			FSimpleDelegateGraphTask::CreateAndDispatchWhenReady(AddAnchorTask, GET_STATID(STAT_FAppleARKitSystem_SessionDidAddAnchors), nullptr, ENamedThreads::GameThread);
 		}
->>>>>>> e3a25b20
 	}
 }
 
 void FAppleARKitSystem::SessionDidUpdateAnchors_DelegateThread( NSArray<ARAnchor*>* anchors )
 {
-<<<<<<< HEAD
-	FScopeLock ScopeLock( &AnchorsLock );
-
-	for (ARAnchor* anchor in anchors)
-	{
-		// Convert to FGuid
-		FGuid Identifier;
-		ToFGuid( anchor.identifier, Identifier );
-
-
-		// Lookup in map
-		if ( UAppleARKitAnchor** Anchor = Anchors.Find( Identifier ) )
-		{
-			// Update fields
-			(*Anchor)->Update_DelegateThread( anchor );
-=======
 	DECLARE_CYCLE_STAT(TEXT("FAppleARKitSystem::SessionDidUpdateAnchors_DelegateThread"),
 					   STAT_FAppleARKitSystem_SessionDidUpdateAnchors,
 					   STATGROUP_APPLEARKIT);
@@ -1588,26 +1166,12 @@
 		{
 			auto UpdateAnchorTask = FSimpleDelegateGraphTask::FDelegate::CreateSP(this, &FAppleARKitSystem::SessionDidUpdateAnchors_Internal, NewAnchorData.ToSharedRef());
 			FSimpleDelegateGraphTask::CreateAndDispatchWhenReady(UpdateAnchorTask, GET_STATID(STAT_FAppleARKitSystem_SessionDidUpdateAnchors), nullptr, ENamedThreads::GameThread);
->>>>>>> e3a25b20
 		}
 	}
 }
 
 void FAppleARKitSystem::SessionDidRemoveAnchors_DelegateThread( NSArray<ARAnchor*>* anchors )
 {
-<<<<<<< HEAD
-	FScopeLock ScopeLock( &AnchorsLock );
-
-	for (ARAnchor* anchor in anchors)
-	{
-		// Convert to FGuid
-		FGuid Identifier;
-		ToFGuid( anchor.identifier, Identifier );
-
-		// Remove from map (allowing anchor to be garbage collected)
-		Anchors.Remove( Identifier );
-	}
-=======
 	DECLARE_CYCLE_STAT(TEXT("FAppleARKitSystem::SessionDidRemoveAnchors_DelegateThread"),
 					   STAT_FAppleARKitSystem_SessionDidRemoveAnchors,
 					   STATGROUP_APPLEARKIT);
@@ -1761,7 +1325,6 @@
 	}
 	
 	TrackedGeometries.Remove(AnchorGuid);
->>>>>>> e3a25b20
 }
 
 #endif //ARKIT_SUPPORT
@@ -1781,20 +1344,11 @@
 	TSharedPtr<class FAppleARKitSystem, ESPMode::ThreadSafe> CreateAppleARKitSystem()
 	{
 #if ARKIT_SUPPORT && __IPHONE_OS_VERSION_MAX_ALLOWED >= 110000
-<<<<<<< HEAD
-		const bool bIsARApp = GetDefault<UGeneralProjectSettings>()->bStartInAR;
-		if (bIsARApp)
-		{
-			auto NewARKitSystem = TSharedPtr<class FAppleARKitSystem, ESPMode::ThreadSafe>(new FAppleARKitSystem());
-			NewARKitSystem->Initialize();
-			return NewARKitSystem;;
-=======
 		const bool bIsARApp = GetDefault<UGeneralProjectSettings>()->bSupportAR;
 		if (bIsARApp)
 		{
 			auto NewARKitSystem = NewARSystem<FAppleARKitSystem>();
 			return NewARKitSystem;
->>>>>>> e3a25b20
 		}
 #endif
 		return TSharedPtr<class FAppleARKitSystem, ESPMode::ThreadSafe>();
