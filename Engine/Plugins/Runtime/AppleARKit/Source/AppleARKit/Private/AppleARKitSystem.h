// Copyright 1998-2018 Epic Games, Inc. All Rights Reserved.

#pragma once

#include "XRTrackingSystemBase.h"
#include "AppleARKitConfiguration.h"
<<<<<<< HEAD
#include "ARHitTestingSupport.h"
#include "ARTrackingQuality.h"
#include "AppleARKitHitTestResult.h"
=======
#include "ARSystem.h"
#include "AppleARKitHitTestResult.h"
#include "AppleARKitLiveLinkSourceFactory.h"
>>>>>>> e3a25b20
#include "Kismet/BlueprintPlatformLibrary.h"

// ARKit
#if ARKIT_SUPPORT && __IPHONE_OS_VERSION_MAX_ALLOWED >= 110000
#import <ARKit/ARKit.h>
#include "AppleARKitSessionDelegate.h"
#endif // ARKIT_SUPPORT


DECLARE_STATS_GROUP(TEXT("AppleARKit"), STATGROUP_APPLEARKIT, STATCAT_Advanced);

//
//  FAppleARKitSystem
//

struct FAppleARKitFrame;
struct FAppleARKitAnchorData;

<<<<<<< HEAD
class FAppleARKitSystem : public FXRTrackingSystemBase, public IARHitTestingSupport, public IARTrackingQuality, public TSharedFromThis<FAppleARKitSystem, ESPMode::ThreadSafe>
=======
class FAppleARKitSystem : public FARSystemBase
>>>>>>> e3a25b20
{
	friend class FAppleARKitXRCamera;
	
	
public:
	FAppleARKitSystem();
<<<<<<< HEAD
	void Initialize();
	~FAppleARKitSystem();
	
	/** Thread safe anchor map getter */
	TMap< FGuid, UAppleARKitAnchor* > GetAnchors() const;
=======
	~FAppleARKitSystem();
>>>>>>> e3a25b20
	
	//~ IXRTrackingSystem
	FName GetSystemName() const override;
	bool GetCurrentPose(int32 DeviceId, FQuat& OutOrientation, FVector& OutPosition) override;
	FString GetVersionString() const override;
	bool EnumerateTrackedDevices(TArray<int32>& OutDevices, EXRTrackedDeviceType Type) override;
	void ResetOrientationAndPosition(float Yaw) override;
	bool IsHeadTrackingAllowed() const override;
	TSharedPtr<class IXRCamera, ESPMode::ThreadSafe> GetXRCamera(int32 DeviceId) override;
	float GetWorldToMetersScale() const override;
	void OnBeginRendering_GameThread() override;
	bool OnStartGameFrame(FWorldContext& WorldContext) override;
	//~ IXRTrackingSystem
	
<<<<<<< HEAD
	//~ IARHitTestingSupport
	//virtual bool ARLineTraceFromScreenPoint(const FVector2D ScreenPosition, TArray<FARHitTestResult>& OutHitResults) override;
	//~ IARHitTestingSupport
	
	//~ IARTrackingQuality
	virtual EARTrackingQuality ARGetTrackingQuality() const;
	//~ IARTrackingQuality
	
	// @todo arkit : this is for the blueprint library only; try to get rid of this method
	bool GetCurrentFrame(FAppleARKitFrame& OutCurrentFrame) const;

private:
	void Run();
	bool RunWithConfiguration(const FAppleARKitConfiguration& InConfiguration);
	bool IsRunning() const;
	bool Pause();
	void OrientationChanged(const int32 NewOrientation);
	
=======
	// @todo arkit : this is for the blueprint library only; try to get rid of this method
	bool GetCurrentFrame(FAppleARKitFrame& OutCurrentFrame) const;
private:
	//~ FGCObject
	virtual void AddReferencedObjects( FReferenceCollector& Collector ) override;
	//~ FGCObject
protected:
	//~IARSystemSupport
	virtual void OnARSystemInitialized() override;
	virtual EARTrackingQuality OnGetTrackingQuality() const override;
	virtual void OnStartARSession(UARSessionConfig* SessionConfig) override;
	virtual void OnPauseARSession() override;
	virtual void OnStopARSession() override;
	virtual FARSessionStatus OnGetARSessionStatus() const override;
	virtual void OnSetAlignmentTransform(const FTransform& InAlignmentTransform) override;
	virtual TArray<FARTraceResult> OnLineTraceTrackedObjects( const FVector2D ScreenCoord, EARLineTraceChannels TraceChannels ) override;
	virtual TArray<UARTrackedGeometry*> OnGetAllTrackedGeometries() const override;
	virtual TArray<UARPin*> OnGetAllPins() const override;
	virtual bool OnIsTrackingTypeSupported(EARSessionType SessionType) const override;
	virtual UARLightEstimate* OnGetCurrentLightEstimate() const override;
	virtual UARPin* OnPinComponent(USceneComponent* ComponentToPin, const FTransform& PinToWorldTransform, UARTrackedGeometry* TrackedGeometry = nullptr, const FName DebugName = NAME_None) override;
	virtual void OnRemovePin(UARPin* PinToRemove) override;
	//~IARSystemSupport

private:
	bool Run(UARSessionConfig* SessionConfig);
	bool IsRunning() const;
	bool Pause();
	void OrientationChanged(const int32 NewOrientation);
	void UpdatePoses();
	void UpdateFrame();

>>>>>>> e3a25b20
public:
	// Session delegate callbacks
	void SessionDidUpdateFrame_DelegateThread( TSharedPtr< FAppleARKitFrame, ESPMode::ThreadSafe > Frame );
	void SessionDidFailWithError_DelegateThread( const FString& Error );
#if ARKIT_SUPPORT && __IPHONE_OS_VERSION_MAX_ALLOWED >= 110000
	void SessionDidAddAnchors_DelegateThread( NSArray<ARAnchor*>* anchors );
	void SessionDidUpdateAnchors_DelegateThread( NSArray<ARAnchor*>* anchors );
	void SessionDidRemoveAnchors_DelegateThread( NSArray<ARAnchor*>* anchors );
private:
	void SessionDidAddAnchors_Internal( TSharedRef<FAppleARKitAnchorData> AnchorData );
	void SessionDidUpdateAnchors_Internal( TSharedRef<FAppleARKitAnchorData> AnchorData );
	void SessionDidRemoveAnchors_Internal( FGuid AnchorGuid );
#endif // ARKIT_SUPPORT
<<<<<<< HEAD
=======
	void SessionDidUpdateFrame_Internal( TSharedRef< FAppleARKitFrame, ESPMode::ThreadSafe > Frame );
>>>>>>> e3a25b20

	
public:
	/**
	 * Searches the last processed frame for anchors corresponding to a point in the captured image.
	 *
	 * A 2D point in the captured image's coordinate space can refer to any point along a line segment
	 * in the 3D coordinate space. Hit-testing is the process of finding anchors of a frame located along this line segment.
	 *
	 * NOTE: The hit test locations are reported in ARKit space. For hit test results
	 * in game world coordinates, you're after UAppleARKitCameraComponent::HitTestAtScreenPosition
	 *
	 * @param ScreenPosition The viewport pixel coordinate of the trace origin.
	 */
	UFUNCTION( BlueprintCallable, Category="AppleARKit|Session" )
	bool HitTestAtScreenPosition( const FVector2D ScreenPosition, EAppleARKitHitTestResultType Types, TArray< FAppleARKitHitTestResult >& OutResults );
	
	
private:
	
	bool bIsRunning = false;
	
	void SetDeviceOrientation( EScreenOrientation::Type InOrientation );
	
	/** The orientation of the device; see EScreenOrientation */
	EScreenOrientation::Type DeviceOrientation;
	
	/** A rotation from ARKit TrackingSpace to Unreal Space. It is re-derived based on other parameters; users should not set it directly. */
	FRotator DerivedTrackingToUnrealRotation;
	
#if ARKIT_SUPPORT && __IPHONE_OS_VERSION_MAX_ALLOWED >= 110000

	// ARKit Session
	ARSession* Session = nullptr;
	
	// ARKit Session Delegate
	FAppleARKitSessionDelegate* Delegate = nullptr;
	
	/** The Metal texture cache for unbuffered texture uploads. */
	CVMetalTextureCacheRef MetalTextureCache = nullptr;
	
#endif // ARKIT_SUPPORT

	//
	// PROPERTIES REPORTED TO FGCObject
	// ...
	TMap< FGuid, UARTrackedGeometry* > TrackedGeometries;
	TArray<UARPin*> Pins;
	UARLightEstimate* LightEstimate;
	// ...
	// PROPERTIES REPORTED TO FGCObject
	//
	
<<<<<<< HEAD
	// Internal list of current known anchors
	mutable FCriticalSection AnchorsLock;
	UPROPERTY( Transient )
	TMap< FGuid, UAppleARKitAnchor* > Anchors;
	
	
	// The frame number when LastReceivedFrame was last updated
=======

	/** The ar frame number when LastReceivedFrame was last updated */
>>>>>>> e3a25b20
	uint32 GameThreadFrameNumber;
	/** The ar timestamp of when the LastReceivedFrame was last updated */
	double GameThreadTimestamp;

	/** If requested, publishes face ar updates to LiveLink for the animation system to use */
	TSharedPtr<ILiveLinkSourceARKit> LiveLinkSource;
	/** Copied from the UARSessionConfig project settings object */
	FName FaceTrackingLiveLinkSubjectName;
	
	
	// An int counter that provides a human-readable debug number for Tracked Geometries.
	uint32 LastTrackedGeometry_DebugId;

	//'threadsafe' sharedptrs merely guaranteee atomicity when adding/removing refs.  You can still have a race
	//with destruction and copying sharedptrs.
	FCriticalSection FrameLock;

	// Last frame grabbed & processed by via the ARKit session delegate
	TSharedPtr< FAppleARKitFrame, ESPMode::ThreadSafe > GameThreadFrame;
	TSharedPtr< FAppleARKitFrame, ESPMode::ThreadSafe > RenderThreadFrame;
	TSharedPtr< FAppleARKitFrame, ESPMode::ThreadSafe > LastReceivedFrame;
};


namespace AppleARKitSupport
{
	APPLEARKIT_API TSharedPtr<class FAppleARKitSystem, ESPMode::ThreadSafe> CreateAppleARKitSystem();
}
<|MERGE_RESOLUTION|>--- conflicted
+++ resolved
@@ -4,15 +4,9 @@
 
 #include "XRTrackingSystemBase.h"
 #include "AppleARKitConfiguration.h"
-<<<<<<< HEAD
-#include "ARHitTestingSupport.h"
-#include "ARTrackingQuality.h"
-#include "AppleARKitHitTestResult.h"
-=======
 #include "ARSystem.h"
 #include "AppleARKitHitTestResult.h"
 #include "AppleARKitLiveLinkSourceFactory.h"
->>>>>>> e3a25b20
 #include "Kismet/BlueprintPlatformLibrary.h"
 
 // ARKit
@@ -31,26 +25,14 @@
 struct FAppleARKitFrame;
 struct FAppleARKitAnchorData;
 
-<<<<<<< HEAD
-class FAppleARKitSystem : public FXRTrackingSystemBase, public IARHitTestingSupport, public IARTrackingQuality, public TSharedFromThis<FAppleARKitSystem, ESPMode::ThreadSafe>
-=======
 class FAppleARKitSystem : public FARSystemBase
->>>>>>> e3a25b20
 {
 	friend class FAppleARKitXRCamera;
 	
 	
 public:
 	FAppleARKitSystem();
-<<<<<<< HEAD
-	void Initialize();
 	~FAppleARKitSystem();
-	
-	/** Thread safe anchor map getter */
-	TMap< FGuid, UAppleARKitAnchor* > GetAnchors() const;
-=======
-	~FAppleARKitSystem();
->>>>>>> e3a25b20
 	
 	//~ IXRTrackingSystem
 	FName GetSystemName() const override;
@@ -65,26 +47,6 @@
 	bool OnStartGameFrame(FWorldContext& WorldContext) override;
 	//~ IXRTrackingSystem
 	
-<<<<<<< HEAD
-	//~ IARHitTestingSupport
-	//virtual bool ARLineTraceFromScreenPoint(const FVector2D ScreenPosition, TArray<FARHitTestResult>& OutHitResults) override;
-	//~ IARHitTestingSupport
-	
-	//~ IARTrackingQuality
-	virtual EARTrackingQuality ARGetTrackingQuality() const;
-	//~ IARTrackingQuality
-	
-	// @todo arkit : this is for the blueprint library only; try to get rid of this method
-	bool GetCurrentFrame(FAppleARKitFrame& OutCurrentFrame) const;
-
-private:
-	void Run();
-	bool RunWithConfiguration(const FAppleARKitConfiguration& InConfiguration);
-	bool IsRunning() const;
-	bool Pause();
-	void OrientationChanged(const int32 NewOrientation);
-	
-=======
 	// @todo arkit : this is for the blueprint library only; try to get rid of this method
 	bool GetCurrentFrame(FAppleARKitFrame& OutCurrentFrame) const;
 private:
@@ -117,7 +79,6 @@
 	void UpdatePoses();
 	void UpdateFrame();
 
->>>>>>> e3a25b20
 public:
 	// Session delegate callbacks
 	void SessionDidUpdateFrame_DelegateThread( TSharedPtr< FAppleARKitFrame, ESPMode::ThreadSafe > Frame );
@@ -131,10 +92,7 @@
 	void SessionDidUpdateAnchors_Internal( TSharedRef<FAppleARKitAnchorData> AnchorData );
 	void SessionDidRemoveAnchors_Internal( FGuid AnchorGuid );
 #endif // ARKIT_SUPPORT
-<<<<<<< HEAD
-=======
 	void SessionDidUpdateFrame_Internal( TSharedRef< FAppleARKitFrame, ESPMode::ThreadSafe > Frame );
->>>>>>> e3a25b20
 
 	
 public:
@@ -188,18 +146,8 @@
 	// PROPERTIES REPORTED TO FGCObject
 	//
 	
-<<<<<<< HEAD
-	// Internal list of current known anchors
-	mutable FCriticalSection AnchorsLock;
-	UPROPERTY( Transient )
-	TMap< FGuid, UAppleARKitAnchor* > Anchors;
-	
-	
-	// The frame number when LastReceivedFrame was last updated
-=======
 
 	/** The ar frame number when LastReceivedFrame was last updated */
->>>>>>> e3a25b20
 	uint32 GameThreadFrameNumber;
 	/** The ar timestamp of when the LastReceivedFrame was last updated */
 	double GameThreadTimestamp;
