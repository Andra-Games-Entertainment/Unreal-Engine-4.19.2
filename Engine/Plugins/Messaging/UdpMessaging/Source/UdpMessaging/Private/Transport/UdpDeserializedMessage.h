--- conflicted
+++ resolved
@@ -16,17 +16,7 @@
 	 *
 	 * @param InAttachment An optional message attachment.
 	 */
-<<<<<<< HEAD
-	FUdpDeserializedMessage(const IMessageAttachmentPtr& InAttachment)
-		: Attachment(InAttachment)
-		, MessageData(nullptr)
-	{ }
-=======
 	FUdpDeserializedMessage(const IMessageAttachmentPtr& InAttachment);
-
-	/** Virtual destructor. */
-	virtual ~FUdpDeserializedMessage() override;
->>>>>>> e58dcb1b
 
 	/** Virtual destructor. */
 	virtual ~FUdpDeserializedMessage() override;
