--- conflicted
+++ resolved
@@ -55,11 +55,7 @@
 						.HAlign(HAlign_Center)
 						[
 							SNew(STextBlock)
-<<<<<<< HEAD
-							.Text(FText::AsNumber(FrameIdx))
-=======
 							.Text(FText::AsNumber(FrameIndex))
->>>>>>> cce8678d
 						]
 					];
 			}
