//This file needs to be here so the "ant" build step doesnt fail when looking for a /src folder.

package com.epicgames.ue4;

import java.util.Map;
import java.util.HashMap;

import android.app.NativeActivity;
import android.os.Bundle;
import android.util.Log;

import android.app.AlertDialog;
import android.app.Dialog;
import android.widget.EditText;
import android.content.DialogInterface;
import android.content.Intent;
import android.content.res.AssetManager;
import android.content.res.Configuration;
import android.content.IntentSender.SendIntentException;
import android.content.pm.ApplicationInfo;
import android.content.pm.PackageManager;
import android.content.pm.PackageManager.NameNotFoundException;

import android.media.AudioManager;
import android.util.DisplayMetrics;

import android.view.Gravity;
import android.view.ViewGroup.LayoutParams;
import android.view.ViewGroup.MarginLayoutParams;
import android.view.WindowManager;
import android.widget.LinearLayout;
import android.widget.PopupWindow;

import com.google.android.gms.common.api.GoogleApiClient;
import com.google.android.gms.common.api.PendingResult;
import com.google.android.gms.common.api.ResultCallback;
import com.google.android.gms.common.ConnectionResult;
import com.google.android.gms.common.GooglePlayServicesUtil;
import com.google.android.gms.games.achievement.*;
import com.google.android.gms.games.Games;

import com.google.android.gms.ads.AdRequest;
import com.google.android.gms.ads.AdView;
import com.google.android.gms.ads.AdSize;
import com.google.android.gms.ads.AdListener;

// TODO: use the resources from the UE4 lib project once we've got the packager up and running
//import com.epicgames.ue4.R;
import com.epicgames.ue4.JavaBuildSettings;

//Extending NativeActivity so that this Java class is instantiated
//from the beginning of the program.  This will allow the user
//to instantiate other Java libraries from here, that the user
//can then use the functions from C++
//NOTE -- This class is not necessary for the UnrealEngine C++ code
//  to startup, as this is handled through the base NativeActivity class.
//  This class's functionality is to provide a way to instantiate other
//  Java libraries at the startup of the program and store references 
//  to them in this class.

public class GameActivity extends NativeActivity implements GoogleApiClient.ConnectionCallbacks, GoogleApiClient.OnConnectionFailedListener
{
	public static Logger Log = new Logger("UE4");
	
	GameActivity _activity;	
	AlertDialog alert;

	/** AssetManger reference - populated on start up and used when the OBB is packed into the APK */
	private AssetManager			AssetManagerReference;
	
	private GoogleApiClient googleClient;
	private boolean bResolvingGoogleServicesError = false;
	private int dialogError = 0;

	/** Flag indicating that we successfully connected to Google Play. */
	private boolean bHaveConnectedToGooglePlay = false;

	/** AdMob support */
	private PopupWindow adPopupWindow;
	private AdView adView;
	private boolean adInit = false;
	private LinearLayout adLayout;
	private LinearLayout activityLayout;
	private int adGravity = Gravity.TOP;

	/** true when the application has requested that an ad be displayed */
	private boolean adWantsToBeShown = false;

	/** true when an ad is available to be displayed */
	private boolean adIsAvailable = false;

	/** true when an ad request is in flight */
	private boolean adIsRequested = false;

	/** Request code to use when launching the Google Services resolution activity */
    private static final int GOOGLE_SERVICES_REQUEST_RESOLVE_ERROR = 1001;

	/** Unique tag for the error dialog fragment */
    private static final String DIALOG_ERROR = "dialog_error";

	/** Unique ID to identify Google Play Services error dialog */
	private static final int PLAY_SERVICES_DIALOG_ID = 1;

	/** Arbitrary ID for leaderboard display */
	private static final int REQUEST_LEADERBOARDS = 0;
	
	/** Arbitrary ID for achievement display */
	private static final int REQUEST_ACHIEVEMENTS = 1;

	/** Stores the minimum amount of data we need to set achievement progress */
	private class BasicAchievementData
	{
		public BasicAchievementData()
		{
			Type = Achievement.TYPE_STANDARD;
			MaxSteps = 1;
		}

		public BasicAchievementData(int InMaxSteps)
		{
			Type = Achievement.TYPE_INCREMENTAL;
			MaxSteps = InMaxSteps;
		}

		public int Type;
		public int MaxSteps;
	}

	/**
	 * Store achievement data upon login so that we can convert the percentage values from the game to
	 * integer steps for Google Play
	 */
	private Map<String, BasicAchievementData> CachedAchievements = new HashMap<String, BasicAchievementData>();

	@Override
	public void onStart()
	{
		super.onStart();
		
		Log.debug("==================================> Inside onStart function in GameActivity");

		// Reconnect to Google Play if we were connected before
		if(bHaveConnectedToGooglePlay)
		{
			googleClient.connect();
		}
	}

	public int getDeviceDefaultOrientation() 
	{

		// WindowManager windowManager =  (WindowManager) getSystemService(WINDOW_SERVICE);
		WindowManager windowManager =  getWindowManager();

		Configuration config = getResources().getConfiguration();

		int rotation = windowManager.getDefaultDisplay().getRotation();

		if ( ((rotation == android.view.Surface.ROTATION_0 || rotation == android.view.Surface.ROTATION_180) &&
				config.orientation == Configuration.ORIENTATION_LANDSCAPE)
			|| ((rotation == android.view.Surface.ROTATION_90 || rotation == android.view.Surface.ROTATION_270) &&    
				config.orientation == Configuration.ORIENTATION_PORTRAIT)) 
		{
			return Configuration.ORIENTATION_LANDSCAPE;
		}
		else 
		{
			return Configuration.ORIENTATION_PORTRAIT;
		}
	}

	@Override
	public void onCreate(Bundle savedInstanceState)
	{
		super.onCreate(savedInstanceState);
		
		// Suppress java logs in Shipping builds
		if (nativeIsShippingBuild())
		{
			Logger.SuppressLogs();
		}

		_activity = this;

		// tell Android that we want volume controls to change the media volume, aka music
		setVolumeControlStream(AudioManager.STREAM_MUSIC);
		
		// is this a native landscape device (tablet, tv)?
		if ( getDeviceDefaultOrientation() == Configuration.ORIENTATION_LANDSCAPE )
		{
			boolean bForceLandscape = false;

			// check for a Google TV by checking system feature support
			if (getPackageManager().hasSystemFeature("com.google.android.tv"))
			{
				Log.debug( "Detected Google TV, will default to landscape" );
				bForceLandscape = true;
			} else

			// check NVidia devices
			if (android.os.Build.MANUFACTURER.equals("NVIDIA"))
			{
				// is it a Shield? (checking exact model)
				if (android.os.Build.MODEL.equals("SHIELD"))
				{
					Log.debug( "Detected NVidia Shield, will default to landscape" );
					bForceLandscape = true;
				}
			} else

			// check Ouya
			if (android.os.Build.MANUFACTURER.equals("OUYA"))
			{
				// only one so far (ouya_1_1) but check prefix anyway
				if (android.os.Build.MODEL.toLowerCase().startsWith("ouya_"))
				{
					Log.debug( "Detected Ouya console (" + android.os.Build.MODEL + "), will default to landscape" );
					bForceLandscape = true;
				}
			} else

			// check Amazon devices
			if (android.os.Build.MANUFACTURER.equals("Amazon"))
			{
				// is it a Kindle Fire TV? (Fire TV FAQ says AFTB, but to check for AFT)
				if (android.os.Build.MODEL.startsWith("AFT"))
				{
					Log.debug( "Detected Kindle Fire TV (" + android.os.Build.MODEL + "), will default to landscape" );
					bForceLandscape = true;
				}
			}

			// apply the force request if we found a device above
			if (bForceLandscape)
			{
				Log.debug( "Setting screen orientation to landscape because we have detected landscape device" );
				_activity.setRequestedOrientation( android.content.pm.ActivityInfo.SCREEN_ORIENTATION_LANDSCAPE );
			}
		}
		
		// Grab a reference to the asset manager
		AssetManagerReference = this.getAssets();

		// Get the preferred depth buffer size from AndroidManifest.xml
		int DepthBufferPreference = 0;
		try {
			ApplicationInfo ai = getPackageManager().getApplicationInfo(getPackageName(), PackageManager.GET_META_DATA);
			Bundle bundle = ai.metaData;
			if (bundle.containsKey("com.epicgames.ue4.GameActivity.DepthBufferPreference"))
			{
				DepthBufferPreference = bundle.getInt("com.epicgames.ue4.GameActivity.DepthBufferPreference");
				Log.debug( "Found DepthBufferPreference = " + DepthBufferPreference);
			} else {
				Log.debug( "Did not find DepthBufferPreference, using default.");
			}
		} catch (NameNotFoundException e) {
			Log.debug( "Failed to load meta-data: NameNotFound: " + e.getMessage());
		} catch (NullPointerException e) {
			Log.debug( "Failed to load meta-data: NullPointer: " + e.getMessage());
		}

		// tell the engine if this is a portrait app
		nativeSetGlobalActivity();
		nativeSetWindowInfo(getResources().getConfiguration().orientation == Configuration.ORIENTATION_PORTRAIT, DepthBufferPreference);


		Log.debug( "Android version is " + android.os.Build.VERSION.RELEASE );
		Log.debug( "Android manufactorer is " + android.os.Build.MANUFACTURER );
		Log.debug( "Android model is " + android.os.Build.MODEL );

		nativeSetAndroidVersionInformation( android.os.Build.VERSION.RELEASE, android.os.Build.MANUFACTURER, android.os.Build.MODEL );

		try
		{
			int Version = getPackageManager().getPackageInfo(getPackageName(), 0).versionCode;
			int PatchVersion = 0;
			nativeSetObbInfo(getApplicationContext().getPackageName(), Version, PatchVersion);
		}
		catch (Exception e)
		{
			// if the above failed, then, we can't use obbs
			Log.debug("==================================> PackageInfo failure getting .obb info: " + e.getMessage());
		}
		
		// enable the physical volume controls to the game
		this.setVolumeControlStream(AudioManager.STREAM_MUSIC);

		final AlertDialog.Builder alertBuilder = new AlertDialog.Builder(this);
		final EditText consoleInputBox = new EditText(this);
		
		alertBuilder.setView(consoleInputBox);
		alertBuilder.setPositiveButton("Ok", new DialogInterface.OnClickListener()
		{
			public void onClick(DialogInterface dialog, int whichButton) {
				String message = consoleInputBox.getText().toString().trim();
				nativeConsoleCommand(message);
				consoleInputBox.setText(" ");
				dialog.dismiss();
			}
		});

		alertBuilder.setNegativeButton("Cancel", new DialogInterface.OnClickListener()
		{
			public void onClick(DialogInterface dialog, int whichButton)
			{
				consoleInputBox.setText(" ");
				dialog.dismiss();
			}
		});
		
		alertBuilder.setTitle("Console Window - Enter Command");
		
		alert = alertBuilder.create();

		// Connect to Google Play Services
		googleClient = new GoogleApiClient.Builder(this)
		 .addApi(Games.API)
		 .addScope(Games.SCOPE_GAMES)
		 .addConnectionCallbacks(this)
		 .addOnConnectionFailedListener(this)
		 .build();

		// Now okay for event handler to be set up on native side
		nativeResumeMainInit();
		
		// Try to establish a connection to Google Play
		AndroidThunkJava_GooglePlayConnect();
	}

	@Override
	public void onStop()
	{
		super.onStop();

		googleClient.disconnect();
	}

	/** Callback that fills in CachedAchievements when the load operation completes. */
	private class AchievementsResultStartupCallback implements ResultCallback<Achievements.LoadAchievementsResult>
	{
		@Override
		public void onResult(Achievements.LoadAchievementsResult result)
		{
			Log.debug("Google Play Services: Loaded achievements with status " + result.getStatus().toString());

			AchievementBuffer Achievements = result.getAchievements();

			CachedAchievements.clear();
			for(int i = 0; i < Achievements.getCount(); ++i)
			{
				Achievement CurrentAchievement = Achievements.get(i);

				if(CurrentAchievement.getType() == Achievement.TYPE_STANDARD)
				{
					CachedAchievements.put(new String(CurrentAchievement.getAchievementId()), new BasicAchievementData());
				}
				else if(CurrentAchievement.getType() == Achievement.TYPE_INCREMENTAL)
				{
					CachedAchievements.put(new String(CurrentAchievement.getAchievementId()),
						new BasicAchievementData(CurrentAchievement.getTotalSteps()));
				}
			}

			Achievements.close();
			result.release();
		}
	}

	/** Class that holds achievement data to pass back to C++ through JNI */
	public class JavaAchievement
	{
		public String ID;
		public double Progress;
	}

	/** Callback that returns queried achievement data back to C++ */
	private class QueryAchievementsResultCallback implements ResultCallback<Achievements.LoadAchievementsResult>
	{
		@Override
		public void onResult(Achievements.LoadAchievementsResult result)
		{
			Log.debug("Google Play Services: queried achievements with status " + result.getStatus().toString());

			AchievementBuffer Achievements = result.getAchievements();
			
			JavaAchievement[] SimpleAchievements = new JavaAchievement[Achievements.getCount()];

			for(int i = 0; i < Achievements.getCount(); ++i)
			{
				Achievement CurrentAchievement = Achievements.get(i);

				SimpleAchievements[i] = new JavaAchievement();
				SimpleAchievements[i].ID = CurrentAchievement.getAchievementId();
				
				if(CurrentAchievement.getState() == Achievement.STATE_UNLOCKED)
				{
					SimpleAchievements[i].Progress = 100.0;
					continue;
				}

				if(CurrentAchievement.getType() == Achievement.TYPE_INCREMENTAL)
				{
					double Fraction = (double)CurrentAchievement.getCurrentSteps() / (double)CurrentAchievement.getTotalSteps();
					SimpleAchievements[i].Progress = Fraction * 100.0;
				}
				else
				{
					SimpleAchievements[i].Progress = 0.0;
				}
			}

			nativeUpdateAchievements(SimpleAchievements);

			Achievements.close();
			result.release();
		}
	}

	// Callbacks to handle connections with Google Play
	 @Override
    public void onConnected(Bundle connectionHint)
	{
        Log.debug("Connected to Google Play Services.");

		// Set the flag that we successfully connected. Checked in onStart to re-establish the connection.
		bHaveConnectedToGooglePlay = true;

		// Load achievements. Since games are expected to pass in achievement progress as a percentage,
		// we need to know what the maximum steps are in order to convert the percentage to an integer
		// number of steps.
		PendingResult<Achievements.LoadAchievementsResult> loadAchievementsResult = Games.Achievements.load(googleClient, false);
		loadAchievementsResult.setResultCallback(new AchievementsResultStartupCallback());
    }

    @Override
    public void onConnectionSuspended(int cause)
	{
        // The connection has been interrupted.
        // TODO: Disable any UI components that depend on Google APIs
        // until onConnected() is called.
		Log.debug("Google Play Services connection suspended.");
    }
	
    @Override
    public void onConnectionFailed(ConnectionResult result)
	{
		Log.debug("Google Play Services connection failed: " + result.toString());

		if (bResolvingGoogleServicesError)
		{
			// Already attempting to resolve an error.
			return;
		}
		else if (result.hasResolution())
		{
            try
			{
				Log.debug("Starting Google Play Services connection resolution");
                bResolvingGoogleServicesError = true;
                result.startResolutionForResult(this, GOOGLE_SERVICES_REQUEST_RESOLVE_ERROR);
            }
			catch (SendIntentException e)
			{
                // There was an error with the resolution intent. Try again.
                googleClient.connect();
            }
        }
		else
		{
            // Show dialog using GooglePlayServicesUtil.getErrorDialog()
			dialogError = result.getErrorCode();
			showDialog(PLAY_SERVICES_DIALOG_ID);

            bResolvingGoogleServicesError = true;
        }
    }

	@Override
	protected Dialog onCreateDialog(int id)
	{
		if(id == PLAY_SERVICES_DIALOG_ID)
		{
			Dialog dialog = GooglePlayServicesUtil.getErrorDialog(dialogError, this, GOOGLE_SERVICES_REQUEST_RESOLVE_ERROR);
			dialog.show();
		}

		return super.onCreateDialog(id);
	}

	@Override
	protected void onActivityResult(int requestCode, int resultCode, Intent data)
	{
		if (requestCode == GOOGLE_SERVICES_REQUEST_RESOLVE_ERROR)
		{
			Log.debug("Google Play Services connection resolution finished with resultCode " + resultCode);
			if (resultCode == RESULT_OK)
			{
				bResolvingGoogleServicesError = false;
				// Make sure the app is not already connected or attempting to connect
				if (!googleClient.isConnecting() &&	!googleClient.isConnected())
				{
					googleClient.connect();
				}
			}
		}
	}

	// handle ad popup visibility and requests
	private void updateAdVisibility(boolean loadIfNeeded)
	{
		if (!adInit || (adPopupWindow == null))
		{
			return;
		}

		// request an ad if we don't have one available or requested, but would like one
		if (adWantsToBeShown && !adIsAvailable && !adIsRequested && loadIfNeeded)
		{
			AdRequest adRequest = new AdRequest.Builder().build();		// add test devices here
			_activity.adView.loadAd(adRequest);

			adIsRequested = true;
		}

		if (adIsAvailable && adWantsToBeShown)
		{
			if (adPopupWindow.isShowing())
			{
				return;
			}

			adPopupWindow.showAtLocation(activityLayout, adGravity, 0, 0);
			adPopupWindow.update();
		}
		else
		{
			if (!adPopupWindow.isShowing())
			{
				return;
			}

			adPopupWindow.dismiss();
			adPopupWindow.update();
		}
	}

	// Called from event thread in NativeActivity	
	public void AndroidThunkJava_ShowConsoleWindow(String Formats)
	{
		if(alert.isShowing() == true)
		{
			Log.debug("Console already showing.");
			return;
		}

		alert.setMessage("[Availble texture formats: " + Formats + "]");
		_activity.runOnUiThread(new Runnable()
		{
			public void run()
			{
				if(alert.isShowing() == false)
				{
					Log.debug("Console not showing yet");
					alert.show(); 
				}
			}
		});
	}
	
	public void AndroidThunkJava_LaunchURL(String URL)
	{
		try
		{
			Intent BrowserIntent = new Intent(Intent.ACTION_VIEW, android.net.Uri.parse(URL));
			startActivity(BrowserIntent);
		}
		catch (Exception e)
		{
			Log.debug("LaunchURL failed with exception " + e.getMessage());
		}
	}

	public void AndroidThunkJava_GooglePlayConnect()
	{
		if ( !nativeIsGooglePlayEnabled() ) 
		{
			return;
		}
<<<<<<< HEAD

		int status = GooglePlayServicesUtil.isGooglePlayServicesAvailable(getApplicationContext());

=======
		
		int status = GooglePlayServicesUtil.isGooglePlayServicesAvailable(this);
		
>>>>>>> 3f3b556c
		// check if google play services is available on this device, or is available with an update
		if ((status != ConnectionResult.SUCCESS) && (status != ConnectionResult.SERVICE_VERSION_UPDATE_REQUIRED))
		{
			return;
		}

<<<<<<< HEAD
=======
		if ( !googleClient.isConnected() && !googleClient.isConnecting() )
		{
>>>>>>> 3f3b556c
			googleClient.connect();
		}
	}

	public void AndroidThunkJava_ShowLeaderboard(String LeaderboardID)
	{
		Log.debug("In AndroidThunkJava_ShowLeaderboard, ID is " + LeaderboardID);
		if(!googleClient.isConnected())
		{
			Log.debug("Not connected to Google Play, can't show leaderboards UI.");
			return;
		}

		startActivityForResult(Games.Leaderboards.getLeaderboardIntent(googleClient, LeaderboardID), REQUEST_LEADERBOARDS);
	}

	public void AndroidThunkJava_ShowAchievements()
	{
		Log.debug("In AndroidThunkJava_ShowAchievements");
		if(!googleClient.isConnected())
		{
			Log.debug("Not connected to Google Play, can't show achievements UI.");
			return;
		}
		
		startActivityForResult(Games.Achievements.getAchievementsIntent(googleClient), REQUEST_ACHIEVEMENTS);
	}

	public void AndroidThunkJava_WriteLeaderboardValue(String LeaderboardID, long Value)
	{
		Log.debug("In AndroidThunkJava_WriteLeaderboardValue, ID is " + LeaderboardID + ", value is " + Value);
		if(googleClient.isConnected())
		{
			Games.Leaderboards.submitScore(googleClient, LeaderboardID, Value);
		}
	}

	public void AndroidThunkJava_WriteAchievement(String AchievementID, float Percentage)
	{
		BasicAchievementData Data = CachedAchievements.get(AchievementID);

		if(Data == null)
		{
			Log.debug("Couldn't find cached achievement for ID " + AchievementID + ", not setting progress.");
			return;
		}

		if(!googleClient.isConnected())
		{
			Log.debug("Not connected to Google Play, can't set achievement progress.");
			return;
		}

		// Found the one to unlock.
		switch(Data.Type)
		{
			case Achievement.TYPE_INCREMENTAL:
			{
				float StepFraction = (Percentage / 100.0f) * Data.MaxSteps;
				int RoundedSteps = Math.round(StepFraction);

				if(RoundedSteps > 0)
				{
					Log.debug("Incremental achievement ID " + AchievementID + ": setting progress to " + RoundedSteps);
					Games.Achievements.setSteps(googleClient, AchievementID, RoundedSteps);
				}
				else
				{
					Log.debug("Incremental achievement ID " + AchievementID + ": not setting progress to " + RoundedSteps);
				}
				break;
			}

			case Achievement.TYPE_STANDARD:
			{
				// Standard achievements only unlock if the progress is at least 100%.
				if(Percentage >= 100.0f)
				{
					Log.debug("Standard achievement ID " + AchievementID + ": unlocking");
					Games.Achievements.unlock(googleClient, AchievementID);
				}
				break;
			}
		}
	}

	public void AndroidThunkJava_QueryAchievements()
	{
		//Log.debug("Incremental achievement ID " + AchievementID + ": not setting progress to " + RoundedSteps);
		if ( googleClient.isConnected() )
		{
			PendingResult<Achievements.LoadAchievementsResult> loadAchievementsResult = Games.Achievements.load(googleClient, false);
			loadAchievementsResult.setResultCallback(new QueryAchievementsResultCallback());		
		}
		else
		{
			nativeFailedUpdateAchievements();
		}
	}

	public void AndroidThunkJava_ShowAdBanner(String AdMobAdUnitID, boolean bShowOnBottonOfScreen)
	{
		Log.debug("In AndroidThunkJava_ShowAdBanner");
		Log.debug("AdID: " + AdMobAdUnitID);

		adGravity = bShowOnBottonOfScreen ? Gravity.BOTTOM : Gravity.TOP;

		if (adInit)
		{
			// already created, make it visible
			_activity.runOnUiThread(new Runnable()
			{
				@Override
				public void run()
				{
					if ((adPopupWindow == null) || adPopupWindow.isShowing())
					{
						return;
					}

					adWantsToBeShown = true;
					updateAdVisibility(true);
				}
			});

			return;
		}

		// init our AdMob window
		adView = new AdView(this);
		adView.setAdUnitId(AdMobAdUnitID);
		adView.setAdSize(AdSize.BANNER);

		if (adView != null)
		{
			_activity.runOnUiThread(new Runnable()
			{
				@Override
				public void run()
				{
					adInit = true;

					final DisplayMetrics dm = getResources().getDisplayMetrics();
					final float scale = dm.density;
					adPopupWindow = new PopupWindow(_activity);
					adPopupWindow.setWidth((int)(320*scale));
					adPopupWindow.setHeight((int)(50*scale));
					adPopupWindow.setWindowLayoutMode(LayoutParams.WRAP_CONTENT, LayoutParams.WRAP_CONTENT);
					adPopupWindow.setClippingEnabled(false);

					adLayout = new LinearLayout(_activity);
					activityLayout = new LinearLayout(_activity);

					final int padding = (int)(-5*scale);
					adLayout.setPadding(padding,padding,padding,padding);

					MarginLayoutParams params = new MarginLayoutParams(LayoutParams.WRAP_CONTENT, LayoutParams.WRAP_CONTENT);;

					params.setMargins(0,0,0,0);

					adLayout.setOrientation(LinearLayout.VERTICAL);
					adLayout.addView(adView, params);
					adPopupWindow.setContentView(adLayout);

					_activity.setContentView(activityLayout, params);

					// set up our ad callbacks
					_activity.adView.setAdListener(new AdListener()
					{
						 @Override
						public void onAdLoaded()
						{
							adIsAvailable = true;
							adIsRequested = false;

							updateAdVisibility(true);
						}

						 @Override
						public void onAdFailedToLoad(int errorCode)
						{
							adIsAvailable = false;
							adIsRequested = false;

							// don't immediately request a new ad on failure, wait until the next show
							updateAdVisibility(false);
						}
					});

					adWantsToBeShown = true;
					updateAdVisibility(true);
				}
			});
		}
	}

	public void AndroidThunkJava_HideAdBanner()
	{
		Log.debug("In AndroidThunkJava_HideAdBanner");

		if (!adInit)
		{
			return;
		}

		_activity.runOnUiThread(new Runnable()
		{
			@Override
			public void run()
			{
				adWantsToBeShown = false;
				updateAdVisibility(true);
			}
		});
	}

	public void AndroidThunkJava_CloseAdBanner()
	{
		Log.debug("In AndroidThunkJava_CloseAdBanner");

		if (!adInit)
		{
			return;
		}

		// currently the same as hide.  should we do a full teardown?
		_activity.runOnUiThread(new Runnable()
		{
			@Override
			public void run()
			{
				adWantsToBeShown = false;
				updateAdVisibility(true);
			}
		});
	}

	public AssetManager AndroidThunkJava_GetAssetManager()
	{
		if(AssetManagerReference == null)
		{
			Log.debug("No reference to asset manager found!");
		}

		return AssetManagerReference;
	}

	public static boolean isOBBInAPK()
	{
		return JavaBuildSettings.PackageType.AMAZON == JavaBuildSettings.PACKAGING;
	}



	public native boolean nativeIsShippingBuild();
	public native void nativeSetGlobalActivity();
	public native void nativeSetWindowInfo(boolean bIsPortrait, int DepthBufferPreference);
	public native void nativeSetObbInfo(String PackageName, int Version, int PatchVersion);
	public native void nativeUpdateAchievements(JavaAchievement[] Achievements);
	public native void nativeFailedUpdateAchievements();
	public native void nativeSetAndroidVersionInformation( String AndroidVersion, String PhoneMake, String PhoneModel );

	public native void nativeConsoleCommand(String commandString);
	
	public native boolean nativeIsGooglePlayEnabled();
<<<<<<< HEAD
=======

	public native void nativeResumeMainInit();
>>>>>>> 3f3b556c
	
	static
	{
		System.loadLibrary("UE4");
	}
}
<|MERGE_RESOLUTION|>--- conflicted
+++ resolved
@@ -586,26 +586,17 @@
 		{
 			return;
 		}
-<<<<<<< HEAD
-
-		int status = GooglePlayServicesUtil.isGooglePlayServicesAvailable(getApplicationContext());
-
-=======
 		
 		int status = GooglePlayServicesUtil.isGooglePlayServicesAvailable(this);
 		
->>>>>>> 3f3b556c
 		// check if google play services is available on this device, or is available with an update
 		if ((status != ConnectionResult.SUCCESS) && (status != ConnectionResult.SERVICE_VERSION_UPDATE_REQUIRED))
 		{
 			return;
 		}
 
-<<<<<<< HEAD
-=======
 		if ( !googleClient.isConnected() && !googleClient.isConnecting() )
 		{
->>>>>>> 3f3b556c
 			googleClient.connect();
 		}
 	}
@@ -871,11 +862,8 @@
 	public native void nativeConsoleCommand(String commandString);
 	
 	public native boolean nativeIsGooglePlayEnabled();
-<<<<<<< HEAD
-=======
 
 	public native void nativeResumeMainInit();
->>>>>>> 3f3b556c
 	
 	static
 	{
