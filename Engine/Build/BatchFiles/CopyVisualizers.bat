@echo off

REM We don't want to copy visualizers if the key lookup fails, as it may do with a build system running as SYSTEM
reg query "HKEY_CURRENT_USER\Software\Microsoft\Windows\CurrentVersion\Explorer\Shell Folders" /v Personal 1>nul 2>&1
if errorlevel 0 (
	for /f "tokens=2,*" %%a in ('reg query "HKEY_CURRENT_USER\Software\Microsoft\Windows\CurrentVersion\Explorer\Shell Folders" /v Personal ^| findstr Personal') do (
		set UE4_MyDocs=%%b

		pushd %~dp0
		call GetVSComnToolsPath 14
		popd
	
		if "!VsComnToolsPath!" == "" goto NoVisualStudio2015Environment
		attrib -R "!UE4_MyDocs!\Visual Studio 2015\Visualizers\UE4.natvis" 1>nul 2>nul
		copy /Y "%~dp0..\..\Extras\VisualStudioDebugging\UE4.natvis" "!UE4_MyDocs!\Visual Studio 2015\Visualizers\UE4.natvis" 1>nul 2>nul

	:NoVisualStudio2015Environment
		pushd %~dp0
		call GetVSComnToolsPath 12
<<<<<<< HEAD
		popd
	
		if "!VsComnToolsPath!" == "" goto NoVisualStudio2013Environment
		attrib -R "!UE4_MyDocs!\Visual Studio 2013\Visualizers\UE4.natvis" 1>nul 2>nul
		copy /Y "%~dp0..\..\Extras\VisualStudioDebugging\UE4.natvis" "!UE4_MyDocs!\Visual Studio 2013\Visualizers\UE4.natvis" 1>nul 2>nul

	:NoVisualStudio2013Environment
		pushd %~dp0
		call GetVSComnToolsPath 11
=======
>>>>>>> e58dcb1b
		popd
	
		if "!VsComnToolsPath!" == "" goto NoVisualStudio2013Environment
		attrib -R "!UE4_MyDocs!\Visual Studio 2013\Visualizers\UE4.natvis" 1>nul 2>nul
		copy /Y "%~dp0..\..\Extras\VisualStudioDebugging\UE4.natvis" "!UE4_MyDocs!\Visual Studio 2013\Visualizers\UE4.natvis" 1>nul 2>nul

	:NoVisualStudio2013Environment
		if "%SCE_ORBIS_SDK_DIR%" == "" goto NoPS4Environment
		attrib -R "!UE4_MyDocs!\SCE\orbis-debugger\PS4UE4.natvis" 1>nul 2>nul
		copy /Y "%~dp0..\..\Extras\VisualStudioDebugging\PS4UE4.natvis" "!UE4_MyDocs!\SCE\orbis-debugger\PS4UE4.natvis" 1>nul 2>nul

	:NoPS4Environment
		set UE4_MyDocs=
	)
)<|MERGE_RESOLUTION|>--- conflicted
+++ resolved
@@ -17,18 +17,6 @@
 	:NoVisualStudio2015Environment
 		pushd %~dp0
 		call GetVSComnToolsPath 12
-<<<<<<< HEAD
-		popd
-	
-		if "!VsComnToolsPath!" == "" goto NoVisualStudio2013Environment
-		attrib -R "!UE4_MyDocs!\Visual Studio 2013\Visualizers\UE4.natvis" 1>nul 2>nul
-		copy /Y "%~dp0..\..\Extras\VisualStudioDebugging\UE4.natvis" "!UE4_MyDocs!\Visual Studio 2013\Visualizers\UE4.natvis" 1>nul 2>nul
-
-	:NoVisualStudio2013Environment
-		pushd %~dp0
-		call GetVSComnToolsPath 11
-=======
->>>>>>> e58dcb1b
 		popd
 	
 		if "!VsComnToolsPath!" == "" goto NoVisualStudio2013Environment
